/*
 * Copyright (c) 2012, 2018, Oracle and/or its affiliates. All rights reserved.
 * DO NOT ALTER OR REMOVE COPYRIGHT NOTICES OR THIS FILE HEADER.
 *
 * This code is free software; you can redistribute it and/or modify it
 * under the terms of the GNU General Public License version 2 only, as
 * published by the Free Software Foundation.
 *
 * This code is distributed in the hope that it will be useful, but WITHOUT
 * ANY WARRANTY; without even the implied warranty of MERCHANTABILITY or
 * FITNESS FOR A PARTICULAR PURPOSE.  See the GNU General Public License
 * version 2 for more details (a copy is included in the LICENSE file that
 * accompanied this code).
 *
 * You should have received a copy of the GNU General Public License version
 * 2 along with this work; if not, write to the Free Software Foundation,
 * Inc., 51 Franklin St, Fifth Floor, Boston, MA 02110-1301 USA.
 *
 * Please contact Oracle, 500 Oracle Parkway, Redwood Shores, CA 94065 USA
 * or visit www.oracle.com if you need additional information or have any
 * questions.
 */

/*
 * This file is available under and governed by the GNU General Public
 * License version 2 only, as published by the Free Software Foundation.
 * However, the following notice accompanied the original version of this
 * file:
 *
 * Copyright (c) 2008-2012, Stephen Colebourne & Michael Nascimento Santos
 *
 * All rights reserved.
 *
 * Redistribution and use in source and binary forms, with or without
 * modification, are permitted provided that the following conditions are met:
 *
 *  * Redistributions of source code must retain the above copyright notice,
 *    this list of conditions and the following disclaimer.
 *
 *  * Redistributions in binary form must reproduce the above copyright notice,
 *    this list of conditions and the following disclaimer in the documentation
 *    and/or other materials provided with the distribution.
 *
 *  * Neither the name of JSR-310 nor the names of its contributors
 *    may be used to endorse or promote products derived from this software
 *    without specific prior written permission.
 *
 * THIS SOFTWARE IS PROVIDED BY THE COPYRIGHT HOLDERS AND CONTRIBUTORS
 * "AS IS" AND ANY EXPRESS OR IMPLIED WARRANTIES, INCLUDING, BUT NOT
 * LIMITED TO, THE IMPLIED WARRANTIES OF MERCHANTABILITY AND FITNESS FOR
 * A PARTICULAR PURPOSE ARE DISCLAIMED. IN NO EVENT SHALL THE COPYRIGHT OWNER OR
 * CONTRIBUTORS BE LIABLE FOR ANY DIRECT, INDIRECT, INCIDENTAL, SPECIAL,
 * EXEMPLARY, OR CONSEQUENTIAL DAMAGES (INCLUDING, BUT NOT LIMITED TO,
 * PROCUREMENT OF SUBSTITUTE GOODS OR SERVICES; LOSS OF USE, DATA, OR
 * PROFITS; OR BUSINESS INTERRUPTION) HOWEVER CAUSED AND ON ANY THEORY OF
 * LIABILITY, WHETHER IN CONTRACT, STRICT LIABILITY, OR TORT (INCLUDING
 * NEGLIGENCE OR OTHERWISE) ARISING IN ANY WAY OUT OF THE USE OF THIS
 * SOFTWARE, EVEN IF ADVISED OF THE POSSIBILITY OF SUCH DAMAGE.
 */
package tck.java.time.zone;

import static org.testng.Assert.assertEquals;
import static org.testng.Assert.assertFalse;
import static org.testng.Assert.assertNotNull;
import static org.testng.Assert.assertTrue;

import java.io.ByteArrayInputStream;
import java.io.ByteArrayOutputStream;
import java.io.ObjectInputStream;
import java.io.ObjectOutputStream;
import java.time.DayOfWeek;
import java.time.Duration;
import java.time.Instant;
import java.time.LocalDate;
import java.time.LocalDateTime;
import java.time.LocalTime;
import java.time.Month;
import java.time.OffsetDateTime;
import java.time.Year;
import java.time.ZoneId;
import java.time.ZoneOffset;
import java.time.ZonedDateTime;
import java.time.zone.ZoneOffsetTransition;
import java.time.zone.ZoneOffsetTransitionRule;
import java.time.zone.ZoneOffsetTransitionRule.TimeDefinition;
import java.time.zone.ZoneRules;
import java.util.ArrayList;
import java.util.Iterator;
import java.util.List;

import org.testng.annotations.Test;

/**
 * Test ZoneRules.
 */
@Test
public class TCKZoneRules {

    private static final ZoneOffset OFFSET_ZERO = ZoneOffset.ofHours(0);
    private static final ZoneOffset OFFSET_PONE = ZoneOffset.ofHours(1);
    private static final ZoneOffset OFFSET_PTWO = ZoneOffset.ofHours(2);
    public static final String LATEST_TZDB = "2009b";
    private static final int OVERLAP = 2;
    private static final int GAP = 0;



    //-----------------------------------------------------------------------
    // Europe/London
    //-----------------------------------------------------------------------
    private ZoneRules europeLondon() {
        return ZoneId.of("Europe/London").getRules();
    }

    @Test
    public void test_London() {
        ZoneRules test = europeLondon();
        assertEquals(test.isFixedOffset(), false);
    }

    @Test
    public void test_London_preTimeZones() {
        ZoneRules test = europeLondon();
        ZonedDateTime old = createZDT(1800, 1, 1, ZoneOffset.UTC);
        Instant instant = old.toInstant();
        ZoneOffset offset = ZoneOffset.ofHoursMinutesSeconds(0, -1, -15);
        assertEquals(test.getOffset(instant), offset);
        checkOffset(test, old.toLocalDateTime(), offset, 1);
        assertEquals(test.getStandardOffset(instant), offset);
        assertEquals(test.getDaylightSavings(instant), Duration.ZERO);
        assertEquals(test.isDaylightSavings(instant), false);
    }

    @Test
    public void test_London_getOffset() {
        ZoneRules test = europeLondon();
        assertEquals(test.getOffset(createInstant(2008, 1, 1, ZoneOffset.UTC)), OFFSET_ZERO);
        assertEquals(test.getOffset(createInstant(2008, 2, 1, ZoneOffset.UTC)), OFFSET_ZERO);
        assertEquals(test.getOffset(createInstant(2008, 3, 1, ZoneOffset.UTC)), OFFSET_ZERO);
        assertEquals(test.getOffset(createInstant(2008, 4, 1, ZoneOffset.UTC)), OFFSET_PONE);
        assertEquals(test.getOffset(createInstant(2008, 5, 1, ZoneOffset.UTC)), OFFSET_PONE);
        assertEquals(test.getOffset(createInstant(2008, 6, 1, ZoneOffset.UTC)), OFFSET_PONE);
        assertEquals(test.getOffset(createInstant(2008, 7, 1, ZoneOffset.UTC)), OFFSET_PONE);
        assertEquals(test.getOffset(createInstant(2008, 8, 1, ZoneOffset.UTC)), OFFSET_PONE);
        assertEquals(test.getOffset(createInstant(2008, 9, 1, ZoneOffset.UTC)), OFFSET_PONE);
        assertEquals(test.getOffset(createInstant(2008, 10, 1, ZoneOffset.UTC)), OFFSET_PONE);
        assertEquals(test.getOffset(createInstant(2008, 11, 1, ZoneOffset.UTC)), OFFSET_ZERO);
        assertEquals(test.getOffset(createInstant(2008, 12, 1, ZoneOffset.UTC)), OFFSET_ZERO);
    }

    @Test
    public void test_London_getOffset_toDST() {
        ZoneRules test = europeLondon();
        assertEquals(test.getOffset(createInstant(2008, 3, 24, ZoneOffset.UTC)), OFFSET_ZERO);
        assertEquals(test.getOffset(createInstant(2008, 3, 25, ZoneOffset.UTC)), OFFSET_ZERO);
        assertEquals(test.getOffset(createInstant(2008, 3, 26, ZoneOffset.UTC)), OFFSET_ZERO);
        assertEquals(test.getOffset(createInstant(2008, 3, 27, ZoneOffset.UTC)), OFFSET_ZERO);
        assertEquals(test.getOffset(createInstant(2008, 3, 28, ZoneOffset.UTC)), OFFSET_ZERO);
        assertEquals(test.getOffset(createInstant(2008, 3, 29, ZoneOffset.UTC)), OFFSET_ZERO);
        assertEquals(test.getOffset(createInstant(2008, 3, 30, ZoneOffset.UTC)), OFFSET_ZERO);
        assertEquals(test.getOffset(createInstant(2008, 3, 31, ZoneOffset.UTC)), OFFSET_PONE);
        // cutover at 01:00Z
        assertEquals(test.getOffset(createInstant(2008, 3, 30, 0, 59, 59, 999999999, ZoneOffset.UTC)), OFFSET_ZERO);
        assertEquals(test.getOffset(createInstant(2008, 3, 30, 1, 0, 0, 0, ZoneOffset.UTC)), OFFSET_PONE);
    }

    @Test
    public void test_London_getOffset_fromDST() {
        ZoneRules test = europeLondon();
        assertEquals(test.getOffset(createInstant(2008, 10, 24, ZoneOffset.UTC)), OFFSET_PONE);
        assertEquals(test.getOffset(createInstant(2008, 10, 25, ZoneOffset.UTC)), OFFSET_PONE);
        assertEquals(test.getOffset(createInstant(2008, 10, 26, ZoneOffset.UTC)), OFFSET_PONE);
        assertEquals(test.getOffset(createInstant(2008, 10, 27, ZoneOffset.UTC)), OFFSET_ZERO);
        assertEquals(test.getOffset(createInstant(2008, 10, 28, ZoneOffset.UTC)), OFFSET_ZERO);
        assertEquals(test.getOffset(createInstant(2008, 10, 29, ZoneOffset.UTC)), OFFSET_ZERO);
        assertEquals(test.getOffset(createInstant(2008, 10, 30, ZoneOffset.UTC)), OFFSET_ZERO);
        assertEquals(test.getOffset(createInstant(2008, 10, 31, ZoneOffset.UTC)), OFFSET_ZERO);
        // cutover at 01:00Z
        assertEquals(test.getOffset(createInstant(2008, 10, 26, 0, 59, 59, 999999999, ZoneOffset.UTC)), OFFSET_PONE);
        assertEquals(test.getOffset(createInstant(2008, 10, 26, 1, 0, 0, 0, ZoneOffset.UTC)), OFFSET_ZERO);
    }

    @Test
    public void test_London_getOffsetInfo() {
        ZoneRules test = europeLondon();
        checkOffset(test, createLDT(2008, 1, 1), OFFSET_ZERO, 1);
        checkOffset(test, createLDT(2008, 2, 1), OFFSET_ZERO, 1);
        checkOffset(test, createLDT(2008, 3, 1), OFFSET_ZERO, 1);
        checkOffset(test, createLDT(2008, 4, 1), OFFSET_PONE, 1);
        checkOffset(test, createLDT(2008, 5, 1), OFFSET_PONE, 1);
        checkOffset(test, createLDT(2008, 6, 1), OFFSET_PONE, 1);
        checkOffset(test, createLDT(2008, 7, 1), OFFSET_PONE, 1);
        checkOffset(test, createLDT(2008, 8, 1), OFFSET_PONE, 1);
        checkOffset(test, createLDT(2008, 9, 1), OFFSET_PONE, 1);
        checkOffset(test, createLDT(2008, 10, 1), OFFSET_PONE, 1);
        checkOffset(test, createLDT(2008, 11, 1), OFFSET_ZERO, 1);
        checkOffset(test, createLDT(2008, 12, 1), OFFSET_ZERO, 1);
    }

    @Test
    public void test_London_getOffsetInfo_toDST() {
        ZoneRules test = europeLondon();
        checkOffset(test, createLDT(2008, 3, 24), OFFSET_ZERO, 1);
        checkOffset(test, createLDT(2008, 3, 25), OFFSET_ZERO, 1);
        checkOffset(test, createLDT(2008, 3, 26), OFFSET_ZERO, 1);
        checkOffset(test, createLDT(2008, 3, 27), OFFSET_ZERO, 1);
        checkOffset(test, createLDT(2008, 3, 28), OFFSET_ZERO, 1);
        checkOffset(test, createLDT(2008, 3, 29), OFFSET_ZERO, 1);
        checkOffset(test, createLDT(2008, 3, 30), OFFSET_ZERO, 1);
        checkOffset(test, createLDT(2008, 3, 31), OFFSET_PONE, 1);
        // cutover at 01:00Z
        checkOffset(test, LocalDateTime.of(2008, 3, 30, 0, 59, 59, 999999999), OFFSET_ZERO, 1);
        checkOffset(test, LocalDateTime.of(2008, 3, 30, 2, 0, 0, 0), OFFSET_PONE, 1);
    }

    @Test
    public void test_London_getOffsetInfo_fromDST() {
        ZoneRules test = europeLondon();
        checkOffset(test, createLDT(2008, 10, 24), OFFSET_PONE, 1);
        checkOffset(test, createLDT(2008, 10, 25), OFFSET_PONE, 1);
        checkOffset(test, createLDT(2008, 10, 26), OFFSET_PONE, 1);
        checkOffset(test, createLDT(2008, 10, 27), OFFSET_ZERO, 1);
        checkOffset(test, createLDT(2008, 10, 28), OFFSET_ZERO, 1);
        checkOffset(test, createLDT(2008, 10, 29), OFFSET_ZERO, 1);
        checkOffset(test, createLDT(2008, 10, 30), OFFSET_ZERO, 1);
        checkOffset(test, createLDT(2008, 10, 31), OFFSET_ZERO, 1);
        // cutover at 01:00Z
        checkOffset(test, LocalDateTime.of(2008, 10, 26, 0, 59, 59, 999999999), OFFSET_PONE, 1);
        checkOffset(test, LocalDateTime.of(2008, 10, 26, 2, 0, 0, 0), OFFSET_ZERO, 1);
    }

    @Test
    public void test_London_getOffsetInfo_gap() {
        ZoneRules test = europeLondon();
        final LocalDateTime dateTime = LocalDateTime.of(2008, 3, 30, 1, 0, 0, 0);
        ZoneOffsetTransition trans = checkOffset(test, dateTime, OFFSET_ZERO, GAP);
        assertEquals(trans.isGap(), true);
        assertEquals(trans.isOverlap(), false);
        assertEquals(trans.getOffsetBefore(), OFFSET_ZERO);
        assertEquals(trans.getOffsetAfter(), OFFSET_PONE);
        assertEquals(trans.getInstant(), createInstant(2008, 3, 30, 1, 0, ZoneOffset.UTC));
        assertEquals(trans.getDateTimeBefore(), LocalDateTime.of(2008, 3, 30, 1, 0));
        assertEquals(trans.getDateTimeAfter(), LocalDateTime.of(2008, 3, 30, 2, 0));
        assertEquals(trans.isValidOffset(OFFSET_ZERO), false);
        assertEquals(trans.isValidOffset(OFFSET_PONE), false);
        assertEquals(trans.isValidOffset(OFFSET_PTWO), false);
        assertEquals(trans.toString(), "Transition[Gap at 2008-03-30T01:00Z to +01:00]");

        assertFalse(trans.equals(null));
        assertFalse(trans.equals(OFFSET_ZERO));
        assertTrue(trans.equals(trans));

        final ZoneOffsetTransition otherTrans = test.getTransition(dateTime);
        assertTrue(trans.equals(otherTrans));
        assertEquals(trans.hashCode(), otherTrans.hashCode());
    }

    @Test
    public void test_London_getOffsetInfo_overlap() {
        ZoneRules test = europeLondon();
        final LocalDateTime dateTime = LocalDateTime.of(2008, 10, 26, 1, 0, 0, 0);
        ZoneOffsetTransition trans = checkOffset(test, dateTime, OFFSET_PONE, OVERLAP);
        assertEquals(trans.isGap(), false);
        assertEquals(trans.isOverlap(), true);
        assertEquals(trans.getOffsetBefore(), OFFSET_PONE);
        assertEquals(trans.getOffsetAfter(), OFFSET_ZERO);
        assertEquals(trans.getInstant(), createInstant(2008, 10, 26, 1, 0, ZoneOffset.UTC));
        assertEquals(trans.getDateTimeBefore(), LocalDateTime.of(2008, 10, 26, 2, 0));
        assertEquals(trans.getDateTimeAfter(), LocalDateTime.of(2008, 10, 26, 1, 0));
        assertEquals(trans.isValidOffset(ZoneOffset.ofHours(-1)), false);
        assertEquals(trans.isValidOffset(OFFSET_ZERO), true);
        assertEquals(trans.isValidOffset(OFFSET_PONE), true);
        assertEquals(trans.isValidOffset(OFFSET_PTWO), false);
        assertEquals(trans.toString(), "Transition[Overlap at 2008-10-26T02:00+01:00 to Z]");

        assertFalse(trans.equals(null));
        assertFalse(trans.equals(OFFSET_PONE));
        assertTrue(trans.equals(trans));

        final ZoneOffsetTransition otherTrans = test.getTransition(dateTime);
        assertTrue(trans.equals(otherTrans));
        assertEquals(trans.hashCode(), otherTrans.hashCode());
    }

    @Test
    public void test_London_getStandardOffset() {
        ZoneRules test = europeLondon();
        ZonedDateTime zdt = createZDT(1840, 1, 1, ZoneOffset.UTC);
        while (zdt.getYear() < 2010) {
            Instant instant = zdt.toInstant();
            if (zdt.getYear() < 1848) {
                assertEquals(test.getStandardOffset(instant), ZoneOffset.ofHoursMinutesSeconds(0, -1, -15));
            } else if (zdt.getYear() >= 1969 && zdt.getYear() < 1972) {
                assertEquals(test.getStandardOffset(instant), OFFSET_PONE);
            } else {
                assertEquals(test.getStandardOffset(instant), OFFSET_ZERO);
            }
            zdt = zdt.plusMonths(6);
        }
    }

    @Test
    public void test_London_getTransitions() {
        ZoneRules test = europeLondon();
        List<ZoneOffsetTransition> trans = test.getTransitions();

        ZoneOffsetTransition first = trans.get(0);
        assertEquals(first.getDateTimeBefore(), LocalDateTime.of(1847, 12, 1, 0, 0));
        assertEquals(first.getOffsetBefore(), ZoneOffset.ofHoursMinutesSeconds(0, -1, -15));
        assertEquals(first.getOffsetAfter(), OFFSET_ZERO);

        ZoneOffsetTransition spring1916 = trans.get(1);
        assertEquals(spring1916.getDateTimeBefore(), LocalDateTime.of(1916, 5, 21, 2, 0));
        assertEquals(spring1916.getOffsetBefore(), OFFSET_ZERO);
        assertEquals(spring1916.getOffsetAfter(), OFFSET_PONE);

        ZoneOffsetTransition autumn1916 = trans.get(2);
        assertEquals(autumn1916.getDateTimeBefore(), LocalDateTime.of(1916, 10, 1, 3, 0));
        assertEquals(autumn1916.getOffsetBefore(), OFFSET_PONE);
        assertEquals(autumn1916.getOffsetAfter(), OFFSET_ZERO);

        ZoneOffsetTransition zot = null;
        Iterator<ZoneOffsetTransition> it = trans.iterator();
        while (it.hasNext()) {
            zot = it.next();
            if (zot.getDateTimeBefore().getYear() == 1990) {
                break;
            }
        }
        assertEquals(zot.getDateTimeBefore(), LocalDateTime.of(1990, 3, 25, 1, 0));
        assertEquals(zot.getOffsetBefore(), OFFSET_ZERO);
        zot = it.next();
        assertEquals(zot.getDateTimeBefore(), LocalDateTime.of(1990, 10, 28, 2, 0));
        assertEquals(zot.getOffsetBefore(), OFFSET_PONE);
        zot = it.next();
        assertEquals(zot.getDateTimeBefore(), LocalDateTime.of(1991, 3, 31, 1, 0));
        assertEquals(zot.getOffsetBefore(), OFFSET_ZERO);
        zot = it.next();
        assertEquals(zot.getDateTimeBefore(), LocalDateTime.of(1991, 10, 27, 2, 0));
        assertEquals(zot.getOffsetBefore(), OFFSET_PONE);
        zot = it.next();
        assertEquals(zot.getDateTimeBefore(), LocalDateTime.of(1992, 3, 29, 1, 0));
        assertEquals(zot.getOffsetBefore(), OFFSET_ZERO);
        zot = it.next();
        assertEquals(zot.getDateTimeBefore(), LocalDateTime.of(1992, 10, 25, 2, 0));
        assertEquals(zot.getOffsetBefore(), OFFSET_PONE);
        zot = it.next();
        assertEquals(zot.getDateTimeBefore(), LocalDateTime.of(1993, 3, 28, 1, 0));
        assertEquals(zot.getOffsetBefore(), OFFSET_ZERO);
        zot = it.next();
        assertEquals(zot.getDateTimeBefore(), LocalDateTime.of(1993, 10, 24, 2, 0));
        assertEquals(zot.getOffsetBefore(), OFFSET_PONE);
        zot = it.next();
        assertEquals(zot.getDateTimeBefore(), LocalDateTime.of(1994, 3, 27, 1, 0));
        assertEquals(zot.getOffsetBefore(), OFFSET_ZERO);
        zot = it.next();
        assertEquals(zot.getDateTimeBefore(), LocalDateTime.of(1994, 10, 23, 2, 0));
        assertEquals(zot.getOffsetBefore(), OFFSET_PONE);
        zot = it.next();
        assertEquals(zot.getDateTimeBefore(), LocalDateTime.of(1995, 3, 26, 1, 0));
        assertEquals(zot.getOffsetBefore(), OFFSET_ZERO);
        zot = it.next();
        assertEquals(zot.getDateTimeBefore(), LocalDateTime.of(1995, 10, 22, 2, 0));
        assertEquals(zot.getOffsetBefore(), OFFSET_PONE);
        zot = it.next();
        assertEquals(zot.getDateTimeBefore(), LocalDateTime.of(1996, 3, 31, 1, 0));
        assertEquals(zot.getOffsetBefore(), OFFSET_ZERO);
        zot = it.next();
        assertEquals(zot.getDateTimeBefore(), LocalDateTime.of(1996, 10, 27, 2, 0));
        assertEquals(zot.getOffsetBefore(), OFFSET_PONE);
        zot = it.next();
        assertEquals(zot.getDateTimeBefore(), LocalDateTime.of(1997, 3, 30, 1, 0));
        assertEquals(zot.getOffsetBefore(), OFFSET_ZERO);
        zot = it.next();
        assertEquals(zot.getDateTimeBefore(), LocalDateTime.of(1997, 10, 26, 2, 0));
        assertEquals(zot.getOffsetBefore(), OFFSET_PONE);
        assertEquals(it.hasNext(), false);
    }

    @Test
    public void test_London_getTransitionRules() {
        ZoneRules test = europeLondon();
        List<ZoneOffsetTransitionRule> rules = test.getTransitionRules();
        assertEquals(rules.size(), 2);

        ZoneOffsetTransitionRule in = rules.get(0);
        assertEquals(in.getMonth(), Month.MARCH);
        // Android-changed: check for -1, which matches the data, we don't do the "optimization"
        assertEquals(in.getDayOfMonthIndicator(), -1);  // optimized from -1
        assertEquals(in.getDayOfWeek(), DayOfWeek.SUNDAY);
        assertEquals(in.getLocalTime(), LocalTime.of(1, 0));
        assertEquals(in.getTimeDefinition(), TimeDefinition.UTC);
        assertEquals(in.getStandardOffset(), OFFSET_ZERO);
        assertEquals(in.getOffsetBefore(), OFFSET_ZERO);
        assertEquals(in.getOffsetAfter(), OFFSET_PONE);

        ZoneOffsetTransitionRule out = rules.get(1);
        assertEquals(out.getMonth(), Month.OCTOBER);
        // Android-changed: check for -1, which matches the data, we don't do the "optimization"
        assertEquals(out.getDayOfMonthIndicator(), -1);  // optimized from -1
        assertEquals(out.getDayOfWeek(), DayOfWeek.SUNDAY);
        assertEquals(out.getLocalTime(), LocalTime.of(1, 0));
        assertEquals(out.getTimeDefinition(), TimeDefinition.UTC);
        assertEquals(out.getStandardOffset(), OFFSET_ZERO);
        assertEquals(out.getOffsetBefore(), OFFSET_PONE);
        assertEquals(out.getOffsetAfter(), OFFSET_ZERO);
    }

    //-----------------------------------------------------------------------
    @Test
    public void test_London_nextTransition_historic() {
        ZoneRules test = europeLondon();
        List<ZoneOffsetTransition> trans = test.getTransitions();

        ZoneOffsetTransition first = trans.get(0);
        assertEquals(test.nextTransition(first.getInstant().minusNanos(1)), first);

        for (int i = 0; i < trans.size() - 1; i++) {
            ZoneOffsetTransition cur = trans.get(i);
            ZoneOffsetTransition next = trans.get(i + 1);

            assertEquals(test.nextTransition(cur.getInstant()), next);
            assertEquals(test.nextTransition(next.getInstant().minusNanos(1)), next);
        }
    }

    @Test
    public void test_London_nextTransition_rulesBased() {
        ZoneRules test = europeLondon();
        List<ZoneOffsetTransitionRule> rules = test.getTransitionRules();
        List<ZoneOffsetTransition> trans = test.getTransitions();

        ZoneOffsetTransition last = trans.get(trans.size() - 1);
        assertEquals(test.nextTransition(last.getInstant()), rules.get(0).createTransition(1998));

        for (int year = 1998; year < 2010; year++) {
            ZoneOffsetTransition a = rules.get(0).createTransition(year);
            ZoneOffsetTransition b = rules.get(1).createTransition(year);
            ZoneOffsetTransition c = rules.get(0).createTransition(year + 1);

            assertEquals(test.nextTransition(a.getInstant()), b);
            assertEquals(test.nextTransition(b.getInstant().minusNanos(1)), b);

            assertEquals(test.nextTransition(b.getInstant()), c);
            assertEquals(test.nextTransition(c.getInstant().minusNanos(1)), c);
        }
    }

    @Test
    public void test_London_nextTransition_lastYear() {
        ZoneRules test = europeLondon();
        List<ZoneOffsetTransitionRule> rules = test.getTransitionRules();
        ZoneOffsetTransition zot = rules.get(1).createTransition(Year.MAX_VALUE);
        assertEquals(test.nextTransition(zot.getInstant()), null);
    }

    //-----------------------------------------------------------------------
    @Test
    public void test_London_previousTransition_historic() {
        ZoneRules test = europeLondon();
        List<ZoneOffsetTransition> trans = test.getTransitions();

        ZoneOffsetTransition first = trans.get(0);
        assertEquals(test.previousTransition(first.getInstant()), null);
        assertEquals(test.previousTransition(first.getInstant().minusNanos(1)), null);

        for (int i = 0; i < trans.size() - 1; i++) {
            ZoneOffsetTransition prev = trans.get(i);
            ZoneOffsetTransition cur = trans.get(i + 1);

            assertEquals(test.previousTransition(cur.getInstant()), prev);
            assertEquals(test.previousTransition(prev.getInstant().plusSeconds(1)), prev);
            assertEquals(test.previousTransition(prev.getInstant().plusNanos(1)), prev);
        }
    }

    @Test
    public void test_London_previousTransition_rulesBased() {
        ZoneRules test = europeLondon();
        List<ZoneOffsetTransitionRule> rules = test.getTransitionRules();
        List<ZoneOffsetTransition> trans = test.getTransitions();

        ZoneOffsetTransition last = trans.get(trans.size() - 1);
        assertEquals(test.previousTransition(last.getInstant().plusSeconds(1)), last);
        assertEquals(test.previousTransition(last.getInstant().plusNanos(1)), last);

        // Jan 1st of year between transitions and rules
        ZonedDateTime odt = ZonedDateTime.ofInstant(last.getInstant(), last.getOffsetAfter());
        odt = odt.withDayOfYear(1).plusYears(1).with(LocalTime.MIDNIGHT);
        assertEquals(test.previousTransition(odt.toInstant()), last);

        // later years
        for (int year = 1998; year < 2010; year++) {
            ZoneOffsetTransition a = rules.get(0).createTransition(year);
            ZoneOffsetTransition b = rules.get(1).createTransition(year);
            ZoneOffsetTransition c = rules.get(0).createTransition(year + 1);

            assertEquals(test.previousTransition(c.getInstant()), b);
            assertEquals(test.previousTransition(b.getInstant().plusSeconds(1)), b);
            assertEquals(test.previousTransition(b.getInstant().plusNanos(1)), b);

            assertEquals(test.previousTransition(b.getInstant()), a);
            assertEquals(test.previousTransition(a.getInstant().plusSeconds(1)), a);
            assertEquals(test.previousTransition(a.getInstant().plusNanos(1)), a);
        }
    }

    //-----------------------------------------------------------------------
    // Europe/Paris
    //-----------------------------------------------------------------------
    private ZoneRules europeParis() {
        return ZoneId.of("Europe/Paris").getRules();
    }

    @Test
    public void test_Paris() {
        ZoneRules test = europeParis();
        assertEquals(test.isFixedOffset(), false);
    }

    @Test
    public void test_Paris_preTimeZones() {
        ZoneRules test = europeParis();
        ZonedDateTime old = createZDT(1800, 1, 1, ZoneOffset.UTC);
        Instant instant = old.toInstant();
        ZoneOffset offset = ZoneOffset.ofHoursMinutesSeconds(0, 9, 21);
        assertEquals(test.getOffset(instant), offset);
        checkOffset(test, old.toLocalDateTime(), offset, 1);
        assertEquals(test.getStandardOffset(instant), offset);
        assertEquals(test.getDaylightSavings(instant), Duration.ZERO);
        assertEquals(test.isDaylightSavings(instant), false);
    }

    @Test
    public void test_Paris_getOffset() {
        ZoneRules test = europeParis();
        assertEquals(test.getOffset(createInstant(2008, 1, 1, ZoneOffset.UTC)), OFFSET_PONE);
        assertEquals(test.getOffset(createInstant(2008, 2, 1, ZoneOffset.UTC)), OFFSET_PONE);
        assertEquals(test.getOffset(createInstant(2008, 3, 1, ZoneOffset.UTC)), OFFSET_PONE);
        assertEquals(test.getOffset(createInstant(2008, 4, 1, ZoneOffset.UTC)), OFFSET_PTWO);
        assertEquals(test.getOffset(createInstant(2008, 5, 1, ZoneOffset.UTC)), OFFSET_PTWO);
        assertEquals(test.getOffset(createInstant(2008, 6, 1, ZoneOffset.UTC)), OFFSET_PTWO);
        assertEquals(test.getOffset(createInstant(2008, 7, 1, ZoneOffset.UTC)), OFFSET_PTWO);
        assertEquals(test.getOffset(createInstant(2008, 8, 1, ZoneOffset.UTC)), OFFSET_PTWO);
        assertEquals(test.getOffset(createInstant(2008, 9, 1, ZoneOffset.UTC)), OFFSET_PTWO);
        assertEquals(test.getOffset(createInstant(2008, 10, 1, ZoneOffset.UTC)), OFFSET_PTWO);
        assertEquals(test.getOffset(createInstant(2008, 11, 1, ZoneOffset.UTC)), OFFSET_PONE);
        assertEquals(test.getOffset(createInstant(2008, 12, 1, ZoneOffset.UTC)), OFFSET_PONE);
    }

    @Test
    public void test_Paris_getOffset_toDST() {
        ZoneRules test = europeParis();
        assertEquals(test.getOffset(createInstant(2008, 3, 24, ZoneOffset.UTC)), OFFSET_PONE);
        assertEquals(test.getOffset(createInstant(2008, 3, 25, ZoneOffset.UTC)), OFFSET_PONE);
        assertEquals(test.getOffset(createInstant(2008, 3, 26, ZoneOffset.UTC)), OFFSET_PONE);
        assertEquals(test.getOffset(createInstant(2008, 3, 27, ZoneOffset.UTC)), OFFSET_PONE);
        assertEquals(test.getOffset(createInstant(2008, 3, 28, ZoneOffset.UTC)), OFFSET_PONE);
        assertEquals(test.getOffset(createInstant(2008, 3, 29, ZoneOffset.UTC)), OFFSET_PONE);
        assertEquals(test.getOffset(createInstant(2008, 3, 30, ZoneOffset.UTC)), OFFSET_PONE);
        assertEquals(test.getOffset(createInstant(2008, 3, 31, ZoneOffset.UTC)), OFFSET_PTWO);
        // cutover at 01:00Z
        assertEquals(test.getOffset(createInstant(2008, 3, 30, 0, 59, 59, 999999999, ZoneOffset.UTC)), OFFSET_PONE);
        assertEquals(test.getOffset(createInstant(2008, 3, 30, 1, 0, 0, 0, ZoneOffset.UTC)), OFFSET_PTWO);
    }

    @Test
    public void test_Paris_getOffset_fromDST() {
        ZoneRules test = europeParis();
        assertEquals(test.getOffset(createInstant(2008, 10, 24, ZoneOffset.UTC)), OFFSET_PTWO);
        assertEquals(test.getOffset(createInstant(2008, 10, 25, ZoneOffset.UTC)), OFFSET_PTWO);
        assertEquals(test.getOffset(createInstant(2008, 10, 26, ZoneOffset.UTC)), OFFSET_PTWO);
        assertEquals(test.getOffset(createInstant(2008, 10, 27, ZoneOffset.UTC)), OFFSET_PONE);
        assertEquals(test.getOffset(createInstant(2008, 10, 28, ZoneOffset.UTC)), OFFSET_PONE);
        assertEquals(test.getOffset(createInstant(2008, 10, 29, ZoneOffset.UTC)), OFFSET_PONE);
        assertEquals(test.getOffset(createInstant(2008, 10, 30, ZoneOffset.UTC)), OFFSET_PONE);
        assertEquals(test.getOffset(createInstant(2008, 10, 31, ZoneOffset.UTC)), OFFSET_PONE);
        // cutover at 01:00Z
        assertEquals(test.getOffset(createInstant(2008, 10, 26, 0, 59, 59, 999999999, ZoneOffset.UTC)), OFFSET_PTWO);
        assertEquals(test.getOffset(createInstant(2008, 10, 26, 1, 0, 0, 0, ZoneOffset.UTC)), OFFSET_PONE);
    }

    @Test
    public void test_Paris_getOffsetInfo() {
        ZoneRules test = europeParis();
        checkOffset(test, createLDT(2008, 1, 1), OFFSET_PONE, 1);
        checkOffset(test, createLDT(2008, 2, 1), OFFSET_PONE, 1);
        checkOffset(test, createLDT(2008, 3, 1), OFFSET_PONE, 1);
        checkOffset(test, createLDT(2008, 4, 1), OFFSET_PTWO, 1);
        checkOffset(test, createLDT(2008, 5, 1), OFFSET_PTWO, 1);
        checkOffset(test, createLDT(2008, 6, 1), OFFSET_PTWO, 1);
        checkOffset(test, createLDT(2008, 7, 1), OFFSET_PTWO, 1);
        checkOffset(test, createLDT(2008, 8, 1), OFFSET_PTWO, 1);
        checkOffset(test, createLDT(2008, 9, 1), OFFSET_PTWO, 1);
        checkOffset(test, createLDT(2008, 10, 1), OFFSET_PTWO, 1);
        checkOffset(test, createLDT(2008, 11, 1), OFFSET_PONE, 1);
        checkOffset(test, createLDT(2008, 12, 1), OFFSET_PONE, 1);
    }

    @Test
    public void test_Paris_getOffsetInfo_toDST() {
        ZoneRules test = europeParis();
        checkOffset(test, createLDT(2008, 3, 24), OFFSET_PONE, 1);
        checkOffset(test, createLDT(2008, 3, 25), OFFSET_PONE, 1);
        checkOffset(test, createLDT(2008, 3, 26), OFFSET_PONE, 1);
        checkOffset(test, createLDT(2008, 3, 27), OFFSET_PONE, 1);
        checkOffset(test, createLDT(2008, 3, 28), OFFSET_PONE, 1);
        checkOffset(test, createLDT(2008, 3, 29), OFFSET_PONE, 1);
        checkOffset(test, createLDT(2008, 3, 30), OFFSET_PONE, 1);
        checkOffset(test, createLDT(2008, 3, 31), OFFSET_PTWO, 1);
        // cutover at 01:00Z which is 02:00+01:00(local Paris time)
        checkOffset(test, LocalDateTime.of(2008, 3, 30, 1, 59, 59, 999999999), OFFSET_PONE, 1);
        checkOffset(test, LocalDateTime.of(2008, 3, 30, 3, 0, 0, 0), OFFSET_PTWO, 1);
    }

    @Test
    public void test_Paris_getOffsetInfo_fromDST() {
        ZoneRules test = europeParis();
        checkOffset(test, createLDT(2008, 10, 24), OFFSET_PTWO, 1);
        checkOffset(test, createLDT(2008, 10, 25), OFFSET_PTWO, 1);
        checkOffset(test, createLDT(2008, 10, 26), OFFSET_PTWO, 1);
        checkOffset(test, createLDT(2008, 10, 27), OFFSET_PONE, 1);
        checkOffset(test, createLDT(2008, 10, 28), OFFSET_PONE, 1);
        checkOffset(test, createLDT(2008, 10, 29), OFFSET_PONE, 1);
        checkOffset(test, createLDT(2008, 10, 30), OFFSET_PONE, 1);
        checkOffset(test, createLDT(2008, 10, 31), OFFSET_PONE, 1);
        // cutover at 01:00Z which is 02:00+01:00(local Paris time)
        checkOffset(test, LocalDateTime.of(2008, 10, 26, 1, 59, 59, 999999999), OFFSET_PTWO, 1);
        checkOffset(test, LocalDateTime.of(2008, 10, 26, 3, 0, 0, 0), OFFSET_PONE, 1);
    }

    @Test
    public void test_Paris_getOffsetInfo_gap() {
        ZoneRules test = europeParis();
        final LocalDateTime dateTime = LocalDateTime.of(2008, 3, 30, 2, 0, 0, 0);
        ZoneOffsetTransition trans = checkOffset(test, dateTime, OFFSET_PONE, GAP);
        assertEquals(trans.isGap(), true);
        assertEquals(trans.isOverlap(), false);
        assertEquals(trans.getOffsetBefore(), OFFSET_PONE);
        assertEquals(trans.getOffsetAfter(), OFFSET_PTWO);
        assertEquals(trans.getInstant(), createInstant(2008, 3, 30, 1, 0, ZoneOffset.UTC));
        assertEquals(trans.isValidOffset(OFFSET_ZERO), false);
        assertEquals(trans.isValidOffset(OFFSET_PONE), false);
        assertEquals(trans.isValidOffset(OFFSET_PTWO), false);
        assertEquals(trans.toString(), "Transition[Gap at 2008-03-30T02:00+01:00 to +02:00]");

        assertFalse(trans.equals(null));
        assertFalse(trans.equals(OFFSET_PONE));
        assertTrue(trans.equals(trans));

        final ZoneOffsetTransition otherTrans = test.getTransition(dateTime);
        assertTrue(trans.equals(otherTrans));
        assertEquals(trans.hashCode(), otherTrans.hashCode());
    }

    @Test
    public void test_Paris_getOffsetInfo_overlap() {
        ZoneRules test = europeParis();
        final LocalDateTime dateTime = LocalDateTime.of(2008, 10, 26, 2, 0, 0, 0);
        ZoneOffsetTransition trans = checkOffset(test, dateTime, OFFSET_PTWO, OVERLAP);
        assertEquals(trans.isGap(), false);
        assertEquals(trans.isOverlap(), true);
        assertEquals(trans.getOffsetBefore(), OFFSET_PTWO);
        assertEquals(trans.getOffsetAfter(), OFFSET_PONE);
        assertEquals(trans.getInstant(), createInstant(2008, 10, 26, 1, 0, ZoneOffset.UTC));
        assertEquals(trans.isValidOffset(OFFSET_ZERO), false);
        assertEquals(trans.isValidOffset(OFFSET_PONE), true);
        assertEquals(trans.isValidOffset(OFFSET_PTWO), true);
        assertEquals(trans.isValidOffset(ZoneOffset.ofHours(3)), false);
        assertEquals(trans.toString(), "Transition[Overlap at 2008-10-26T03:00+02:00 to +01:00]");

        assertFalse(trans.equals(null));
        assertFalse(trans.equals(OFFSET_PTWO));
        assertTrue(trans.equals(trans));

        final ZoneOffsetTransition otherTrans = test.getTransition(dateTime);
        assertTrue(trans.equals(otherTrans));
        assertEquals(trans.hashCode(), otherTrans.hashCode());
    }

    @Test
    public void test_Paris_getStandardOffset() {
        ZoneRules test = europeParis();
        ZonedDateTime zdt = createZDT(1840, 1, 1, ZoneOffset.UTC);
        while (zdt.getYear() < 2010) {
            Instant instant = zdt.toInstant();
            if (zdt.toLocalDate().isBefore(LocalDate.of(1911, 3, 11))) {
                assertEquals(test.getStandardOffset(instant), ZoneOffset.ofHoursMinutesSeconds(0, 9, 21));
            } else if (zdt.toLocalDate().isBefore(LocalDate.of(1940, 6, 14))) {
                assertEquals(test.getStandardOffset(instant), OFFSET_ZERO);
            } else if (zdt.toLocalDate().isBefore(LocalDate.of(1944, 8, 25))) {
                assertEquals(test.getStandardOffset(instant), OFFSET_PONE);
            } else if (zdt.toLocalDate().isBefore(LocalDate.of(1945, 9, 16))) {
                assertEquals(test.getStandardOffset(instant), OFFSET_ZERO);
            } else {
                assertEquals(test.getStandardOffset(instant), OFFSET_PONE);
            }
            zdt = zdt.plusMonths(6);
        }
    }

    //-----------------------------------------------------------------------
    // America/New_York
    //-----------------------------------------------------------------------
    private ZoneRules americaNewYork() {
        return ZoneId.of("America/New_York").getRules();
    }

    @Test
    public void test_NewYork() {
        ZoneRules test = americaNewYork();
        assertEquals(test.isFixedOffset(), false);
    }

    @Test
    public void test_NewYork_preTimeZones() {
        ZoneRules test = americaNewYork();
        ZonedDateTime old = createZDT(1800, 1, 1, ZoneOffset.UTC);
        Instant instant = old.toInstant();
        ZoneOffset offset = ZoneOffset.of("-04:56:02");
        assertEquals(test.getOffset(instant), offset);
        checkOffset(test, old.toLocalDateTime(), offset, 1);
        assertEquals(test.getStandardOffset(instant), offset);
        assertEquals(test.getDaylightSavings(instant), Duration.ZERO);
        assertEquals(test.isDaylightSavings(instant), false);
    }

    @Test
    public void test_NewYork_getOffset() {
        ZoneRules test = americaNewYork();
        ZoneOffset offset = ZoneOffset.ofHours(-5);
        assertEquals(test.getOffset(createInstant(2008, 1, 1, offset)), ZoneOffset.ofHours(-5));
        assertEquals(test.getOffset(createInstant(2008, 2, 1, offset)), ZoneOffset.ofHours(-5));
        assertEquals(test.getOffset(createInstant(2008, 3, 1, offset)), ZoneOffset.ofHours(-5));
        assertEquals(test.getOffset(createInstant(2008, 4, 1, offset)), ZoneOffset.ofHours(-4));
        assertEquals(test.getOffset(createInstant(2008, 5, 1, offset)), ZoneOffset.ofHours(-4));
        assertEquals(test.getOffset(createInstant(2008, 6, 1, offset)), ZoneOffset.ofHours(-4));
        assertEquals(test.getOffset(createInstant(2008, 7, 1, offset)), ZoneOffset.ofHours(-4));
        assertEquals(test.getOffset(createInstant(2008, 8, 1, offset)), ZoneOffset.ofHours(-4));
        assertEquals(test.getOffset(createInstant(2008, 9, 1, offset)), ZoneOffset.ofHours(-4));
        assertEquals(test.getOffset(createInstant(2008, 10, 1, offset)), ZoneOffset.ofHours(-4));
        assertEquals(test.getOffset(createInstant(2008, 11, 1, offset)), ZoneOffset.ofHours(-4));
        assertEquals(test.getOffset(createInstant(2008, 12, 1, offset)), ZoneOffset.ofHours(-5));
        assertEquals(test.getOffset(createInstant(2008, 1, 28, offset)), ZoneOffset.ofHours(-5));
        assertEquals(test.getOffset(createInstant(2008, 2, 28, offset)), ZoneOffset.ofHours(-5));
        assertEquals(test.getOffset(createInstant(2008, 3, 28, offset)), ZoneOffset.ofHours(-4));
        assertEquals(test.getOffset(createInstant(2008, 4, 28, offset)), ZoneOffset.ofHours(-4));
        assertEquals(test.getOffset(createInstant(2008, 5, 28, offset)), ZoneOffset.ofHours(-4));
        assertEquals(test.getOffset(createInstant(2008, 6, 28, offset)), ZoneOffset.ofHours(-4));
        assertEquals(test.getOffset(createInstant(2008, 7, 28, offset)), ZoneOffset.ofHours(-4));
        assertEquals(test.getOffset(createInstant(2008, 8, 28, offset)), ZoneOffset.ofHours(-4));
        assertEquals(test.getOffset(createInstant(2008, 9, 28, offset)), ZoneOffset.ofHours(-4));
        assertEquals(test.getOffset(createInstant(2008, 10, 28, offset)), ZoneOffset.ofHours(-4));
        assertEquals(test.getOffset(createInstant(2008, 11, 28, offset)), ZoneOffset.ofHours(-5));
        assertEquals(test.getOffset(createInstant(2008, 12, 28, offset)), ZoneOffset.ofHours(-5));
    }

    @Test
    public void test_NewYork_getOffset_toDST() {
        ZoneRules test = americaNewYork();
        ZoneOffset offset = ZoneOffset.ofHours(-5);
        assertEquals(test.getOffset(createInstant(2008, 3, 8, offset)), ZoneOffset.ofHours(-5));
        assertEquals(test.getOffset(createInstant(2008, 3, 9, offset)), ZoneOffset.ofHours(-5));
        assertEquals(test.getOffset(createInstant(2008, 3, 10, offset)), ZoneOffset.ofHours(-4));
        assertEquals(test.getOffset(createInstant(2008, 3, 11, offset)), ZoneOffset.ofHours(-4));
        assertEquals(test.getOffset(createInstant(2008, 3, 12, offset)), ZoneOffset.ofHours(-4));
        assertEquals(test.getOffset(createInstant(2008, 3, 13, offset)), ZoneOffset.ofHours(-4));
        assertEquals(test.getOffset(createInstant(2008, 3, 14, offset)), ZoneOffset.ofHours(-4));
        // cutover at 02:00 local
        assertEquals(test.getOffset(createInstant(2008, 3, 9, 1, 59, 59, 999999999, offset)), ZoneOffset.ofHours(-5));
        assertEquals(test.getOffset(createInstant(2008, 3, 9, 2, 0, 0, 0, offset)), ZoneOffset.ofHours(-4));
    }

    @Test
    public void test_NewYork_getOffset_fromDST() {
        ZoneRules test = americaNewYork();
        ZoneOffset offset = ZoneOffset.ofHours(-4);
        assertEquals(test.getOffset(createInstant(2008, 11, 1, offset)), ZoneOffset.ofHours(-4));
        assertEquals(test.getOffset(createInstant(2008, 11, 2, offset)), ZoneOffset.ofHours(-4));
        assertEquals(test.getOffset(createInstant(2008, 11, 3, offset)), ZoneOffset.ofHours(-5));
        assertEquals(test.getOffset(createInstant(2008, 11, 4, offset)), ZoneOffset.ofHours(-5));
        assertEquals(test.getOffset(createInstant(2008, 11, 5, offset)), ZoneOffset.ofHours(-5));
        assertEquals(test.getOffset(createInstant(2008, 11, 6, offset)), ZoneOffset.ofHours(-5));
        assertEquals(test.getOffset(createInstant(2008, 11, 7, offset)), ZoneOffset.ofHours(-5));
        // cutover at 02:00 local
        assertEquals(test.getOffset(createInstant(2008, 11, 2, 1, 59, 59, 999999999, offset)), ZoneOffset.ofHours(-4));
        assertEquals(test.getOffset(createInstant(2008, 11, 2, 2, 0, 0, 0, offset)), ZoneOffset.ofHours(-5));
    }

    @Test
    public void test_NewYork_getOffsetInfo() {
        ZoneRules test = americaNewYork();
        checkOffset(test, createLDT(2008, 1, 1), ZoneOffset.ofHours(-5), 1);
        checkOffset(test, createLDT(2008, 2, 1), ZoneOffset.ofHours(-5), 1);
        checkOffset(test, createLDT(2008, 3, 1), ZoneOffset.ofHours(-5), 1);
        checkOffset(test, createLDT(2008, 4, 1), ZoneOffset.ofHours(-4), 1);
        checkOffset(test, createLDT(2008, 5, 1), ZoneOffset.ofHours(-4), 1);
        checkOffset(test, createLDT(2008, 6, 1), ZoneOffset.ofHours(-4), 1);
        checkOffset(test, createLDT(2008, 7, 1), ZoneOffset.ofHours(-4), 1);
        checkOffset(test, createLDT(2008, 8, 1), ZoneOffset.ofHours(-4), 1);
        checkOffset(test, createLDT(2008, 9, 1), ZoneOffset.ofHours(-4), 1);
        checkOffset(test, createLDT(2008, 10, 1), ZoneOffset.ofHours(-4), 1);
        checkOffset(test, createLDT(2008, 11, 1), ZoneOffset.ofHours(-4), 1);
        checkOffset(test, createLDT(2008, 12, 1), ZoneOffset.ofHours(-5), 1);
        checkOffset(test, createLDT(2008, 1, 28), ZoneOffset.ofHours(-5), 1);
        checkOffset(test, createLDT(2008, 2, 28), ZoneOffset.ofHours(-5), 1);
        checkOffset(test, createLDT(2008, 3, 28), ZoneOffset.ofHours(-4), 1);
        checkOffset(test, createLDT(2008, 4, 28), ZoneOffset.ofHours(-4), 1);
        checkOffset(test, createLDT(2008, 5, 28), ZoneOffset.ofHours(-4), 1);
        checkOffset(test, createLDT(2008, 6, 28), ZoneOffset.ofHours(-4), 1);
        checkOffset(test, createLDT(2008, 7, 28), ZoneOffset.ofHours(-4), 1);
        checkOffset(test, createLDT(2008, 8, 28), ZoneOffset.ofHours(-4), 1);
        checkOffset(test, createLDT(2008, 9, 28), ZoneOffset.ofHours(-4), 1);
        checkOffset(test, createLDT(2008, 10, 28), ZoneOffset.ofHours(-4), 1);
        checkOffset(test, createLDT(2008, 11, 28), ZoneOffset.ofHours(-5), 1);
        checkOffset(test, createLDT(2008, 12, 28), ZoneOffset.ofHours(-5), 1);
    }

    @Test
    public void test_NewYork_getOffsetInfo_toDST() {
        ZoneRules test = americaNewYork();
        checkOffset(test, createLDT(2008, 3, 8), ZoneOffset.ofHours(-5), 1);
        checkOffset(test, createLDT(2008, 3, 9), ZoneOffset.ofHours(-5), 1);
        checkOffset(test, createLDT(2008, 3, 10), ZoneOffset.ofHours(-4), 1);
        checkOffset(test, createLDT(2008, 3, 11), ZoneOffset.ofHours(-4), 1);
        checkOffset(test, createLDT(2008, 3, 12), ZoneOffset.ofHours(-4), 1);
        checkOffset(test, createLDT(2008, 3, 13), ZoneOffset.ofHours(-4), 1);
        checkOffset(test, createLDT(2008, 3, 14), ZoneOffset.ofHours(-4), 1);
        // cutover at 02:00 local
        checkOffset(test, LocalDateTime.of(2008, 3, 9, 1, 59, 59, 999999999), ZoneOffset.ofHours(-5), 1);
        checkOffset(test, LocalDateTime.of(2008, 3, 9, 3, 0, 0, 0), ZoneOffset.ofHours(-4), 1);
    }

    @Test
    public void test_NewYork_getOffsetInfo_fromDST() {
        ZoneRules test = americaNewYork();
        checkOffset(test, createLDT(2008, 11, 1), ZoneOffset.ofHours(-4), 1);
        checkOffset(test, createLDT(2008, 11, 2), ZoneOffset.ofHours(-4), 1);
        checkOffset(test, createLDT(2008, 11, 3), ZoneOffset.ofHours(-5), 1);
        checkOffset(test, createLDT(2008, 11, 4), ZoneOffset.ofHours(-5), 1);
        checkOffset(test, createLDT(2008, 11, 5), ZoneOffset.ofHours(-5), 1);
        checkOffset(test, createLDT(2008, 11, 6), ZoneOffset.ofHours(-5), 1);
        checkOffset(test, createLDT(2008, 11, 7), ZoneOffset.ofHours(-5), 1);
        // cutover at 02:00 local
        checkOffset(test, LocalDateTime.of(2008, 11, 2, 0, 59, 59, 999999999), ZoneOffset.ofHours(-4), 1);
        checkOffset(test, LocalDateTime.of(2008, 11, 2, 2, 0, 0, 0), ZoneOffset.ofHours(-5), 1);
    }

    @Test
    public void test_NewYork_getOffsetInfo_gap() {
        ZoneRules test = americaNewYork();
        final LocalDateTime dateTime = LocalDateTime.of(2008, 3, 9, 2, 0, 0, 0);
        ZoneOffsetTransition trans = checkOffset(test, dateTime, ZoneOffset.ofHours(-5), GAP);
        assertEquals(trans.isGap(), true);
        assertEquals(trans.isOverlap(), false);
        assertEquals(trans.getOffsetBefore(), ZoneOffset.ofHours(-5));
        assertEquals(trans.getOffsetAfter(), ZoneOffset.ofHours(-4));
        assertEquals(trans.getInstant(), createInstant(2008, 3, 9, 2, 0, ZoneOffset.ofHours(-5)));
        assertEquals(trans.isValidOffset(OFFSET_PTWO), false);
        assertEquals(trans.isValidOffset(ZoneOffset.ofHours(-5)), false);
        assertEquals(trans.isValidOffset(ZoneOffset.ofHours(-4)), false);
        assertEquals(trans.toString(), "Transition[Gap at 2008-03-09T02:00-05:00 to -04:00]");

        assertFalse(trans.equals(null));
        assertFalse(trans.equals(ZoneOffset.ofHours(-5)));
        assertTrue(trans.equals(trans));

        final ZoneOffsetTransition otherTrans = test.getTransition(dateTime);
        assertTrue(trans.equals(otherTrans));
        assertEquals(trans.hashCode(), otherTrans.hashCode());
    }

    @Test
    public void test_NewYork_getOffsetInfo_overlap() {
        ZoneRules test = americaNewYork();
        final LocalDateTime dateTime = LocalDateTime.of(2008, 11, 2, 1, 0, 0, 0);
        ZoneOffsetTransition trans = checkOffset(test, dateTime, ZoneOffset.ofHours(-4), OVERLAP);
        assertEquals(trans.isGap(), false);
        assertEquals(trans.isOverlap(), true);
        assertEquals(trans.getOffsetBefore(), ZoneOffset.ofHours(-4));
        assertEquals(trans.getOffsetAfter(), ZoneOffset.ofHours(-5));
        assertEquals(trans.getInstant(), createInstant(2008, 11, 2, 2, 0, ZoneOffset.ofHours(-4)));
        assertEquals(trans.isValidOffset(ZoneOffset.ofHours(-1)), false);
        assertEquals(trans.isValidOffset(ZoneOffset.ofHours(-5)), true);
        assertEquals(trans.isValidOffset(ZoneOffset.ofHours(-4)), true);
        assertEquals(trans.isValidOffset(OFFSET_PTWO), false);
        assertEquals(trans.toString(), "Transition[Overlap at 2008-11-02T02:00-04:00 to -05:00]");

        assertFalse(trans.equals(null));
        assertFalse(trans.equals(ZoneOffset.ofHours(-4)));
        assertTrue(trans.equals(trans));

        final ZoneOffsetTransition otherTrans = test.getTransition(dateTime);
        assertTrue(trans.equals(otherTrans));
        assertEquals(trans.hashCode(), otherTrans.hashCode());
    }

    @Test
    public void test_NewYork_getStandardOffset() {
        ZoneRules test = americaNewYork();
        ZonedDateTime dateTime = createZDT(1860, 1, 1, ZoneOffset.UTC);
        while (dateTime.getYear() < 2010) {
            Instant instant = dateTime.toInstant();
            if (dateTime.toLocalDate().isBefore(LocalDate.of(1883, 11, 18))) {
                assertEquals(test.getStandardOffset(instant), ZoneOffset.of("-04:56:02"));
            } else {
                assertEquals(test.getStandardOffset(instant), ZoneOffset.ofHours(-5));
            }
            dateTime = dateTime.plusMonths(6);
        }
    }

    //-----------------------------------------------------------------------
    // Kathmandu
    //-----------------------------------------------------------------------
    private ZoneRules asiaKathmandu() {
        return ZoneId.of("Asia/Kathmandu").getRules();
    }

    @Test
    public void test_Kathmandu_nextTransition_historic() {
        ZoneRules test = asiaKathmandu();
        List<ZoneOffsetTransition> trans = test.getTransitions();

        ZoneOffsetTransition first = trans.get(0);
        assertEquals(test.nextTransition(first.getInstant().minusNanos(1)), first);

        for (int i = 0; i < trans.size() - 1; i++) {
            ZoneOffsetTransition cur = trans.get(i);
            ZoneOffsetTransition next = trans.get(i + 1);

            assertEquals(test.nextTransition(cur.getInstant()), next);
            assertEquals(test.nextTransition(next.getInstant().minusNanos(1)), next);
        }
    }

    @Test
    public void test_Kathmandu_nextTransition_noRules() {
        ZoneRules test = asiaKathmandu();
        List<ZoneOffsetTransition> trans = test.getTransitions();

        ZoneOffsetTransition last = trans.get(trans.size() - 1);
        assertEquals(test.nextTransition(last.getInstant()), null);
    }

    //-----------------------------------------------------------------------
    // Apia
    //-----------------------------------------------------------------------
    private ZoneRules pacificApia() {
        return ZoneId.of("Pacific/Apia").getRules();
    }

    @Test
    public void test_Apia_nextTransition_historic() {
        ZoneRules test = pacificApia();
        List<ZoneOffsetTransition> trans = test.getTransitions();

        ZoneOffsetTransition first = trans.get(0);
        assertEquals(test.nextTransition(first.getInstant().minusNanos(1)), first);

        for (int i = 0; i < trans.size() - 1; i++) {
            ZoneOffsetTransition cur = trans.get(i);
            ZoneOffsetTransition next = trans.get(i + 1);

            assertEquals(test.nextTransition(cur.getInstant()), next);
            assertEquals(test.nextTransition(next.getInstant().minusNanos(1)), next);
        }
    }

    @Test
    public void test_Apia_jumpOverInternationalDateLine_M10_to_P14() {
        // transition occurred at 2011-12-30T00:00-10:00
        ZoneRules test = pacificApia();
        Instant instantBefore = LocalDate.of(2011, 12, 27).atStartOfDay(ZoneOffset.UTC).toInstant();
        ZoneOffsetTransition trans = test.nextTransition(instantBefore);
        assertEquals(trans.getDateTimeBefore(), LocalDateTime.of(2011, 12, 30, 0, 0));
        assertEquals(trans.getDateTimeAfter(), LocalDateTime.of(2011, 12, 31, 0, 0));
        assertEquals(trans.isGap(), true);
        assertEquals(trans.isOverlap(), false);
        assertEquals(trans.isValidOffset(ZoneOffset.ofHours(-10)), false);
        assertEquals(trans.isValidOffset(ZoneOffset.ofHours(+14)), false);
        assertEquals(trans.getDuration(), Duration.ofHours(24));
        assertEquals(trans.getInstant(), LocalDateTime.of(2011, 12, 31, 0, 0).toInstant(ZoneOffset.ofHours(+14)));

        ZonedDateTime zdt = ZonedDateTime.of(2011, 12, 29, 23, 0, 0, 0, ZoneId.of("Pacific/Apia"));
        assertEquals(zdt.plusHours(2).toLocalDateTime(), LocalDateTime.of(2011, 12, 31, 1, 0));
    }

    @Test
    public void test_Apia_jumpForwardOverInternationalDateLine_P12_to_M12() {
<<<<<<< HEAD
        // Android-changed: 1879 changed to 1892 in this test due to 2017c IANA update. Upstream
        // will probably do the same. See https://bugs.openjdk.java.net/browse/JDK-8190259
=======
>>>>>>> 8c6462ac
        // transition occurred at 1892-07-04T00:00+12:33:04
        ZoneRules test = pacificApia();
        Instant instantBefore = LocalDate.of(1892, 7, 2).atStartOfDay(ZoneOffset.UTC).toInstant();
        ZoneOffsetTransition trans = test.nextTransition(instantBefore);
        assertEquals(trans.getDateTimeBefore(), LocalDateTime.of(1892, 7, 5, 0, 0));
        assertEquals(trans.getDateTimeAfter(), LocalDateTime.of(1892, 7, 4, 0, 0));
        assertEquals(trans.isGap(), false);
        assertEquals(trans.isOverlap(), true);
        assertEquals(trans.isValidOffset(ZoneOffset.ofHoursMinutesSeconds(+12, 33, 4)), true);
        assertEquals(trans.isValidOffset(ZoneOffset.ofHoursMinutesSeconds(-11, -26, -56)), true);
        assertEquals(trans.getDuration(), Duration.ofHours(-24));
        assertEquals(trans.getInstant(), LocalDateTime.of(1892, 7, 4, 0, 0).toInstant(ZoneOffset.ofHoursMinutesSeconds(-11, -26, -56)));

        ZonedDateTime zdt = ZonedDateTime.of(1892, 7, 4, 23, 0, 0, 0, ZoneId.of("Pacific/Apia"));
        assertEquals(zdt.plusHours(2).toLocalDateTime(), LocalDateTime.of(1892, 7, 4, 1, 0, 0));
    }

    //-------------------------------------------------------------------------
    @Test(expectedExceptions=UnsupportedOperationException.class)
    public void test_getTransitions_immutable() {
        ZoneRules test = europeParis();
        test.getTransitions().clear();
    }

    @Test(expectedExceptions=UnsupportedOperationException.class)
    public void test_getTransitionRules_immutable() {
        ZoneRules test = europeParis();
        test.getTransitionRules().clear();
    }

    //-----------------------------------------------------------------------
    // of()
    //-----------------------------------------------------------------------
    @Test
    public void test_of(){
        //used for standard offset
        ZoneOffset stdOffset1 = ZoneOffset.UTC;
        ZoneOffset stdOffset2 = ZoneOffset.ofHours(1);
        LocalDateTime time_of_stdOffsetTransition1 = LocalDateTime.of(2013, 1, 5, 1, 0);
        ZoneOffsetTransition  stdOffsetTransition1 = ZoneOffsetTransition.of(time_of_stdOffsetTransition1, stdOffset1, stdOffset2);
        List<ZoneOffsetTransition> stdOffsetTransition_list = new ArrayList<ZoneOffsetTransition>();
        stdOffsetTransition_list.add(stdOffsetTransition1);

        //used for wall offset
        ZoneOffset wallOffset1 = ZoneOffset.ofHours(2);
        ZoneOffset wallOffset2 = ZoneOffset.ofHours(4);
        ZoneOffset wallOffset3 = ZoneOffset.ofHours(7);

        LocalDateTime time_of_wallOffsetTransition1 = LocalDateTime.of(2013, 2, 5, 1, 0);
        LocalDateTime time_of_wallOffsetTransition2 = LocalDateTime.of(2013, 3, 5, 1, 0);
        LocalDateTime time_of_wallOffsetTransition3 = LocalDateTime.of(2013, 10, 5, 1, 0);

        ZoneOffsetTransition  wallOffsetTransition1 = ZoneOffsetTransition.of(time_of_wallOffsetTransition1, wallOffset1, wallOffset2);
        ZoneOffsetTransition  wallOffsetTransition2 = ZoneOffsetTransition.of(time_of_wallOffsetTransition2, wallOffset2, wallOffset3);
        ZoneOffsetTransition  wallOffsetTransition3 = ZoneOffsetTransition.of(time_of_wallOffsetTransition3, wallOffset3, wallOffset1);

        List<ZoneOffsetTransition> wallOffsetTransition_list = new ArrayList<ZoneOffsetTransition>();
        wallOffsetTransition_list.add(wallOffsetTransition1);
        wallOffsetTransition_list.add(wallOffsetTransition2);
        wallOffsetTransition_list.add(wallOffsetTransition3);

        //used for ZoneOffsetTransitionRule
        ZoneOffset ruleOffset = ZoneOffset.ofHours(3);
        ZoneOffsetTransitionRule.TimeDefinition timeDefinition = ZoneOffsetTransitionRule.TimeDefinition.valueOf("WALL");
        ZoneOffsetTransitionRule rule1 = ZoneOffsetTransitionRule.of(Month.FEBRUARY,
                                                                     2,
                                                                     DayOfWeek.MONDAY,
                                                                     LocalTime.of(1, 0),
                                                                     false,
                                                                     timeDefinition,
                                                                     ZoneOffset.UTC,
                                                                     ZoneOffset.UTC,
                                                                     ruleOffset
                                                                     );
         List<ZoneOffsetTransitionRule> rule_list = new ArrayList<ZoneOffsetTransitionRule>();
         rule_list.add(rule1);

         //Begin verification
         ZoneRules zoneRule = ZoneRules.of(stdOffset1,
                                           wallOffset1,
                                           stdOffsetTransition_list,
                                           wallOffsetTransition_list,
                                           rule_list
                                           );

         OffsetDateTime before_time_of_stdOffsetTransition1 = OffsetDateTime.of(time_of_stdOffsetTransition1, stdOffset1).minusSeconds(1);
         OffsetDateTime after_time_of_stdOffsetTransition1 = OffsetDateTime.of(time_of_stdOffsetTransition1, stdOffset1).plusSeconds(1);;
         assertEquals(zoneRule.getStandardOffset(before_time_of_stdOffsetTransition1.toInstant()), stdOffset1);
         assertEquals(zoneRule.getStandardOffset(after_time_of_stdOffsetTransition1.toInstant()), stdOffset2);

         OffsetDateTime  before_time_of_wallOffsetTransition1 = OffsetDateTime.of(time_of_wallOffsetTransition1, wallOffset1).minusSeconds(1);
         OffsetDateTime  after_time_of_wallOffsetTransition1 = OffsetDateTime.of(time_of_wallOffsetTransition1, wallOffset1).plusSeconds(1);
         assertEquals(zoneRule.nextTransition(before_time_of_wallOffsetTransition1.toInstant()), wallOffsetTransition1);
         assertEquals(zoneRule.nextTransition(after_time_of_wallOffsetTransition1.toInstant()), wallOffsetTransition2);

         OffsetDateTime  before_time_of_wallOffsetTransition2 = OffsetDateTime.of(time_of_wallOffsetTransition2, wallOffset2).minusSeconds(1);
         OffsetDateTime  after_time_of_wallOffsetTransition2 = OffsetDateTime.of(time_of_wallOffsetTransition2, wallOffset2).plusSeconds(1);
         assertEquals(zoneRule.nextTransition(before_time_of_wallOffsetTransition2.toInstant()), wallOffsetTransition2);
         assertEquals(zoneRule.nextTransition(after_time_of_wallOffsetTransition2.toInstant()), wallOffsetTransition3);

         OffsetDateTime  before_time_of_wallOffsetTransition3 = OffsetDateTime.of(time_of_wallOffsetTransition3, wallOffset3).minusSeconds(1);
         OffsetDateTime  after_time_of_wallOffsetTransition3 = OffsetDateTime.of(time_of_wallOffsetTransition3, wallOffset3).plusSeconds(1);
         assertEquals(zoneRule.nextTransition(before_time_of_wallOffsetTransition3.toInstant()), wallOffsetTransition3);
         assertEquals(zoneRule.nextTransition(after_time_of_wallOffsetTransition3.toInstant()), rule1.createTransition(2014));
    }

    //-----------------------------------------------------------------------
    // equals() / hashCode()
    //-----------------------------------------------------------------------
    @Test
    public void test_equals() {
        ZoneRules test1 = europeLondon();
        ZoneRules test2 = europeParis();
        ZoneRules test2b = europeParis();
        assertEquals(test1.equals(test2), false);
        assertEquals(test2.equals(test1), false);

        assertEquals(test1.equals(test1), true);
        assertEquals(test2.equals(test2), true);
        assertEquals(test2.equals(test2b), true);

        assertEquals(test1.hashCode() == test1.hashCode(), true);
        assertEquals(test2.hashCode() == test2.hashCode(), true);
        assertEquals(test2.hashCode() == test2b.hashCode(), true);
    }

    @Test
    public void test_equals_null() {
        assertEquals(europeLondon().equals(null), false);
    }

    @Test
    public void test_equals_notZoneRules() {
        assertEquals(europeLondon().equals("Europe/London"), false);
    }

    @Test
    public void test_toString() {
        assertEquals(europeLondon().toString().contains("ZoneRules"), true);
    }

    //-----------------------------------------------------------------------
    //-----------------------------------------------------------------------
    //-----------------------------------------------------------------------
    private Instant createInstant(int year, int month, int day, ZoneOffset offset) {
        return LocalDateTime.of(year, month, day, 0, 0).toInstant(offset);
    }

    private Instant createInstant(int year, int month, int day, int hour, int min, ZoneOffset offset) {
        return LocalDateTime.of(year, month, day, hour, min).toInstant(offset);
    }

    private Instant createInstant(int year, int month, int day, int hour, int min, int sec, int nano, ZoneOffset offset) {
        return LocalDateTime.of(year, month, day, hour, min, sec, nano).toInstant(offset);
    }

    private ZonedDateTime createZDT(int year, int month, int day, ZoneId zone) {
        return LocalDateTime.of(year, month, day, 0, 0).atZone(zone);
    }

    private LocalDateTime createLDT(int year, int month, int day) {
        return LocalDateTime.of(year, month, day, 0, 0);
    }

    private ZoneOffsetTransition checkOffset(ZoneRules rules, LocalDateTime dateTime, ZoneOffset offset, int type) {
        List<ZoneOffset> validOffsets = rules.getValidOffsets(dateTime);
        assertEquals(validOffsets.size(), type);
        assertEquals(rules.getOffset(dateTime), offset);
        if (type == 1) {
            assertEquals(validOffsets.get(0), offset);
            return null;
        } else {
            ZoneOffsetTransition zot = rules.getTransition(dateTime);
            assertNotNull(zot);
            assertEquals(zot.isOverlap(), type == 2);
            assertEquals(zot.isGap(), type == 0);
            assertEquals(zot.isValidOffset(offset), type == 2);
            return zot;
        }
    }

}<|MERGE_RESOLUTION|>--- conflicted
+++ resolved
@@ -988,11 +988,6 @@
 
     @Test
     public void test_Apia_jumpForwardOverInternationalDateLine_P12_to_M12() {
-<<<<<<< HEAD
-        // Android-changed: 1879 changed to 1892 in this test due to 2017c IANA update. Upstream
-        // will probably do the same. See https://bugs.openjdk.java.net/browse/JDK-8190259
-=======
->>>>>>> 8c6462ac
         // transition occurred at 1892-07-04T00:00+12:33:04
         ZoneRules test = pacificApia();
         Instant instantBefore = LocalDate.of(1892, 7, 2).atStartOfDay(ZoneOffset.UTC).toInstant();
