--- conflicted
+++ resolved
@@ -163,11 +163,7 @@
         // on an old CLDR version (21) with some "invented" values (specifically Hijrah and ISO).
         return new Object[][] {
                     {"Hijrah", "Islamic Calendar (Umm al-Qura)"},
-<<<<<<< HEAD
                     {"ISO", "ISO-8601 Calendar"},
-=======
-                    {"ISO", "ISO"},
->>>>>>> 8c6462ac
                     {"Japanese", "Japanese Calendar"},
                     {"Minguo", "Minguo Calendar"},
                     {"ThaiBuddhist", "Buddhist Calendar"},
