/*
 * Copyright (c) 2013, 2016, Oracle and/or its affiliates. All rights reserved.
 * DO NOT ALTER OR REMOVE COPYRIGHT NOTICES OR THIS FILE HEADER.
 *
 * This code is free software; you can redistribute it and/or modify it
 * under the terms of the GNU General Public License version 2 only, as
 * published by the Free Software Foundation.  Oracle designates this
 * particular file as subject to the "Classpath" exception as provided
 * by Oracle in the LICENSE file that accompanied this code.
 *
 * This code is distributed in the hope that it will be useful, but WITHOUT
 * ANY WARRANTY; without even the implied warranty of MERCHANTABILITY or
 * FITNESS FOR A PARTICULAR PURPOSE.  See the GNU General Public License
 * version 2 for more details (a copy is included in the LICENSE file that
 * accompanied this code).
 *
 * You should have received a copy of the GNU General Public License version
 * 2 along with this work; if not, write to the Free Software Foundation,
 * Inc., 51 Franklin St, Fifth Floor, Boston, MA 02110-1301 USA.
 *
 * Please contact Oracle, 500 Oracle Parkway, Redwood Shores, CA 94065 USA
 * or visit www.oracle.com if you need additional information or have any
 * questions.
 */

/*
 * Copyright (c) 2013, Stephen Colebourne & Michael Nascimento Santos
 *
 * All rights reserved.
 *
 * Redistribution and use in source and binary forms, with or without
 * modification, are permitted provided that the following conditions are met:
 *
 *  * Redistributions of source code must retain the above copyright notice,
 *    this list of conditions and the following disclaimer.
 *
 *  * Redistributions in binary form must reproduce the above copyright notice,
 *    this list of conditions and the following disclaimer in the documentation
 *    and/or other materials provided with the distribution.
 *
 *  * Neither the name of JSR-310 nor the names of its contributors
 *    may be used to endorse or promote products derived from this software
 *    without specific prior written permission.
 *
 * THIS SOFTWARE IS PROVIDED BY THE COPYRIGHT HOLDERS AND CONTRIBUTORS
 * "AS IS" AND ANY EXPRESS OR IMPLIED WARRANTIES, INCLUDING, BUT NOT
 * LIMITED TO, THE IMPLIED WARRANTIES OF MERCHANTABILITY AND FITNESS FOR
 * A PARTICULAR PURPOSE ARE DISCLAIMED. IN NO EVENT SHALL THE COPYRIGHT OWNER OR
 * CONTRIBUTORS BE LIABLE FOR ANY DIRECT, INDIRECT, INCIDENTAL, SPECIAL,
 * EXEMPLARY, OR CONSEQUENTIAL DAMAGES (INCLUDING, BUT NOT LIMITED TO,
 * PROCUREMENT OF SUBSTITUTE GOODS OR SERVICES; LOSS OF USE, DATA, OR
 * PROFITS; OR BUSINESS INTERRUPTION) HOWEVER CAUSED AND ON ANY THEORY OF
 * LIABILITY, WHETHER IN CONTRACT, STRICT LIABILITY, OR TORT (INCLUDING
 * NEGLIGENCE OR OTHERWISE) ARISING IN ANY WAY OUT OF THE USE OF THIS
 * SOFTWARE, EVEN IF ADVISED OF THE POSSIBILITY OF SUCH DAMAGE.
 */
package test.java.time.temporal;

import static org.testng.Assert.assertEquals;
import static org.testng.Assert.fail;

import java.time.temporal.ChronoField;
import java.time.temporal.IsoFields;
import java.time.temporal.TemporalField;
import java.time.temporal.WeekFields;
import java.util.HashMap;
import java.util.Locale;
import java.util.Map;
import java.util.ResourceBundle;

import org.testng.annotations.BeforeClass;
import org.testng.annotations.DataProvider;
import org.testng.annotations.Test;

@Test
public class TestChronoField {
    Map<ChronoField, String> fieldMap;


    @BeforeClass
    public void initClass() {
        fieldMap = new HashMap<>();
        fieldMap.put(ChronoField.ERA, "era");
        fieldMap.put(ChronoField.YEAR, "year");
        fieldMap.put(ChronoField.MONTH_OF_YEAR, "month");
        fieldMap.put(ChronoField.DAY_OF_MONTH, "day");
        fieldMap.put(ChronoField.AMPM_OF_DAY, "dayperiod");
        fieldMap.put(ChronoField.ALIGNED_WEEK_OF_YEAR, "week");
        fieldMap.put(ChronoField.DAY_OF_WEEK, "weekday");
        fieldMap.put(ChronoField.HOUR_OF_DAY, "hour");
        fieldMap.put(ChronoField.MINUTE_OF_HOUR, "minute");
        fieldMap.put(ChronoField.SECOND_OF_MINUTE, "second");
        fieldMap.put(ChronoField.OFFSET_SECONDS, "zone");
    }

    @DataProvider(name = "localeList")
    Locale[] data_localeList() {
        return new Locale[] {
                Locale.US,
                Locale.GERMAN,
                Locale.JAPAN,
                Locale.ROOT,
        };
    }
    //-----------------------------------------------------------------------
    @DataProvider(name = "localeDisplayNames")
    Object[][] data_localeDisplayNames() {
        return new Object[][] {
                {ChronoField.ERA},
                {ChronoField.YEAR},
                {ChronoField.MONTH_OF_YEAR},
                {ChronoField.DAY_OF_WEEK},
                // {ChronoField.ALIGNED_WEEK_OF_YEAR},
                {ChronoField.DAY_OF_MONTH},
                {ChronoField.AMPM_OF_DAY},
                {ChronoField.HOUR_OF_DAY},
                {ChronoField.MINUTE_OF_HOUR},
                {ChronoField.SECOND_OF_MINUTE},
        };
    }

    @Test
    public void test_IsoFields_week_based_year() {
        Locale locale = Locale.US;
        String name = IsoFields.WEEK_OF_WEEK_BASED_YEAR.getDisplayName(locale);
<<<<<<< HEAD
        // Android-changed: week is lower-case in CLDR.
=======
>>>>>>> 8c6462ac
        assertEquals(name, "week");
    }

    @Test(expectedExceptions=NullPointerException.class)
    public void test_nullIsoFields_week_based_year() {
        String name = IsoFields.WEEK_OF_WEEK_BASED_YEAR.getDisplayName((Locale)null);
    }

    @Test
    public void test_WeekFields_week_based_year() {
        Locale locale = Locale.US;
        TemporalField weekOfYearField = WeekFields.SUNDAY_START.weekOfYear();
        String name = weekOfYearField.getDisplayName(locale);
<<<<<<< HEAD
        // Android-changed: week is lower-case in CLDR.
=======
>>>>>>> 8c6462ac
        assertEquals(name, "week");
    }

    @Test(expectedExceptions=NullPointerException.class)
    public void test_nullWeekFields_week_based_year() {
        TemporalField weekOfYearField = WeekFields.SUNDAY_START.weekOfYear();
        String name = weekOfYearField.getDisplayName((Locale)null);
    }

    @Test(expectedExceptions=NullPointerException.class)
    public void test_nullLocaleChronoFieldDisplayName() {
        ChronoField.YEAR.getDisplayName((Locale)null);
    }

    @Test(expectedExceptions=NullPointerException.class)
    public void test_nullLocaleTemporalFieldDisplayName() {
        // Test the default method in TemporalField using the
        // IsoFields.DAY_OF_QUARTER which does not override getDisplayName
        IsoFields.DAY_OF_QUARTER.getDisplayName((Locale)null);
    }
}<|MERGE_RESOLUTION|>--- conflicted
+++ resolved
@@ -123,10 +123,6 @@
     public void test_IsoFields_week_based_year() {
         Locale locale = Locale.US;
         String name = IsoFields.WEEK_OF_WEEK_BASED_YEAR.getDisplayName(locale);
-<<<<<<< HEAD
-        // Android-changed: week is lower-case in CLDR.
-=======
->>>>>>> 8c6462ac
         assertEquals(name, "week");
     }
 
@@ -140,10 +136,6 @@
         Locale locale = Locale.US;
         TemporalField weekOfYearField = WeekFields.SUNDAY_START.weekOfYear();
         String name = weekOfYearField.getDisplayName(locale);
-<<<<<<< HEAD
-        // Android-changed: week is lower-case in CLDR.
-=======
->>>>>>> 8c6462ac
         assertEquals(name, "week");
     }
 
