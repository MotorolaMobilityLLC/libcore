/*
 * Copyright (c) 2012, 2016, Oracle and/or its affiliates. All rights reserved.
 * DO NOT ALTER OR REMOVE COPYRIGHT NOTICES OR THIS FILE HEADER.
 *
 * This code is free software; you can redistribute it and/or modify it
 * under the terms of the GNU General Public License version 2 only, as
 * published by the Free Software Foundation.
 *
 * This code is distributed in the hope that it will be useful, but WITHOUT
 * ANY WARRANTY; without even the implied warranty of MERCHANTABILITY or
 * FITNESS FOR A PARTICULAR PURPOSE.  See the GNU General Public License
 * version 2 for more details (a copy is included in the LICENSE file that
 * accompanied this code).
 *
 * You should have received a copy of the GNU General Public License version
 * 2 along with this work; if not, write to the Free Software Foundation,
 * Inc., 51 Franklin St, Fifth Floor, Boston, MA 02110-1301 USA.
 *
 * Please contact Oracle, 500 Oracle Parkway, Redwood Shores, CA 94065 USA
 * or visit www.oracle.com if you need additional information or have any
 * questions.
 */

/*
 * This file is available under and governed by the GNU General Public
 * License version 2 only, as published by the Free Software Foundation.
 * However, the following notice accompanied the original version of this
 * file:
 *
 * Copyright (c) 2008-2012, Stephen Colebourne & Michael Nascimento Santos
 *
 * All rights reserved.
 *
 * Redistribution and use in source and binary forms, with or without
 * modification, are permitted provided that the following conditions are met:
 *
 *  * Redistributions of source code must retain the above copyright notice,
 *    this list of conditions and the following disclaimer.
 *
 *  * Redistributions in binary form must reproduce the above copyright notice,
 *    this list of conditions and the following disclaimer in the documentation
 *    and/or other materials provided with the distribution.
 *
 *  * Neither the name of JSR-310 nor the names of its contributors
 *    may be used to endorse or promote products derived from this software
 *    without specific prior written permission.
 *
 * THIS SOFTWARE IS PROVIDED BY THE COPYRIGHT HOLDERS AND CONTRIBUTORS
 * "AS IS" AND ANY EXPRESS OR IMPLIED WARRANTIES, INCLUDING, BUT NOT
 * LIMITED TO, THE IMPLIED WARRANTIES OF MERCHANTABILITY AND FITNESS FOR
 * A PARTICULAR PURPOSE ARE DISCLAIMED. IN NO EVENT SHALL THE COPYRIGHT OWNER OR
 * CONTRIBUTORS BE LIABLE FOR ANY DIRECT, INDIRECT, INCIDENTAL, SPECIAL,
 * EXEMPLARY, OR CONSEQUENTIAL DAMAGES (INCLUDING, BUT NOT LIMITED TO,
 * PROCUREMENT OF SUBSTITUTE GOODS OR SERVICES; LOSS OF USE, DATA, OR
 * PROFITS; OR BUSINESS INTERRUPTION) HOWEVER CAUSED AND ON ANY THEORY OF
 * LIABILITY, WHETHER IN CONTRACT, STRICT LIABILITY, OR TORT (INCLUDING
 * NEGLIGENCE OR OTHERWISE) ARISING IN ANY WAY OUT OF THE USE OF THIS
 * SOFTWARE, EVEN IF ADVISED OF THE POSSIBILITY OF SUCH DAMAGE.
 */
package test.java.time.format;

import static java.time.temporal.ChronoField.DAY_OF_MONTH;
import static java.time.temporal.ChronoField.DAY_OF_WEEK;
import static java.time.temporal.ChronoField.MONTH_OF_YEAR;
import static java.time.temporal.IsoFields.QUARTER_OF_YEAR;
import static org.testng.Assert.assertEquals;
import static org.testng.Assert.assertTrue;

import java.text.ParsePosition;
import java.time.DayOfWeek;
import java.time.format.DateTimeFormatter;
import java.time.format.DateTimeFormatterBuilder;
import java.time.format.TextStyle;
import java.time.temporal.TemporalAccessor;
import java.time.temporal.TemporalField;
import java.time.temporal.TemporalQueries;
import java.time.temporal.ChronoField;
import java.util.Locale;

import org.testng.annotations.DataProvider;
import org.testng.annotations.Test;

/**
 * Test TextPrinterParser.
 */
@Test
public class TestTextParser extends AbstractTestPrinterParser {

    //-----------------------------------------------------------------------
    @DataProvider(name="error")
    Object[][] data_error() {
        return new Object[][] {
            {DAY_OF_WEEK, TextStyle.FULL, "Monday", -1, IndexOutOfBoundsException.class},
            {DAY_OF_WEEK, TextStyle.FULL, "Monday", 7, IndexOutOfBoundsException.class},
        };
    }

    @Test(dataProvider="error")
    public void test_parse_error(TemporalField field, TextStyle style, String text, int pos, Class<?> expected) {
        try {
            getFormatter(field, style).parseUnresolved(text, new ParsePosition(pos));
        } catch (RuntimeException ex) {
            assertTrue(expected.isInstance(ex));
        }
    }

    //-----------------------------------------------------------------------
    public void test_parse_midStr() throws Exception {
        ParsePosition pos = new ParsePosition(3);
        assertEquals(getFormatter(DAY_OF_WEEK, TextStyle.FULL)
                     .parseUnresolved("XxxMondayXxx", pos)
                     .getLong(DAY_OF_WEEK), 1L);
        assertEquals(pos.getIndex(), 9);
    }

    public void test_parse_remainderIgnored() throws Exception {
        ParsePosition pos = new ParsePosition(0);
        assertEquals(getFormatter(DAY_OF_WEEK, TextStyle.SHORT)
                     .parseUnresolved("Wednesday", pos)
                     .getLong(DAY_OF_WEEK), 3L);
        assertEquals(pos.getIndex(), 3);
    }

    //-----------------------------------------------------------------------
    public void test_parse_noMatch1() throws Exception {
        ParsePosition pos = new ParsePosition(0);
        TemporalAccessor parsed =
            getFormatter(DAY_OF_WEEK, TextStyle.FULL).parseUnresolved("Munday", pos);
        assertEquals(pos.getErrorIndex(), 0);
        assertEquals(parsed, null);
    }

    public void test_parse_noMatch2() throws Exception {
        ParsePosition pos = new ParsePosition(3);
        TemporalAccessor parsed =
            getFormatter(DAY_OF_WEEK, TextStyle.FULL).parseUnresolved("Monday", pos);
        assertEquals(pos.getErrorIndex(), 3);
        assertEquals(parsed, null);
    }

    public void test_parse_noMatch_atEnd() throws Exception {
        ParsePosition pos = new ParsePosition(6);
        TemporalAccessor parsed =
            getFormatter(DAY_OF_WEEK, TextStyle.FULL).parseUnresolved("Monday", pos);
        assertEquals(pos.getErrorIndex(), 6);
        assertEquals(parsed, null);
    }

    //-----------------------------------------------------------------------
    @DataProvider(name="parseText")
    Object[][] provider_text() {
        return new Object[][] {
            {DAY_OF_WEEK, TextStyle.FULL, 1, "Monday"},
            {DAY_OF_WEEK, TextStyle.FULL, 2, "Tuesday"},
            {DAY_OF_WEEK, TextStyle.FULL, 3, "Wednesday"},
            {DAY_OF_WEEK, TextStyle.FULL, 4, "Thursday"},
            {DAY_OF_WEEK, TextStyle.FULL, 5, "Friday"},
            {DAY_OF_WEEK, TextStyle.FULL, 6, "Saturday"},
            {DAY_OF_WEEK, TextStyle.FULL, 7, "Sunday"},

            {DAY_OF_WEEK, TextStyle.SHORT, 1, "Mon"},
            {DAY_OF_WEEK, TextStyle.SHORT, 2, "Tue"},
            {DAY_OF_WEEK, TextStyle.SHORT, 3, "Wed"},
            {DAY_OF_WEEK, TextStyle.SHORT, 4, "Thu"},
            {DAY_OF_WEEK, TextStyle.SHORT, 5, "Fri"},
            {DAY_OF_WEEK, TextStyle.SHORT, 6, "Sat"},
            {DAY_OF_WEEK, TextStyle.SHORT, 7, "Sun"},

            {MONTH_OF_YEAR, TextStyle.FULL, 1, "January"},
            {MONTH_OF_YEAR, TextStyle.FULL, 12, "December"},

            {MONTH_OF_YEAR, TextStyle.SHORT, 1, "Jan"},
            {MONTH_OF_YEAR, TextStyle.SHORT, 12, "Dec"},

            {QUARTER_OF_YEAR, TextStyle.FULL, 1, "1st quarter"},
            {QUARTER_OF_YEAR, TextStyle.FULL, 2, "2nd quarter"},
            {QUARTER_OF_YEAR, TextStyle.FULL, 3, "3rd quarter"},
            {QUARTER_OF_YEAR, TextStyle.FULL, 4, "4th quarter"},

            {QUARTER_OF_YEAR, TextStyle.SHORT, 1, "Q1"},
            {QUARTER_OF_YEAR, TextStyle.SHORT, 2, "Q2"},
            {QUARTER_OF_YEAR, TextStyle.SHORT, 3, "Q3"},
            {QUARTER_OF_YEAR, TextStyle.SHORT, 4, "Q4"},

            {QUARTER_OF_YEAR, TextStyle.NARROW, 1, "1"},
            {QUARTER_OF_YEAR, TextStyle.NARROW, 2, "2"},
            {QUARTER_OF_YEAR, TextStyle.NARROW, 3, "3"},
            {QUARTER_OF_YEAR, TextStyle.NARROW, 4, "4"},
       };
    }

    @DataProvider(name="parseNumber")
    Object[][] provider_number() {
        return new Object[][] {
            {DAY_OF_MONTH, TextStyle.FULL, 1, "1"},
            {DAY_OF_MONTH, TextStyle.FULL, 2, "2"},
            {DAY_OF_MONTH, TextStyle.FULL, 30, "30"},
            {DAY_OF_MONTH, TextStyle.FULL, 31, "31"},

            {DAY_OF_MONTH, TextStyle.SHORT, 1, "1"},
            {DAY_OF_MONTH, TextStyle.SHORT, 2, "2"},
            {DAY_OF_MONTH, TextStyle.SHORT, 30, "30"},
            {DAY_OF_MONTH, TextStyle.SHORT, 31, "31"},
       };
    }

<<<<<<< HEAD
    // Test data is dependent on localized resources.
    @DataProvider(name="parseStandaloneText")
    Object[][] providerStandaloneText() {
        // Locale, TemporalField, TextStyle, expected value, input text
        return new Object[][] {
            // Android-changed: CLDR provides russian days/months in lower-case and with a fullstop.
            {RUSSIAN, MONTH_OF_YEAR, TextStyle.FULL_STANDALONE,   1, "\u044f\u043d\u0432\u0430\u0440\u044c" },
            {RUSSIAN, MONTH_OF_YEAR, TextStyle.FULL_STANDALONE,  12, "\u0434\u0435\u043a\u0430\u0431\u0440\u044c" },
            {RUSSIAN, MONTH_OF_YEAR, TextStyle.SHORT_STANDALONE,  1, "\u044f\u043d\u0432." },
            {RUSSIAN, MONTH_OF_YEAR, TextStyle.SHORT_STANDALONE, 12, "\u0434\u0435\u043a." },
            {FINNISH, DAY_OF_WEEK,   TextStyle.FULL_STANDALONE,   2, "tiistai"},
            {FINNISH, DAY_OF_WEEK,   TextStyle.SHORT_STANDALONE,  2, "ti"},
        };
    }

=======
>>>>>>> 8c6462ac
    @DataProvider(name="parseDayOfWeekText")
    Object[][] providerDayOfWeekData() {
        return new Object[][] {
            // Locale, pattern, input text, expected DayOfWeek
            {Locale.US, "e",  "1",  DayOfWeek.SUNDAY},
            {Locale.US, "ee", "01", DayOfWeek.SUNDAY},
            {Locale.US, "c",  "1",  DayOfWeek.SUNDAY},
        };
    }

<<<<<<< HEAD
    // Test data is dependent on localized resources.
    @DataProvider(name="parseLenientText")
    Object[][] providerLenientText() {
        // Locale, TemporalField, expected value, input text
        return new Object[][] {
            // Android-changed: CLDR provides russian months in lower-case and with a fullstop.
            {RUSSIAN, MONTH_OF_YEAR, 1, "\u044f\u043d\u0432\u0430\u0440\u044f" }, // full format
            {RUSSIAN, MONTH_OF_YEAR, 1, "\u044f\u043d\u0432\u0430\u0440\u044c" }, // full standalone
            {RUSSIAN, MONTH_OF_YEAR, 1, "\u044f\u043d\u0432." },  // short format
            {RUSSIAN, MONTH_OF_YEAR, 1, "\u044f\u043d\u0432." }, // short standalone
        };
    }
=======
>>>>>>> 8c6462ac

    @Test(dataProvider="parseText")
    public void test_parseText(TemporalField field, TextStyle style, int value, String input) throws Exception {
        ParsePosition pos = new ParsePosition(0);
        assertEquals(getFormatter(field, style).parseUnresolved(input, pos).getLong(field), (long) value);
        assertEquals(pos.getIndex(), input.length());
    }

    @Test(dataProvider="parseNumber")
    public void test_parseNumber(TemporalField field, TextStyle style, int value, String input) throws Exception {
        ParsePosition pos = new ParsePosition(0);
        assertEquals(getFormatter(field, style).parseUnresolved(input, pos).getLong(field), (long) value);
        assertEquals(pos.getIndex(), input.length());
    }

    @Test(dataProvider="parseDayOfWeekText")
    public void test_parseDayOfWeekText(Locale locale, String pattern, String input, DayOfWeek expected) {
        DateTimeFormatter formatter = getPatternFormatter(pattern).withLocale(locale);
        ParsePosition pos = new ParsePosition(0);
        assertEquals(DayOfWeek.from(formatter.parse(input, pos)), expected);
        assertEquals(pos.getIndex(), input.length());
    }

    //-----------------------------------------------------------------------
    @Test(dataProvider="parseText")
    public void test_parse_strict_caseSensitive_parseUpper(TemporalField field, TextStyle style, int value, String input) throws Exception {
        if (input.equals(input.toUpperCase(Locale.ROOT))) {
            // Skip if the given input is all upper case (e.g., "Q1")
            return;
        }
        setCaseSensitive(true);
        ParsePosition pos = new ParsePosition(0);
        getFormatter(field, style).parseUnresolved(input.toUpperCase(Locale.ROOT), pos);
        assertEquals(pos.getErrorIndex(), 0);
    }

    @Test(dataProvider="parseText")
    public void test_parse_strict_caseInsensitive_parseUpper(TemporalField field, TextStyle style, int value, String input) throws Exception {
        setCaseSensitive(false);
        ParsePosition pos = new ParsePosition(0);
        assertEquals(getFormatter(field, style).parseUnresolved(input.toUpperCase(Locale.ROOT), pos).getLong(field), (long) value);
        assertEquals(pos.getIndex(), input.length());
    }

    //-----------------------------------------------------------------------
    @Test(dataProvider="parseText")
    public void test_parse_strict_caseSensitive_parseLower(TemporalField field, TextStyle style, int value, String input) throws Exception {
        if (input.equals(input.toLowerCase(Locale.ROOT))) {
            // Skip if the given input is all lower case (e.g., "1st quarter")
            return;
        }
        setCaseSensitive(true);
        ParsePosition pos = new ParsePosition(0);
        getFormatter(field, style).parseUnresolved(input.toLowerCase(Locale.ROOT), pos);
        assertEquals(pos.getErrorIndex(), 0);
    }

    @Test(dataProvider="parseText")
    public void test_parse_strict_caseInsensitive_parseLower(TemporalField field, TextStyle style, int value, String input) throws Exception {
        setCaseSensitive(false);
        ParsePosition pos = new ParsePosition(0);
        assertEquals(getFormatter(field, style).parseUnresolved(input.toLowerCase(Locale.ROOT), pos).getLong(field), (long) value);
        assertEquals(pos.getIndex(), input.length());
    }

    //-----------------------------------------------------------------------
    //-----------------------------------------------------------------------
    //-----------------------------------------------------------------------
    public void test_parse_full_strict_full_match() throws Exception {
        setStrict(true);
        ParsePosition pos = new ParsePosition(0);
        assertEquals(getFormatter(MONTH_OF_YEAR, TextStyle.FULL).parseUnresolved("January", pos).getLong(MONTH_OF_YEAR), 1L);
        assertEquals(pos.getIndex(), 7);
    }

    public void test_parse_full_strict_short_noMatch() throws Exception {
        setStrict(true);
        ParsePosition pos = new ParsePosition(0);
        getFormatter(MONTH_OF_YEAR, TextStyle.FULL).parseUnresolved("Janua", pos);
        assertEquals(pos.getErrorIndex(), 0);
    }

    public void test_parse_full_strict_number_noMatch() throws Exception {
        setStrict(true);
        ParsePosition pos = new ParsePosition(0);
        getFormatter(MONTH_OF_YEAR, TextStyle.FULL).parseUnresolved("1", pos);
        assertEquals(pos.getErrorIndex(), 0);
    }

    //-----------------------------------------------------------------------
    public void test_parse_short_strict_full_match() throws Exception {
        setStrict(true);
        ParsePosition pos = new ParsePosition(0);
        assertEquals(getFormatter(MONTH_OF_YEAR, TextStyle.SHORT).parseUnresolved("January", pos).getLong(MONTH_OF_YEAR), 1L);
        assertEquals(pos.getIndex(), 3);
    }

    public void test_parse_short_strict_short_match() throws Exception {
        setStrict(true);
        ParsePosition pos = new ParsePosition(0);
        assertEquals(getFormatter(MONTH_OF_YEAR, TextStyle.SHORT).parseUnresolved("Janua", pos).getLong(MONTH_OF_YEAR), 1L);
        assertEquals(pos.getIndex(), 3);
    }

    public void test_parse_short_strict_number_noMatch() throws Exception {
        setStrict(true);
        ParsePosition pos = new ParsePosition(0);
        getFormatter(MONTH_OF_YEAR, TextStyle.SHORT).parseUnresolved("1", pos);
        assertEquals(pos.getErrorIndex(), 0);
    }

    //-----------------------------------------------------------------------
    public void test_parse_full_lenient_full_match() throws Exception {
        setStrict(false);
        ParsePosition pos = new ParsePosition(0);
        assertEquals(getFormatter(MONTH_OF_YEAR, TextStyle.FULL).parseUnresolved("January.", pos).getLong(MONTH_OF_YEAR), 1L);
        assertEquals(pos.getIndex(), 7);
    }

    public void test_parse_full_lenient_short_match() throws Exception {
        setStrict(false);
        ParsePosition pos = new ParsePosition(0);
        assertEquals(getFormatter(MONTH_OF_YEAR, TextStyle.FULL).parseUnresolved("Janua", pos).getLong(MONTH_OF_YEAR), 1L);
        assertEquals(pos.getIndex(), 3);
    }

    public void test_parse_full_lenient_number_match() throws Exception {
        setStrict(false);
        ParsePosition pos = new ParsePosition(0);
        assertEquals(getFormatter(MONTH_OF_YEAR, TextStyle.FULL).parseUnresolved("1", pos).getLong(MONTH_OF_YEAR), 1L);
        assertEquals(pos.getIndex(), 1);
    }

    //-----------------------------------------------------------------------
    public void test_parse_short_lenient_full_match() throws Exception {
        setStrict(false);
        ParsePosition pos = new ParsePosition(0);
        assertEquals(getFormatter(MONTH_OF_YEAR, TextStyle.SHORT).parseUnresolved("January", pos).getLong(MONTH_OF_YEAR), 1L);
        assertEquals(pos.getIndex(), 7);
    }

    public void test_parse_short_lenient_short_match() throws Exception {
        setStrict(false);
        ParsePosition pos = new ParsePosition(0);
        assertEquals(getFormatter(MONTH_OF_YEAR, TextStyle.SHORT).parseUnresolved("Janua", pos).getLong(MONTH_OF_YEAR), 1L);
        assertEquals(pos.getIndex(), 3);
    }

    public void test_parse_short_lenient_number_match() throws Exception {
        setStrict(false);
        ParsePosition pos = new ParsePosition(0);
        assertEquals(getFormatter(MONTH_OF_YEAR, TextStyle.SHORT).parseUnresolved("1", pos).getLong(MONTH_OF_YEAR), 1L);
        assertEquals(pos.getIndex(), 1);
    }

}<|MERGE_RESOLUTION|>--- conflicted
+++ resolved
@@ -204,24 +204,6 @@
        };
     }
 
-<<<<<<< HEAD
-    // Test data is dependent on localized resources.
-    @DataProvider(name="parseStandaloneText")
-    Object[][] providerStandaloneText() {
-        // Locale, TemporalField, TextStyle, expected value, input text
-        return new Object[][] {
-            // Android-changed: CLDR provides russian days/months in lower-case and with a fullstop.
-            {RUSSIAN, MONTH_OF_YEAR, TextStyle.FULL_STANDALONE,   1, "\u044f\u043d\u0432\u0430\u0440\u044c" },
-            {RUSSIAN, MONTH_OF_YEAR, TextStyle.FULL_STANDALONE,  12, "\u0434\u0435\u043a\u0430\u0431\u0440\u044c" },
-            {RUSSIAN, MONTH_OF_YEAR, TextStyle.SHORT_STANDALONE,  1, "\u044f\u043d\u0432." },
-            {RUSSIAN, MONTH_OF_YEAR, TextStyle.SHORT_STANDALONE, 12, "\u0434\u0435\u043a." },
-            {FINNISH, DAY_OF_WEEK,   TextStyle.FULL_STANDALONE,   2, "tiistai"},
-            {FINNISH, DAY_OF_WEEK,   TextStyle.SHORT_STANDALONE,  2, "ti"},
-        };
-    }
-
-=======
->>>>>>> 8c6462ac
     @DataProvider(name="parseDayOfWeekText")
     Object[][] providerDayOfWeekData() {
         return new Object[][] {
@@ -232,21 +214,6 @@
         };
     }
 
-<<<<<<< HEAD
-    // Test data is dependent on localized resources.
-    @DataProvider(name="parseLenientText")
-    Object[][] providerLenientText() {
-        // Locale, TemporalField, expected value, input text
-        return new Object[][] {
-            // Android-changed: CLDR provides russian months in lower-case and with a fullstop.
-            {RUSSIAN, MONTH_OF_YEAR, 1, "\u044f\u043d\u0432\u0430\u0440\u044f" }, // full format
-            {RUSSIAN, MONTH_OF_YEAR, 1, "\u044f\u043d\u0432\u0430\u0440\u044c" }, // full standalone
-            {RUSSIAN, MONTH_OF_YEAR, 1, "\u044f\u043d\u0432." },  // short format
-            {RUSSIAN, MONTH_OF_YEAR, 1, "\u044f\u043d\u0432." }, // short standalone
-        };
-    }
-=======
->>>>>>> 8c6462ac
 
     @Test(dataProvider="parseText")
     public void test_parseText(TemporalField field, TextStyle style, int value, String input) throws Exception {
