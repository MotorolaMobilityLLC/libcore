/*
 * Copyright (c) 2012, 2018, Oracle and/or its affiliates. All rights reserved.
 * DO NOT ALTER OR REMOVE COPYRIGHT NOTICES OR THIS FILE HEADER.
 *
 * This code is free software; you can redistribute it and/or modify it
 * under the terms of the GNU General Public License version 2 only, as
 * published by the Free Software Foundation.
 *
 * This code is distributed in the hope that it will be useful, but WITHOUT
 * ANY WARRANTY; without even the implied warranty of MERCHANTABILITY or
 * FITNESS FOR A PARTICULAR PURPOSE.  See the GNU General Public License
 * version 2 for more details (a copy is included in the LICENSE file that
 * accompanied this code).
 *
 * You should have received a copy of the GNU General Public License version
 * 2 along with this work; if not, write to the Free Software Foundation,
 * Inc., 51 Franklin St, Fifth Floor, Boston, MA 02110-1301 USA.
 *
 * Please contact Oracle, 500 Oracle Parkway, Redwood Shores, CA 94065 USA
 * or visit www.oracle.com if you need additional information or have any
 * questions.
 */

package test.java.time.format;

import static org.testng.Assert.assertEquals;

import java.text.DateFormatSymbols;
import java.time.ZoneId;
import java.time.ZonedDateTime;
import java.time.format.DecimalStyle;
import java.time.format.DateTimeFormatter;
import java.time.format.DateTimeFormatterBuilder;
import java.time.format.TextStyle;
import java.time.temporal.ChronoField;
import java.time.temporal.TemporalQueries;
import java.time.zone.ZoneRulesProvider;
import java.util.Arrays;
import java.util.Date;
import java.util.HashSet;
import java.util.Locale;
import java.util.Random;
import java.util.Set;
import java.util.TimeZone;
import jdk.test.lib.RandomFactory;

import org.testng.annotations.DataProvider;
import org.testng.annotations.Test;

/*
 * @test
 * @bug 8081022 8151876 8166875 8189784 8206980
 * @key randomness
 */

/**
 * Test ZoneTextPrinterParser
 */
@Test
public class TestZoneTextPrinterParser extends AbstractTestPrinterParser {

    protected static DateTimeFormatter getFormatter(Locale locale, TextStyle style) {
        return new DateTimeFormatterBuilder().appendZoneText(style)
                                             .toFormatter(locale)
                                             .withDecimalStyle(DecimalStyle.of(locale));
    }

    public void test_printText() {
        Random r = RandomFactory.getRandom();
        // Android-changed: only run one iteration.
        int N = 1;
        Locale[] locales = Locale.getAvailableLocales();
        Set<String> zids = ZoneRulesProvider.getAvailableZoneIds();
        ZonedDateTime zdt = ZonedDateTime.now();

        //System.out.printf("locale==%d, timezone=%d%n", locales.length, zids.size());
        while (N-- > 0) {
            zdt = zdt.withDayOfYear(r.nextInt(365) + 1)
                     .with(ChronoField.SECOND_OF_DAY, r.nextInt(86400));
            // Android-changed: loop over locales first to speed up test. TimeZoneNames are cached
            // per locale, but the cache only holds the most recently used locales.
            for (Locale locale : locales) {
                // Android-changed: "ji" isn't correctly aliased to "yi", see http//b/8634320.
                if (locale.getLanguage().equals("ji")) {
                    continue;
                }
<<<<<<< HEAD
                for (String zid : zids) {
                    if (zid.equals("ROC") || zid.startsWith("Etc/GMT")) {
                        continue;      // TBD: match jdk behavior?
                    }
                    // Android-changed (http://b/33197219): TimeZone.getDisplayName() for
                    // non-canonical time zones are not correct.
                    if (!zid.equals(getSystemCanonicalID(zid))) {
                        continue;
                    }
                    zdt = zdt.withZoneSameLocal(ZoneId.of(zid));
                    TimeZone tz = TimeZone.getTimeZone(zid);
                    // Android-changed: We don't have long names for GMT.
                    if (tz.getID().equals("GMT")) {
                        continue;
                    }
                    boolean isDST = tz.inDaylightTime(new Date(zdt.toInstant().toEpochMilli()));
=======
                zdt = zdt.withZoneSameLocal(ZoneId.of(zid));
                TimeZone tz = TimeZone.getTimeZone(zid);
                boolean isDST = tz.inDaylightTime(new Date(zdt.toInstant().toEpochMilli()));
                for (Locale locale : locales) {
                    String longDisplayName = tz.getDisplayName(isDST, TimeZone.LONG, locale);
                    String shortDisplayName = tz.getDisplayName(isDST, TimeZone.SHORT, locale);
                    if ((longDisplayName.startsWith("GMT+") && shortDisplayName.startsWith("GMT+"))
                            || (longDisplayName.startsWith("GMT-") && shortDisplayName.startsWith("GMT-"))) {
                        printText(locale, zdt, TextStyle.FULL, tz, tz.getID());
                        printText(locale, zdt, TextStyle.SHORT, tz, tz.getID());
                        continue;
                    }
>>>>>>> 8c6462ac
                    printText(locale, zdt, TextStyle.FULL, tz,
                            tz.getDisplayName(isDST, TimeZone.LONG, locale));
                    printText(locale, zdt, TextStyle.SHORT, tz,
                            tz.getDisplayName(isDST, TimeZone.SHORT, locale));
                }
            }
        }
    }

    // BEGIN Android-added: Get non-custom system canonical time zone Id from ICU.
    private static String getSystemCanonicalID(String zid) {
        if (android.icu.util.TimeZone.UNKNOWN_ZONE_ID.equals(zid)) {
            return zid;
        }
        boolean[] isSystemID = { false };
        String canonicalID = android.icu.util.TimeZone.getCanonicalID(zid, isSystemID);
        if (canonicalID == null || !isSystemID[0]) {
            return null;
        }
        return canonicalID;
    }
    // END Android-added: Get non-custom system canonical time zone Id from ICU.

    private void printText(Locale locale, ZonedDateTime zdt, TextStyle style, TimeZone zone, String expected) {
        String result = getFormatter(locale, style).format(zdt);
        // Android-changed: TimeZone.getDisplayName() will never return "GMT".
        if (result.startsWith("GMT") && expected.equals("GMT+00:00")) {
            return;
        }
        if (!result.equals(expected)) {
            if (result.equals("FooLocation")) { // from rules provider test if same vm
                return;
            }
            System.out.println("----------------");
            System.out.printf("tdz[%s]%n", zdt.toString());
            System.out.printf("[%-5s, %5s] :[%s]%n", locale.toString(), style.toString(),result);
            System.out.printf(" %5s, %5s  :[%s] %s%n", "", "", expected, zone);
        }
        assertEquals(result, expected);
    }

    // Android-changed: disable test as it doesn't assert anything and produces a lot of output.
    @Test(enabled = false)
    public void test_ParseText() {
        Locale[] locales = new Locale[] { Locale.ENGLISH, Locale.JAPANESE, Locale.FRENCH };
        Set<String> zids = ZoneRulesProvider.getAvailableZoneIds();
        for (Locale locale : locales) {
            parseText(zids, locale, TextStyle.FULL, false);
            parseText(zids, locale, TextStyle.FULL, true);
            parseText(zids, locale, TextStyle.SHORT, false);
            parseText(zids, locale, TextStyle.SHORT, true);
        }
    }

    private static Set<ZoneId> preferred = new HashSet<>(Arrays.asList(new ZoneId[] {
        ZoneId.of("EST", ZoneId.SHORT_IDS),
        ZoneId.of("Asia/Taipei"),
        ZoneId.of("Asia/Macau"),
        ZoneId.of("CET"),
    }));

    private static Set<ZoneId> preferred_s = new HashSet<>(Arrays.asList(new ZoneId[] {
         ZoneId.of("EST", ZoneId.SHORT_IDS),
         ZoneId.of("CET"),
         ZoneId.of("Australia/South"),
         ZoneId.of("Australia/West"),
         ZoneId.of("Asia/Shanghai"),
    }));

    private static Set<ZoneId> none = new HashSet<>();

    @DataProvider(name="preferredZones")
    Object[][] data_preferredZones() {
        // Android-changed: Differences in time zone name handling.
        // Android and java.time (via the RI) have differences in how they handle Time Zone Names.
        // - Android doesn't use IANA abbreviates (usually 3-letter abbreviations) except where they
        //   are widely used in a given locale (so CST will not resolve to "Chinese Standard Time").
        // - Android doesn't provide long names for zones like "CET". Only the Olson IDs like
        //   "Europe/London" have names attached to them.
        // - When no preferred zones are provided then no guarantee is made about the specific zone
        //   returned.
        // - Android uses the display name "Taipei Standard Time" as CLDR does.
        // Basically Android time zone parsing sticks strictly to what can be done with the data
        // provided by IANA and CLDR and avoids introducing additional values (like specific order
        // and additional names) to those.
        return new Object[][] {
            // {"America/New_York", "Eastern Standard Time", none,      Locale.ENGLISH, TextStyle.FULL},
//          {"EST",              "Eastern Standard Time", preferred, Locale.ENGLISH, TextStyle.FULL},
<<<<<<< HEAD
            // {"Europe/Paris",     "Central European Time", none,      Locale.ENGLISH, TextStyle.FULL},
            // {"CET",              "Central European Time", preferred, Locale.UK, TextStyle.FULL},
            // {"Asia/Shanghai",    "China Standard Time",   none,      Locale.ENGLISH, TextStyle.FULL},
            // {"Asia/Taipei",      "China Standard Time",   preferred, Locale.ENGLISH, TextStyle.FULL},
            // {"America/Chicago",  "CST",                   none,      Locale.ENGLISH, TextStyle.SHORT},
            // {"Asia/Taipei",      "CST",                   preferred, Locale.ENGLISH, TextStyle.SHORT},
            // Australia/South is a valid synonym for Australia/Adelaide, so this test will pass.
            {"Australia/South",  "ACST",                  preferred_s, new Locale("en", "AU"), TextStyle.SHORT},
            // {"America/Chicago",  "CDT",                   none,        Locale.ENGLISH, TextStyle.SHORT},
            // {"Asia/Shanghai",    "CDT",                   preferred_s, Locale.ENGLISH, TextStyle.SHORT},
=======
            {"Europe/Paris",     "Central European Time", none,      Locale.ENGLISH, TextStyle.FULL},
//          {"CET",              "Central European Time", preferred, Locale.ENGLISH, TextStyle.FULL}, no three-letter ID in CLDR
            {"Asia/Shanghai",    "China Standard Time",   none,      Locale.ENGLISH, TextStyle.FULL},
            {"Asia/Macau",       "China Standard Time",   preferred, Locale.ENGLISH, TextStyle.FULL},
            {"Asia/Taipei",      "Taipei Standard Time",  preferred, Locale.ENGLISH, TextStyle.FULL},
            {"America/Chicago",  "CST",                   none,      Locale.ENGLISH, TextStyle.SHORT},
            {"Asia/Taipei",      "CST",                   preferred, Locale.ENGLISH, TextStyle.SHORT},
            {"Australia/South",  "ACST",                  preferred_s, Locale.ENGLISH, TextStyle.SHORT},
            {"America/Chicago",  "CDT",                   none,      Locale.ENGLISH, TextStyle.SHORT},
            {"Asia/Shanghai",    "CDT",                   preferred_s, Locale.ENGLISH, TextStyle.SHORT},
            {"America/Juneau",   "AKST",                  none,      Locale.ENGLISH, TextStyle.SHORT},
            {"America/Juneau",   "AKDT",                  none,      Locale.ENGLISH, TextStyle.SHORT},
            {"Pacific/Honolulu", "HST",                   none,      Locale.ENGLISH, TextStyle.SHORT},
            {"America/Halifax",  "AST",                   none,      Locale.ENGLISH, TextStyle.SHORT},
            {"Z",                "Z",                     none,      Locale.ENGLISH, TextStyle.SHORT},
            {"Z",                "Z",                     none,      Locale.US,      TextStyle.SHORT},
            {"Z",                "Z",                     none,      Locale.CANADA,  TextStyle.SHORT},
>>>>>>> 8c6462ac
       };
    }

    @Test(dataProvider="preferredZones")
    public void test_ParseText(String expected, String text, Set<ZoneId> preferred, Locale locale, TextStyle style) {
        DateTimeFormatter fmt = new DateTimeFormatterBuilder().appendZoneText(style, preferred)
                                                              .toFormatter(locale)
                                                              .withDecimalStyle(DecimalStyle.of(locale));

        String ret = fmt.parse(text, TemporalQueries.zone()).getId();

        System.out.printf("[%-5s %s] %24s -> %s(%s)%n",
                          locale.toString(),
                          style == TextStyle.FULL ? " full" :"short",
                          text, ret, expected);

        assertEquals(ret, expected);

    }


    private void parseText(Set<String> zids, Locale locale, TextStyle style, boolean ci) {
        System.out.println("---------------------------------------");
        DateTimeFormatter fmt = getFormatter(locale, style, ci);
        for (String[] names : new DateFormatSymbols(locale).getZoneStrings()) {
            if (!zids.contains(names[0])) {
                continue;
            }
            String zid = names[0];
            String expected = ZoneName.toZid(zid, locale);

            parse(fmt, zid, expected, zid, locale, style, ci);
            int i = style == TextStyle.FULL ? 1 : 2;
            for (; i < names.length; i += 2) {
                parse(fmt, zid, expected, names[i], locale, style, ci);
            }
        }
    }

    private void parse(DateTimeFormatter fmt,
                       String zid, String expected, String text,
                       Locale locale, TextStyle style, boolean ci) {
        if (ci) {
            text = text.toUpperCase();
        }
        String ret = fmt.parse(text, TemporalQueries.zone()).getId();
        // TBD: need an excluding list
        // assertEquals(...);
        if (ret.equals(expected) ||
            ret.equals(zid) ||
            ret.equals(ZoneName.toZid(zid)) ||
            ret.equals(expected.replace("UTC", "UCT"))) {
            return;
        }
        System.out.printf("[%-5s %s %s %16s] %24s -> %s(%s)%n",
                          locale.toString(),
                          ci ? "ci" : "  ",
                          style == TextStyle.FULL ? " full" :"short",
                          zid, text, ret, expected);
    }

    private DateTimeFormatter getFormatter(Locale locale, TextStyle style, boolean ci) {
        DateTimeFormatterBuilder db = new DateTimeFormatterBuilder();
        if (ci) {
            db = db.parseCaseInsensitive();
        }
        return db.appendZoneText(style)
                 .toFormatter(locale)
                 .withDecimalStyle(DecimalStyle.of(locale));
    }

}<|MERGE_RESOLUTION|>--- conflicted
+++ resolved
@@ -79,33 +79,16 @@
                      .with(ChronoField.SECOND_OF_DAY, r.nextInt(86400));
             // Android-changed: loop over locales first to speed up test. TimeZoneNames are cached
             // per locale, but the cache only holds the most recently used locales.
-            for (Locale locale : locales) {
-                // Android-changed: "ji" isn't correctly aliased to "yi", see http//b/8634320.
-                if (locale.getLanguage().equals("ji")) {
-                    continue;
+            /*
+            for (String zid : zids) {
+                if (zid.equals("ROC") || zid.startsWith("Etc/GMT")) {
+                    continue;      // TBD: match jdk behavior?
                 }
-<<<<<<< HEAD
-                for (String zid : zids) {
-                    if (zid.equals("ROC") || zid.startsWith("Etc/GMT")) {
-                        continue;      // TBD: match jdk behavior?
-                    }
-                    // Android-changed (http://b/33197219): TimeZone.getDisplayName() for
-                    // non-canonical time zones are not correct.
-                    if (!zid.equals(getSystemCanonicalID(zid))) {
-                        continue;
-                    }
-                    zdt = zdt.withZoneSameLocal(ZoneId.of(zid));
-                    TimeZone tz = TimeZone.getTimeZone(zid);
-                    // Android-changed: We don't have long names for GMT.
-                    if (tz.getID().equals("GMT")) {
-                        continue;
-                    }
-                    boolean isDST = tz.inDaylightTime(new Date(zdt.toInstant().toEpochMilli()));
-=======
                 zdt = zdt.withZoneSameLocal(ZoneId.of(zid));
                 TimeZone tz = TimeZone.getTimeZone(zid);
                 boolean isDST = tz.inDaylightTime(new Date(zdt.toInstant().toEpochMilli()));
                 for (Locale locale : locales) {
+                    boolean isDST = tz.inDaylightTime(new Date(zdt.toInstant().toEpochMilli()));
                     String longDisplayName = tz.getDisplayName(isDST, TimeZone.LONG, locale);
                     String shortDisplayName = tz.getDisplayName(isDST, TimeZone.SHORT, locale);
                     if ((longDisplayName.startsWith("GMT+") && shortDisplayName.startsWith("GMT+"))
@@ -114,11 +97,32 @@
                         printText(locale, zdt, TextStyle.SHORT, tz, tz.getID());
                         continue;
                     }
->>>>>>> 8c6462ac
+             */
+            for (Locale locale : locales) {
+                // Android-changed: "ji" isn't correctly aliased to "yi", see http//b/8634320.
+                if (locale.getLanguage().equals("ji")) {
+                    continue;
+                }
+                for (String zid : zids) {
+                    if (zid.equals("ROC") || zid.startsWith("Etc/GMT")) {
+                        continue;      // TBD: match jdk behavior?
+                    }
+                    // Android-changed (http://b/33197219): TimeZone.getDisplayName() for
+                    // non-canonical time zones are not correct.
+                    if (!zid.equals(getSystemCanonicalID(zid))) {
+                        continue;
+                    }
+                    zdt = zdt.withZoneSameLocal(ZoneId.of(zid));
+                    TimeZone tz = TimeZone.getTimeZone(zid);
+                    // Android-changed: We don't have long names for GMT.
+                    if (tz.getID().equals("GMT")) {
+                        continue;
+                    }
+                    boolean isDST = tz.inDaylightTime(new Date(zdt.toInstant().toEpochMilli()));
                     printText(locale, zdt, TextStyle.FULL, tz,
-                            tz.getDisplayName(isDST, TimeZone.LONG, locale));
+                        tz.getDisplayName(isDST, TimeZone.LONG, locale));
                     printText(locale, zdt, TextStyle.SHORT, tz,
-                            tz.getDisplayName(isDST, TimeZone.SHORT, locale));
+                        tz.getDisplayName(isDST, TimeZone.SHORT, locale));
                 }
             }
         }
@@ -203,10 +207,10 @@
         return new Object[][] {
             // {"America/New_York", "Eastern Standard Time", none,      Locale.ENGLISH, TextStyle.FULL},
 //          {"EST",              "Eastern Standard Time", preferred, Locale.ENGLISH, TextStyle.FULL},
-<<<<<<< HEAD
             // {"Europe/Paris",     "Central European Time", none,      Locale.ENGLISH, TextStyle.FULL},
-            // {"CET",              "Central European Time", preferred, Locale.UK, TextStyle.FULL},
+//          {"CET",              "Central European Time", preferred, Locale.ENGLISH, TextStyle.FULL}, no three-letter ID in CLDR
             // {"Asia/Shanghai",    "China Standard Time",   none,      Locale.ENGLISH, TextStyle.FULL},
+            {"Asia/Macau",       "China Standard Time",   preferred, Locale.ENGLISH, TextStyle.FULL},
             // {"Asia/Taipei",      "China Standard Time",   preferred, Locale.ENGLISH, TextStyle.FULL},
             // {"America/Chicago",  "CST",                   none,      Locale.ENGLISH, TextStyle.SHORT},
             // {"Asia/Taipei",      "CST",                   preferred, Locale.ENGLISH, TextStyle.SHORT},
@@ -214,17 +218,6 @@
             {"Australia/South",  "ACST",                  preferred_s, new Locale("en", "AU"), TextStyle.SHORT},
             // {"America/Chicago",  "CDT",                   none,        Locale.ENGLISH, TextStyle.SHORT},
             // {"Asia/Shanghai",    "CDT",                   preferred_s, Locale.ENGLISH, TextStyle.SHORT},
-=======
-            {"Europe/Paris",     "Central European Time", none,      Locale.ENGLISH, TextStyle.FULL},
-//          {"CET",              "Central European Time", preferred, Locale.ENGLISH, TextStyle.FULL}, no three-letter ID in CLDR
-            {"Asia/Shanghai",    "China Standard Time",   none,      Locale.ENGLISH, TextStyle.FULL},
-            {"Asia/Macau",       "China Standard Time",   preferred, Locale.ENGLISH, TextStyle.FULL},
-            {"Asia/Taipei",      "Taipei Standard Time",  preferred, Locale.ENGLISH, TextStyle.FULL},
-            {"America/Chicago",  "CST",                   none,      Locale.ENGLISH, TextStyle.SHORT},
-            {"Asia/Taipei",      "CST",                   preferred, Locale.ENGLISH, TextStyle.SHORT},
-            {"Australia/South",  "ACST",                  preferred_s, Locale.ENGLISH, TextStyle.SHORT},
-            {"America/Chicago",  "CDT",                   none,      Locale.ENGLISH, TextStyle.SHORT},
-            {"Asia/Shanghai",    "CDT",                   preferred_s, Locale.ENGLISH, TextStyle.SHORT},
             {"America/Juneau",   "AKST",                  none,      Locale.ENGLISH, TextStyle.SHORT},
             {"America/Juneau",   "AKDT",                  none,      Locale.ENGLISH, TextStyle.SHORT},
             {"Pacific/Honolulu", "HST",                   none,      Locale.ENGLISH, TextStyle.SHORT},
@@ -232,7 +225,6 @@
             {"Z",                "Z",                     none,      Locale.ENGLISH, TextStyle.SHORT},
             {"Z",                "Z",                     none,      Locale.US,      TextStyle.SHORT},
             {"Z",                "Z",                     none,      Locale.CANADA,  TextStyle.SHORT},
->>>>>>> 8c6462ac
        };
     }
 
