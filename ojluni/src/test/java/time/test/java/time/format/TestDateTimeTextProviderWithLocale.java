/*
 * Copyright (c) 2012, 2019, Oracle and/or its affiliates. All rights reserved.
 * DO NOT ALTER OR REMOVE COPYRIGHT NOTICES OR THIS FILE HEADER.
 *
 * This code is free software; you can redistribute it and/or modify it
 * under the terms of the GNU General Public License version 2 only, as
 * published by the Free Software Foundation.
 *
 * This code is distributed in the hope that it will be useful, but WITHOUT
 * ANY WARRANTY; without even the implied warranty of MERCHANTABILITY or
 * FITNESS FOR A PARTICULAR PURPOSE.  See the GNU General Public License
 * version 2 for more details (a copy is included in the LICENSE file that
 * accompanied this code).
 *
 * You should have received a copy of the GNU General Public License version
 * 2 along with this work; if not, write to the Free Software Foundation,
 * Inc., 51 Franklin St, Fifth Floor, Boston, MA 02110-1301 USA.
 *
 * Please contact Oracle, 500 Oracle Parkway, Redwood Shores, CA 94065 USA
 * or visit www.oracle.com if you need additional information or have any
 * questions.
 */

/*
 * This file is available under and governed by the GNU General Public
 * License version 2 only, as published by the Free Software Foundation.
 * However, the following notice accompanied the original version of this
 * file:
 *
 * Copyright (c) 2011-2012, Stephen Colebourne & Michael Nascimento Santos
 *
 * All rights reserved.
 *
 * Redistribution and use in source and binary forms, with or without
 * modification, are permitted provided that the following conditions are met:
 *
 *  * Redistributions of source code must retain the above copyright notice,
 *    this list of conditions and the following disclaimer.
 *
 *  * Redistributions in binary form must reproduce the above copyright notice,
 *    this list of conditions and the following disclaimer in the documentation
 *    and/or other materials provided with the distribution.
 *
 *  * Neither the name of JSR-310 nor the names of its contributors
 *    may be used to endorse or promote products derived from this software
 *    without specific prior written permission.
 *
 * THIS SOFTWARE IS PROVIDED BY THE COPYRIGHT HOLDERS AND CONTRIBUTORS
 * "AS IS" AND ANY EXPRESS OR IMPLIED WARRANTIES, INCLUDING, BUT NOT
 * LIMITED TO, THE IMPLIED WARRANTIES OF MERCHANTABILITY AND FITNESS FOR
 * A PARTICULAR PURPOSE ARE DISCLAIMED. IN NO EVENT SHALL THE COPYRIGHT OWNER OR
 * CONTRIBUTORS BE LIABLE FOR ANY DIRECT, INDIRECT, INCIDENTAL, SPECIAL,
 * EXEMPLARY, OR CONSEQUENTIAL DAMAGES (INCLUDING, BUT NOT LIMITED TO,
 * PROCUREMENT OF SUBSTITUTE GOODS OR SERVICES; LOSS OF USE, DATA, OR
 * PROFITS; OR BUSINESS INTERRUPTION) HOWEVER CAUSED AND ON ANY THEORY OF
 * LIABILITY, WHETHER IN CONTRACT, STRICT LIABILITY, OR TORT (INCLUDING
 * NEGLIGENCE OR OTHERWISE) ARISING IN ANY WAY OUT OF THE USE OF THIS
 * SOFTWARE, EVEN IF ADVISED OF THE POSSIBILITY OF SUCH DAMAGE.
 */

/*
 * @test
 * @modules jdk.localedata
 * @bug 8231273
 */

package test.java.time.format;

import static java.time.temporal.ChronoField.AMPM_OF_DAY;
import static java.time.temporal.ChronoField.DAY_OF_WEEK;
import static java.time.temporal.ChronoField.MONTH_OF_YEAR;
import static org.testng.Assert.assertEquals;

import java.time.ZonedDateTime;
import java.time.format.DateTimeFormatter;
import java.time.format.TextStyle;
import java.time.temporal.TemporalField;
import java.util.Locale;

import org.testng.annotations.DataProvider;
import org.testng.annotations.Test;

/**
 * Test SimpleDateTimeTextProviderWithLocale.
 */
@Test
public class TestDateTimeTextProviderWithLocale extends AbstractTestPrinterParser {

    Locale enUS = new Locale("en", "US");
    Locale ptBR = new Locale("pt", "BR");

    //-----------------------------------------------------------------------
    @DataProvider(name = "Text")
    Object[][] data_text() {
        return new Object[][] {
<<<<<<< HEAD
            // Android-changed: upstream tests expect title case names for pt_BR, but CLDR has lower with dot
            // {DAY_OF_WEEK, 1, TextStyle.SHORT, ptBR, "seg"},
            // {DAY_OF_WEEK, 2, TextStyle.SHORT, ptBR, "ter"},
            // {DAY_OF_WEEK, 3, TextStyle.SHORT, ptBR, "qua"},
            // {DAY_OF_WEEK, 4, TextStyle.SHORT, ptBR, "qui"},
            // {DAY_OF_WEEK, 5, TextStyle.SHORT, ptBR, "sex"},
            // {DAY_OF_WEEK, 6, TextStyle.SHORT, ptBR, "s\u00E1b"},
            // {DAY_OF_WEEK, 7, TextStyle.SHORT, ptBR, "dom"},
=======
>>>>>>> 8751173f
            {DAY_OF_WEEK, 1, TextStyle.SHORT, ptBR, "seg."},
            {DAY_OF_WEEK, 2, TextStyle.SHORT, ptBR, "ter."},
            {DAY_OF_WEEK, 3, TextStyle.SHORT, ptBR, "qua."},
            {DAY_OF_WEEK, 4, TextStyle.SHORT, ptBR, "qui."},
            {DAY_OF_WEEK, 5, TextStyle.SHORT, ptBR, "sex."},
            {DAY_OF_WEEK, 6, TextStyle.SHORT, ptBR, "s\u00E1b."},
            {DAY_OF_WEEK, 7, TextStyle.SHORT, ptBR, "dom."},

            {DAY_OF_WEEK, 1, TextStyle.FULL, ptBR, "segunda-feira"},
            {DAY_OF_WEEK, 2, TextStyle.FULL, ptBR, "ter\u00E7a-feira"},
            {DAY_OF_WEEK, 3, TextStyle.FULL, ptBR, "quarta-feira"},
            {DAY_OF_WEEK, 4, TextStyle.FULL, ptBR, "quinta-feira"},
            {DAY_OF_WEEK, 5, TextStyle.FULL, ptBR, "sexta-feira"},
            {DAY_OF_WEEK, 6, TextStyle.FULL, ptBR, "s\u00E1bado"},
            {DAY_OF_WEEK, 7, TextStyle.FULL, ptBR, "domingo"},

<<<<<<< HEAD
            // Android-changed: upstream tests expect title case names for pt_BR, but CLDR has lower with dot
            // {MONTH_OF_YEAR, 1, TextStyle.SHORT, ptBR, "jan"},
            // {MONTH_OF_YEAR, 2, TextStyle.SHORT, ptBR, "fev"},
            // {MONTH_OF_YEAR, 3, TextStyle.SHORT, ptBR, "mar"},
            // {MONTH_OF_YEAR, 4, TextStyle.SHORT, ptBR, "abr"},
            // {MONTH_OF_YEAR, 5, TextStyle.SHORT, ptBR, "mai"},
            // {MONTH_OF_YEAR, 6, TextStyle.SHORT, ptBR, "jun"},
            // {MONTH_OF_YEAR, 7, TextStyle.SHORT, ptBR, "jul"},
            // {MONTH_OF_YEAR, 8, TextStyle.SHORT, ptBR, "ago"},
            // {MONTH_OF_YEAR, 9, TextStyle.SHORT, ptBR, "set"},
            // {MONTH_OF_YEAR, 10, TextStyle.SHORT, ptBR, "out"},
            // {MONTH_OF_YEAR, 11, TextStyle.SHORT, ptBR, "nov"},
            // {MONTH_OF_YEAR, 12, TextStyle.SHORT, ptBR, "dez"},
=======
>>>>>>> 8751173f
            {MONTH_OF_YEAR, 1, TextStyle.SHORT, ptBR, "jan."},
            {MONTH_OF_YEAR, 2, TextStyle.SHORT, ptBR, "fev."},
            {MONTH_OF_YEAR, 3, TextStyle.SHORT, ptBR, "mar."},
            {MONTH_OF_YEAR, 4, TextStyle.SHORT, ptBR, "abr."},
            {MONTH_OF_YEAR, 5, TextStyle.SHORT, ptBR, "mai."},
            {MONTH_OF_YEAR, 6, TextStyle.SHORT, ptBR, "jun."},
            {MONTH_OF_YEAR, 7, TextStyle.SHORT, ptBR, "jul."},
            {MONTH_OF_YEAR, 8, TextStyle.SHORT, ptBR, "ago."},
            {MONTH_OF_YEAR, 9, TextStyle.SHORT, ptBR, "set."},
            {MONTH_OF_YEAR, 10, TextStyle.SHORT, ptBR, "out."},
            {MONTH_OF_YEAR, 11, TextStyle.SHORT, ptBR, "nov."},
            {MONTH_OF_YEAR, 12, TextStyle.SHORT, ptBR, "dez."},

            {MONTH_OF_YEAR, 1, TextStyle.FULL, ptBR, "janeiro"},
            {MONTH_OF_YEAR, 2, TextStyle.FULL, ptBR, "fevereiro"},
            {MONTH_OF_YEAR, 3, TextStyle.FULL, ptBR, "mar\u00E7o"},
            {MONTH_OF_YEAR, 4, TextStyle.FULL, ptBR, "abril"},
            {MONTH_OF_YEAR, 5, TextStyle.FULL, ptBR, "maio"},
            {MONTH_OF_YEAR, 6, TextStyle.FULL, ptBR, "junho"},
            {MONTH_OF_YEAR, 7, TextStyle.FULL, ptBR, "julho"},
            {MONTH_OF_YEAR, 8, TextStyle.FULL, ptBR, "agosto"},
            {MONTH_OF_YEAR, 9, TextStyle.FULL, ptBR, "setembro"},
            {MONTH_OF_YEAR, 10, TextStyle.FULL, ptBR, "outubro"},
            {MONTH_OF_YEAR, 11, TextStyle.FULL, ptBR, "novembro"},
            {MONTH_OF_YEAR, 12, TextStyle.FULL, ptBR, "dezembro"},

        };
    }

    @Test(dataProvider = "Text")
    public void test_getText(TemporalField field, Number value, TextStyle style, Locale locale, String expected) {
          DateTimeFormatter fmt = getFormatter(field, style).withLocale(locale);
          assertEquals(fmt.format(ZonedDateTime.now().with(field, value.longValue())), expected);
    }

}<|MERGE_RESOLUTION|>--- conflicted
+++ resolved
@@ -93,17 +93,6 @@
     @DataProvider(name = "Text")
     Object[][] data_text() {
         return new Object[][] {
-<<<<<<< HEAD
-            // Android-changed: upstream tests expect title case names for pt_BR, but CLDR has lower with dot
-            // {DAY_OF_WEEK, 1, TextStyle.SHORT, ptBR, "seg"},
-            // {DAY_OF_WEEK, 2, TextStyle.SHORT, ptBR, "ter"},
-            // {DAY_OF_WEEK, 3, TextStyle.SHORT, ptBR, "qua"},
-            // {DAY_OF_WEEK, 4, TextStyle.SHORT, ptBR, "qui"},
-            // {DAY_OF_WEEK, 5, TextStyle.SHORT, ptBR, "sex"},
-            // {DAY_OF_WEEK, 6, TextStyle.SHORT, ptBR, "s\u00E1b"},
-            // {DAY_OF_WEEK, 7, TextStyle.SHORT, ptBR, "dom"},
-=======
->>>>>>> 8751173f
             {DAY_OF_WEEK, 1, TextStyle.SHORT, ptBR, "seg."},
             {DAY_OF_WEEK, 2, TextStyle.SHORT, ptBR, "ter."},
             {DAY_OF_WEEK, 3, TextStyle.SHORT, ptBR, "qua."},
@@ -120,22 +109,6 @@
             {DAY_OF_WEEK, 6, TextStyle.FULL, ptBR, "s\u00E1bado"},
             {DAY_OF_WEEK, 7, TextStyle.FULL, ptBR, "domingo"},
 
-<<<<<<< HEAD
-            // Android-changed: upstream tests expect title case names for pt_BR, but CLDR has lower with dot
-            // {MONTH_OF_YEAR, 1, TextStyle.SHORT, ptBR, "jan"},
-            // {MONTH_OF_YEAR, 2, TextStyle.SHORT, ptBR, "fev"},
-            // {MONTH_OF_YEAR, 3, TextStyle.SHORT, ptBR, "mar"},
-            // {MONTH_OF_YEAR, 4, TextStyle.SHORT, ptBR, "abr"},
-            // {MONTH_OF_YEAR, 5, TextStyle.SHORT, ptBR, "mai"},
-            // {MONTH_OF_YEAR, 6, TextStyle.SHORT, ptBR, "jun"},
-            // {MONTH_OF_YEAR, 7, TextStyle.SHORT, ptBR, "jul"},
-            // {MONTH_OF_YEAR, 8, TextStyle.SHORT, ptBR, "ago"},
-            // {MONTH_OF_YEAR, 9, TextStyle.SHORT, ptBR, "set"},
-            // {MONTH_OF_YEAR, 10, TextStyle.SHORT, ptBR, "out"},
-            // {MONTH_OF_YEAR, 11, TextStyle.SHORT, ptBR, "nov"},
-            // {MONTH_OF_YEAR, 12, TextStyle.SHORT, ptBR, "dez"},
-=======
->>>>>>> 8751173f
             {MONTH_OF_YEAR, 1, TextStyle.SHORT, ptBR, "jan."},
             {MONTH_OF_YEAR, 2, TextStyle.SHORT, ptBR, "fev."},
             {MONTH_OF_YEAR, 3, TextStyle.SHORT, ptBR, "mar."},
