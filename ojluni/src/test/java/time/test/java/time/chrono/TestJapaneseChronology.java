--- conflicted
+++ resolved
@@ -60,13 +60,9 @@
             { JapaneseEra.SHOWA,     64,  1,  7, 1989 },
             { JapaneseEra.HEISEI,     1,  1,  8, 1989 },
             { JapaneseEra.HEISEI,    31,  4, 30, 2019 },
-<<<<<<< HEAD
             // Android-changed: Integrate OpenJDK support for Japanese Era Reiwa.
             // { JapaneseEra.of(3),      1,  5,  1, 2019 },
             { JapaneseEra.REIWA,      1,  5,  1, 2019 },
-=======
-            { JapaneseEra.of(3),      1,  5,  1, 2019 },
->>>>>>> 8c6462ac
         };
     }
 
@@ -84,13 +80,9 @@
             { JapaneseEra.HEISEI,  1,    1,  1,  8 },
             { JapaneseEra.HEISEI,  2,    8,  1,  8 },
             { JapaneseEra.HEISEI, 31,  120,  4, 30 },
-<<<<<<< HEAD
             // Android-changed: Integrate OpenJDK support for Japanese Era Reiwa.
             // { JapaneseEra.of(3),   1,    1,  5,  1 },
             { JapaneseEra.REIWA,   1,    1,  5,  1 },
-=======
-            { JapaneseEra.of(3),   1,    1,  5,  1 },
->>>>>>> 8c6462ac
         };
     }
 
@@ -123,16 +115,11 @@
             { JapaneseEra.HEISEI,     1,  1,  7 },
             { JapaneseEra.HEISEI,     1,  2, 29 },
             { JapaneseEra.HEISEI,    31,  5,  1 },
-<<<<<<< HEAD
             // Android-changed: Integrate OpenJDK support for Japanese Era Reiwa.
             // { JapaneseEra.of(3),      1,  4, 30 },
             // { JapaneseEra.of(3), Year.MAX_VALUE,  12, 31 },
             { JapaneseEra.REIWA,      1,  4, 30 },
             { JapaneseEra.REIWA, Year.MAX_VALUE,  12, 31 },
-=======
-            { JapaneseEra.of(3),      1,  4, 30 },
-            { JapaneseEra.of(3), Year.MAX_VALUE,  12, 31 },
->>>>>>> 8c6462ac
         };
     }
 
@@ -152,7 +139,6 @@
             { JapaneseEra.HEISEI,    -1 },
             { JapaneseEra.HEISEI,     0 },
             { JapaneseEra.HEISEI,    32 },
-<<<<<<< HEAD
             // Android-changed: Integrate OpenJDK support for Japanese Era Reiwa.
             // { JapaneseEra.of(3),     -1 },
             // { JapaneseEra.of(3),      0 },
@@ -160,11 +146,6 @@
             { JapaneseEra.REIWA,     -1 },
             { JapaneseEra.REIWA,      0 },
             { JapaneseEra.REIWA, Year.MAX_VALUE },
-=======
-            { JapaneseEra.of(3),     -1 },
-            { JapaneseEra.of(3),      0 },
-            { JapaneseEra.of(3), Year.MAX_VALUE },
->>>>>>> 8c6462ac
         };
     }
 
@@ -182,16 +163,11 @@
             { JapaneseEra.HEISEI,  1, 360 },
             { JapaneseEra.HEISEI,  2, 366 },
             { JapaneseEra.HEISEI, 31, 121 },
-<<<<<<< HEAD
             // Android-changed: Integrate OpenJDK support for Japanese Era Reiwa.
             // { JapaneseEra.of(3),   1, 246 },
             // { JapaneseEra.of(3),   2, 367 },
             { JapaneseEra.REIWA,   1, 246 },
             { JapaneseEra.REIWA,   2, 367 },
-=======
-            { JapaneseEra.of(3),   1, 246 },
-            { JapaneseEra.of(3),   2, 367 },
->>>>>>> 8c6462ac
         };
     }
 
@@ -203,13 +179,9 @@
             { "Taisho", JapaneseEra.TAISHO,     null },
             { "Showa",  JapaneseEra.SHOWA,      null },
             { "Heisei", JapaneseEra.HEISEI,     null },
-<<<<<<< HEAD
             // Android-changed: Integrate OpenJDK support for Japanese Era Reiwa.
             // { "Reiwa", JapaneseEra.of(3),       null },
             { "Reiwa", JapaneseEra.REIWA,       null },
-=======
-            { "Reiwa", JapaneseEra.of(3),       null },
->>>>>>> 8c6462ac
             { "NewEra", null,                   IllegalArgumentException.class},
         };
     }
