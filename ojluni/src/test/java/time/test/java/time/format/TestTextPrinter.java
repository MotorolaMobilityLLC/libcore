/*
 * Copyright (c) 2012, 2016, Oracle and/or its affiliates. All rights reserved.
 * DO NOT ALTER OR REMOVE COPYRIGHT NOTICES OR THIS FILE HEADER.
 *
 * This code is free software; you can redistribute it and/or modify it
 * under the terms of the GNU General Public License version 2 only, as
 * published by the Free Software Foundation.
 *
 * This code is distributed in the hope that it will be useful, but WITHOUT
 * ANY WARRANTY; without even the implied warranty of MERCHANTABILITY or
 * FITNESS FOR A PARTICULAR PURPOSE.  See the GNU General Public License
 * version 2 for more details (a copy is included in the LICENSE file that
 * accompanied this code).
 *
 * You should have received a copy of the GNU General Public License version
 * 2 along with this work; if not, write to the Free Software Foundation,
 * Inc., 51 Franklin St, Fifth Floor, Boston, MA 02110-1301 USA.
 *
 * Please contact Oracle, 500 Oracle Parkway, Redwood Shores, CA 94065 USA
 * or visit www.oracle.com if you need additional information or have any
 * questions.
 */

/*
 * This file is available under and governed by the GNU General Public
 * License version 2 only, as published by the Free Software Foundation.
 * However, the following notice accompanied the original version of this
 * file:
 *
 * Copyright (c) 2008-2012, Stephen Colebourne & Michael Nascimento Santos
 *
 * All rights reserved.
 *
 * Redistribution and use in source and binary forms, with or without
 * modification, are permitted provided that the following conditions are met:
 *
 *  * Redistributions of source code must retain the above copyright notice,
 *    this list of conditions and the following disclaimer.
 *
 *  * Redistributions in binary form must reproduce the above copyright notice,
 *    this list of conditions and the following disclaimer in the documentation
 *    and/or other materials provided with the distribution.
 *
 *  * Neither the name of JSR-310 nor the names of its contributors
 *    may be used to endorse or promote products derived from this software
 *    without specific prior written permission.
 *
 * THIS SOFTWARE IS PROVIDED BY THE COPYRIGHT HOLDERS AND CONTRIBUTORS
 * "AS IS" AND ANY EXPRESS OR IMPLIED WARRANTIES, INCLUDING, BUT NOT
 * LIMITED TO, THE IMPLIED WARRANTIES OF MERCHANTABILITY AND FITNESS FOR
 * A PARTICULAR PURPOSE ARE DISCLAIMED. IN NO EVENT SHALL THE COPYRIGHT OWNER OR
 * CONTRIBUTORS BE LIABLE FOR ANY DIRECT, INDIRECT, INCIDENTAL, SPECIAL,
 * EXEMPLARY, OR CONSEQUENTIAL DAMAGES (INCLUDING, BUT NOT LIMITED TO,
 * PROCUREMENT OF SUBSTITUTE GOODS OR SERVICES; LOSS OF USE, DATA, OR
 * PROFITS; OR BUSINESS INTERRUPTION) HOWEVER CAUSED AND ON ANY THEORY OF
 * LIABILITY, WHETHER IN CONTRACT, STRICT LIABILITY, OR TORT (INCLUDING
 * NEGLIGENCE OR OTHERWISE) ARISING IN ANY WAY OUT OF THE USE OF THIS
 * SOFTWARE, EVEN IF ADVISED OF THE POSSIBILITY OF SUCH DAMAGE.
 */
package test.java.time.format;

import static java.time.temporal.ChronoField.DAY_OF_MONTH;
import static java.time.temporal.ChronoField.DAY_OF_WEEK;
import static java.time.temporal.ChronoField.ERA;
import static java.time.temporal.ChronoField.MONTH_OF_YEAR;
import static java.time.temporal.IsoFields.QUARTER_OF_YEAR;
import static org.testng.Assert.assertEquals;

import java.time.DateTimeException;
import java.time.DayOfWeek;
import java.time.LocalDate;
import java.time.chrono.JapaneseChronology;
import java.time.format.DateTimeFormatter;
import java.time.format.TextStyle;
import java.time.temporal.TemporalField;
import java.util.Locale;

import org.testng.annotations.DataProvider;
import org.testng.annotations.Test;
import test.java.time.temporal.MockFieldValue;

/**
 * Test TextPrinterParser.
 */
@Test
public class TestTextPrinter extends AbstractTestPrinterParser {

    //-----------------------------------------------------------------------
    @Test(expectedExceptions=DateTimeException.class)
    public void test_print_emptyCalendrical() throws Exception {
        getFormatter(DAY_OF_WEEK, TextStyle.FULL).formatTo(EMPTY_DTA, buf);
    }

    public void test_print_append() throws Exception {
        buf.append("EXISTING");
        getFormatter(DAY_OF_WEEK, TextStyle.FULL).formatTo(LocalDate.of(2012, 4, 18), buf);
        assertEquals(buf.toString(), "EXISTINGWednesday");
    }

    //-----------------------------------------------------------------------
    @DataProvider(name="print")
    Object[][] provider_dow() {
        return new Object[][] {
            {DAY_OF_WEEK, TextStyle.FULL, 1, "Monday"},
            {DAY_OF_WEEK, TextStyle.FULL, 2, "Tuesday"},
            {DAY_OF_WEEK, TextStyle.FULL, 3, "Wednesday"},
            {DAY_OF_WEEK, TextStyle.FULL, 4, "Thursday"},
            {DAY_OF_WEEK, TextStyle.FULL, 5, "Friday"},
            {DAY_OF_WEEK, TextStyle.FULL, 6, "Saturday"},
            {DAY_OF_WEEK, TextStyle.FULL, 7, "Sunday"},

            {DAY_OF_WEEK, TextStyle.SHORT, 1, "Mon"},
            {DAY_OF_WEEK, TextStyle.SHORT, 2, "Tue"},
            {DAY_OF_WEEK, TextStyle.SHORT, 3, "Wed"},
            {DAY_OF_WEEK, TextStyle.SHORT, 4, "Thu"},
            {DAY_OF_WEEK, TextStyle.SHORT, 5, "Fri"},
            {DAY_OF_WEEK, TextStyle.SHORT, 6, "Sat"},
            {DAY_OF_WEEK, TextStyle.SHORT, 7, "Sun"},

            {DAY_OF_WEEK, TextStyle.NARROW, 1, "M"},
            {DAY_OF_WEEK, TextStyle.NARROW, 2, "T"},
            {DAY_OF_WEEK, TextStyle.NARROW, 3, "W"},
            {DAY_OF_WEEK, TextStyle.NARROW, 4, "T"},
            {DAY_OF_WEEK, TextStyle.NARROW, 5, "F"},
            {DAY_OF_WEEK, TextStyle.NARROW, 6, "S"},
            {DAY_OF_WEEK, TextStyle.NARROW, 7, "S"},

            {DAY_OF_MONTH, TextStyle.FULL, 1, "1"},
            {DAY_OF_MONTH, TextStyle.FULL, 2, "2"},
            {DAY_OF_MONTH, TextStyle.FULL, 3, "3"},
            {DAY_OF_MONTH, TextStyle.FULL, 28, "28"},
            {DAY_OF_MONTH, TextStyle.FULL, 29, "29"},
            {DAY_OF_MONTH, TextStyle.FULL, 30, "30"},
            {DAY_OF_MONTH, TextStyle.FULL, 31, "31"},

            {DAY_OF_MONTH, TextStyle.SHORT, 1, "1"},
            {DAY_OF_MONTH, TextStyle.SHORT, 2, "2"},
            {DAY_OF_MONTH, TextStyle.SHORT, 3, "3"},
            {DAY_OF_MONTH, TextStyle.SHORT, 28, "28"},
            {DAY_OF_MONTH, TextStyle.SHORT, 29, "29"},
            {DAY_OF_MONTH, TextStyle.SHORT, 30, "30"},
            {DAY_OF_MONTH, TextStyle.SHORT, 31, "31"},

            {MONTH_OF_YEAR, TextStyle.FULL, 1, "January"},
            {MONTH_OF_YEAR, TextStyle.FULL, 2, "February"},
            {MONTH_OF_YEAR, TextStyle.FULL, 3, "March"},
            {MONTH_OF_YEAR, TextStyle.FULL, 4, "April"},
            {MONTH_OF_YEAR, TextStyle.FULL, 5, "May"},
            {MONTH_OF_YEAR, TextStyle.FULL, 6, "June"},
            {MONTH_OF_YEAR, TextStyle.FULL, 7, "July"},
            {MONTH_OF_YEAR, TextStyle.FULL, 8, "August"},
            {MONTH_OF_YEAR, TextStyle.FULL, 9, "September"},
            {MONTH_OF_YEAR, TextStyle.FULL, 10, "October"},
            {MONTH_OF_YEAR, TextStyle.FULL, 11, "November"},
            {MONTH_OF_YEAR, TextStyle.FULL, 12, "December"},

            {MONTH_OF_YEAR, TextStyle.SHORT, 1, "Jan"},
            {MONTH_OF_YEAR, TextStyle.SHORT, 2, "Feb"},
            {MONTH_OF_YEAR, TextStyle.SHORT, 3, "Mar"},
            {MONTH_OF_YEAR, TextStyle.SHORT, 4, "Apr"},
            {MONTH_OF_YEAR, TextStyle.SHORT, 5, "May"},
            {MONTH_OF_YEAR, TextStyle.SHORT, 6, "Jun"},
            {MONTH_OF_YEAR, TextStyle.SHORT, 7, "Jul"},
            {MONTH_OF_YEAR, TextStyle.SHORT, 8, "Aug"},
            {MONTH_OF_YEAR, TextStyle.SHORT, 9, "Sep"},
            {MONTH_OF_YEAR, TextStyle.SHORT, 10, "Oct"},
            {MONTH_OF_YEAR, TextStyle.SHORT, 11, "Nov"},
            {MONTH_OF_YEAR, TextStyle.SHORT, 12, "Dec"},

            {MONTH_OF_YEAR, TextStyle.NARROW, 1, "J"},
            {MONTH_OF_YEAR, TextStyle.NARROW, 2, "F"},
            {MONTH_OF_YEAR, TextStyle.NARROW, 3, "M"},
            {MONTH_OF_YEAR, TextStyle.NARROW, 4, "A"},
            {MONTH_OF_YEAR, TextStyle.NARROW, 5, "M"},
            {MONTH_OF_YEAR, TextStyle.NARROW, 6, "J"},
            {MONTH_OF_YEAR, TextStyle.NARROW, 7, "J"},
            {MONTH_OF_YEAR, TextStyle.NARROW, 8, "A"},
            {MONTH_OF_YEAR, TextStyle.NARROW, 9, "S"},
            {MONTH_OF_YEAR, TextStyle.NARROW, 10, "O"},
            {MONTH_OF_YEAR, TextStyle.NARROW, 11, "N"},
            {MONTH_OF_YEAR, TextStyle.NARROW, 12, "D"},

            {ERA,           TextStyle.FULL, 0, "Before Christ"},
            {ERA,           TextStyle.FULL, 1, "Anno Domini"},
            {ERA,           TextStyle.SHORT, 0, "BC"},
            {ERA,           TextStyle.SHORT, 1, "AD"},
            {ERA,           TextStyle.NARROW, 0, "B"},
            {ERA,           TextStyle.NARROW, 1, "A"},

            {QUARTER_OF_YEAR, TextStyle.FULL, 1, "1st quarter"},
            {QUARTER_OF_YEAR, TextStyle.FULL, 2, "2nd quarter"},
            {QUARTER_OF_YEAR, TextStyle.FULL, 3, "3rd quarter"},
            {QUARTER_OF_YEAR, TextStyle.FULL, 4, "4th quarter"},

            {QUARTER_OF_YEAR, TextStyle.SHORT, 1, "Q1"},
            {QUARTER_OF_YEAR, TextStyle.SHORT, 2, "Q2"},
            {QUARTER_OF_YEAR, TextStyle.SHORT, 3, "Q3"},
            {QUARTER_OF_YEAR, TextStyle.SHORT, 4, "Q4"},

            {QUARTER_OF_YEAR, TextStyle.NARROW, 1, "1"},
            {QUARTER_OF_YEAR, TextStyle.NARROW, 2, "2"},
            {QUARTER_OF_YEAR, TextStyle.NARROW, 3, "3"},
            {QUARTER_OF_YEAR, TextStyle.NARROW, 4, "4"},
       };
    }

    @DataProvider(name="print_DayOfWeekData")
    Object[][] providerDayOfWeekData() {
        return new Object[][] {
            // Locale, pattern, expected text, input DayOfWeek
            {Locale.US, "e",  "1",  DayOfWeek.SUNDAY},
            {Locale.US, "ee", "01", DayOfWeek.SUNDAY},
            {Locale.US, "c",  "1",  DayOfWeek.SUNDAY},
<<<<<<< HEAD

            {Locale.UK, "e",  "1",  DayOfWeek.MONDAY},
            {Locale.UK, "ee", "01", DayOfWeek.MONDAY},
            {Locale.UK, "c",  "1",  DayOfWeek.MONDAY},
        };
    }

    @DataProvider(name="print_JapaneseChronology")
    Object[][] provider_japaneseEra() {
       return new Object[][] {
            {ERA,           TextStyle.FULL, 2, "Heisei"}, // Note: CLDR doesn't define "wide" Japanese era names.
            {ERA,           TextStyle.SHORT, 2, "Heisei"},
            {ERA,           TextStyle.NARROW, 2, "H"},
       };
    };

    // Test data is dependent on localized resources.
    @DataProvider(name="print_standalone")
    Object[][] provider_StandaloneNames() {
        return new Object[][] {
            // standalone names for 2013-01-01 (Tue)
            // Locale, TemporalField, TextStyle, expected text
            // Android-changed: CLDR uses lower case for russian month names.
            {RUSSIAN, MONTH_OF_YEAR, TextStyle.FULL_STANDALONE,  "\u044f\u043d\u0432\u0430\u0440\u044c"},
            {RUSSIAN, MONTH_OF_YEAR, TextStyle.SHORT_STANDALONE, "\u044f\u043d\u0432."},
            {FINNISH, DAY_OF_WEEK,   TextStyle.FULL_STANDALONE,  "tiistai"},
            {FINNISH, DAY_OF_WEEK,   TextStyle.SHORT_STANDALONE, "ti"},
=======
>>>>>>> 8c6462ac
        };
    }

    @Test(dataProvider="print")
    public void test_format(TemporalField field, TextStyle style, int value, String expected) throws Exception {
        getFormatter(field, style).formatTo(new MockFieldValue(field, value), buf);
        assertEquals(buf.toString(), expected);
    }

    @Test(dataProvider="print_DayOfWeekData")
    public void test_formatDayOfWeek(Locale locale, String pattern, String expected, DayOfWeek dayOfWeek) {
        DateTimeFormatter formatter = getPatternFormatter(pattern).withLocale(locale);
        String text = formatter.format(dayOfWeek);
        assertEquals(text, expected);
    }

    //-----------------------------------------------------------------------
    public void test_toString1() throws Exception {
        assertEquals(getFormatter(MONTH_OF_YEAR, TextStyle.FULL).toString(), "Text(MonthOfYear)");
    }

    public void test_toString2() throws Exception {
        assertEquals(getFormatter(MONTH_OF_YEAR, TextStyle.SHORT).toString(), "Text(MonthOfYear,SHORT)");
    }

}<|MERGE_RESOLUTION|>--- conflicted
+++ resolved
@@ -211,36 +211,6 @@
             {Locale.US, "e",  "1",  DayOfWeek.SUNDAY},
             {Locale.US, "ee", "01", DayOfWeek.SUNDAY},
             {Locale.US, "c",  "1",  DayOfWeek.SUNDAY},
-<<<<<<< HEAD
-
-            {Locale.UK, "e",  "1",  DayOfWeek.MONDAY},
-            {Locale.UK, "ee", "01", DayOfWeek.MONDAY},
-            {Locale.UK, "c",  "1",  DayOfWeek.MONDAY},
-        };
-    }
-
-    @DataProvider(name="print_JapaneseChronology")
-    Object[][] provider_japaneseEra() {
-       return new Object[][] {
-            {ERA,           TextStyle.FULL, 2, "Heisei"}, // Note: CLDR doesn't define "wide" Japanese era names.
-            {ERA,           TextStyle.SHORT, 2, "Heisei"},
-            {ERA,           TextStyle.NARROW, 2, "H"},
-       };
-    };
-
-    // Test data is dependent on localized resources.
-    @DataProvider(name="print_standalone")
-    Object[][] provider_StandaloneNames() {
-        return new Object[][] {
-            // standalone names for 2013-01-01 (Tue)
-            // Locale, TemporalField, TextStyle, expected text
-            // Android-changed: CLDR uses lower case for russian month names.
-            {RUSSIAN, MONTH_OF_YEAR, TextStyle.FULL_STANDALONE,  "\u044f\u043d\u0432\u0430\u0440\u044c"},
-            {RUSSIAN, MONTH_OF_YEAR, TextStyle.SHORT_STANDALONE, "\u044f\u043d\u0432."},
-            {FINNISH, DAY_OF_WEEK,   TextStyle.FULL_STANDALONE,  "tiistai"},
-            {FINNISH, DAY_OF_WEEK,   TextStyle.SHORT_STANDALONE, "ti"},
-=======
->>>>>>> 8c6462ac
         };
     }
 
