--- conflicted
+++ resolved
@@ -92,6 +92,10 @@
     public static final char AM_PM_SPACE_CHAR = VersionInfo.ICU_VERSION.getMajor() >= 72
             ? '\u202f' : ' ';
 
+    // Android-changed: ICU 72 has stopped inserting '\u060a' after date.
+    public static final String DATE_TIME_SEP_CHAR_FOR_LOCALE_FA =
+            VersionInfo.ICU_VERSION.getMajor() >= 72 ? "" : "\u060a";
+
 
     @BeforeTest
     public void beforeTest() {
@@ -133,84 +137,54 @@
             },
 
 
-<<<<<<< HEAD
-            {JPTYO, null, null, null, ASIATOKYO,
+            {JPTYO, null, null, ISO, ASIATOKYO,
             "Friday, August 11, 2017 at 7:15:00" + AM_PM_SPACE_CHAR + "AM Japan Standard Time"
             },
-            {JPTYO, null, AMLA, null, ASIATOKYO,
+            {JPTYO, null, AMLA, ISO, ASIATOKYO,
             "Friday, August 11, 2017 at 7:15:00" + AM_PM_SPACE_CHAR + "AM Japan Standard Time"
             },
             // invalid tz
-            {Locale.forLanguageTag("en-US-u-tz-jpzzz"), null, null, null, null,
-            "Thursday, August 10, 2017 at 3:15:00" + AM_PM_SPACE_CHAR + "PM Pacific Daylight Time"
-            },
-            {Locale.forLanguageTag("en-US-u-tz-jpzzz"), null, AMLA, null, AMLA,
-            "Thursday, August 10, 2017 at 3:15:00" + AM_PM_SPACE_CHAR + "PM Pacific Daylight Time"
-            },
-
-            {RG_GB, null, null, null, null,
+            {Locale.forLanguageTag("en-US-u-tz-jpzzz"), null, null, ISO, null,
+            "Thursday, August 10, 2017 at 3:15:00" + AM_PM_SPACE_CHAR + "PM Pacific Daylight Time"
+            },
+            {Locale.forLanguageTag("en-US-u-tz-jpzzz"), null, AMLA, ISO, AMLA,
+            "Thursday, August 10, 2017 at 3:15:00" + AM_PM_SPACE_CHAR + "PM Pacific Daylight Time"
+            },
+
+            {RG_GB, null, null, ISO, null,
             // Android-changed: Android doesn't support "rg" extension yet.
             // "Thursday, 10 August 2017 at 15:15:00 Pacific Daylight Time"
             "Thursday, August 10, 2017 at 3:15:00" + AM_PM_SPACE_CHAR + "PM Pacific Daylight Time"
             },
 
             // DecimalStyle
-            {Locale.forLanguageTag("en-US-u-nu-thai"), null, null, null, null,
+            {Locale.forLanguageTag("en-US-u-nu-thai"), null, null, ISO, null,
             "Thursday, August \u0e51\u0e50, \u0e52\u0e50\u0e51\u0e57 at \u0e53:\u0e51\u0e55:\u0e50\u0e50" + AM_PM_SPACE_CHAR + "PM Pacific Daylight Time"
-            },
-            // DecimalStyle, "nu" vs "rg"
-            {Locale.forLanguageTag("en-US-u-nu-thai-rg-uszzzz"), null, null, null, null,
-            "Thursday, August \u0e51\u0e50, \u0e52\u0e50\u0e51\u0e57 at \u0e53:\u0e51\u0e55:\u0e50\u0e50" + AM_PM_SPACE_CHAR + "PM Pacific Daylight Time"
-            },
-            // DecimalStyle, invalid
-            {Locale.forLanguageTag("en-US-u-nu-foo"), null, null, null, null,
-            "Thursday, August 10, 2017 at 3:15:00" + AM_PM_SPACE_CHAR + "PM Pacific Daylight Time"
-=======
-            {JPTYO, null, null, ISO, ASIATOKYO,
-            "Friday, August 11, 2017 at 7:15:00 AM Japan Standard Time"
-            },
-            {JPTYO, null, AMLA, ISO, ASIATOKYO,
-            "Friday, August 11, 2017 at 7:15:00 AM Japan Standard Time"
-            },
-            // invalid tz
-            {Locale.forLanguageTag("en-US-u-tz-jpzzz"), null, null, ISO, null,
-            "Thursday, August 10, 2017 at 3:15:00 PM Pacific Daylight Time"
-            },
-            {Locale.forLanguageTag("en-US-u-tz-jpzzz"), null, AMLA, ISO, AMLA,
-            "Thursday, August 10, 2017 at 3:15:00 PM Pacific Daylight Time"
-            },
-
-            {RG_GB, null, null, ISO, null,
-            "Thursday, 10 August 2017 at 15:15:00 Pacific Daylight Time"
-            },
-
-            // DecimalStyle
-            {Locale.forLanguageTag("en-US-u-nu-thai"), null, null, ISO, null,
-            "Thursday, August \u0e51\u0e50, \u0e52\u0e50\u0e51\u0e57 at \u0e53:\u0e51\u0e55:" +
-            "\u0e50\u0e50 PM Pacific Daylight Time"
             },
             // DecimalStyle, "nu" vs "rg"
             {Locale.forLanguageTag("en-US-u-nu-thai-rg-uszzzz"), null, null, ISO, null,
-            "Thursday, August \u0e51\u0e50, \u0e52\u0e50\u0e51\u0e57 at \u0e53:\u0e51\u0e55:" +
-            "\u0e50\u0e50 PM Pacific Daylight Time"
+            "Thursday, August \u0e51\u0e50, \u0e52\u0e50\u0e51\u0e57 at \u0e53:\u0e51\u0e55:\u0e50\u0e50" + AM_PM_SPACE_CHAR + "PM Pacific Daylight Time"
             },
             // DecimalStyle, invalid
             {Locale.forLanguageTag("en-US-u-nu-foo"), null, null, ISO, null,
-            "Thursday, August 10, 2017 at 3:15:00 PM Pacific Daylight Time"
->>>>>>> d72a9d6b
+            "Thursday, August 10, 2017 at 3:15:00" + AM_PM_SPACE_CHAR + "PM Pacific Daylight Time"
             },
             // DecimalStyle, locale default
             // Farsi uses Extended Arabic-Indic numbering system
             {Locale.forLanguageTag("fa"), null, null, ISO, null,
             "\u067e\u0646\u062c\u0634\u0646\u0628\u0647 \u06f1\u06f0 \u0627\u0648\u062a " +
-            "\u06f2\u06f0\u06f1\u06f7\u060c \u0633\u0627\u0639\u062a \u06f1\u06f5:\u06f1\u06f5:" +
+            // Android-changed: CLDR 42 doesn't provide 'ARABIC COMMA' \u060c after year.
+            // "\u06f2\u06f0\u06f1\u06f7\u060c \u0633\u0627\u0639\u062a \u06f1\u06f5:\u06f1\u06f5:" +
+            "\u06f2\u06f0\u06f1\u06f7" + DATE_TIME_SEP_CHAR_FOR_LOCALE_FA + " \u0633\u0627\u0639\u062a \u06f1\u06f5:\u06f1\u06f5:" +
             "\u06f0\u06f0 (\u0648\u0642\u062a \u062a\u0627\u0628\u0633\u062a\u0627\u0646\u06cc " +
             "\u063a\u0631\u0628 \u0627\u0645\u0631\u06cc\u06a9\u0627)"
             },
             // Farsi uses Extended Arabic-Indic numbering system
             // (should not be overridden with it, as "latn" is explicitly specified)
             {Locale.forLanguageTag("fa-u-nu-latn"), null, null, ISO, null,
-            "\u067e\u0646\u062c\u0634\u0646\u0628\u0647 10 \u0627\u0648\u062a 2017\u060c " +
+            // Android-changed: CLDR 42 doesn't provide 'ARABIC COMMA' \u060c after year.
+            // "\u067e\u0646\u062c\u0634\u0646\u0628\u0647 10 \u0627\u0648\u062a 2017\u060c " +
+            "\u067e\u0646\u062c\u0634\u0646\u0628\u0647 10 \u0627\u0648\u062a 2017" + DATE_TIME_SEP_CHAR_FOR_LOCALE_FA + " " +
             "\u0633\u0627\u0639\u062a 15:15:00 (\u0648\u0642\u062a \u062a\u0627\u0628\u0633" +
             "\u062a\u0627\u0646\u06cc \u063a\u0631\u0628 \u0627\u0645\u0631\u06cc\u06a9\u0627)"
             },
@@ -293,14 +267,18 @@
             // Farsi uses Extended Arabic-Indic numbering system
             // (should not be overridden with it)
             {Locale.forLanguageTag("fa"), null, null, null, null,
-            "\u067e\u0646\u062c\u0634\u0646\u0628\u0647 10 \u0627\u0648\u062a 2017\u060c " +
+            // Android-changed: CLDR 42 doesn't provide 'ARABIC COMMA' \u060c after year.
+            // "\u067e\u0646\u062c\u0634\u0646\u0628\u0647 10 \u0627\u0648\u062a 2017\u060c " +
+            "\u067e\u0646\u062c\u0634\u0646\u0628\u0647 10 \u0627\u0648\u062a 2017" + DATE_TIME_SEP_CHAR_FOR_LOCALE_FA + " " +
             "\u0633\u0627\u0639\u062a 15:15:00 (\u0648\u0642\u062a \u062a\u0627\u0628\u0633" +
             "\u062a\u0627\u0646\u06cc \u063a\u0631\u0628 \u0627\u0645\u0631\u06cc\u06a9\u0627)"
             },
             // Farsi uses Extended Arabic-Indic numbering system
             // (should not be overridden with it)
             {Locale.forLanguageTag("fa-u-nu-latn"), null, null, null, null,
-            "\u067e\u0646\u062c\u0634\u0646\u0628\u0647 10 \u0627\u0648\u062a 2017\u060c " +
+            // Android-changed: CLDR 42 doesn't provide 'ARABIC COMMA' \u060c after year.
+            // "\u067e\u0646\u062c\u0634\u0646\u0628\u0647 10 \u0627\u0648\u062a 2017\u060c " +
+            "\u067e\u0646\u062c\u0634\u0646\u0628\u0647 10 \u0627\u0648\u062a 2017" + DATE_TIME_SEP_CHAR_FOR_LOCALE_FA + " " +
             "\u0633\u0627\u0639\u062a 15:15:00 (\u0648\u0642\u062a \u062a\u0627\u0628\u0633" +
             "\u062a\u0627\u0646\u06cc \u063a\u0631\u0628 \u0627\u0645\u0631\u06cc\u06a9\u0627)"
             },
