--- conflicted
+++ resolved
@@ -75,16 +75,8 @@
 
             // JapaneseEra
             { JapaneseEra.MEIJI,    TextStyle.FULL,     Locale.US,      "Meiji" },
-<<<<<<< HEAD
-            // Android-changed: Android uses CLDR data.
-            // { JapaneseEra.TAISHO,   TextStyle.FULL,     Locale.US,      "Taisho" },
-            // { JapaneseEra.SHOWA,    TextStyle.FULL,     Locale.US,      "Showa" },
-            { JapaneseEra.TAISHO,   TextStyle.FULL,     Locale.US,      "Taishō" },
-            { JapaneseEra.SHOWA,    TextStyle.FULL,     Locale.US,      "Shōwa" },
-=======
             { JapaneseEra.TAISHO,   TextStyle.FULL,     Locale.US,      "Taish\u014d" },
             { JapaneseEra.SHOWA,    TextStyle.FULL,     Locale.US,      "Sh\u014dwa" },
->>>>>>> 8751173f
             { JapaneseEra.HEISEI,   TextStyle.FULL,     Locale.US,      "Heisei" },
             { JapaneseEra.REIWA,    TextStyle.FULL,     Locale.US,      "Reiwa" },
             { JapaneseEra.MEIJI,    TextStyle.FULL,     Locale.JAPAN,   "\u660e\u6cbb" },
@@ -93,16 +85,8 @@
             { JapaneseEra.HEISEI,   TextStyle.FULL,     Locale.JAPAN,   "\u5e73\u6210" },
             { JapaneseEra.REIWA,    TextStyle.FULL,     Locale.JAPAN,   "\u4ee4\u548c" },
             { JapaneseEra.MEIJI,    TextStyle.SHORT,    Locale.US,      "Meiji" },
-<<<<<<< HEAD
-            // Android-changed: Android uses CLDR data.
-            // { JapaneseEra.TAISHO,   TextStyle.SHORT,    Locale.US,      "Taisho" },
-            // { JapaneseEra.SHOWA,    TextStyle.SHORT,    Locale.US,      "Showa" },
-            { JapaneseEra.TAISHO,   TextStyle.SHORT,    Locale.US,      "Taishō" },
-            { JapaneseEra.SHOWA,    TextStyle.SHORT,    Locale.US,      "Shōwa" },
-=======
             { JapaneseEra.TAISHO,   TextStyle.SHORT,    Locale.US,      "Taish\u014d" },
             { JapaneseEra.SHOWA,    TextStyle.SHORT,    Locale.US,      "Sh\u014dwa" },
->>>>>>> 8751173f
             { JapaneseEra.HEISEI,   TextStyle.SHORT,    Locale.US,      "Heisei" },
             { JapaneseEra.REIWA,    TextStyle.SHORT,    Locale.US,      "Reiwa" },
             { JapaneseEra.MEIJI,    TextStyle.SHORT,    Locale.JAPAN,   "\u660e\u6cbb" },
@@ -130,9 +114,7 @@
             //   "\u0e1e\u0e38\u0e17\u0e18\u0e28\u0e31\u0e01\u0e23\u0e32\u0e0a" },
             // { ThaiBuddhistEra.BEFORE_BE,    TextStyle.SHORT, Locale.US,     "BC" },
             // { ThaiBuddhistEra.BE,           TextStyle.SHORT, Locale.US,     "BE" },
-            // { ThaiBuddhistEra.BEFORE_BE,    TextStyle.SHORT, THAI,
-            //   "\u0e1b\u0e35\u0e01\u0e48\u0e2d\u0e19\u0e04\u0e23\u0e34\u0e2a" +
-            //     "\u0e15\u0e4c\u0e01\u0e32\u0e25\u0e17\u0e35\u0e48" },
+            // { ThaiBuddhistEra.BEFORE_BE,    TextStyle.SHORT, THAI,          "BC" },
             // { ThaiBuddhistEra.BE,           TextStyle.SHORT, THAI,  "\u0e1e.\u0e28." },
             // { ThaiBuddhistEra.BEFORE_BE,    TextStyle.NARROW, Locale.US,    "BC" },
             // { ThaiBuddhistEra.BE,           TextStyle.NARROW, Locale.US,    "BE" },
@@ -145,11 +127,7 @@
                 "\u0e1e\u0e38\u0e17\u0e18\u0e28\u0e31\u0e01\u0e23\u0e32\u0e0a" },
             { ThaiBuddhistEra.BEFORE_BE,    TextStyle.SHORT, Locale.US,     "0" },
             { ThaiBuddhistEra.BE,           TextStyle.SHORT, Locale.US,     "BE" },
-<<<<<<< HEAD
             { ThaiBuddhistEra.BEFORE_BE,    TextStyle.SHORT, THAI,          "0" },
-=======
-            { ThaiBuddhistEra.BEFORE_BE,    TextStyle.SHORT, THAI,          "BC" },
->>>>>>> 8751173f
             { ThaiBuddhistEra.BE,           TextStyle.SHORT, THAI,  "\u0e1e.\u0e28." },
             { ThaiBuddhistEra.BEFORE_BE,    TextStyle.NARROW, Locale.US,    "0" },
             { ThaiBuddhistEra.BE,           TextStyle.NARROW, Locale.US,    "BE" },
