/*
 * Copyright (c) 2013, 2019, Oracle and/or its affiliates. All rights reserved.
 * DO NOT ALTER OR REMOVE COPYRIGHT NOTICES OR THIS FILE HEADER.
 *
 * This code is free software; you can redistribute it and/or modify it
 * under the terms of the GNU General Public License version 2 only, as
 * published by the Free Software Foundation.
 *
 * This code is distributed in the hope that it will be useful, but WITHOUT
 * ANY WARRANTY; without even the implied warranty of MERCHANTABILITY or
 * FITNESS FOR A PARTICULAR PURPOSE.  See the GNU General Public License
 * version 2 for more details (a copy is included in the LICENSE file that
 * accompanied this code).
 *
 * You should have received a copy of the GNU General Public License version
 * 2 along with this work; if not, write to the Free Software Foundation,
 * Inc., 51 Franklin St, Fifth Floor, Boston, MA 02110-1301 USA.
 *
 * Please contact Oracle, 500 Oracle Parkway, Redwood Shores, CA 94065 USA
 * or visit www.oracle.com if you need additional information or have any
 * questions.
 */

/*
 *
 * @test
 * @bug 8206120
 * @modules jdk.localedata
 */

package test.java.time.format;

import static org.testng.Assert.assertEquals;

import java.time.LocalDate;
import java.time.chrono.ChronoLocalDate;
import java.time.chrono.Chronology;
import java.time.chrono.HijrahChronology;
import java.time.chrono.IsoChronology;
import java.time.chrono.JapaneseChronology;
import java.time.chrono.MinguoChronology;
import java.time.chrono.ThaiBuddhistChronology;
import java.time.format.DecimalStyle;
import java.time.format.DateTimeFormatter;
import java.time.format.DateTimeFormatterBuilder;
import java.time.format.DateTimeParseException;
import java.time.format.FormatStyle;
import java.time.format.ResolverStyle;
import java.time.format.TextStyle;
import java.time.temporal.TemporalAccessor;
import java.time.temporal.TemporalQueries;
import java.util.Locale;

import org.testng.annotations.BeforeMethod;
import org.testng.annotations.DataProvider;
import org.testng.annotations.Test;

/**
 * Test DateTimeFormatter with non-ISO chronology.
 *
 * Strings in test data are all dependent on CLDR data which may change
 * in future CLDR releases.
 */
@Test
public class TestNonIsoFormatter {
    private static final Chronology ISO8601 = IsoChronology.INSTANCE;
    private static final Chronology JAPANESE = JapaneseChronology.INSTANCE;
    private static final Chronology HIJRAH = HijrahChronology.INSTANCE;
    private static final Chronology MINGUO = MinguoChronology.INSTANCE;
    private static final Chronology BUDDHIST = ThaiBuddhistChronology.INSTANCE;

    private static final LocalDate IsoDate = LocalDate.of(2013, 2, 11);

    private static final Locale ARABIC = new Locale("ar");
    private static final Locale thTH = new Locale("th", "TH");
    private static final Locale thTHTH = Locale.forLanguageTag("th-TH-u-nu-thai");
    private static final Locale jaJPJP = Locale.forLanguageTag("ja-JP-u-ca-japanese");

    @BeforeMethod
    public void setUp() {
    }

    @DataProvider(name="format_data")
    Object[][] formatData() {
        return new Object[][] {
            // Chronology, Format Locale, Numbering Locale, ChronoLocalDate, expected string
            { JAPANESE, Locale.JAPANESE, Locale.JAPANESE, JAPANESE.date(IsoDate),
              "\u5e73\u621025\u5e742\u670811\u65e5\u6708\u66dc\u65e5" }, // Japanese Heisei 25-02-11
            { HIJRAH, ARABIC, ARABIC, HIJRAH.date(IsoDate),
              "\u0627\u0644\u0627\u062b\u0646\u064a\u0646\u060c \u0661 \u0631\u0628\u064a\u0639 "
              + "\u0627\u0644\u0622\u062e\u0631 \u0661\u0664\u0663\u0664 \u0647\u0640" }, // Hijrah AH 1434-04-01 (Mon)
            { MINGUO, Locale.TAIWAN, Locale.TAIWAN, MINGUO.date(IsoDate),
              "\u6c11\u570b102\u5e742\u670811\u65e5 \u661f\u671f\u4e00" }, // Minguo ROC 102-02-11 (Mon)
            { BUDDHIST, thTH, thTH, BUDDHIST.date(IsoDate),
              "\u0e27\u0e31\u0e19\u0e08\u0e31\u0e19\u0e17\u0e23\u0e4c\u0e17\u0e35\u0e48 "
              + "11 \u0e01\u0e38\u0e21\u0e20\u0e32\u0e1e\u0e31\u0e19\u0e18\u0e4c "
              + "\u0e1e.\u0e28. 2556" }, // ThaiBuddhist BE 2556-02-11
            { BUDDHIST, thTH, thTHTH, BUDDHIST.date(IsoDate),
              "\u0e27\u0e31\u0e19\u0e08\u0e31\u0e19\u0e17\u0e23\u0e4c\u0e17\u0e35\u0e48 \u0e51\u0e51 "
              + "\u0e01\u0e38\u0e21\u0e20\u0e32\u0e1e\u0e31\u0e19\u0e18\u0e4c "
              + "\u0e1e.\u0e28. \u0e52\u0e55\u0e55\u0e56" }, // ThaiBuddhist BE 2556-02-11 (with Thai digits)
        };
    }

    @DataProvider(name="invalid_text")
    Object[][] invalidText() {
        return new Object[][] {
            // TODO: currently fixed Chronology and Locale.
            // line commented out, as S64.01.09 seems like a reasonable thing to parse
            // (era "S" ended on S64.01.07, but a little leniency is a good thing
//            { "\u662d\u548c64\u5e741\u67089\u65e5\u6708\u66dc\u65e5" }, // S64.01.09 (Mon)
            { "\u662d\u548c65\u5e741\u67081\u65e5\u6708\u66dc\u65e5" }, // S65.01.01 (Mon)
        };
    }

    @DataProvider(name="chrono_names")
    Object[][] chronoNamesData() {
        return new Object[][] {
            // Chronology, Locale, Chronology Name
            // Android-changed: CLDR data has changed.
            { ISO8601,  Locale.ENGLISH, "ISO-8601 Calendar" },
            { BUDDHIST, Locale.ENGLISH, "Buddhist Calendar" },
            { HIJRAH,   Locale.ENGLISH, "Islamic Calendar (Umm al-Qura)" },
            { JAPANESE, Locale.ENGLISH, "Japanese Calendar" },
            { MINGUO,   Locale.ENGLISH, "Minguo Calendar" },

            { ISO8601,  Locale.JAPANESE, "ISO-8601" },
            { JAPANESE, Locale.JAPANESE, "\u548c\u66a6" },
            { BUDDHIST, Locale.JAPANESE, "\u4ecf\u66a6" },

            { ISO8601,  thTH, "\u0e1b\u0e0f\u0e34\u0e17\u0e34\u0e19 ISO-8601" },
            { JAPANESE, thTH, "\u0e1b\u0e0f\u0e34\u0e17\u0e34\u0e19\u0e0d\u0e35\u0e48\u0e1b\u0e38\u0e48\u0e19" },
            { BUDDHIST, thTH, "\u0e1b\u0e0f\u0e34\u0e17\u0e34\u0e19\u0e1e\u0e38\u0e17\u0e18" },

            { HIJRAH,   ARABIC, "\u0627\u0644\u062a\u0642\u0648\u064a\u0645 "
                                + "\u0627\u0644\u0625\u0633\u0644\u0627\u0645\u064a "
                                + "(\u0623\u0645 \u0627\u0644\u0642\u0631\u0649)" },
        };
    }

    @DataProvider(name="lenient_eraYear")
    Object[][] lenientEraYear() {
        return new Object[][] {
            // Chronology, lenient era/year, strict era/year
            { JAPANESE, "Meiji 123", "Heisei 2" },
<<<<<<< HEAD
            // Android-changed: Eras names have been changed in CLDR data.
            // { JAPANESE, "Showa 65", "Heisei 2" }
            { JAPANESE, "Shōwa 65", "Heisei 2" },
=======
            { JAPANESE, "Sh\u014dwa 65", "Heisei 2" },
>>>>>>> 8751173f
            { JAPANESE, "Heisei 32", "Reiwa 2" },
        };
    }

    @Test(dataProvider="format_data")
    public void test_formatLocalizedDate(Chronology chrono, Locale formatLocale, Locale numberingLocale,
                                         ChronoLocalDate date, String expected) {
        DateTimeFormatter dtf = DateTimeFormatter.ofLocalizedDate(FormatStyle.FULL)
            .withChronology(chrono).withLocale(formatLocale)
            .withDecimalStyle(DecimalStyle.of(numberingLocale));
        String text = dtf.format(date);
        assertEquals(text, expected);
    }

    @Test(dataProvider="format_data")
    public void test_parseLocalizedText(Chronology chrono, Locale formatLocale, Locale numberingLocale,
                                        ChronoLocalDate expected, String text) {
        DateTimeFormatter dtf = DateTimeFormatter.ofLocalizedDate(FormatStyle.FULL)
            .withChronology(chrono).withLocale(formatLocale)
            .withDecimalStyle(DecimalStyle.of(numberingLocale));
        TemporalAccessor temporal = dtf.parse(text);
        ChronoLocalDate date = chrono.date(temporal);
        assertEquals(date, expected);
    }

    @Test(dataProvider="invalid_text", expectedExceptions=DateTimeParseException.class)
    public void test_parseInvalidText(String text) {
        DateTimeFormatter dtf = DateTimeFormatter.ofLocalizedDate(FormatStyle.FULL)
            .withChronology(JAPANESE).withLocale(Locale.JAPANESE);
        dtf.parse(text);
    }

    @Test(dataProvider="chrono_names")
    public void test_chronoNames(Chronology chrono, Locale locale, String expected) {
        DateTimeFormatter dtf = new DateTimeFormatterBuilder().appendChronologyText(TextStyle.SHORT)
            .toFormatter(locale);
        String text = dtf.format(chrono.dateNow());
        assertEquals(text, expected);
        TemporalAccessor ta = dtf.parse(text);
        Chronology cal = ta.query(TemporalQueries.chronology());
        assertEquals(cal, chrono);
    }

    @Test(dataProvider="lenient_eraYear")
    public void test_lenientEraYear(Chronology chrono, String lenient, String strict) {
        String mdStr = "-01-01";
        DateTimeFormatter dtf = new DateTimeFormatterBuilder()
            .appendPattern("GGGG y-M-d")
            .toFormatter(Locale.ROOT)
            .withChronology(chrono);
        DateTimeFormatter dtfLenient = dtf.withResolverStyle(ResolverStyle.LENIENT);
        assertEquals(LocalDate.parse(lenient+mdStr, dtfLenient), LocalDate.parse(strict+mdStr, dtf));
    }
}<|MERGE_RESOLUTION|>--- conflicted
+++ resolved
@@ -143,13 +143,7 @@
         return new Object[][] {
             // Chronology, lenient era/year, strict era/year
             { JAPANESE, "Meiji 123", "Heisei 2" },
-<<<<<<< HEAD
-            // Android-changed: Eras names have been changed in CLDR data.
-            // { JAPANESE, "Showa 65", "Heisei 2" }
-            { JAPANESE, "Shōwa 65", "Heisei 2" },
-=======
             { JAPANESE, "Sh\u014dwa 65", "Heisei 2" },
->>>>>>> 8751173f
             { JAPANESE, "Heisei 32", "Reiwa 2" },
         };
     }
