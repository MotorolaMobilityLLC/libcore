--- conflicted
+++ resolved
@@ -170,13 +170,7 @@
         assertFalse(f.isCancelled());
         assertTrue(f.isDone());
         assertTrue(f.isCompletedExceptionally());
-<<<<<<< HEAD
-        assertTrue(f.toString().contains("[Completed exceptionally:"));
-=======
-        // Android-changed: compatible toString() check (b/233721784)
-        // assertTrue(f.toString().contains("[Completed exceptionally]"));
         assertTrue(f.toString().matches(".*\\[.*Completed exceptionally.*\\]"));
->>>>>>> 317b5ce7
     }
 
     void checkCompletedWithWrappedCFException(CompletableFuture<?> f) {
@@ -231,13 +225,7 @@
         assertTrue(f.isDone());
         assertTrue(f.isCompletedExceptionally());
         assertTrue(f.isCancelled());
-<<<<<<< HEAD
-        assertTrue(f.toString().contains("[Completed exceptionally:"));
-=======
-        // Android-changed: compatible toString() check (b/233721784)
-        // assertTrue(f.toString().contains("[Completed exceptionally]"));
         assertTrue(f.toString().matches(".*\\[.*Completed exceptionally.*\\]"));
->>>>>>> 317b5ce7
     }
 
     /**
@@ -384,24 +372,12 @@
 
         f = new CompletableFuture<String>();
         assertTrue(f.completeExceptionally(new IndexOutOfBoundsException()));
-<<<<<<< HEAD
-        assertTrue(f.toString().contains("[Completed exceptionally:"));
-=======
-        // Android-changed: compatible toString() check (b/233721784)
-        // assertTrue(f.toString().contains("[Completed exceptionally]"));
         assertTrue(f.toString().matches(".*\\[.*Completed exceptionally.*\\]"));
->>>>>>> 317b5ce7
 
         for (boolean mayInterruptIfRunning : new boolean[] { true, false }) {
             f = new CompletableFuture<String>();
             assertTrue(f.cancel(mayInterruptIfRunning));
-<<<<<<< HEAD
-            assertTrue(f.toString().contains("[Completed exceptionally:"));
-=======
-            // Android-changed: compatible toString() check (b/233721784)
-            // assertTrue(f.toString().contains("[Completed exceptionally]"));
             assertTrue(f.toString().matches(".*\\[.*Completed exceptionally.*\\]"));
->>>>>>> 317b5ce7
         }
     }
 
