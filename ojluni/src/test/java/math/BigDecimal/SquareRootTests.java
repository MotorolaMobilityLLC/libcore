--- conflicted
+++ resolved
@@ -31,15 +31,15 @@
 import java.math.*;
 import java.util.*;
 
-<<<<<<< HEAD
 import org.testng.Assert;
 import org.testng.annotations.Test;
-=======
+
 import static java.math.BigDecimal.ONE;
 import static java.math.BigDecimal.TEN;
 import static java.math.BigDecimal.ZERO;
 import static java.math.BigDecimal.valueOf;
 
+// Android-changed: Replace error counting with asserts.
 public class SquareRootTests {
     private static BigDecimal TWO = new BigDecimal(2);
 
@@ -47,32 +47,6 @@
      * The value 0.1, with a scale of 1.
      */
     private static final BigDecimal ONE_TENTH = valueOf(1L, 1);
-
-    public static void main(String... args) {
-        int failures = 0;
-
-        failures += negativeTests();
-        failures += zeroTests();
-        failures += oneDigitTests();
-        failures += twoDigitTests();
-        failures += evenPowersOfTenTests();
-        failures += squareRootTwoTests();
-        failures += lowPrecisionPerfectSquares();
-        failures += almostFourRoundingDown();
-        failures += almostFourRoundingUp();
-        failures += nearTen();
-        failures += nearOne();
-        failures += halfWay();
-
-        if (failures > 0 ) {
-            throw new RuntimeException("Incurred " + failures + " failures" +
-                                       " testing BigDecimal.sqrt().");
-        }
-    }
->>>>>>> 129081d9
-
-// Android-changed: Replace error counting with asserts.
-public class SquareRootTests {
 
     @Test
     public void negativeTests() {
@@ -107,7 +81,8 @@
      * Probe inputs with one digit of precision, 1 ... 9 and those
      * values scaled by 10^-1, 0.1, ... 0.9.
      */
-    private static int oneDigitTests() {
+    @Test
+    public void oneDigitTests() {
         int failures = 0;
 
         List<BigDecimal> oneToNine =
@@ -125,14 +100,14 @@
                 for (BigDecimal bd  : oneToNine) {
                     MathContext mc = new MathContext(i, rm);
 
-                    failures += compareSqrtImplementations(bd, mc);
+                    compareSqrtImplementations(bd, mc);
                     bd = bd.multiply(ONE_TENTH);
-                    failures += compareSqrtImplementations(bd, mc);
-                }
-            }
-        }
-
-        return failures;
+                    compareSqrtImplementations(bd, mc);
+                }
+            }
+        }
+
+        // return failures;
     }
 
     /**
@@ -140,7 +115,8 @@
      * those values scaled by 10^-1 (1, ... 9.9) and scaled by 10^-2
      * (0.1 ... 0.99).
      */
-    private static int twoDigitTests() {
+    @Test
+    public void twoDigitTests() {
         int failures = 0;
 
         List<RoundingMode> modes =
@@ -157,17 +133,17 @@
                 for (int precision = 1; i < 20; i++) {
                     for (RoundingMode rm : modes) {
                         MathContext mc = new MathContext(precision, rm);
-                        failures += compareSqrtImplementations(bd, mc);
+                        compareSqrtImplementations(bd, mc);
                     }
                 }
             }
         }
 
-        return failures;
-    }
-
-    private static int compareSqrtImplementations(BigDecimal bd, MathContext mc) {
-        return equalNumerically(BigSquareRoot.sqrt(bd, mc),
+        // return failures;
+    }
+
+    private static void compareSqrtImplementations(BigDecimal bd, MathContext mc) {
+        equalNumerically(BigSquareRoot.sqrt(bd, mc),
                                 bd.sqrt(mc), "sqrt(" + bd + ") under " + mc);
     }
 
@@ -185,7 +161,6 @@
 
             BigDecimal result;
 
-<<<<<<< HEAD
 
             equalNumerically(expectedNumericalResult,
                                            result = testValue.sqrt(MathContext.DECIMAL64),
@@ -195,36 +170,16 @@
             equalNumerically(expectedNumericalResult,
                                            result = testValue.sqrt(oneDigitExactly),
                                            "even powers of 10, 1 digit");
-=======
-            failures += equalNumerically(expectedNumericalResult,
-                                         result = testValue.sqrt(MathContext.DECIMAL64),
-                                         "Even powers of 10, DECIMAL64");
-
-            // Can round to one digit of precision exactly
-            failures += equalNumerically(expectedNumericalResult,
-                                         result = testValue.sqrt(oneDigitExactly),
-                                         "even powers of 10, 1 digit");
-
->>>>>>> 129081d9
             if (result.precision() > 1) {
                 Assert.fail("Excess precision for " + result);
             }
-<<<<<<< HEAD
-=======
-
->>>>>>> 129081d9
             // If rounding to more than one digit, do precision / scale checking...
         }
     }
 
-<<<<<<< HEAD
     @Test
     public void squareRootTwoTests() {
         BigDecimal TWO = new BigDecimal(2);
-=======
-    private static int squareRootTwoTests() {
-        int failures = 0;
->>>>>>> 129081d9
 
         // Square root of 2 truncated to 65 digits
         BigDecimal highPrecisionRoot2 =
@@ -236,12 +191,6 @@
             RoundingMode.HALF_UP, RoundingMode.HALF_DOWN, RoundingMode.HALF_EVEN
         };
 
-<<<<<<< HEAD
-        // For each interesting rounding mode, for precisions 1 to, say
-        // 63 numerically compare TWO.sqrt(mc) to
-        // highPrecisionRoot2.round(mc)
-=======
->>>>>>> 129081d9
 
         // For each interesting rounding mode, for precisions 1 to, say,
         // 63 numerically compare TWO.sqrt(mc) to
@@ -254,8 +203,8 @@
                 BigDecimal computed = TWO.sqrt(mc);
                 BigDecimal altComputed = BigSquareRoot.sqrt(TWO, mc);
 
-                failures += equalNumerically(expected, computed, "sqrt(2)");
-                failures += equalNumerically(computed, altComputed, "computed & altComputed");
+                equalNumerically(expected, computed, "sqrt(2)");
+                equalNumerically(computed, altComputed, "computed & altComputed");
             }
         }
     }
@@ -289,21 +238,11 @@
                         equalNumerically(expected, computedRoot, "simple squares");
 
                         int computedScale = computedRoot.scale();
-<<<<<<< HEAD
                         if (precision >=  expectedScale + 1 && computedScale != expectedScale) {
                             Assert.fail(String.format("%s\tprecision=%d\trm=%s%n",
                                           computedRoot, precision, rm) +
                                         String.format("\t%s does not have expected scale of %d%n.",
                                               computedRoot, expectedScale));
-=======
-                        if (precision >=  expectedScale + 1 &&
-                            computedScale != expectedScale) {
-                            System.err.printf("%s\tprecision=%d\trm=%s%n",
-                                              computedRoot.toString(), precision, rm);
-                            failures++;
-                            System.err.printf("\t%s does not have expected scale of %d%n.",
-                                              computedRoot, expectedScale);
->>>>>>> 129081d9
                         }
                     }
                 }
@@ -311,14 +250,12 @@
         }
     }
 
-<<<<<<< HEAD
-    private static void compare(BigDecimal a, BigDecimal b, boolean expected, String prefix) {
-=======
     /**
      * Test around 3.9999 that the sqrt doesn't improperly round-up to
      * a numerical value of 2.
      */
-    private static int almostFourRoundingDown() {
+    @Test
+    public void almostFourRoundingDown() {
         int failures = 0;
         BigDecimal nearFour = new BigDecimal("3.999999999999999999999999999999");
 
@@ -328,18 +265,19 @@
             MathContext mc = new MathContext(i, RoundingMode.FLOOR);
             BigDecimal result = nearFour.sqrt(mc);
             BigDecimal expected = BigSquareRoot.sqrt(nearFour, mc);
-            failures += equalNumerically(expected, result, "near four rounding down");
-            failures += (result.compareTo(TWO) < 0) ? 0  : 1 ;
-        }
-
-        return failures;
+            equalNumerically(expected, result, "near four rounding down");
+            Assert.assertTrue(result.compareTo(TWO) < 0);
+        }
+
+        // return failures;
     }
 
     /**
      * Test around 4.000...1 that the sqrt doesn't improperly
      * round-down to a numerical value of 2.
      */
-    private static int almostFourRoundingUp() {
+    @Test
+    public void almostFourRoundingUp() {
         int failures = 0;
         BigDecimal nearFour = new BigDecimal("4.000000000000000000000000000001");
 
@@ -349,14 +287,15 @@
             MathContext mc = new MathContext(i, RoundingMode.CEILING);
             BigDecimal result = nearFour.sqrt(mc);
             BigDecimal expected = BigSquareRoot.sqrt(nearFour, mc);
-            failures += equalNumerically(expected, result, "near four rounding up");
-            failures += (result.compareTo(TWO) > 0) ? 0  : 1 ;
-        }
-
-        return failures;
-    }
-
-    private static int nearTen() {
+            equalNumerically(expected, result, "near four rounding up");
+            Assert.assertTrue(result.compareTo(TWO) > 0);
+        }
+
+        // return failures;
+    }
+
+    @Test
+    public void nearTen() {
         int failures = 0;
 
          BigDecimal near10 = new BigDecimal("9.99999999999999999999");
@@ -368,12 +307,12 @@
         for (int i = 10; i < 23; i++) {
             MathContext mc = new MathContext(i, RoundingMode.HALF_EVEN);
 
-            failures += equalNumerically(BigSquareRoot.sqrt(near10sq_ulp, mc),
+            equalNumerically(BigSquareRoot.sqrt(near10sq_ulp, mc),
                                          near10sq_ulp.sqrt(mc),
                                          "near 10 rounding half even");
         }
 
-        return failures;
+        // return failures;
     }
 
 
@@ -381,7 +320,8 @@
      * Probe for rounding failures near a power of ten, 1 = 10^0,
      * where an ulp has a different size above and below the value.
      */
-    private static int nearOne() {
+    @Test
+    public void nearOne() {
         int failures = 0;
 
          BigDecimal near1 = new BigDecimal(".999999999999999999999");
@@ -393,17 +333,19 @@
                                             RoundingMode.UP,
                                             RoundingMode.DOWN )) {
                  MathContext mc = new MathContext(i, rm);
-                 failures += equalNumerically(BigSquareRoot.sqrt(near1sq_ulp, mc),
+                 equalNumerically(BigSquareRoot.sqrt(near1sq_ulp, mc),
                                               near1sq_ulp.sqrt(mc),
                                               mc.toString());
              }
          }
 
-         return failures;
-    }
-
-
-    private static int halfWay() {
+         // return failures;
+    }
+
+
+
+    @Test
+    public void halfWay() {
         int failures = 0;
 
         /*
@@ -432,18 +374,17 @@
                 System.out.println("\t" + halfWayCase.round(mc) + "\t" + halfWayCase);
                 System.out.println("\t" + BigSquareRoot.sqrt(square, mc));
 
-                failures += equalNumerically(/*square.sqrt(mc),*/
+                equalNumerically(/*square.sqrt(mc),*/
                                              BigSquareRoot.sqrt(square, mc),
                                              halfWayCase.round(mc),
                                              "Rounding halway " + rm);
             }
         }
 
-        return failures;
-    }
-
-    private static int compare(BigDecimal a, BigDecimal b, boolean expected, String prefix) {
->>>>>>> 129081d9
+        // return failures;
+    }
+
+    private static void compare(BigDecimal a, BigDecimal b, boolean expected, String prefix) {
         boolean result = a.equals(b);
         Assert.assertEquals(result, expected, "Testing " + prefix +
                                "(" + a + ").compareTo(" + b + ") => " + result +
@@ -461,9 +402,6 @@
                                "(" + a + ").compareTo(" + b + ") => " + result +
                                "\n\tExpected " + expected);
     }
-<<<<<<< HEAD
-}
-=======
 
     /**
      * Alternative implementation of BigDecimal square root which uses
@@ -767,4 +705,3 @@
         }
     }
 }
->>>>>>> 129081d9
