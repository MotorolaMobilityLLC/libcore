/*
 * Copyright (c) 1999, 2018, Oracle and/or its affiliates. All rights reserved.
 * DO NOT ALTER OR REMOVE COPYRIGHT NOTICES OR THIS FILE HEADER.
 *
 * This code is free software; you can redistribute it and/or modify it
 * under the terms of the GNU General Public License version 2 only, as
 * published by the Free Software Foundation.
 *
 * This code is distributed in the hope that it will be useful, but WITHOUT
 * ANY WARRANTY; without even the implied warranty of MERCHANTABILITY or
 * FITNESS FOR A PARTICULAR PURPOSE.  See the GNU General Public License
 * version 2 for more details (a copy is included in the LICENSE file that
 * accompanied this code).
 *
 * You should have received a copy of the GNU General Public License version
 * 2 along with this work; if not, write to the Free Software Foundation,
 * Inc., 51 Franklin St, Fifth Floor, Boston, MA 02110-1301 USA.
 *
 * Please contact Oracle, 500 Oracle Parkway, Redwood Shores, CA 94065 USA
 * or visit www.oracle.com if you need additional information or have any
 * questions.
 */
package test.java.math.BigDecimal;

/*
 * @test
 * @bug 4259453 8200698
 * @summary Test constructors of BigDecimal
 * @library ..
 * @run testng Constructor
 */

import java.math.BigDecimal;
import org.testng.annotations.Test;

import org.testng.annotations.Test;

// Android-changed: Replace error counting with asserts.
public class Constructor {
<<<<<<< HEAD

    @Test(expectedExceptions = NumberFormatException.class)
    public void testConstructor() throws Exception {
        BigDecimal bd = new BigDecimal("1.2e");
=======
    @Test(expectedExceptions=NumberFormatException.class)
    public void stringConstructor() {
        BigDecimal bd = new BigDecimal("1.2e");
    }

    @Test(expectedExceptions=NumberFormatException.class)
    public void charArrayConstructorNegativeOffset() {
        BigDecimal bd = new BigDecimal(new char[5], -1, 4, null);
    }

    @Test(expectedExceptions=NumberFormatException.class)
    public void charArrayConstructorNegativeLength() {
        BigDecimal bd = new BigDecimal(new char[5], 0, -1, null);
    }

    @Test(expectedExceptions=NumberFormatException.class)
    public void charArrayConstructorIntegerOverflow() {
        try {
            BigDecimal bd = new BigDecimal(new char[5], Integer.MAX_VALUE - 5,
                6, null);
        } catch (NumberFormatException nfe) {
            if (nfe.getCause() instanceof IndexOutOfBoundsException) {
                throw new RuntimeException
                    ("NumberFormatException should not have a cause");
            } else {
                throw nfe;
            }
        }
    }

    @Test(expectedExceptions=NumberFormatException.class)
    public void charArrayConstructorIndexOutOfBounds() {
        BigDecimal bd = new BigDecimal(new char[5], 1, 5, null);
>>>>>>> 129081d9
    }
}<|MERGE_RESOLUTION|>--- conflicted
+++ resolved
@@ -33,16 +33,7 @@
 import java.math.BigDecimal;
 import org.testng.annotations.Test;
 
-import org.testng.annotations.Test;
-
-// Android-changed: Replace error counting with asserts.
 public class Constructor {
-<<<<<<< HEAD
-
-    @Test(expectedExceptions = NumberFormatException.class)
-    public void testConstructor() throws Exception {
-        BigDecimal bd = new BigDecimal("1.2e");
-=======
     @Test(expectedExceptions=NumberFormatException.class)
     public void stringConstructor() {
         BigDecimal bd = new BigDecimal("1.2e");
@@ -76,6 +67,5 @@
     @Test(expectedExceptions=NumberFormatException.class)
     public void charArrayConstructorIndexOutOfBounds() {
         BigDecimal bd = new BigDecimal(new char[5], 1, 5, null);
->>>>>>> 129081d9
     }
 }