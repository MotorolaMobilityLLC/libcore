--- conflicted
+++ resolved
@@ -68,57 +68,27 @@
         ALL_BIGINTEGER_CANDIDATES = Collections.unmodifiableList(samples);
     }
 
-<<<<<<< HEAD
     @Test
     public void testDoubleValue() {
-=======
-    public static int testDoubleValue() {
-        System.out.println("--- testDoubleValue ---");
-        int failures = 0;
->>>>>>> 129081d9
         for (BigInteger big : ALL_BIGINTEGER_CANDIDATES) {
             double expected = Double.parseDouble(big.toString());
             double actual = big.doubleValue();
 
             // should be bitwise identical
-<<<<<<< HEAD
             Assert.assertEquals(Double.doubleToRawLongBits(actual),
                     Double.doubleToRawLongBits(expected));
-=======
-            if (Double.doubleToRawLongBits(expected) != Double
-                    .doubleToRawLongBits(actual)) {
-                System.out.format("big: %s, expected: %f, actual: %f%n",
-                    big, expected, actual);
-                failures++;
-            }
->>>>>>> 129081d9
         }
     }
 
-<<<<<<< HEAD
     @Test
     public void testFloatValue() {
-=======
-    public static int testFloatValue() {
-        System.out.println("--- testFloatValue ---");
-        int failures = 0;
->>>>>>> 129081d9
         for (BigInteger big : ALL_BIGINTEGER_CANDIDATES) {
             float expected = Float.parseFloat(big.toString());
             float actual = big.floatValue();
 
             // should be bitwise identical
-<<<<<<< HEAD
             Assert.assertEquals(Float.floatToRawIntBits(actual),
                     Float.floatToRawIntBits(expected));
-=======
-            if (Float.floatToRawIntBits(expected) != Float
-                    .floatToRawIntBits(actual)) {
-                System.out.format("big: %s, expected: %f, actual: %f%n",
-                    big, expected, actual);
-                failures++;
-            }
->>>>>>> 129081d9
         }
     }
 
