/*
 * Copyright (c) 1997, 2012, Oracle and/or its affiliates. All rights reserved.
 * DO NOT ALTER OR REMOVE COPYRIGHT NOTICES OR THIS FILE HEADER.
 *
 * This code is free software; you can redistribute it and/or modify it
 * under the terms of the GNU General Public License version 2 only, as
 * published by the Free Software Foundation.  Oracle designates this
 * particular file as subject to the "Classpath" exception as provided
 * by Oracle in the LICENSE file that accompanied this code.
 *
 * This code is distributed in the hope that it will be useful, but WITHOUT
 * ANY WARRANTY; without even the implied warranty of MERCHANTABILITY or
 * FITNESS FOR A PARTICULAR PURPOSE.  See the GNU General Public License
 * version 2 for more details (a copy is included in the LICENSE file that
 * accompanied this code).
 *
 * You should have received a copy of the GNU General Public License version
 * 2 along with this work; if not, write to the Free Software Foundation,
 * Inc., 51 Franklin St, Fifth Floor, Boston, MA 02110-1301 USA.
 *
 * Please contact Oracle, 500 Oracle Parkway, Redwood Shores, CA 94065 USA
 * or visit www.oracle.com if you need additional information or have any
 * questions.
 */

/*
 * Native method support for java.util.zip.Adler32
 */

#include <nativehelper/JNIHelp.h>
#include "jni.h"
#include "jni_util.h"
#include "jlong.h"
#include <zlib.h>



#define NATIVE_METHOD(className, functionName, signature) \
{ #functionName, signature, (void*)(Java_java_util_zip_ ## className ## _ ## functionName) }

JNIEXPORT jint JNICALL
Java_java_util_zip_Adler32_update(JNIEnv *env, jclass cls, jint adler, jint b)
{
    Bytef buf[1];

    buf[0] = (Bytef)b;
    return adler32(adler, buf, 1);
}

JNIEXPORT jint JNICALL
Java_java_util_zip_Adler32_updateBytes(JNIEnv *env, jclass cls, jint adler,
                                       jarray b, jint off, jint len)
{
    Bytef *buf = (*env)->GetPrimitiveArrayCritical(env, b, 0);
    if (buf) {
        adler = adler32(adler, buf + off, len);
        (*env)->ReleasePrimitiveArrayCritical(env, b, buf, 0);
    }
    return adler;
}

JNIEXPORT jint JNICALL
Java_java_util_zip_Adler32_updateByteBuffer(JNIEnv *env, jclass cls, jint adler,
                                            jlong address, jint off, jint len)
{
    Bytef *buf = (Bytef *)jlong_to_ptr(address);
    if (buf) {
        adler = adler32(adler, buf + off, len);
    }
    return adler;
<<<<<<< HEAD
}

static JNINativeMethod gMethods[] = {
  NATIVE_METHOD(Adler32, update, "(II)I"),
  NATIVE_METHOD(Adler32, updateBytes, "(I[BII)I"),
  NATIVE_METHOD(Adler32, updateByteBuffer, "(IJII)I"),
};

void register_java_util_zip_Adler32(JNIEnv* env) {
  jniRegisterNativeMethods(env, "java/util/zip/Adler32", gMethods, NELEM(gMethods));
=======
>>>>>>> cade392d
}<|MERGE_RESOLUTION|>--- conflicted
+++ resolved
@@ -27,16 +27,9 @@
  * Native method support for java.util.zip.Adler32
  */
 
-#include <nativehelper/JNIHelp.h>
 #include "jni.h"
-#include "jni_util.h"
 #include "jlong.h"
 #include <zlib.h>
-
-
-
-#define NATIVE_METHOD(className, functionName, signature) \
-{ #functionName, signature, (void*)(Java_java_util_zip_ ## className ## _ ## functionName) }
 
 JNIEXPORT jint JNICALL
 Java_java_util_zip_Adler32_update(JNIEnv *env, jclass cls, jint adler, jint b)
@@ -68,17 +61,4 @@
         adler = adler32(adler, buf + off, len);
     }
     return adler;
-<<<<<<< HEAD
-}
-
-static JNINativeMethod gMethods[] = {
-  NATIVE_METHOD(Adler32, update, "(II)I"),
-  NATIVE_METHOD(Adler32, updateBytes, "(I[BII)I"),
-  NATIVE_METHOD(Adler32, updateByteBuffer, "(IJII)I"),
-};
-
-void register_java_util_zip_Adler32(JNIEnv* env) {
-  jniRegisterNativeMethods(env, "java/util/zip/Adler32", gMethods, NELEM(gMethods));
-=======
->>>>>>> cade392d
 }