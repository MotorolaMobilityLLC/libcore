--- conflicted
+++ resolved
@@ -27,17 +27,12 @@
  * Native method support for java.util.zip.CRC32
  */
 
-#include <nativehelper/JNIHelp.h>
 #include "jni.h"
-#include "jni_util.h"
+#include "jlong.h"
 #include <zlib.h>
 
-
-#define NATIVE_METHOD(className, functionName, signature) \
-{ #functionName, signature, (void*)(className ## _ ## functionName) }
-
 JNIEXPORT jint JNICALL
-CRC32_update(JNIEnv *env, jclass cls, jint crc, jint b)
+Java_java_util_zip_CRC32_update(JNIEnv *env, jclass cls, jint crc, jint b)
 {
     Bytef buf[1];
 
@@ -46,13 +41,8 @@
 }
 
 JNIEXPORT jint JNICALL
-<<<<<<< HEAD
-CRC32_updateBytes(JNIEnv *env, jclass cls, jint crc,
-                                     jarray b, jint off, jint len)
-=======
 Java_java_util_zip_CRC32_updateBytes0(JNIEnv *env, jclass cls, jint crc,
                                          jarray b, jint off, jint len)
->>>>>>> cade392d
 {
     Bytef *buf = (*env)->GetPrimitiveArrayCritical(env, b, 0);
     if (buf) {
@@ -69,27 +59,12 @@
 }
 
 JNIEXPORT jint JNICALL
-<<<<<<< HEAD
-CRC32_updateByteBuffer(JNIEnv *env, jclass cls, jint crc,
-                                          jlong address, jint off, jint len)
-=======
 Java_java_util_zip_CRC32_updateByteBuffer0(JNIEnv *env, jclass cls, jint crc,
                                               jlong address, jint off, jint len)
->>>>>>> cade392d
 {
     Bytef *buf = (Bytef *)jlong_to_ptr(address);
     if (buf) {
         crc = crc32(crc, buf + off, len);
     }
     return crc;
-}
-
-static JNINativeMethod gMethods[] = {
-  NATIVE_METHOD(CRC32, update, "(II)I"),
-  NATIVE_METHOD(CRC32, updateBytes, "(I[BII)I"),
-  NATIVE_METHOD(CRC32, updateByteBuffer, "(IJII)I"),
-};
-
-void register_java_util_zip_CRC32(JNIEnv* env) {
-  jniRegisterNativeMethods(env, "java/util/zip/CRC32", gMethods, NELEM(gMethods));
 }