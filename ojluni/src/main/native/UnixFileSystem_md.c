/*
 * Copyright (c) 1998, 2018, Oracle and/or its affiliates. All rights reserved.
 * DO NOT ALTER OR REMOVE COPYRIGHT NOTICES OR THIS FILE HEADER.
 *
 * This code is free software; you can redistribute it and/or modify it
 * under the terms of the GNU General Public License version 2 only, as
 * published by the Free Software Foundation.  Oracle designates this
 * particular file as subject to the "Classpath" exception as provided
 * by Oracle in the LICENSE file that accompanied this code.
 *
 * This code is distributed in the hope that it will be useful, but WITHOUT
 * ANY WARRANTY; without even the implied warranty of MERCHANTABILITY or
 * FITNESS FOR A PARTICULAR PURPOSE.  See the GNU General Public License
 * version 2 for more details (a copy is included in the LICENSE file that
 * accompanied this code).
 *
 * You should have received a copy of the GNU General Public License version
 * 2 along with this work; if not, write to the Free Software Foundation,
 * Inc., 51 Franklin St, Fifth Floor, Boston, MA 02110-1301 USA.
 *
 * Please contact Oracle, 500 Oracle Parkway, Redwood Shores, CA 94065 USA
 * or visit www.oracle.com if you need additional information or have any
 * questions.
 */

#include <unistd.h>
#include <assert.h>
#include <sys/types.h>
#include <sys/time.h>
#include <sys/stat.h>
#ifdef MACOSX
#include <sys/param.h>
#include <sys/mount.h>
#else
#include <sys/statvfs.h>
#endif
#include <string.h>
#include <stdlib.h>
#include <dlfcn.h>
#include <limits.h>
#include <errno.h>
#include <fcntl.h>
#include <dirent.h>

#include "jni.h"
#include "jni_util.h"
#include "jlong.h"
#include "io_util.h"
#include "io_util_md.h"
#include "java_io_FileSystem.h"
#include "java_io_UnixFileSystem.h"

<<<<<<< HEAD
#include <nativehelper/JNIHelp.h>

// Android-changed: Fuchsia: Alias *64 on Fuchsia builds. http://b/119496969
// #if defined(_ALLBSD_SOURCE)
#if defined(_ALLBSD_SOURCE) || defined(__Fuchsia__)
#define dirent64 dirent
// Android-changed: Integrate OpenJDK 12 commit to use readdir, not readdir_r. b/64362645
// #define readdir64_r readdir_r
#define readdir64 readdir
#define stat64 stat
#define statvfs64 statvfs
=======
#if defined(_AIX)
  #if !defined(NAME_MAX)
    #define NAME_MAX MAXNAMLEN
  #endif
  #define DIR DIR64
  #define opendir opendir64
  #define closedir closedir64
#endif

#if defined(__solaris__) && !defined(NAME_MAX)
  #define NAME_MAX MAXNAMLEN
#endif

#if defined(_ALLBSD_SOURCE)
  #define dirent64 dirent
  #define readdir64 readdir
  #define stat64 stat
  #ifndef MACOSX
    #define statvfs64 statvfs
  #endif
>>>>>>> 4469ef9c
#endif

/* -- Field IDs -- */

static struct {
    jfieldID path;
} ids;


#define NATIVE_METHOD(className, functionName, signature) \
{ #functionName, signature, (void*)(Java_java_io_ ## className ## _ ## functionName) }

JNIEXPORT void JNICALL
Java_java_io_UnixFileSystem_initIDs(JNIEnv *env, jclass cls)
{
    jclass fileClass = (*env)->FindClass(env, "java/io/File");
    if (!fileClass) return;
    ids.path = (*env)->GetFieldID(env, fileClass,
                                  "path", "Ljava/lang/String;");
}

/* -- Path operations -- */

// Android-changed: hidden to avoid conflict with libm (b/135018555)
__attribute__((visibility("hidden")))
extern int canonicalize(char *path, const char *out, int len);

JNIEXPORT jstring JNICALL
Java_java_io_UnixFileSystem_canonicalize0(JNIEnv *env, jobject this,
                                          jstring pathname)
{
    jstring rv = NULL;

    WITH_PLATFORM_STRING(env, pathname, path) {
        char canonicalPath[PATH_MAX];
        if (canonicalize((char *)path,
                         canonicalPath, PATH_MAX) < 0) {
            JNU_ThrowIOExceptionWithLastError(env, "Bad pathname");
        } else {
#ifdef MACOSX
            rv = newStringPlatform(env, canonicalPath);
#else
            rv = JNU_NewStringPlatform(env, canonicalPath);
#endif
        }
    } END_PLATFORM_STRING(env, path);
    return rv;
}


/* -- Attribute accessors -- */


static jboolean
statMode(const char *path, int *mode)
{
    struct stat64 sb;
    if (stat64(path, &sb) == 0) {
        *mode = sb.st_mode;
        return JNI_TRUE;
    }
    return JNI_FALSE;
}


JNIEXPORT jint JNICALL
Java_java_io_UnixFileSystem_getBooleanAttributes0(JNIEnv *env, jobject this,
                                                  jstring abspath)
{
    jint rv = 0;

    /* ----- BEGIN android -----
    WITH_FIELD_PLATFORM_STRING(env, file, ids.path, path) {*/
    WITH_PLATFORM_STRING(env, abspath, path) {
    // ----- END android -----
        int mode;
        if (statMode(path, &mode)) {
            int fmt = mode & S_IFMT;
            rv = (jint) (java_io_FileSystem_BA_EXISTS
                  | ((fmt == S_IFREG) ? java_io_FileSystem_BA_REGULAR : 0)
                  | ((fmt == S_IFDIR) ? java_io_FileSystem_BA_DIRECTORY : 0));
        }
    } END_PLATFORM_STRING(env, path);
    return rv;
}

// BEGIN Android-removed: Access files through common interface.
/*
JNIEXPORT jboolean JNICALL
Java_java_io_UnixFileSystem_checkAccess(JNIEnv *env, jobject this,
                                        jobject file, jint a)
{
    jboolean rv = JNI_FALSE;
    int mode = 0;
    switch (a) {
    case java_io_FileSystem_ACCESS_READ:
        mode = R_OK;
        break;
    case java_io_FileSystem_ACCESS_WRITE:
        mode = W_OK;
        break;
    case java_io_FileSystem_ACCESS_EXECUTE:
        mode = X_OK;
        break;
    default: assert(0);
    }
    WITH_FIELD_PLATFORM_STRING(env, file, ids.path, path) {
        if (access(path, mode) == 0) {
            rv = JNI_TRUE;
        }
    } END_PLATFORM_STRING(env, path);
    return rv;
}
*/
// END Android-removed: Access files through common interface.

// Android-changed: Name changed because of added thread policy check
JNIEXPORT jboolean JNICALL
Java_java_io_UnixFileSystem_setPermission0(JNIEnv *env, jobject this,
                                           jobject file,
                                           jint access,
                                           jboolean enable,
                                           jboolean owneronly)
{
    jboolean rv = JNI_FALSE;

    WITH_FIELD_PLATFORM_STRING(env, file, ids.path, path) {
        int amode = 0;
        int mode;
        switch (access) {
        case java_io_FileSystem_ACCESS_READ:
            if (owneronly)
                amode = S_IRUSR;
            else
                amode = S_IRUSR | S_IRGRP | S_IROTH;
            break;
        case java_io_FileSystem_ACCESS_WRITE:
            if (owneronly)
                amode = S_IWUSR;
            else
                amode = S_IWUSR | S_IWGRP | S_IWOTH;
            break;
        case java_io_FileSystem_ACCESS_EXECUTE:
            if (owneronly)
                amode = S_IXUSR;
            else
                amode = S_IXUSR | S_IXGRP | S_IXOTH;
            break;
        default:
            assert(0);
        }
        if (statMode(path, &mode)) {
            if (enable)
                mode |= amode;
            else
                mode &= ~amode;
            if (chmod(path, mode) >= 0) {
                rv = JNI_TRUE;
            }
        }
    } END_PLATFORM_STRING(env, path);
    return rv;
}

// Android-changed: Name changed because of added thread policy check
JNIEXPORT jlong JNICALL
Java_java_io_UnixFileSystem_getLastModifiedTime0(JNIEnv *env, jobject this,
                                                 jobject file)
{
    jlong rv = 0;

    WITH_FIELD_PLATFORM_STRING(env, file, ids.path, path) {
        struct stat64 sb;
        if (stat64(path, &sb) == 0) {
#if defined(_AIX)
            rv =  (jlong)sb.st_mtime * 1000;
            rv += (jlong)sb.st_mtime_n / 1000000;
#elif defined(MACOSX)
            rv  = (jlong)sb.st_mtimespec.tv_sec * 1000;
            rv += (jlong)sb.st_mtimespec.tv_nsec / 1000000;
#else
            rv  = (jlong)sb.st_mtim.tv_sec * 1000;
            rv += (jlong)sb.st_mtim.tv_nsec / 1000000;
#endif
        }
    } END_PLATFORM_STRING(env, path);
    return rv;
}

// BEGIN Android-removed: Access files through common interface.
/*
JNIEXPORT jlong JNICALL
Java_java_io_UnixFileSystem_getLength(JNIEnv *env, jobject this,
                                      jobject file)
{
    jlong rv = 0;

    WITH_FIELD_PLATFORM_STRING(env, file, ids.path, path) {
        struct stat64 sb;
        if (stat64(path, &sb) == 0) {
            rv = sb.st_size;
        }
    } END_PLATFORM_STRING(env, path);
    return rv;
}
*/
// END Android-removed: Access files through common interface.


/* -- File operations -- */

// Android-changed: Name changed because of added thread policy check
JNIEXPORT jboolean JNICALL
Java_java_io_UnixFileSystem_createFileExclusively0(JNIEnv *env, jclass cls,
                                                   jstring pathname)
{
    jboolean rv = JNI_FALSE;

    WITH_PLATFORM_STRING(env, pathname, path) {
        FD fd;
        /* The root directory always exists */
        if (strcmp (path, "/")) {
            fd = handleOpen(path, O_RDWR | O_CREAT | O_EXCL, 0666);
            if (fd < 0) {
                if (errno != EEXIST)
                    JNU_ThrowIOExceptionWithLastError(env, path);
            } else {
                if (close(fd) == -1)
                    JNU_ThrowIOExceptionWithLastError(env, path);
                rv = JNI_TRUE;
            }
        }
    } END_PLATFORM_STRING(env, path);
    return rv;
}


// BEGIN Android-removed: Access files through common interface.
/*
JNIEXPORT jboolean JNICALL
Java_java_io_UnixFileSystem_delete0(JNIEnv *env, jobject this,
                                    jobject file)
{
    jboolean rv = JNI_FALSE;

    WITH_FIELD_PLATFORM_STRING(env, file, ids.path, path) {
        if (remove(path) == 0) {
            rv = JNI_TRUE;
        }
    } END_PLATFORM_STRING(env, path);
    return rv;
}
*/
// END Android-removed: Access files through common interface.

// Android-changed: Name changed because of added thread policy check
JNIEXPORT jobjectArray JNICALL
Java_java_io_UnixFileSystem_list0(JNIEnv *env, jobject this,
                                  jobject file)
{
    DIR *dir = NULL;
    struct dirent64 *ptr;
<<<<<<< HEAD
    // Android-removed: Integrate OpenJDK 12 commit to use readdir, not readdir_r. b/64362645
    // struct dirent64 *result;
=======
>>>>>>> 4469ef9c
    int len, maxlen;
    jobjectArray rv, old;
    jclass str_class;

    str_class = JNU_ClassString(env);
    CHECK_NULL_RETURN(str_class, NULL);


    WITH_FIELD_PLATFORM_STRING(env, file, ids.path, path) {
        dir = opendir(path);
    } END_PLATFORM_STRING(env, path);
    if (dir == NULL) return NULL;

<<<<<<< HEAD
    // Android-removed: Integrate OpenJDK 12 commit to use readdir, not readdir_r. b/64362645
    /*
    ptr = malloc(sizeof(struct dirent64) + (PATH_MAX + 1));
    if (ptr == NULL) {
        JNU_ThrowOutOfMemoryError(env, "heap allocation failed");
        closedir(dir);
        return NULL;
    }
    */

=======
>>>>>>> 4469ef9c
    /* Allocate an initial String array */
    len = 0;
    maxlen = 16;
    rv = (*env)->NewObjectArray(env, maxlen, str_class, NULL);
    if (rv == NULL) goto error;

    /* Scan the directory */
<<<<<<< HEAD
    // Android-changed: Integrate OpenJDK 12 commit to use readdir, not readdir_r. b/64362645
    // while ((readdir64_r(dir, ptr, &result) == 0)  && (result != NULL)) {
=======
>>>>>>> 4469ef9c
    while ((ptr = readdir64(dir)) != NULL) {
        jstring name;
        if (!strcmp(ptr->d_name, ".") || !strcmp(ptr->d_name, ".."))
            continue;
        if (len == maxlen) {
            old = rv;
            rv = (*env)->NewObjectArray(env, maxlen <<= 1, str_class, NULL);
            if (rv == NULL) goto error;
            if (JNU_CopyObjectArray(env, rv, old, len) < 0) goto error;
            (*env)->DeleteLocalRef(env, old);
        }
#ifdef MACOSX
        name = newStringPlatform(env, ptr->d_name);
#else
        name = JNU_NewStringPlatform(env, ptr->d_name);
#endif
        if (name == NULL) goto error;
        (*env)->SetObjectArrayElement(env, rv, len++, name);
        (*env)->DeleteLocalRef(env, name);
    }
    closedir(dir);
<<<<<<< HEAD
    // Android-removed: Integrate OpenJDK 12 commit to use readdir, not readdir_r. b/64362645
    // free(ptr);
=======
>>>>>>> 4469ef9c

    /* Copy the final results into an appropriately-sized array */
    old = rv;
    rv = (*env)->NewObjectArray(env, len, str_class, NULL);
    if (rv == NULL) {
        return NULL;
    }
    if (JNU_CopyObjectArray(env, rv, old, len) < 0) {
        return NULL;
    }
    return rv;

 error:
    closedir(dir);
<<<<<<< HEAD
    // Android-removed: Integrate OpenJDK 12 commit to use readdir, not readdir_r. b/64362645
    // free(ptr);
=======
>>>>>>> 4469ef9c
    return NULL;
}

// Android-changed: Name changed because of added thread policy check
JNIEXPORT jboolean JNICALL
Java_java_io_UnixFileSystem_createDirectory0(JNIEnv *env, jobject this,
                                             jobject file)
{
    jboolean rv = JNI_FALSE;

    WITH_FIELD_PLATFORM_STRING(env, file, ids.path, path) {
        if (mkdir(path, 0777) == 0) {
            rv = JNI_TRUE;
        }
    } END_PLATFORM_STRING(env, path);
    return rv;
}


// BEGIN Android-removed: Access files through common interface.
/*
JNIEXPORT jboolean JNICALL
Java_java_io_UnixFileSystem_rename0(JNIEnv *env, jobject this,
                                    jobject from, jobject to)
{
    jboolean rv = JNI_FALSE;

    WITH_FIELD_PLATFORM_STRING(env, from, ids.path, fromPath) {
        WITH_FIELD_PLATFORM_STRING(env, to, ids.path, toPath) {
            if (rename(fromPath, toPath) == 0) {
                rv = JNI_TRUE;
            }
        } END_PLATFORM_STRING(env, toPath);
    } END_PLATFORM_STRING(env, fromPath);
    return rv;
}
*/
// END Android-removed: Access files through common interface.

// Android-changed: Name changed because of added thread policy check
JNIEXPORT jboolean JNICALL
Java_java_io_UnixFileSystem_setLastModifiedTime0(JNIEnv *env, jobject this,
                                                 jobject file, jlong time)
{
    jboolean rv = JNI_FALSE;

    WITH_FIELD_PLATFORM_STRING(env, file, ids.path, path) {
        struct stat64 sb;

        if (stat64(path, &sb) == 0) {
            struct timeval tv[2];

            /* Preserve access time */
#if defined(_AIX)
            tv[0].tv_sec = sb.st_atime;
            tv[0].tv_usec = sb.st_atime_n / 1000;
#elif defined(MACOSX)
            tv[0].tv_sec = sb.st_atimespec.tv_sec;
            tv[0].tv_usec = sb.st_atimespec.tv_nsec / 1000;
#else
            tv[0].tv_sec = sb.st_atim.tv_sec;
            tv[0].tv_usec = sb.st_atim.tv_nsec / 1000;
#endif
            /* Change last-modified time */
            tv[1].tv_sec = time / 1000;
            tv[1].tv_usec = (time % 1000) * 1000;

            if (utimes(path, tv) == 0)
                rv = JNI_TRUE;
        }
    } END_PLATFORM_STRING(env, path);

    return rv;
}

// Android-changed: Name changed because of added thread policy check
JNIEXPORT jboolean JNICALL
Java_java_io_UnixFileSystem_setReadOnly0(JNIEnv *env, jobject this,
                                         jobject file)
{
    jboolean rv = JNI_FALSE;

    WITH_FIELD_PLATFORM_STRING(env, file, ids.path, path) {
        int mode;
        if (statMode(path, &mode)) {
            if (chmod(path, mode & ~(S_IWUSR | S_IWGRP | S_IWOTH)) >= 0) {
                rv = JNI_TRUE;
            }
        }
    } END_PLATFORM_STRING(env, path);
    return rv;
}

// Android-changed: Name changed because of added thread policy check
JNIEXPORT jlong JNICALL
Java_java_io_UnixFileSystem_getSpace0(JNIEnv *env, jobject this,
                                      jobject file, jint t)
{
    jlong rv = 0L;

    WITH_FIELD_PLATFORM_STRING(env, file, ids.path, path) {
#ifdef MACOSX
        struct statfs fsstat;
#else
        struct statvfs64 fsstat;
#endif
        memset(&fsstat, 0, sizeof(fsstat));
#ifdef MACOSX
        if (statfs(path, &fsstat) == 0) {
            switch(t) {
                case java_io_FileSystem_SPACE_TOTAL:
                    rv = jlong_mul(long_to_jlong(fsstat.f_bsize),
                                   long_to_jlong(fsstat.f_blocks));
                    break;
                case java_io_FileSystem_SPACE_FREE:
                    rv = jlong_mul(long_to_jlong(fsstat.f_bsize),
                                   long_to_jlong(fsstat.f_bfree));
                    break;
                case java_io_FileSystem_SPACE_USABLE:
                    rv = jlong_mul(long_to_jlong(fsstat.f_bsize),
                                   long_to_jlong(fsstat.f_bavail));
                    break;
                default:
                    assert(0);
            }
        }
#else
        if (statvfs64(path, &fsstat) == 0) {
            switch(t) {
            case java_io_FileSystem_SPACE_TOTAL:
                rv = jlong_mul(long_to_jlong(fsstat.f_frsize),
                               long_to_jlong(fsstat.f_blocks));
                break;
            case java_io_FileSystem_SPACE_FREE:
                rv = jlong_mul(long_to_jlong(fsstat.f_frsize),
                               long_to_jlong(fsstat.f_bfree));
                break;
            case java_io_FileSystem_SPACE_USABLE:
                rv = jlong_mul(long_to_jlong(fsstat.f_frsize),
                               long_to_jlong(fsstat.f_bavail));
                break;
            default:
                assert(0);
            }
        }
#endif
    } END_PLATFORM_STRING(env, path);
    return rv;
}

<<<<<<< HEAD
static JNINativeMethod gMethods[] = {
    NATIVE_METHOD(UnixFileSystem, initIDs, "()V"),
    NATIVE_METHOD(UnixFileSystem, canonicalize0, "(Ljava/lang/String;)Ljava/lang/String;"),
    NATIVE_METHOD(UnixFileSystem, getBooleanAttributes0, "(Ljava/lang/String;)I"),
    NATIVE_METHOD(UnixFileSystem, setPermission0, "(Ljava/io/File;IZZ)Z"),
    NATIVE_METHOD(UnixFileSystem, getLastModifiedTime0, "(Ljava/io/File;)J"),
    NATIVE_METHOD(UnixFileSystem, createFileExclusively0, "(Ljava/lang/String;)Z"),
    NATIVE_METHOD(UnixFileSystem, list0, "(Ljava/io/File;)[Ljava/lang/String;"),
    NATIVE_METHOD(UnixFileSystem, createDirectory0, "(Ljava/io/File;)Z"),
    NATIVE_METHOD(UnixFileSystem, setLastModifiedTime0, "(Ljava/io/File;J)Z"),
    NATIVE_METHOD(UnixFileSystem, setReadOnly0, "(Ljava/io/File;)Z"),
    NATIVE_METHOD(UnixFileSystem, getSpace0, "(Ljava/io/File;I)J"),
};

void register_java_io_UnixFileSystem(JNIEnv* env) {
    jniRegisterNativeMethods(env, "java/io/UnixFileSystem", gMethods, NELEM(gMethods));
=======
JNIEXPORT jlong JNICALL
Java_java_io_UnixFileSystem_getNameMax0(JNIEnv *env, jobject this,
                                        jstring pathname)
{
    jlong length = -1;
    WITH_PLATFORM_STRING(env, pathname, path) {
        length = (jlong)pathconf(path, _PC_NAME_MAX);
    } END_PLATFORM_STRING(env, path);
    return length != -1 ? length : (jlong)NAME_MAX;
>>>>>>> 4469ef9c
}<|MERGE_RESOLUTION|>--- conflicted
+++ resolved
@@ -50,19 +50,8 @@
 #include "java_io_FileSystem.h"
 #include "java_io_UnixFileSystem.h"
 
-<<<<<<< HEAD
 #include <nativehelper/JNIHelp.h>
 
-// Android-changed: Fuchsia: Alias *64 on Fuchsia builds. http://b/119496969
-// #if defined(_ALLBSD_SOURCE)
-#if defined(_ALLBSD_SOURCE) || defined(__Fuchsia__)
-#define dirent64 dirent
-// Android-changed: Integrate OpenJDK 12 commit to use readdir, not readdir_r. b/64362645
-// #define readdir64_r readdir_r
-#define readdir64 readdir
-#define stat64 stat
-#define statvfs64 statvfs
-=======
 #if defined(_AIX)
   #if !defined(NAME_MAX)
     #define NAME_MAX MAXNAMLEN
@@ -76,14 +65,15 @@
   #define NAME_MAX MAXNAMLEN
 #endif
 
-#if defined(_ALLBSD_SOURCE)
+// Android-changed: Fuchsia: Alias *64 on Fuchsia builds. http://b/119496969
+// #if defined(_ALLBSD_SOURCE)
+#if defined(_ALLBSD_SOURCE) || defined(__Fuchsia__)
   #define dirent64 dirent
   #define readdir64 readdir
   #define stat64 stat
   #ifndef MACOSX
     #define statvfs64 statvfs
   #endif
->>>>>>> 4469ef9c
 #endif
 
 /* -- Field IDs -- */
@@ -346,11 +336,6 @@
 {
     DIR *dir = NULL;
     struct dirent64 *ptr;
-<<<<<<< HEAD
-    // Android-removed: Integrate OpenJDK 12 commit to use readdir, not readdir_r. b/64362645
-    // struct dirent64 *result;
-=======
->>>>>>> 4469ef9c
     int len, maxlen;
     jobjectArray rv, old;
     jclass str_class;
@@ -364,19 +349,6 @@
     } END_PLATFORM_STRING(env, path);
     if (dir == NULL) return NULL;
 
-<<<<<<< HEAD
-    // Android-removed: Integrate OpenJDK 12 commit to use readdir, not readdir_r. b/64362645
-    /*
-    ptr = malloc(sizeof(struct dirent64) + (PATH_MAX + 1));
-    if (ptr == NULL) {
-        JNU_ThrowOutOfMemoryError(env, "heap allocation failed");
-        closedir(dir);
-        return NULL;
-    }
-    */
-
-=======
->>>>>>> 4469ef9c
     /* Allocate an initial String array */
     len = 0;
     maxlen = 16;
@@ -384,11 +356,6 @@
     if (rv == NULL) goto error;
 
     /* Scan the directory */
-<<<<<<< HEAD
-    // Android-changed: Integrate OpenJDK 12 commit to use readdir, not readdir_r. b/64362645
-    // while ((readdir64_r(dir, ptr, &result) == 0)  && (result != NULL)) {
-=======
->>>>>>> 4469ef9c
     while ((ptr = readdir64(dir)) != NULL) {
         jstring name;
         if (!strcmp(ptr->d_name, ".") || !strcmp(ptr->d_name, ".."))
@@ -410,11 +377,6 @@
         (*env)->DeleteLocalRef(env, name);
     }
     closedir(dir);
-<<<<<<< HEAD
-    // Android-removed: Integrate OpenJDK 12 commit to use readdir, not readdir_r. b/64362645
-    // free(ptr);
-=======
->>>>>>> 4469ef9c
 
     /* Copy the final results into an appropriately-sized array */
     old = rv;
@@ -429,11 +391,6 @@
 
  error:
     closedir(dir);
-<<<<<<< HEAD
-    // Android-removed: Integrate OpenJDK 12 commit to use readdir, not readdir_r. b/64362645
-    // free(ptr);
-=======
->>>>>>> 4469ef9c
     return NULL;
 }
 
@@ -584,11 +541,22 @@
     return rv;
 }
 
-<<<<<<< HEAD
+JNIEXPORT jlong JNICALL
+Java_java_io_UnixFileSystem_getNameMax0(JNIEnv *env, jobject this,
+                                        jstring pathname)
+{
+    jlong length = -1;
+    WITH_PLATFORM_STRING(env, pathname, path) {
+        length = (jlong)pathconf(path, _PC_NAME_MAX);
+    } END_PLATFORM_STRING(env, path);
+    return length != -1 ? length : (jlong)NAME_MAX;
+}
+
 static JNINativeMethod gMethods[] = {
     NATIVE_METHOD(UnixFileSystem, initIDs, "()V"),
     NATIVE_METHOD(UnixFileSystem, canonicalize0, "(Ljava/lang/String;)Ljava/lang/String;"),
     NATIVE_METHOD(UnixFileSystem, getBooleanAttributes0, "(Ljava/lang/String;)I"),
+    NATIVE_METHOD(UnixFileSystem, getNameMax0, "(Ljava/lang/String;)J"),
     NATIVE_METHOD(UnixFileSystem, setPermission0, "(Ljava/io/File;IZZ)Z"),
     NATIVE_METHOD(UnixFileSystem, getLastModifiedTime0, "(Ljava/io/File;)J"),
     NATIVE_METHOD(UnixFileSystem, createFileExclusively0, "(Ljava/lang/String;)Z"),
@@ -601,15 +569,4 @@
 
 void register_java_io_UnixFileSystem(JNIEnv* env) {
     jniRegisterNativeMethods(env, "java/io/UnixFileSystem", gMethods, NELEM(gMethods));
-=======
-JNIEXPORT jlong JNICALL
-Java_java_io_UnixFileSystem_getNameMax0(JNIEnv *env, jobject this,
-                                        jstring pathname)
-{
-    jlong length = -1;
-    WITH_PLATFORM_STRING(env, pathname, path) {
-        length = (jlong)pathconf(path, _PC_NAME_MAX);
-    } END_PLATFORM_STRING(env, path);
-    return length != -1 ? length : (jlong)NAME_MAX;
->>>>>>> 4469ef9c
 }