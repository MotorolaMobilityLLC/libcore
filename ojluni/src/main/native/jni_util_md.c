/*
<<<<<<< HEAD
 * Copyright (c) 2008, 2009, Oracle and/or its affiliates. All rights reserved.
=======
 * Copyright (c) 2008, 2020, Oracle and/or its affiliates. All rights reserved.
>>>>>>> 41f42b54
 * DO NOT ALTER OR REMOVE COPYRIGHT NOTICES OR THIS FILE HEADER.
 *
 * This code is free software; you can redistribute it and/or modify it
 * under the terms of the GNU General Public License version 2 only, as
 * published by the Free Software Foundation.  Oracle designates this
 * particular file as subject to the "Classpath" exception as provided
 * by Oracle in the LICENSE file that accompanied this code.
 *
 * This code is distributed in the hope that it will be useful, but WITHOUT
 * ANY WARRANTY; without even the implied warranty of MERCHANTABILITY or
 * FITNESS FOR A PARTICULAR PURPOSE.  See the GNU General Public License
 * version 2 for more details (a copy is included in the LICENSE file that
 * accompanied this code).
 *
 * You should have received a copy of the GNU General Public License version
 * 2 along with this work; if not, write to the Free Software Foundation,
 * Inc., 51 Franklin St, Fifth Floor, Boston, MA 02110-1301 USA.
 *
 * Please contact Oracle, 500 Oracle Parkway, Redwood Shores, CA 94065 USA
 * or visit www.oracle.com if you need additional information or have any
 * questions.
 */

#include <errno.h>
#include <string.h>

#include "jvm.h"
#include "jni.h"
#include "jni_util.h"

<<<<<<< HEAD
jstring nativeNewStringPlatform(JNIEnv *env, const char *str) {
    return (*env)->NewStringUTF(env, str);
}

const char* nativeGetStringPlatformChars(JNIEnv *env, jstring jstr, jboolean *isCopy) {
    return (*env)->GetStringUTFChars(env, jstr, isCopy);
}
=======
#if defined(LINUX) && (defined(_GNU_SOURCE) || \
         (defined(_POSIX_C_SOURCE) && _POSIX_C_SOURCE < 200112L \
             && defined(_XOPEN_SOURCE) && _XOPEN_SOURCE < 600))
extern int __xpg_strerror_r(int, char *, size_t);
#define strerror_r(a, b, c) __xpg_strerror_r((a), (b), (c))
#endif
>>>>>>> 41f42b54

void nativeReleaseStringPlatformChars(JNIEnv* env, jstring jstr, const char* chars) {
    (*env)->ReleaseStringUTFChars(env, jstr, chars);
}

<<<<<<< HEAD
#if defined(LINUX) && (defined(_GNU_SOURCE) || \
         (defined(_POSIX_C_SOURCE) && _POSIX_C_SOURCE < 200112L \
             && defined(_XOPEN_SOURCE) && _XOPEN_SOURCE < 600))
extern int __xpg_strerror_r(int, char *, size_t);
#define strerror_r(a, b, c) __xpg_strerror_r((a), (b), (c))
#endif


int
=======
void buildJniFunctionName(const char *sym, const char *cname,
                          char *jniEntryName) {
    strcpy(jniEntryName, sym);
    if (cname != NULL) {
        strcat(jniEntryName, "_");
        strcat(jniEntryName, cname);
    }
}

JNIEXPORT size_t JNICALL
getLastErrorString(char *buf, size_t len)
{
    if (errno == 0 || len < 1) return 0;
    getErrorString(errno, buf, len);
    return strlen(buf);
}

JNIEXPORT int JNICALL
>>>>>>> 41f42b54
getErrorString(int err, char *buf, size_t len)
{
    if (err == 0 || len < 1) return 0;
    return strerror_r(err, buf, len);
}<|MERGE_RESOLUTION|>--- conflicted
+++ resolved
@@ -1,9 +1,5 @@
 /*
-<<<<<<< HEAD
- * Copyright (c) 2008, 2009, Oracle and/or its affiliates. All rights reserved.
-=======
  * Copyright (c) 2008, 2020, Oracle and/or its affiliates. All rights reserved.
->>>>>>> 41f42b54
  * DO NOT ALTER OR REMOVE COPYRIGHT NOTICES OR THIS FILE HEADER.
  *
  * This code is free software; you can redistribute it and/or modify it
@@ -34,7 +30,6 @@
 #include "jni.h"
 #include "jni_util.h"
 
-<<<<<<< HEAD
 jstring nativeNewStringPlatform(JNIEnv *env, const char *str) {
     return (*env)->NewStringUTF(env, str);
 }
@@ -42,38 +37,17 @@
 const char* nativeGetStringPlatformChars(JNIEnv *env, jstring jstr, jboolean *isCopy) {
     return (*env)->GetStringUTFChars(env, jstr, isCopy);
 }
-=======
+
+void nativeReleaseStringPlatformChars(JNIEnv* env, jstring jstr, const char* chars) {
+    (*env)->ReleaseStringUTFChars(env, jstr, chars);
+}
+
 #if defined(LINUX) && (defined(_GNU_SOURCE) || \
          (defined(_POSIX_C_SOURCE) && _POSIX_C_SOURCE < 200112L \
              && defined(_XOPEN_SOURCE) && _XOPEN_SOURCE < 600))
 extern int __xpg_strerror_r(int, char *, size_t);
 #define strerror_r(a, b, c) __xpg_strerror_r((a), (b), (c))
 #endif
->>>>>>> 41f42b54
-
-void nativeReleaseStringPlatformChars(JNIEnv* env, jstring jstr, const char* chars) {
-    (*env)->ReleaseStringUTFChars(env, jstr, chars);
-}
-
-<<<<<<< HEAD
-#if defined(LINUX) && (defined(_GNU_SOURCE) || \
-         (defined(_POSIX_C_SOURCE) && _POSIX_C_SOURCE < 200112L \
-             && defined(_XOPEN_SOURCE) && _XOPEN_SOURCE < 600))
-extern int __xpg_strerror_r(int, char *, size_t);
-#define strerror_r(a, b, c) __xpg_strerror_r((a), (b), (c))
-#endif
-
-
-int
-=======
-void buildJniFunctionName(const char *sym, const char *cname,
-                          char *jniEntryName) {
-    strcpy(jniEntryName, sym);
-    if (cname != NULL) {
-        strcat(jniEntryName, "_");
-        strcat(jniEntryName, cname);
-    }
-}
 
 JNIEXPORT size_t JNICALL
 getLastErrorString(char *buf, size_t len)
@@ -84,7 +58,6 @@
 }
 
 JNIEXPORT int JNICALL
->>>>>>> 41f42b54
 getErrorString(int err, char *buf, size_t len)
 {
     if (err == 0 || len < 1) return 0;
