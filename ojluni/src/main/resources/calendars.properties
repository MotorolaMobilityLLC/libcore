# Copyright (c) 2005, 2013, Oracle and/or its affiliates. All rights reserved.
# DO NOT ALTER OR REMOVE COPYRIGHT NOTICES OR THIS FILE HEADER.
#
# This code is free software; you can redistribute it and/or modify it
# under the terms of the GNU General Public License version 2 only, as
# published by the Free Software Foundation.  Oracle designates this
# particular file as subject to the "Classpath" exception as provided
# by Oracle in the LICENSE file that accompanied this code.
#
# This code is distributed in the hope that it will be useful, but WITHOUT
# ANY WARRANTY; without even the implied warranty of MERCHANTABILITY or
# FITNESS FOR A PARTICULAR PURPOSE.  See the GNU General Public License
# version 2 for more details (a copy is included in the LICENSE file that
# accompanied this code).
#
# You should have received a copy of the GNU General Public License version
# 2 along with this work; if not, write to the Free Software Foundation,
# Inc., 51 Franklin St, Fifth Floor, Boston, MA 02110-1301 USA.
#
# Please contact Oracle, 500 Oracle Parkway, Redwood Shores, CA 94065 USA
# or visit www.oracle.com if you need additional information or have any
# questions.
#

#
# Japanese imperial calendar
#
#   Meiji  since 1868-01-01 00:00:00 local time (Gregorian)
#   Taisho since 1912-07-30 00:00:00 local time (Gregorian)
#   Showa  since 1926-12-25 00:00:00 local time (Gregorian)
#   Heisei since 1989-01-08 00:00:00 local time (Gregorian)
<<<<<<< HEAD
#   NewEra since 2019-05-01 00:00:00 local time (Gregorian)
=======
#   Reiwa  since 2019-05-01 00:00:00 local time (Gregorian)
>>>>>>> 6d109f42
calendar.japanese.type: LocalGregorianCalendar
calendar.japanese.eras: \
	name=Meiji,abbr=M,since=-3218832000000;  \
	name=Taisho,abbr=T,since=-1812153600000; \
	name=Showa,abbr=S,since=-1357603200000;  \
	name=Heisei,abbr=H,since=600220800000;   \
<<<<<<< HEAD
	name=NewEra,abbr=N,since=1556668800000
=======
	name=Reiwa,abbr=R,since=1556668800000
>>>>>>> 6d109f42

#
# Taiwanese calendar
#   Minguo since 1911-01-01 00:00:00 local time (Gregorian)
calendar.taiwanese.type: LocalGregorianCalendar
calendar.taiwanese.eras: \
	name=MinGuo,since=-1830384000000

#
# Thai Buddhist calendar
#   Buddhist Era since -542-01-01 00:00:00 local time (Gregorian)
calendar.thai-buddhist.type: LocalGregorianCalendar
calendar.thai-buddhist.eras: \
	name=BuddhistEra,abbr=B.E.,since=-79302585600000
calendar.thai-buddhist.year-boundary: \
	day1=4-1,since=-79302585600000; \
	day1=1-1,since=-915148800000

#
# Hijrah calendars
#
calendar.hijrah.Hijrah-umalqura: hijrah-config-umalqura.properties
calendar.hijrah.Hijrah-umalqura.type: islamic-umalqura<|MERGE_RESOLUTION|>--- conflicted
+++ resolved
@@ -29,22 +29,14 @@
 #   Taisho since 1912-07-30 00:00:00 local time (Gregorian)
 #   Showa  since 1926-12-25 00:00:00 local time (Gregorian)
 #   Heisei since 1989-01-08 00:00:00 local time (Gregorian)
-<<<<<<< HEAD
-#   NewEra since 2019-05-01 00:00:00 local time (Gregorian)
-=======
 #   Reiwa  since 2019-05-01 00:00:00 local time (Gregorian)
->>>>>>> 6d109f42
 calendar.japanese.type: LocalGregorianCalendar
 calendar.japanese.eras: \
 	name=Meiji,abbr=M,since=-3218832000000;  \
 	name=Taisho,abbr=T,since=-1812153600000; \
 	name=Showa,abbr=S,since=-1357603200000;  \
 	name=Heisei,abbr=H,since=600220800000;   \
-<<<<<<< HEAD
-	name=NewEra,abbr=N,since=1556668800000
-=======
 	name=Reiwa,abbr=R,since=1556668800000
->>>>>>> 6d109f42
 
 #
 # Taiwanese calendar
