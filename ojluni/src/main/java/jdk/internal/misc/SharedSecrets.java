--- conflicted
+++ resolved
@@ -26,12 +26,6 @@
 package jdk.internal.misc;
 
 import java.io.ObjectInputStream;
-<<<<<<< HEAD
-=======
-import java.io.RandomAccessFile;
-import java.security.ProtectionDomain;
-import java.security.Signature;
->>>>>>> 129081d9
 
 /** A repository of "shared secrets", which are a mechanism for
     calling implementation-private methods in another package without
@@ -62,23 +56,14 @@
     private static JavaSecurityAccess javaSecurityAccess;
     private static JavaUtilZipFileAccess javaUtilZipFileAccess;
     private static JavaAWTAccess javaAWTAccess;
-<<<<<<< HEAD
     private static JavaOISAccess javaOISAccess;
+    private static JavaObjectInputStreamReadString javaObjectInputStreamReadString;
     */
     // END Android-removed: Pruned unused access interfaces.
     private static JavaObjectInputStreamAccess javaObjectInputStreamAccess;
     // BEGIN Android-removed: Pruned unused access interfaces.
     /*
-=======
-    private static JavaAWTFontAccess javaAWTFontAccess;
-    private static JavaBeansAccess javaBeansAccess;
-    private static JavaObjectInputStreamReadString javaObjectInputStreamReadString;
-    private static JavaObjectInputStreamAccess javaObjectInputStreamAccess;
-    private static JavaObjectInputFilterAccess javaObjectInputFilterAccess;
-    private static JavaIORandomAccessFileAccess javaIORandomAccessFileAccess;
     private static JavaSecuritySignatureAccess javaSecuritySignatureAccess;
-    private static JavaxCryptoSealedObjectAccess javaxCryptoSealedObjectAccess;
->>>>>>> 129081d9
 
     public static JavaUtilJarAccess javaUtilJarAccess() {
         if (javaUtilJarAccess == null) {
@@ -232,8 +217,6 @@
         }
         return javaAWTAccess;
     }
-    */
-    // END Android-removed: Pruned unused access interfaces.
 
     public static JavaObjectInputStreamReadString getJavaObjectInputStreamReadString() {
         if (javaObjectInputStreamReadString == null) {
@@ -245,6 +228,8 @@
     public static void setJavaObjectInputStreamReadString(JavaObjectInputStreamReadString access) {
         javaObjectInputStreamReadString = access;
     }
+    */
+    // END Android-removed: Pruned unused access interfaces.
 
     public static JavaObjectInputStreamAccess getJavaObjectInputStreamAccess() {
         if (javaObjectInputStreamAccess == null) {
@@ -256,31 +241,9 @@
     public static void setJavaObjectInputStreamAccess(JavaObjectInputStreamAccess access) {
         javaObjectInputStreamAccess = access;
     }
-<<<<<<< HEAD
-=======
-
-    public static JavaObjectInputFilterAccess getJavaObjectInputFilterAccess() {
-        if (javaObjectInputFilterAccess == null) {
-            unsafe.ensureClassInitialized(ObjectInputFilter.Config.class);
-        }
-        return javaObjectInputFilterAccess;
-    }
-
-    public static void setJavaObjectInputFilterAccess(JavaObjectInputFilterAccess access) {
-        javaObjectInputFilterAccess = access;
-    }
-
-    public static void setJavaIORandomAccessFileAccess(JavaIORandomAccessFileAccess jirafa) {
-        javaIORandomAccessFileAccess = jirafa;
-    }
-
-    public static JavaIORandomAccessFileAccess getJavaIORandomAccessFileAccess() {
-        if (javaIORandomAccessFileAccess == null) {
-            unsafe.ensureClassInitialized(RandomAccessFile.class);
-        }
-        return javaIORandomAccessFileAccess;
-    }
-
+
+    // BEGIN Android-removed: Pruned unused access interfaces.
+    /*
     public static void setJavaSecuritySignatureAccess(JavaSecuritySignatureAccess jssa) {
         javaSecuritySignatureAccess = jssa;
     }
@@ -291,16 +254,6 @@
         }
         return javaSecuritySignatureAccess;
     }
-
-    public static void setJavaxCryptoSealedObjectAccess(JavaxCryptoSealedObjectAccess jcsoa) {
-        javaxCryptoSealedObjectAccess = jcsoa;
-    }
-
-    public static JavaxCryptoSealedObjectAccess getJavaxCryptoSealedObjectAccess() {
-        if (javaxCryptoSealedObjectAccess == null) {
-            unsafe.ensureClassInitialized(SealedObject.class);
-        }
-        return javaxCryptoSealedObjectAccess;
-    }
->>>>>>> 129081d9
+    */
+    // END Android-removed: Pruned unused access interfaces.
 }