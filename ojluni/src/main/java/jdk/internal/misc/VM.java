/*
<<<<<<< HEAD
 * Copyright (c) 1996, 2014, Oracle and/or its affiliates. All rights reserved.
=======
 * Copyright (c) 1996, 2018, Oracle and/or its affiliates. All rights reserved.
>>>>>>> 129081d9
 * DO NOT ALTER OR REMOVE COPYRIGHT NOTICES OR THIS FILE HEADER.
 *
 * This code is free software; you can redistribute it and/or modify it
 * under the terms of the GNU General Public License version 2 only, as
 * published by the Free Software Foundation.  Oracle designates this
 * particular file as subject to the "Classpath" exception as provided
 * by Oracle in the LICENSE file that accompanied this code.
 *
 * This code is distributed in the hope that it will be useful, but WITHOUT
 * ANY WARRANTY; without even the implied warranty of MERCHANTABILITY or
 * FITNESS FOR A PARTICULAR PURPOSE.  See the GNU General Public License
 * version 2 for more details (a copy is included in the LICENSE file that
 * accompanied this code).
 *
 * You should have received a copy of the GNU General Public License version
 * 2 along with this work; if not, write to the Free Software Foundation,
 * Inc., 51 Franklin St, Fifth Floor, Boston, MA 02110-1301 USA.
 *
 * Please contact Oracle, 500 Oracle Parkway, Redwood Shores, CA 94065 USA
 * or visit www.oracle.com if you need additional information or have any
 * questions.
 */

package jdk.internal.misc;

import static java.lang.Thread.State.*;
import java.util.Properties;
import java.util.HashMap;
import java.util.Map;
import java.util.Set;

public class VM {

    /* The following methods used to be native methods that instruct
     * the VM to selectively suspend certain threads in low-memory
     * situations. They are inherently dangerous and not implementable
     * on native threads. We removed them in JDK 1.2. The skeletons
     * remain so that existing applications that use these methods
     * will still work.
     */
    private static boolean suspended = false;

    /** @deprecated */
    @Deprecated
    public static boolean threadsSuspended() {
        return suspended;
    }

    @SuppressWarnings("deprecation")
    public static boolean allowThreadSuspension(ThreadGroup g, boolean b) {
        return g.allowThreadSuspension(b);
    }

    /** @deprecated */
    @Deprecated
    public static boolean suspendThreads() {
        suspended = true;
        return true;
    }

    // Causes any suspended threadgroups to be resumed.
    /** @deprecated */
    @Deprecated
    public static void unsuspendThreads() {
        suspended = false;
    }

    // Causes threadgroups no longer marked suspendable to be resumed.
    /** @deprecated */
    @Deprecated
    public static void unsuspendSomeThreads() {
    }

    /* Deprecated fields and methods -- Memory advice not supported in 1.2 */

    /** @deprecated */
    @Deprecated
    public static final int STATE_GREEN = 1;

    /** @deprecated */
    @Deprecated
    public static final int STATE_YELLOW = 2;

    /** @deprecated */
    @Deprecated
    public static final int STATE_RED = 3;

    /** @deprecated */
    @Deprecated
    public static final int getState() {
        return STATE_GREEN;
    }

    // Android-removed: Not used.
    /** @deprecated */
    // @Deprecated
    // public static void registerVMNotification(VMNotification n) { }

    /** @deprecated */
    @Deprecated
    public static void asChange(int as_old, int as_new) { }

    /** @deprecated */
    @Deprecated
    public static void asChange_otherthread(int as_old, int as_new) { }

    /*
     * Not supported in 1.2 because these will have to be exported as
     * JVM functions, and we are not sure we want do that. Leaving
     * here so it can be easily resurrected -- just remove the //
     * comments.
     */

    /**
     * Resume Java profiling.  All profiling data is added to any
     * earlier profiling, unless <code>resetJavaProfiler</code> is
     * called in between.  If profiling was not started from the
     * command line, <code>resumeJavaProfiler</code> will start it.
     * <p>
     *
     * NOTE: Profiling must be enabled from the command line for a
     * java.prof report to be automatically generated on exit; if not,
     * writeJavaProfilerReport must be invoked to write a report.
     *
     * @see     resetJavaProfiler
     * @see     writeJavaProfilerReport
     */

    // public native static void resumeJavaProfiler();

    /**
     * Suspend Java profiling.
     */
    // public native static void suspendJavaProfiler();

    /**
     * Initialize Java profiling.  Any accumulated profiling
     * information is discarded.
     */
    // public native static void resetJavaProfiler();

    /**
     * Write the current profiling contents to the file "java.prof".
     * If the file already exists, it will be overwritten.
     */
    // public native static void writeJavaProfilerReport();


    private static volatile boolean booted = false;
    private static final Object lock = new Object();

    // Invoked by by System.initializeSystemClass just before returning.
    // Subsystems that are invoked during initialization can check this
    // property in order to avoid doing things that should wait until the
    // application class loader has been set up.
    //
    public static void booted() {
        synchronized (lock) {
            booted = true;
            lock.notifyAll();
        }
    }

    public static boolean isBooted() {
        return booted;
    }

    // Waits until VM completes initialization
    //
    // This method is invoked by the Finalizer thread
    public static void awaitBooted() throws InterruptedException {
        synchronized (lock) {
            while (!booted) {
                lock.wait();
            }
        }
    }

    // A user-settable upper limit on the maximum amount of allocatable direct
    // buffer memory.  This value may be changed during VM initialization if
    // "java" is launched with "-XX:MaxDirectMemorySize=<size>".
    //
    // The initial value of this field is arbitrary; during JRE initialization
    // it will be reset to the value specified on the command line, if any,
    // otherwise to Runtime.getRuntime().maxMemory().
    //
    private static long directMemory = 64 * 1024 * 1024;

    // Returns the maximum amount of allocatable direct buffer memory.
    // The directMemory variable is initialized during system initialization
    // in the saveAndRemoveProperties method.
    //
    public static long maxDirectMemory() {
        return directMemory;
    }

    // User-controllable flag that determines if direct buffers should be page
    // aligned. The "-XX:+PageAlignDirectMemory" option can be used to force
    // buffers, allocated by ByteBuffer.allocateDirect, to be page aligned.
    private static boolean pageAlignDirectMemory;

    // Returns {@code true} if the direct buffers should be page aligned. This
    // variable is initialized by saveAndRemoveProperties.
    public static boolean isDirectMemoryPageAligned() {
        return pageAlignDirectMemory;
    }

    // A user-settable boolean to determine whether ClassLoader.loadClass should
    // accept array syntax.  This value may be changed during VM initialization
    // via the system property "sun.lang.ClassLoader.allowArraySyntax".
    //
    // The default for 1.5 is "true", array syntax is allowed.  In 1.6, the
    // default will be "false".  The presence of this system property to
    // control array syntax allows applications the ability to preview this new
    // behaviour.
    //
    private static boolean defaultAllowArraySyntax = false;
    private static boolean allowArraySyntax = defaultAllowArraySyntax;

    // The allowArraySyntax boolean is initialized during system initialization
    // in the saveAndRemoveProperties method.
    //
    // It is initialized based on the value of the system property
    // "sun.lang.ClassLoader.allowArraySyntax".  If the system property is not
    // provided, the default for 1.5 is "true".  In 1.6, the default will be
    // "false".  If the system property is provided, then the value of
    // allowArraySyntax will be equal to "true" if Boolean.parseBoolean()
    // returns "true".   Otherwise, the field will be set to "false".
    //
    public static boolean allowArraySyntax() {
        return allowArraySyntax;
    }

    // BEGIN Android-removed: Not used on android.
    /**
     * Returns true if the given class loader is in the system domain
     * in which all permissions are granted.
     */
    // public static boolean isSystemDomainLoader(ClassLoader loader) {
    //     return loader == null;
    // }
    // END Android-removed: Not used on android.

    /**
     * Returns the system property of the specified key saved at
     * system initialization time.  This method should only be used
     * for the system properties that are not changed during runtime.
     * It accesses a private copy of the system properties so
     * that user's locking of the system properties object will not
     * cause the library to deadlock.
     *
     * Note that the saved system properties do not include
     * the ones set by sun.misc.Version.init().
     *
     */
    public static String getSavedProperty(String key) {
        // TODO(narayan): Why is this commented out ?
        // if (savedProps.isEmpty())
        //     throw new IllegalStateException("Should be non-empty if initialized");

        return savedProps.getProperty(key);
    }

    // TODO: the Property Management needs to be refactored and
    // the appropriate prop keys need to be accessible to the
    // calling classes to avoid duplication of keys.
    private static final Properties savedProps = new Properties();

    // Save a private copy of the system properties and remove
    // the system properties that are not intended for public access.
    //
    // This method can only be invoked during system initialization.
    public static void saveAndRemoveProperties(Properties props) {
        if (booted)
            throw new IllegalStateException("System initialization has completed");

        savedProps.putAll(props);

        // Set the maximum amount of direct memory.  This value is controlled
        // by the vm option -XX:MaxDirectMemorySize=<size>.
        // The maximum amount of allocatable direct buffer memory (in bytes)
        // from the system property sun.nio.MaxDirectMemorySize set by the VM.
        // The system property will be removed.
        String s = (String)props.remove("sun.nio.MaxDirectMemorySize");
        if (s != null) {
            if (s.equals("-1")) {
                // -XX:MaxDirectMemorySize not given, take default
                directMemory = Runtime.getRuntime().maxMemory();
            } else {
                long l = Long.parseLong(s);
                if (l > -1)
                    directMemory = l;
            }
        }

        // Check if direct buffers should be page aligned
        s = (String)props.remove("sun.nio.PageAlignDirectMemory");
        if ("true".equals(s))
            pageAlignDirectMemory = true;

        // Set a boolean to determine whether ClassLoader.loadClass accepts
        // array syntax.  This value is controlled by the system property
        // "sun.lang.ClassLoader.allowArraySyntax".
        s = props.getProperty("sun.lang.ClassLoader.allowArraySyntax");
        allowArraySyntax = (s == null
                               ? defaultAllowArraySyntax
                               : Boolean.parseBoolean(s));

        // Remove other private system properties
        // used by java.lang.Integer.IntegerCache
        props.remove("java.lang.Integer.IntegerCache.high");

        // used by java.util.zip.ZipFile
        props.remove("sun.zip.disableMemoryMapping");

        // used by sun.launcher.LauncherHelper
        props.remove("sun.java.launcher.diag");

        // used by sun.misc.URLClassPath
        props.remove("sun.cds.enableSharedLookupCache");
    }

    // Initialize any miscellenous operating system settings that need to be
    // set for the class libraries.
    //
    public static void initializeOSEnvironment() {
        // Android-removed: OSEnvironment.initialize() not supported
        //if (!booted) {
        //    OSEnvironment.initialize();
        //}
    }

    /* Current count of objects pending for finalization */
    private static volatile int finalRefCount = 0;

    /* Peak count of objects pending for finalization */
    private static volatile int peakFinalRefCount = 0;

    /*
     * Gets the number of objects pending for finalization.
     *
     * @return the number of objects pending for finalization.
     */
    public static int getFinalRefCount() {
        return finalRefCount;
    }

    /*
     * Gets the peak number of objects pending for finalization.
     *
     * @return the peak number of objects pending for finalization.
     */
    public static int getPeakFinalRefCount() {
        return peakFinalRefCount;
    }

    /*
     * Add <tt>n</tt> to the objects pending for finalization count.
     *
     * @param n an integer value to be added to the objects pending
     * for finalization count
     */
    public static void addFinalRefCount(int n) {
        // The caller must hold lock to synchronize the update.

        finalRefCount += n;
        if (finalRefCount > peakFinalRefCount) {
            peakFinalRefCount = finalRefCount;
        }
    }

    /**
     * Returns Thread.State for the given threadStatus
     */
    public static Thread.State toThreadState(int threadStatus) {
        if ((threadStatus & JVMTI_THREAD_STATE_RUNNABLE) != 0) {
            return RUNNABLE;
        } else if ((threadStatus & JVMTI_THREAD_STATE_BLOCKED_ON_MONITOR_ENTER) != 0) {
            return BLOCKED;
        } else if ((threadStatus & JVMTI_THREAD_STATE_WAITING_INDEFINITELY) != 0) {
            return WAITING;
        } else if ((threadStatus & JVMTI_THREAD_STATE_WAITING_WITH_TIMEOUT) != 0) {
            return TIMED_WAITING;
        } else if ((threadStatus & JVMTI_THREAD_STATE_TERMINATED) != 0) {
            return TERMINATED;
        } else if ((threadStatus & JVMTI_THREAD_STATE_ALIVE) == 0) {
            return NEW;
        } else {
            return RUNNABLE;
        }
    }

    /* The threadStatus field is set by the VM at state transition
     * in the hotspot implementation. Its value is set according to
     * the JVM TI specification GetThreadState function.
     */
<<<<<<< HEAD
    private final static int JVMTI_THREAD_STATE_ALIVE = 0x0001;
    private final static int JVMTI_THREAD_STATE_TERMINATED = 0x0002;
    private final static int JVMTI_THREAD_STATE_RUNNABLE = 0x0004;
    private final static int JVMTI_THREAD_STATE_BLOCKED_ON_MONITOR_ENTER = 0x0400;
    private final static int JVMTI_THREAD_STATE_WAITING_INDEFINITELY = 0x0010;
    private final static int JVMTI_THREAD_STATE_WAITING_WITH_TIMEOUT = 0x0020;

    // BEGIN Android-removed: latestUserDefinedLoader()/initialize() not supported.
    // /*
    //  * Returns the first non-null class loader up the execution stack,
    //  * or null if only code from the null class loader is on the stack.
    //  */
    // public static native ClassLoader latestUserDefinedLoader();

    // static {
    //     initialize();
    // }
    // private native static void initialize();
    // END Android-removed: latestUserDefinedLoader()/initialize() not supported.
=======
    private static final int JVMTI_THREAD_STATE_ALIVE = 0x0001;
    private static final int JVMTI_THREAD_STATE_TERMINATED = 0x0002;
    private static final int JVMTI_THREAD_STATE_RUNNABLE = 0x0004;
    private static final int JVMTI_THREAD_STATE_BLOCKED_ON_MONITOR_ENTER = 0x0400;
    private static final int JVMTI_THREAD_STATE_WAITING_INDEFINITELY = 0x0010;
    private static final int JVMTI_THREAD_STATE_WAITING_WITH_TIMEOUT = 0x0020;

    /*
     * Returns the first user-defined class loader up the execution stack,
     * or the platform class loader if only code from the platform or
     * bootstrap class loader is on the stack.
     */
    public static ClassLoader latestUserDefinedLoader() {
        ClassLoader loader = latestUserDefinedLoader0();
        return loader != null ? loader : ClassLoader.getPlatformClassLoader();
    }

    /*
     * Returns the first user-defined class loader up the execution stack,
     * or null if only code from the platform or bootstrap class loader is
     * on the stack.  VM does not keep a reference of platform loader and so
     * it returns null.
     *
     * This method should be replaced with StackWalker::walk and then we can
     * remove the logic in the VM.
     */
    private static native ClassLoader latestUserDefinedLoader0();

    /**
     * Returns {@code true} if we are in a set UID program.
     */
    public static boolean isSetUID() {
        long uid = getuid();
        long euid = geteuid();
        long gid = getgid();
        long egid = getegid();
        return uid != euid  || gid != egid;
    }

    /**
     * Returns the real user ID of the calling process,
     * or -1 if the value is not available.
     */
    public static native long getuid();

    /**
     * Returns the effective user ID of the calling process,
     * or -1 if the value is not available.
     */
    public static native long geteuid();

    /**
     * Returns the real group ID of the calling process,
     * or -1 if the value is not available.
     */
    public static native long getgid();

    /**
     * Returns the effective group ID of the calling process,
     * or -1 if the value is not available.
     */
    public static native long getegid();

    /**
     * Get a nanosecond time stamp adjustment in the form of a single long.
     *
     * This value can be used to create an instant using
     * {@link java.time.Instant#ofEpochSecond(long, long)
     *  java.time.Instant.ofEpochSecond(offsetInSeconds,
     *  getNanoTimeAdjustment(offsetInSeconds))}.
     * <p>
     * The value returned has the best resolution available to the JVM on
     * the current system.
     * This is usually down to microseconds - or tenth of microseconds -
     * depending on the OS/Hardware and the JVM implementation.
     *
     * @param offsetInSeconds The offset in seconds from which the nanosecond
     *        time stamp should be computed.
     *
     * @apiNote The offset should be recent enough - so that
     *         {@code offsetInSeconds} is within {@code +/- 2^32} seconds of the
     *         current UTC time. If the offset is too far off, {@code -1} will be
     *         returned. As such, {@code -1} must not be considered as a valid
     *         nano time adjustment, but as an exception value indicating
     *         that an offset closer to the current time should be used.
     *
     * @return A nanosecond time stamp adjustment in the form of a single long.
     *     If the offset is too far off the current time, this method returns -1.
     *     In that case, the caller should call this method again, passing a
     *     more accurate offset.
     */
    public static native long getNanoTimeAdjustment(long offsetInSeconds);

    /**
     * Returns the VM arguments for this runtime environment.
     *
     * @implNote
     * The HotSpot JVM processes the input arguments from multiple sources
     * in the following order:
     * 1. JAVA_TOOL_OPTIONS environment variable
     * 2. Options from JNI Invocation API
     * 3. _JAVA_OPTIONS environment variable
     *
     * If VM options file is specified via -XX:VMOptionsFile, the vm options
     * file is read and expanded in place of -XX:VMOptionFile option.
     */
    public static native String[] getRuntimeArguments();

    static {
        initialize();
    }
    private static native void initialize();

    /**
     * Initialize archived static fields in the given Class using archived
     * values from CDS dump time. Also initialize the classes of objects in
     * the archived graph referenced by those fields.
     *
     * Those static fields remain as uninitialized if there is no mapped CDS
     * java heap data or there is any error during initialization of the
     * object class in the archived graph.
     */
    public static native void initializeFromArchive(Class<?> c);
>>>>>>> 129081d9
}<|MERGE_RESOLUTION|>--- conflicted
+++ resolved
@@ -1,9 +1,5 @@
 /*
-<<<<<<< HEAD
- * Copyright (c) 1996, 2014, Oracle and/or its affiliates. All rights reserved.
-=======
  * Copyright (c) 1996, 2018, Oracle and/or its affiliates. All rights reserved.
->>>>>>> 129081d9
  * DO NOT ALTER OR REMOVE COPYRIGHT NOTICES OR THIS FILE HEADER.
  *
  * This code is free software; you can redistribute it and/or modify it
@@ -400,7 +396,6 @@
      * in the hotspot implementation. Its value is set according to
      * the JVM TI specification GetThreadState function.
      */
-<<<<<<< HEAD
     private final static int JVMTI_THREAD_STATE_ALIVE = 0x0001;
     private final static int JVMTI_THREAD_STATE_TERMINATED = 0x0002;
     private final static int JVMTI_THREAD_STATE_RUNNABLE = 0x0004;
@@ -420,121 +415,9 @@
     // }
     // private native static void initialize();
     // END Android-removed: latestUserDefinedLoader()/initialize() not supported.
-=======
-    private static final int JVMTI_THREAD_STATE_ALIVE = 0x0001;
-    private static final int JVMTI_THREAD_STATE_TERMINATED = 0x0002;
-    private static final int JVMTI_THREAD_STATE_RUNNABLE = 0x0004;
-    private static final int JVMTI_THREAD_STATE_BLOCKED_ON_MONITOR_ENTER = 0x0400;
-    private static final int JVMTI_THREAD_STATE_WAITING_INDEFINITELY = 0x0010;
-    private static final int JVMTI_THREAD_STATE_WAITING_WITH_TIMEOUT = 0x0020;
-
+
+    // BEGIN Android-removed: initializeFromArchive() not supported.
     /*
-     * Returns the first user-defined class loader up the execution stack,
-     * or the platform class loader if only code from the platform or
-     * bootstrap class loader is on the stack.
-     */
-    public static ClassLoader latestUserDefinedLoader() {
-        ClassLoader loader = latestUserDefinedLoader0();
-        return loader != null ? loader : ClassLoader.getPlatformClassLoader();
-    }
-
-    /*
-     * Returns the first user-defined class loader up the execution stack,
-     * or null if only code from the platform or bootstrap class loader is
-     * on the stack.  VM does not keep a reference of platform loader and so
-     * it returns null.
-     *
-     * This method should be replaced with StackWalker::walk and then we can
-     * remove the logic in the VM.
-     */
-    private static native ClassLoader latestUserDefinedLoader0();
-
-    /**
-     * Returns {@code true} if we are in a set UID program.
-     */
-    public static boolean isSetUID() {
-        long uid = getuid();
-        long euid = geteuid();
-        long gid = getgid();
-        long egid = getegid();
-        return uid != euid  || gid != egid;
-    }
-
-    /**
-     * Returns the real user ID of the calling process,
-     * or -1 if the value is not available.
-     */
-    public static native long getuid();
-
-    /**
-     * Returns the effective user ID of the calling process,
-     * or -1 if the value is not available.
-     */
-    public static native long geteuid();
-
-    /**
-     * Returns the real group ID of the calling process,
-     * or -1 if the value is not available.
-     */
-    public static native long getgid();
-
-    /**
-     * Returns the effective group ID of the calling process,
-     * or -1 if the value is not available.
-     */
-    public static native long getegid();
-
-    /**
-     * Get a nanosecond time stamp adjustment in the form of a single long.
-     *
-     * This value can be used to create an instant using
-     * {@link java.time.Instant#ofEpochSecond(long, long)
-     *  java.time.Instant.ofEpochSecond(offsetInSeconds,
-     *  getNanoTimeAdjustment(offsetInSeconds))}.
-     * <p>
-     * The value returned has the best resolution available to the JVM on
-     * the current system.
-     * This is usually down to microseconds - or tenth of microseconds -
-     * depending on the OS/Hardware and the JVM implementation.
-     *
-     * @param offsetInSeconds The offset in seconds from which the nanosecond
-     *        time stamp should be computed.
-     *
-     * @apiNote The offset should be recent enough - so that
-     *         {@code offsetInSeconds} is within {@code +/- 2^32} seconds of the
-     *         current UTC time. If the offset is too far off, {@code -1} will be
-     *         returned. As such, {@code -1} must not be considered as a valid
-     *         nano time adjustment, but as an exception value indicating
-     *         that an offset closer to the current time should be used.
-     *
-     * @return A nanosecond time stamp adjustment in the form of a single long.
-     *     If the offset is too far off the current time, this method returns -1.
-     *     In that case, the caller should call this method again, passing a
-     *     more accurate offset.
-     */
-    public static native long getNanoTimeAdjustment(long offsetInSeconds);
-
-    /**
-     * Returns the VM arguments for this runtime environment.
-     *
-     * @implNote
-     * The HotSpot JVM processes the input arguments from multiple sources
-     * in the following order:
-     * 1. JAVA_TOOL_OPTIONS environment variable
-     * 2. Options from JNI Invocation API
-     * 3. _JAVA_OPTIONS environment variable
-     *
-     * If VM options file is specified via -XX:VMOptionsFile, the vm options
-     * file is read and expanded in place of -XX:VMOptionFile option.
-     */
-    public static native String[] getRuntimeArguments();
-
-    static {
-        initialize();
-    }
-    private static native void initialize();
-
-    /**
      * Initialize archived static fields in the given Class using archived
      * values from CDS dump time. Also initialize the classes of objects in
      * the archived graph referenced by those fields.
@@ -542,7 +425,8 @@
      * Those static fields remain as uninitialized if there is no mapped CDS
      * java heap data or there is any error during initialization of the
      * object class in the archived graph.
-     */
+     *
     public static native void initializeFromArchive(Class<?> c);
->>>>>>> 129081d9
+     */
+    // END Android-removed: initializeFromArchive() not supported.
 }