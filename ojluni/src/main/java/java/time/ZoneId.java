/*
 * Copyright (c) 2012, 2018, Oracle and/or its affiliates. All rights reserved.
 * DO NOT ALTER OR REMOVE COPYRIGHT NOTICES OR THIS FILE HEADER.
 *
 * This code is free software; you can redistribute it and/or modify it
 * under the terms of the GNU General Public License version 2 only, as
 * published by the Free Software Foundation.  Oracle designates this
 * particular file as subject to the "Classpath" exception as provided
 * by Oracle in the LICENSE file that accompanied this code.
 *
 * This code is distributed in the hope that it will be useful, but WITHOUT
 * ANY WARRANTY; without even the implied warranty of MERCHANTABILITY or
 * FITNESS FOR A PARTICULAR PURPOSE.  See the GNU General Public License
 * version 2 for more details (a copy is included in the LICENSE file that
 * accompanied this code).
 *
 * You should have received a copy of the GNU General Public License version
 * 2 along with this work; if not, write to the Free Software Foundation,
 * Inc., 51 Franklin St, Fifth Floor, Boston, MA 02110-1301 USA.
 *
 * Please contact Oracle, 500 Oracle Parkway, Redwood Shores, CA 94065 USA
 * or visit www.oracle.com if you need additional information or have any
 * questions.
 */

/*
 * This file is available under and governed by the GNU General Public
 * License version 2 only, as published by the Free Software Foundation.
 * However, the following notice accompanied the original version of this
 * file:
 *
 * Copyright (c) 2007-2012, Stephen Colebourne & Michael Nascimento Santos
 *
 * All rights reserved.
 *
 * Redistribution and use in source and binary forms, with or without
 * modification, are permitted provided that the following conditions are met:
 *
 *  * Redistributions of source code must retain the above copyright notice,
 *    this list of conditions and the following disclaimer.
 *
 *  * Redistributions in binary form must reproduce the above copyright notice,
 *    this list of conditions and the following disclaimer in the documentation
 *    and/or other materials provided with the distribution.
 *
 *  * Neither the name of JSR-310 nor the names of its contributors
 *    may be used to endorse or promote products derived from this software
 *    without specific prior written permission.
 *
 * THIS SOFTWARE IS PROVIDED BY THE COPYRIGHT HOLDERS AND CONTRIBUTORS
 * "AS IS" AND ANY EXPRESS OR IMPLIED WARRANTIES, INCLUDING, BUT NOT
 * LIMITED TO, THE IMPLIED WARRANTIES OF MERCHANTABILITY AND FITNESS FOR
 * A PARTICULAR PURPOSE ARE DISCLAIMED. IN NO EVENT SHALL THE COPYRIGHT OWNER OR
 * CONTRIBUTORS BE LIABLE FOR ANY DIRECT, INDIRECT, INCIDENTAL, SPECIAL,
 * EXEMPLARY, OR CONSEQUENTIAL DAMAGES (INCLUDING, BUT NOT LIMITED TO,
 * PROCUREMENT OF SUBSTITUTE GOODS OR SERVICES; LOSS OF USE, DATA, OR
 * PROFITS; OR BUSINESS INTERRUPTION) HOWEVER CAUSED AND ON ANY THEORY OF
 * LIABILITY, WHETHER IN CONTRACT, STRICT LIABILITY, OR TORT (INCLUDING
 * NEGLIGENCE OR OTHERWISE) ARISING IN ANY WAY OUT OF THE USE OF THIS
 * SOFTWARE, EVEN IF ADVISED OF THE POSSIBILITY OF SUCH DAMAGE.
 */
package java.time;

import java.io.DataOutput;
import java.io.IOException;
import java.io.InvalidObjectException;
import java.io.ObjectInputStream;
import java.io.Serializable;
import java.time.format.DateTimeFormatterBuilder;
import java.time.format.TextStyle;
import java.time.temporal.TemporalAccessor;
import java.time.temporal.TemporalField;
import java.time.temporal.TemporalQueries;
import java.time.temporal.TemporalQuery;
import java.time.temporal.UnsupportedTemporalTypeException;
import java.time.zone.ZoneRules;
import java.time.zone.ZoneRulesException;
import java.time.zone.ZoneRulesProvider;
import java.util.HashSet;
import java.util.Locale;
import java.util.Map;
import java.util.Objects;
import java.util.Set;
import java.util.TimeZone;

<<<<<<< HEAD
// Android-changed: removed ValueBased paragraph.
// Android-changed: removed {@link ZoneRulesProvider}.
=======
import static java.util.Map.entry;

>>>>>>> 8c6462ac
/**
 * A time-zone ID, such as {@code Europe/Paris}.
 * <p>
 * A {@code ZoneId} is used to identify the rules used to convert between
 * an {@link Instant} and a {@link LocalDateTime}.
 * There are two distinct types of ID:
 * <ul>
 * <li>Fixed offsets - a fully resolved offset from UTC/Greenwich, that uses
 *  the same offset for all local date-times
 * <li>Geographical regions - an area where a specific set of rules for finding
 *  the offset from UTC/Greenwich apply
 * </ul>
 * Most fixed offsets are represented by {@link ZoneOffset}.
 * Calling {@link #normalized()} on any {@code ZoneId} will ensure that a
 * fixed offset ID will be represented as a {@code ZoneOffset}.
 * <p>
 * The actual rules, describing when and how the offset changes, are defined by {@link ZoneRules}.
 * This class is simply an ID used to obtain the underlying rules.
 * This approach is taken because rules are defined by governments and change
 * frequently, whereas the ID is stable.
 * <p>
 * The distinction has other effects. Serializing the {@code ZoneId} will only send
 * the ID, whereas serializing the rules sends the entire data set.
 * Similarly, a comparison of two IDs only examines the ID, whereas
 * a comparison of two rules examines the entire data set.
 *
 * <h3>Time-zone IDs</h3>
 * The ID is unique within the system.
 * There are three types of ID.
 * <p>
 * The simplest type of ID is that from {@code ZoneOffset}.
 * This consists of 'Z' and IDs starting with '+' or '-'.
 * <p>
 * The next type of ID are offset-style IDs with some form of prefix,
 * such as 'GMT+2' or 'UTC+01:00'.
 * The recognised prefixes are 'UTC', 'GMT' and 'UT'.
 * The offset is the suffix and will be normalized during creation.
 * These IDs can be normalized to a {@code ZoneOffset} using {@code normalized()}.
 * <p>
 * The third type of ID are region-based IDs. A region-based ID must be of
 * two or more characters, and not start with 'UTC', 'GMT', 'UT' '+' or '-'.
 * Region-based IDs are defined by configuration.
 * The configuration focuses on providing the lookup from the ID to the
 * underlying {@code ZoneRules}.
 * <p>
 * Time-zone rules are defined by governments and change frequently.
 * There are a number of organizations, known here as groups, that monitor
 * time-zone changes and collate them.
 * The default group is the IANA Time Zone Database (TZDB).
 * Other organizations include IATA (the airline industry body) and Microsoft.
 * <p>
 * Each group defines its own format for the region ID it provides.
 * The TZDB group defines IDs such as 'Europe/London' or 'America/New_York'.
 * TZDB IDs take precedence over other groups.
 * <p>
 * It is strongly recommended that the group name is included in all IDs supplied by
 * groups other than TZDB to avoid conflicts. For example, IATA airline time-zone
 * region IDs are typically the same as the three letter airport code.
 * However, the airport of Utrecht has the code 'UTC', which is obviously a conflict.
 * The recommended format for region IDs from groups other than TZDB is 'group~region'.
 * Thus if IATA data were defined, Utrecht airport would be 'IATA~UTC'.
 *
 * <h3>Serialization</h3>
 * This class can be serialized and stores the string zone ID in the external form.
 * The {@code ZoneOffset} subclass uses a dedicated format that only stores the
 * offset from UTC/Greenwich.
 * <p>
 * A {@code ZoneId} can be deserialized in a Java Runtime where the ID is unknown.
 * For example, if a server-side Java Runtime has been updated with a new zone ID, but
 * the client-side Java Runtime has not been updated. In this case, the {@code ZoneId}
 * object will exist, and can be queried using {@code getId}, {@code equals},
 * {@code hashCode}, {@code toString}, {@code getDisplayName} and {@code normalized}.
 * However, any call to {@code getRules} will fail with {@code ZoneRulesException}.
 * This approach is designed to allow a {@link ZonedDateTime} to be loaded and
 * queried, but not modified, on a Java Runtime with incomplete time-zone information.
 *
<<<<<<< HEAD
=======
 * <p>
 * This is a <a href="{@docRoot}/java.base/java/lang/doc-files/ValueBased.html">value-based</a>
 * class; use of identity-sensitive operations (including reference equality
 * ({@code ==}), identity hash code, or synchronization) on instances of
 * {@code ZoneId} may have unpredictable results and should be avoided.
 * The {@code equals} method should be used for comparisons.
 *
>>>>>>> 8c6462ac
 * @implSpec
 * This abstract class has two implementations, both of which are immutable and thread-safe.
 * One implementation models region-based IDs, the other is {@code ZoneOffset} modelling
 * offset-based IDs. This difference is visible in serialization.
 *
 * @since 1.8
 */
public abstract class ZoneId implements Serializable {

    /**
     * A map of zone overrides to enable the short time-zone names to be used.
     * <p>
     * Use of short zone IDs has been deprecated in {@code java.util.TimeZone}.
     * This map allows the IDs to continue to be used via the
     * {@link #of(String, Map)} factory method.
     * <p>
     * This map contains a mapping of the IDs that is in line with TZDB 2005r and
     * later, where 'EST', 'MST' and 'HST' map to IDs which do not include daylight
     * savings.
     * <p>
     * This maps as follows:
     * <ul>
     * <li>EST - -05:00</li>
     * <li>HST - -10:00</li>
     * <li>MST - -07:00</li>
     * <li>ACT - Australia/Darwin</li>
     * <li>AET - Australia/Sydney</li>
     * <li>AGT - America/Argentina/Buenos_Aires</li>
     * <li>ART - Africa/Cairo</li>
     * <li>AST - America/Anchorage</li>
     * <li>BET - America/Sao_Paulo</li>
     * <li>BST - Asia/Dhaka</li>
     * <li>CAT - Africa/Harare</li>
     * <li>CNT - America/St_Johns</li>
     * <li>CST - America/Chicago</li>
     * <li>CTT - Asia/Shanghai</li>
     * <li>EAT - Africa/Addis_Ababa</li>
     * <li>ECT - Europe/Paris</li>
     * <li>IET - America/Indiana/Indianapolis</li>
     * <li>IST - Asia/Kolkata</li>
     * <li>JST - Asia/Tokyo</li>
     * <li>MIT - Pacific/Apia</li>
     * <li>NET - Asia/Yerevan</li>
     * <li>NST - Pacific/Auckland</li>
     * <li>PLT - Asia/Karachi</li>
     * <li>PNT - America/Phoenix</li>
     * <li>PRT - America/Puerto_Rico</li>
     * <li>PST - America/Los_Angeles</li>
     * <li>SST - Pacific/Guadalcanal</li>
     * <li>VST - Asia/Ho_Chi_Minh</li>
     * </ul>
     * The map is unmodifiable.
     */
    public static final Map<String, String> SHORT_IDS = Map.ofEntries(
        entry("ACT", "Australia/Darwin"),
        entry("AET", "Australia/Sydney"),
        entry("AGT", "America/Argentina/Buenos_Aires"),
        entry("ART", "Africa/Cairo"),
        entry("AST", "America/Anchorage"),
        entry("BET", "America/Sao_Paulo"),
        entry("BST", "Asia/Dhaka"),
        entry("CAT", "Africa/Harare"),
        entry("CNT", "America/St_Johns"),
        entry("CST", "America/Chicago"),
        entry("CTT", "Asia/Shanghai"),
        entry("EAT", "Africa/Addis_Ababa"),
        entry("ECT", "Europe/Paris"),
        entry("IET", "America/Indiana/Indianapolis"),
        entry("IST", "Asia/Kolkata"),
        entry("JST", "Asia/Tokyo"),
        entry("MIT", "Pacific/Apia"),
        entry("NET", "Asia/Yerevan"),
        entry("NST", "Pacific/Auckland"),
        entry("PLT", "Asia/Karachi"),
        entry("PNT", "America/Phoenix"),
        entry("PRT", "America/Puerto_Rico"),
        entry("PST", "America/Los_Angeles"),
        entry("SST", "Pacific/Guadalcanal"),
        entry("VST", "Asia/Ho_Chi_Minh"),
        entry("EST", "-05:00"),
        entry("MST", "-07:00"),
        entry("HST", "-10:00")
    );
    /**
     * Serialization version.
     */
    private static final long serialVersionUID = 8352817235686L;

    //-----------------------------------------------------------------------
    /**
     * Gets the system default time-zone.
     * <p>
     * This queries {@link TimeZone#getDefault()} to find the default time-zone
     * and converts it to a {@code ZoneId}. If the system default time-zone is changed,
     * then the result of this method will also change.
     *
     * @return the zone ID, not null
     * @throws DateTimeException if the converted zone ID has an invalid format
     * @throws ZoneRulesException if the converted zone region ID cannot be found
     */
    public static ZoneId systemDefault() {
        return TimeZone.getDefault().toZoneId();
    }

    /**
     * Gets the set of available zone IDs.
     * <p>
     * This set includes the string form of all available region-based IDs.
     * Offset-based zone IDs are not included in the returned set.
     * The ID can be passed to {@link #of(String)} to create a {@code ZoneId}.
     * <p>
     * The set of zone IDs can increase over time, although in a typical application
     * the set of IDs is fixed. Each call to this method is thread-safe.
     *
     * @return a modifiable copy of the set of zone IDs, not null
     */
    public static Set<String> getAvailableZoneIds() {
        return new HashSet<String>(ZoneRulesProvider.getAvailableZoneIds());
    }

    //-----------------------------------------------------------------------
    /**
     * Obtains an instance of {@code ZoneId} using its ID using a map
     * of aliases to supplement the standard zone IDs.
     * <p>
     * Many users of time-zones use short abbreviations, such as PST for
     * 'Pacific Standard Time' and PDT for 'Pacific Daylight Time'.
     * These abbreviations are not unique, and so cannot be used as IDs.
     * This method allows a map of string to time-zone to be setup and reused
     * within an application.
     *
     * @param zoneId  the time-zone ID, not null
     * @param aliasMap  a map of alias zone IDs (typically abbreviations) to real zone IDs, not null
     * @return the zone ID, not null
     * @throws DateTimeException if the zone ID has an invalid format
     * @throws ZoneRulesException if the zone ID is a region ID that cannot be found
     */
    public static ZoneId of(String zoneId, Map<String, String> aliasMap) {
        Objects.requireNonNull(zoneId, "zoneId");
        Objects.requireNonNull(aliasMap, "aliasMap");
        String id = Objects.requireNonNullElse(aliasMap.get(zoneId), zoneId);
        return of(id);
    }

    /**
     * Obtains an instance of {@code ZoneId} from an ID ensuring that the
     * ID is valid and available for use.
     * <p>
     * This method parses the ID producing a {@code ZoneId} or {@code ZoneOffset}.
     * A {@code ZoneOffset} is returned if the ID is 'Z', or starts with '+' or '-'.
     * The result will always be a valid ID for which {@link ZoneRules} can be obtained.
     * <p>
     * Parsing matches the zone ID step by step as follows.
     * <ul>
     * <li>If the zone ID equals 'Z', the result is {@code ZoneOffset.UTC}.
     * <li>If the zone ID consists of a single letter, the zone ID is invalid
     *  and {@code DateTimeException} is thrown.
     * <li>If the zone ID starts with '+' or '-', the ID is parsed as a
     *  {@code ZoneOffset} using {@link ZoneOffset#of(String)}.
     * <li>If the zone ID equals 'GMT', 'UTC' or 'UT' then the result is a {@code ZoneId}
     *  with the same ID and rules equivalent to {@code ZoneOffset.UTC}.
     * <li>If the zone ID starts with 'UTC+', 'UTC-', 'GMT+', 'GMT-', 'UT+' or 'UT-'
     *  then the ID is a prefixed offset-based ID. The ID is split in two, with
     *  a two or three letter prefix and a suffix starting with the sign.
     *  The suffix is parsed as a {@link ZoneOffset#of(String) ZoneOffset}.
     *  The result will be a {@code ZoneId} with the specified UTC/GMT/UT prefix
     *  and the normalized offset ID as per {@link ZoneOffset#getId()}.
     *  The rules of the returned {@code ZoneId} will be equivalent to the
     *  parsed {@code ZoneOffset}.
     * <li>All other IDs are parsed as region-based zone IDs. Region IDs must
     *  match the regular expression <code>[A-Za-z][A-Za-z0-9~/._+-]+</code>
     *  otherwise a {@code DateTimeException} is thrown. If the zone ID is not
     *  in the configured set of IDs, {@code ZoneRulesException} is thrown.
     *  The detailed format of the region ID depends on the group supplying the data.
     *  The default set of data is supplied by the IANA Time Zone Database (TZDB).
     *  This has region IDs of the form '{area}/{city}', such as 'Europe/Paris' or 'America/New_York'.
     *  This is compatible with most IDs from {@link java.util.TimeZone}.
     * </ul>
     *
     * @param zoneId  the time-zone ID, not null
     * @return the zone ID, not null
     * @throws DateTimeException if the zone ID has an invalid format
     * @throws ZoneRulesException if the zone ID is a region ID that cannot be found
     */
    public static ZoneId of(String zoneId) {
        return of(zoneId, true);
    }

    /**
     * Obtains an instance of {@code ZoneId} wrapping an offset.
     * <p>
     * If the prefix is "GMT", "UTC", or "UT" a {@code ZoneId}
     * with the prefix and the non-zero offset is returned.
     * If the prefix is empty {@code ""} the {@code ZoneOffset} is returned.
     *
     * @param prefix  the time-zone ID, not null
     * @param offset  the offset, not null
     * @return the zone ID, not null
     * @throws IllegalArgumentException if the prefix is not one of
     *     "GMT", "UTC", or "UT", or ""
     */
    public static ZoneId ofOffset(String prefix, ZoneOffset offset) {
        Objects.requireNonNull(prefix, "prefix");
        Objects.requireNonNull(offset, "offset");
        if (prefix.isEmpty()) {
            return offset;
        }

        if (!prefix.equals("GMT") && !prefix.equals("UTC") && !prefix.equals("UT")) {
             throw new IllegalArgumentException("prefix should be GMT, UTC or UT, is: " + prefix);
        }

        if (offset.getTotalSeconds() != 0) {
            prefix = prefix.concat(offset.getId());
        }
        return new ZoneRegion(prefix, offset.getRules());
    }

    /**
     * Parses the ID, taking a flag to indicate whether {@code ZoneRulesException}
     * should be thrown or not, used in deserialization.
     *
     * @param zoneId  the time-zone ID, not null
     * @param checkAvailable  whether to check if the zone ID is available
     * @return the zone ID, not null
     * @throws DateTimeException if the ID format is invalid
     * @throws ZoneRulesException if checking availability and the ID cannot be found
     */
    static ZoneId of(String zoneId, boolean checkAvailable) {
        Objects.requireNonNull(zoneId, "zoneId");
        if (zoneId.length() <= 1 || zoneId.startsWith("+") || zoneId.startsWith("-")) {
            return ZoneOffset.of(zoneId);
        } else if (zoneId.startsWith("UTC") || zoneId.startsWith("GMT")) {
            return ofWithPrefix(zoneId, 3, checkAvailable);
        } else if (zoneId.startsWith("UT")) {
            return ofWithPrefix(zoneId, 2, checkAvailable);
        }
        return ZoneRegion.ofId(zoneId, checkAvailable);
    }

    /**
     * Parse once a prefix is established.
     *
     * @param zoneId  the time-zone ID, not null
     * @param prefixLength  the length of the prefix, 2 or 3
     * @return the zone ID, not null
     * @throws DateTimeException if the zone ID has an invalid format
     */
    private static ZoneId ofWithPrefix(String zoneId, int prefixLength, boolean checkAvailable) {
        String prefix = zoneId.substring(0, prefixLength);
        if (zoneId.length() == prefixLength) {
            return ofOffset(prefix, ZoneOffset.UTC);
        }
        if (zoneId.charAt(prefixLength) != '+' && zoneId.charAt(prefixLength) != '-') {
            return ZoneRegion.ofId(zoneId, checkAvailable);  // drop through to ZoneRulesProvider
        }
        try {
            ZoneOffset offset = ZoneOffset.of(zoneId.substring(prefixLength));
            if (offset == ZoneOffset.UTC) {
                return ofOffset(prefix, offset);
            }
            return ofOffset(prefix, offset);
        } catch (DateTimeException ex) {
            throw new DateTimeException("Invalid ID for offset-based ZoneId: " + zoneId, ex);
        }
    }

    //-----------------------------------------------------------------------
    /**
     * Obtains an instance of {@code ZoneId} from a temporal object.
     * <p>
     * This obtains a zone based on the specified temporal.
     * A {@code TemporalAccessor} represents an arbitrary set of date and time information,
     * which this factory converts to an instance of {@code ZoneId}.
     * <p>
     * A {@code TemporalAccessor} represents some form of date and time information.
     * This factory converts the arbitrary temporal object to an instance of {@code ZoneId}.
     * <p>
     * The conversion will try to obtain the zone in a way that favours region-based
     * zones over offset-based zones using {@link TemporalQueries#zone()}.
     * <p>
     * This method matches the signature of the functional interface {@link TemporalQuery}
     * allowing it to be used as a query via method reference, {@code ZoneId::from}.
     *
     * @param temporal  the temporal object to convert, not null
     * @return the zone ID, not null
     * @throws DateTimeException if unable to convert to a {@code ZoneId}
     */
    public static ZoneId from(TemporalAccessor temporal) {
        ZoneId obj = temporal.query(TemporalQueries.zone());
        if (obj == null) {
            throw new DateTimeException("Unable to obtain ZoneId from TemporalAccessor: " +
                    temporal + " of type " + temporal.getClass().getName());
        }
        return obj;
    }

    //-----------------------------------------------------------------------
    /**
     * Constructor only accessible within the package.
     */
    ZoneId() {
        if (getClass() != ZoneOffset.class && getClass() != ZoneRegion.class) {
            throw new AssertionError("Invalid subclass");
        }
    }

    //-----------------------------------------------------------------------
    /**
     * Gets the unique time-zone ID.
     * <p>
     * This ID uniquely defines this object.
     * The format of an offset based ID is defined by {@link ZoneOffset#getId()}.
     *
     * @return the time-zone unique ID, not null
     */
    public abstract String getId();

    //-----------------------------------------------------------------------
    /**
     * Gets the textual representation of the zone, such as 'British Time' or
     * '+02:00'.
     * <p>
     * This returns the textual name used to identify the time-zone ID,
     * suitable for presentation to the user.
     * The parameters control the style of the returned text and the locale.
     * <p>
     * If no textual mapping is found then the {@link #getId() full ID} is returned.
     *
     * @param style  the length of the text required, not null
     * @param locale  the locale to use, not null
     * @return the text value of the zone, not null
     */
    public String getDisplayName(TextStyle style, Locale locale) {
        return new DateTimeFormatterBuilder().appendZoneText(style).toFormatter(locale).format(toTemporal());
    }

    /**
     * Converts this zone to a {@code TemporalAccessor}.
     * <p>
     * A {@code ZoneId} can be fully represented as a {@code TemporalAccessor}.
     * However, the interface is not implemented by this class as most of the
     * methods on the interface have no meaning to {@code ZoneId}.
     * <p>
     * The returned temporal has no supported fields, with the query method
     * supporting the return of the zone using {@link TemporalQueries#zoneId()}.
     *
     * @return a temporal equivalent to this zone, not null
     */
    private TemporalAccessor toTemporal() {
        return new TemporalAccessor() {
            @Override
            public boolean isSupported(TemporalField field) {
                return false;
            }
            @Override
            public long getLong(TemporalField field) {
                throw new UnsupportedTemporalTypeException("Unsupported field: " + field);
            }
            @SuppressWarnings("unchecked")
            @Override
            public <R> R query(TemporalQuery<R> query) {
                if (query == TemporalQueries.zoneId()) {
                    return (R) ZoneId.this;
                }
                return TemporalAccessor.super.query(query);
            }
        };
    }

    //-----------------------------------------------------------------------
    // Android-removed: ZoneRulesProvider related paragraph
    /**
     * Gets the time-zone rules for this ID allowing calculations to be performed.
     * <p>
     * The rules provide the functionality associated with a time-zone,
     * such as finding the offset for a given instant or local date-time.
     * <p>
     * A time-zone can be invalid if it is deserialized in a Java Runtime which
     * does not have the same rules loaded as the Java Runtime that stored it.
     * In this case, calling this method will throw a {@code ZoneRulesException}.
     * <p>
     * {@link ZoneOffset} will always return a set of rules where the offset never changes.
     *
     * @return the rules, not null
     * @throws ZoneRulesException if no rules are available for this ID
     */
    public abstract ZoneRules getRules();

    /**
     * Normalizes the time-zone ID, returning a {@code ZoneOffset} where possible.
     * <p>
     * The returns a normalized {@code ZoneId} that can be used in place of this ID.
     * The result will have {@code ZoneRules} equivalent to those returned by this object,
     * however the ID returned by {@code getId()} may be different.
     * <p>
     * The normalization checks if the rules of this {@code ZoneId} have a fixed offset.
     * If they do, then the {@code ZoneOffset} equal to that offset is returned.
     * Otherwise {@code this} is returned.
     *
     * @return the time-zone unique ID, not null
     */
    public ZoneId normalized() {
        try {
            ZoneRules rules = getRules();
            if (rules.isFixedOffset()) {
                return rules.getOffset(Instant.EPOCH);
            }
        } catch (ZoneRulesException ex) {
            // invalid ZoneRegion is not important to this method
        }
        return this;
    }

    //-----------------------------------------------------------------------
    /**
     * Checks if this time-zone ID is equal to another time-zone ID.
     * <p>
     * The comparison is based on the ID.
     *
     * @param obj  the object to check, null returns false
     * @return true if this is equal to the other time-zone ID
     */
    @Override
    public boolean equals(Object obj) {
        if (this == obj) {
           return true;
        }
        if (obj instanceof ZoneId) {
            ZoneId other = (ZoneId) obj;
            return getId().equals(other.getId());
        }
        return false;
    }

    /**
     * A hash code for this time-zone ID.
     *
     * @return a suitable hash code
     */
    @Override
    public int hashCode() {
        return getId().hashCode();
    }

    //-----------------------------------------------------------------------
    /**
     * Defend against malicious streams.
     *
     * @param s the stream to read
     * @throws InvalidObjectException always
     */
    private void readObject(ObjectInputStream s) throws InvalidObjectException {
        throw new InvalidObjectException("Deserialization via serialization delegate");
    }

    /**
     * Outputs this zone as a {@code String}, using the ID.
     *
     * @return a string representation of this time-zone ID, not null
     */
    @Override
    public String toString() {
        return getId();
    }

    //-----------------------------------------------------------------------
    /**
     * Writes the object using a
     * <a href="../../serialized-form.html#java.time.Ser">dedicated serialized form</a>.
     * @serialData
     * <pre>
     *  out.writeByte(7);  // identifies a ZoneId (not ZoneOffset)
     *  out.writeUTF(getId());
     * </pre>
     * <p>
     * When read back in, the {@code ZoneId} will be created as though using
     * {@link #of(String)}, but without any exception in the case where the
     * ID has a valid format, but is not in the known set of region-based IDs.
     *
     * @return the instance of {@code Ser}, not null
     */
    // this is here for serialization Javadoc
    private Object writeReplace() {
        return new Ser(Ser.ZONE_REGION_TYPE, this);
    }

    abstract void write(DataOutput out) throws IOException;

}<|MERGE_RESOLUTION|>--- conflicted
+++ resolved
@@ -83,13 +83,10 @@
 import java.util.Set;
 import java.util.TimeZone;
 
-<<<<<<< HEAD
+import static java.util.Map.entry;
+
 // Android-changed: removed ValueBased paragraph.
 // Android-changed: removed {@link ZoneRulesProvider}.
-=======
-import static java.util.Map.entry;
-
->>>>>>> 8c6462ac
 /**
  * A time-zone ID, such as {@code Europe/Paris}.
  * <p>
@@ -166,16 +163,6 @@
  * This approach is designed to allow a {@link ZonedDateTime} to be loaded and
  * queried, but not modified, on a Java Runtime with incomplete time-zone information.
  *
-<<<<<<< HEAD
-=======
- * <p>
- * This is a <a href="{@docRoot}/java.base/java/lang/doc-files/ValueBased.html">value-based</a>
- * class; use of identity-sensitive operations (including reference equality
- * ({@code ==}), identity hash code, or synchronization) on instances of
- * {@code ZoneId} may have unpredictable results and should be avoided.
- * The {@code equals} method should be used for comparisons.
- *
->>>>>>> 8c6462ac
  * @implSpec
  * This abstract class has two implementations, both of which are immutable and thread-safe.
  * One implementation models region-based IDs, the other is {@code ZoneOffset} modelling
