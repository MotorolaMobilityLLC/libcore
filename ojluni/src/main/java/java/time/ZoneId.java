--- conflicted
+++ resolved
@@ -162,16 +162,6 @@
  * However, any call to {@code getRules} will fail with {@code ZoneRulesException}.
  * This approach is designed to allow a {@link ZonedDateTime} to be loaded and
  * queried, but not modified, on a Java Runtime with incomplete time-zone information.
-<<<<<<< HEAD
-=======
- * <p>
- * This is a <a href="{@docRoot}/java.base/java/lang/doc-files/ValueBased.html">value-based</a>
- * class; programmers should treat instances that are
- * {@linkplain #equals(Object) equal} as interchangeable and should not
- * use instances for synchronization, or unpredictable behavior may
- * occur. For example, in a future release, synchronization may fail.
- * The {@code equals} method should be used for comparisons.
->>>>>>> d72a9d6b
  *
  * @implSpec
  * This abstract class has two implementations, both of which are immutable and thread-safe.
@@ -180,7 +170,6 @@
  *
  * @since 1.8
  */
-@jdk.internal.ValueBased
 public abstract class ZoneId implements Serializable {
 
     /**
