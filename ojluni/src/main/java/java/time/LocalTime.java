--- conflicted
+++ resolved
@@ -1,9 +1,5 @@
 /*
-<<<<<<< HEAD
- * Copyright (c) 2012, 2015, Oracle and/or its affiliates. All rights reserved.
-=======
  * Copyright (c) 2012, 2019, Oracle and/or its affiliates. All rights reserved.
->>>>>>> d72a9d6b
  * DO NOT ALTER OR REMOVE COPYRIGHT NOTICES OR THIS FILE HEADER.
  *
  * This code is free software; you can redistribute it and/or modify it
@@ -114,23 +110,12 @@
  * The ISO-8601 calendar system is the modern civil calendar system used today
  * in most of the world. This API assumes that all calendar systems use the same
  * representation, this class, for time-of-day.
-<<<<<<< HEAD
-=======
- * <p>
- * This is a <a href="{@docRoot}/java.base/java/lang/doc-files/ValueBased.html">value-based</a>
- * class; programmers should treat instances that are
- * {@linkplain #equals(Object) equal} as interchangeable and should not
- * use instances for synchronization, or unpredictable behavior may
- * occur. For example, in a future release, synchronization may fail.
- * The {@code equals} method should be used for comparisons.
->>>>>>> d72a9d6b
  *
  * @implSpec
  * This class is immutable and thread-safe.
  *
  * @since 1.8
  */
-@jdk.internal.ValueBased
 public final class LocalTime
         implements Temporal, TemporalAdjuster, Comparable<LocalTime>, Serializable {
 
