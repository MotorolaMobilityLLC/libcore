--- conflicted
+++ resolved
@@ -100,6 +100,7 @@
 import java.util.Set;
 import libcore.icu.ICU;
 
+// Android-changed: Remove period-of-day from javadoc temporarily.
 /**
  * Formatter for printing and parsing date-time objects.
  * <p>
@@ -301,7 +302,6 @@
  *   <tr><th scope="row">F</th>       <td>day-of-week-in-month</td>        <td>number</td>            <td>3</td>
  *
  *   <tr><th scope="row">a</th>       <td>am-pm-of-day</td>                <td>text</td>              <td>PM</td>
- *   <tr><th scope="row">B</th>       <td>period-of-day</td>               <td>text</td>              <td>in the morning</td>
  *   <tr><th scope="row">h</th>       <td>clock-hour-of-am-pm (1-12)</td>  <td>number</td>            <td>12</td>
  *   <tr><th scope="row">K</th>       <td>hour-of-am-pm (0-11)</td>        <td>number</td>            <td>0</td>
  *   <tr><th scope="row">k</th>       <td>clock-hour-of-day (1-24)</td>    <td>number</td>            <td>24</td>
@@ -1468,11 +1468,7 @@
     // Android-changed: Remove "rg" extension support in the javadoc. See http://b/228322300.
     /**
      * Returns a copy of this formatter with localized values of the locale,
-<<<<<<< HEAD
      * calendar, decimal style and/or timezone, that superseded values in
-=======
-     * calendar, region, decimal style and/or timezone, that supersede values in
->>>>>>> d72a9d6b
      * this formatter.
      * <p>
      * This is used to lookup any part of the formatter needing specific
@@ -1490,11 +1486,7 @@
      *
      * @param locale  the locale, not null
      * @return a formatter based on this formatter with localized values of
-<<<<<<< HEAD
      *      the calendar, decimal style and/or timezone, that superseded values in this
-=======
-     *      the calendar, decimal style and/or timezone, that supersede values in this
->>>>>>> d72a9d6b
      *      formatter.
      * @see #withLocale(Locale)
      * @since 10
@@ -1502,15 +1494,10 @@
     public DateTimeFormatter localizedBy(Locale locale) {
         // Override decimalStyle/chronology/timezone for the locale object
         String tzType = locale.getUnicodeLocaleType("tz");
-<<<<<<< HEAD
         ZoneId z  = tzType != null ?
                     // Android changed: Use ICU on Android.
                     // TimeZoneNameUtility.convertLDMLShortID(tzType)
                     Optional.ofNullable(ICU.convertToTzId(tzType))
-=======
-        ZoneId z = tzType != null ?
-                    TimeZoneNameUtility.convertLDMLShortID(tzType)
->>>>>>> d72a9d6b
                         .map(ZoneId::of)
                         .orElse(zone) :
                     zone;
