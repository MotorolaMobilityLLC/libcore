/*
 * Copyright (c) 2012, 2020, Oracle and/or its affiliates. All rights reserved.
 * DO NOT ALTER OR REMOVE COPYRIGHT NOTICES OR THIS FILE HEADER.
 *
 * This code is free software; you can redistribute it and/or modify it
 * under the terms of the GNU General Public License version 2 only, as
 * published by the Free Software Foundation.  Oracle designates this
 * particular file as subject to the "Classpath" exception as provided
 * by Oracle in the LICENSE file that accompanied this code.
 *
 * This code is distributed in the hope that it will be useful, but WITHOUT
 * ANY WARRANTY; without even the implied warranty of MERCHANTABILITY or
 * FITNESS FOR A PARTICULAR PURPOSE.  See the GNU General Public License
 * version 2 for more details (a copy is included in the LICENSE file that
 * accompanied this code).
 *
 * You should have received a copy of the GNU General Public License version
 * 2 along with this work; if not, write to the Free Software Foundation,
 * Inc., 51 Franklin St, Fifth Floor, Boston, MA 02110-1301 USA.
 *
 * Please contact Oracle, 500 Oracle Parkway, Redwood Shores, CA 94065 USA
 * or visit www.oracle.com if you need additional information or have any
 * questions.
 */

/*
 * This file is available under and governed by the GNU General Public
 * License version 2 only, as published by the Free Software Foundation.
 * However, the following notice accompanied the original version of this
 * file:
 *
 * Copyright (c) 2008-2012, Stephen Colebourne & Michael Nascimento Santos
 *
 * All rights reserved.
 *
 * Redistribution and use in source and binary forms, with or without
 * modification, are permitted provided that the following conditions are met:
 *
 *  * Redistributions of source code must retain the above copyright notice,
 *    this list of conditions and the following disclaimer.
 *
 *  * Redistributions in binary form must reproduce the above copyright notice,
 *    this list of conditions and the following disclaimer in the documentation
 *    and/or other materials provided with the distribution.
 *
 *  * Neither the name of JSR-310 nor the names of its contributors
 *    may be used to endorse or promote products derived from this software
 *    without specific prior written permission.
 *
 * THIS SOFTWARE IS PROVIDED BY THE COPYRIGHT HOLDERS AND CONTRIBUTORS
 * "AS IS" AND ANY EXPRESS OR IMPLIED WARRANTIES, INCLUDING, BUT NOT
 * LIMITED TO, THE IMPLIED WARRANTIES OF MERCHANTABILITY AND FITNESS FOR
 * A PARTICULAR PURPOSE ARE DISCLAIMED. IN NO EVENT SHALL THE COPYRIGHT OWNER OR
 * CONTRIBUTORS BE LIABLE FOR ANY DIRECT, INDIRECT, INCIDENTAL, SPECIAL,
 * EXEMPLARY, OR CONSEQUENTIAL DAMAGES (INCLUDING, BUT NOT LIMITED TO,
 * PROCUREMENT OF SUBSTITUTE GOODS OR SERVICES; LOSS OF USE, DATA, OR
 * PROFITS; OR BUSINESS INTERRUPTION) HOWEVER CAUSED AND ON ANY THEORY OF
 * LIABILITY, WHETHER IN CONTRACT, STRICT LIABILITY, OR TORT (INCLUDING
 * NEGLIGENCE OR OTHERWISE) ARISING IN ANY WAY OUT OF THE USE OF THIS
 * SOFTWARE, EVEN IF ADVISED OF THE POSSIBILITY OF SUCH DAMAGE.
 */
package java.time.format;

import android.icu.text.LocaleDisplayNames;
import android.icu.text.TimeZoneFormat;
import android.icu.text.TimeZoneNames;
import android.icu.util.Calendar;
import android.icu.util.ULocale;

import static java.time.temporal.ChronoField.DAY_OF_MONTH;
import static java.time.temporal.ChronoField.HOUR_OF_DAY;
import static java.time.temporal.ChronoField.INSTANT_SECONDS;
import static java.time.temporal.ChronoField.MINUTE_OF_HOUR;
import static java.time.temporal.ChronoField.MONTH_OF_YEAR;
import static java.time.temporal.ChronoField.NANO_OF_SECOND;
import static java.time.temporal.ChronoField.OFFSET_SECONDS;
import static java.time.temporal.ChronoField.SECOND_OF_MINUTE;
import static java.time.temporal.ChronoField.YEAR;
import static java.time.temporal.ChronoField.ERA;

import com.android.icu.util.ExtendedCalendar;

import libcore.icu.ICU;

import java.lang.ref.SoftReference;
import java.math.BigDecimal;
import java.math.BigInteger;
import java.math.RoundingMode;
import java.text.ParsePosition;
import java.time.DateTimeException;
import java.time.Instant;
import java.time.LocalDate;
import java.time.LocalDateTime;
import java.time.LocalTime;
import java.time.ZoneId;
import java.time.ZoneOffset;
import java.time.chrono.ChronoLocalDate;
import java.time.chrono.Chronology;
import java.time.chrono.Era;
import java.time.chrono.IsoChronology;
import java.time.format.DateTimeTextProvider.LocaleStore;
import java.time.temporal.ChronoField;
import java.time.temporal.IsoFields;
import java.time.temporal.JulianFields;
import java.time.temporal.TemporalAccessor;
import java.time.temporal.TemporalField;
import java.time.temporal.TemporalQueries;
import java.time.temporal.TemporalQuery;
import java.time.temporal.ValueRange;
import java.time.temporal.WeekFields;
import java.time.zone.ZoneRulesProvider;
import java.util.AbstractMap.SimpleImmutableEntry;
import java.util.ArrayList;
<<<<<<< HEAD
=======
import java.util.Arrays;
import java.util.Calendar;
>>>>>>> d72a9d6b
import java.util.Collections;
import java.util.Comparator;
import java.util.HashMap;
import java.util.HashSet;
import java.util.Iterator;
import java.util.LinkedHashMap;
import java.util.List;
import java.util.Locale;
import java.util.Map;
import java.util.Map.Entry;
import java.util.Objects;
import java.util.Set;
import java.util.TimeZone;
import java.util.concurrent.ConcurrentHashMap;
import java.util.concurrent.ConcurrentMap;
import java.util.regex.Matcher;
import java.util.regex.Pattern;

/**
 * Builder to create date-time formatters.
 * <p>
 * This allows a {@code DateTimeFormatter} to be created.
 * All date-time formatters are created ultimately using this builder.
 * <p>
 * The basic elements of date-time can all be added:
 * <ul>
 * <li>Value - a numeric value</li>
 * <li>Fraction - a fractional value including the decimal place. Always use this when
 * outputting fractions to ensure that the fraction is parsed correctly</li>
 * <li>Text - the textual equivalent for the value</li>
 * <li>OffsetId/Offset - the {@linkplain ZoneOffset zone offset}</li>
 * <li>ZoneId - the {@linkplain ZoneId time-zone} id</li>
 * <li>ZoneText - the name of the time-zone</li>
 * <li>ChronologyId - the {@linkplain Chronology chronology} id</li>
 * <li>ChronologyText - the name of the chronology</li>
 * <li>Literal - a text literal</li>
 * <li>Nested and Optional - formats can be nested or made optional</li>
 * </ul>
 * In addition, any of the elements may be decorated by padding, either with spaces or any other character.
 * <p>
 * Finally, a shorthand pattern, mostly compatible with {@code java.text.SimpleDateFormat SimpleDateFormat}
 * can be used, see {@link #appendPattern(String)}.
 * In practice, this simply parses the pattern and calls other methods on the builder.
 *
 * @implSpec
 * This class is a mutable builder intended for use from a single thread.
 *
 * @since 1.8
 */
public final class DateTimeFormatterBuilder {

    /**
     * Query for a time-zone that is region-only.
     */
    private static final TemporalQuery<ZoneId> QUERY_REGION_ONLY = (temporal) -> {
        ZoneId zone = temporal.query(TemporalQueries.zoneId());
        return zone instanceof ZoneOffset ? null : zone;
    };

    /**
     * The currently active builder, used by the outermost builder.
     */
    private DateTimeFormatterBuilder active = this;
    /**
     * The parent builder, null for the outermost builder.
     */
    private final DateTimeFormatterBuilder parent;
    /**
     * The list of printers that will be used.
     */
    private final List<DateTimePrinterParser> printerParsers = new ArrayList<>();
    /**
     * Whether this builder produces an optional formatter.
     */
    private final boolean optional;
    /**
     * The width to pad the next field to.
     */
    private int padNextWidth;
    /**
     * The character to pad the next field with.
     */
    private char padNextChar;
    /**
     * The index of the last variable width value parser.
     */
    private int valueParserIndex = -1;

    // Android-changed: Remove "rg" extension support in the javadoc. See http://b/228322300.
    /**
     * Gets the formatting pattern for date and time styles for a locale and chronology.
     * The locale and chronology are used to lookup the locale specific format
     * for the requested dateStyle and/or timeStyle.
     *
     * @param dateStyle  the FormatStyle for the date, null for time-only pattern
     * @param timeStyle  the FormatStyle for the time, null for date-only pattern
     * @param chrono  the Chronology, non-null
     * @param locale  the locale, non-null
     * @return the locale and Chronology specific formatting pattern
     * @throws IllegalArgumentException if both dateStyle and timeStyle are null
     */
    public static String getLocalizedDateTimePattern(FormatStyle dateStyle, FormatStyle timeStyle,
            Chronology chrono, Locale locale) {
        Objects.requireNonNull(locale, "locale");
        Objects.requireNonNull(chrono, "chrono");
        if (dateStyle == null && timeStyle == null) {
            throw new IllegalArgumentException("Either dateStyle or timeStyle must be non-null");
        }
<<<<<<< HEAD

        // BEGIN Android-changed: get format string from ICU.
        // LocaleProviderAdapter adapter = LocaleProviderAdapter.getAdapter(JavaTimeDateTimePatternProvider.class, locale);
        // JavaTimeDateTimePatternProvider provider = adapter.getJavaTimeDateTimePatternProvider();
        // String pattern = provider.getJavaTimeDateTimePattern(convertStyle(timeStyle),
        //                  convertStyle(dateStyle), chrono.getCalendarType(),
        //                  CalendarDataUtility.findRegionOverride(locale));

        // "iso8601" calendar type doesn't work well for ICU due to http://b/206566562.
        // Workaround the issue by using Gregorian calendar.
        String calType = chrono instanceof IsoChronology ? "gregorian" : chrono.getCalendarType();
        ExtendedCalendar extendedCalendar = ICU.getExtendedCalendar(locale, calType);
        String pattern = extendedCalendar.getDateTimePattern(convertStyle(dateStyle),
                convertStyle(timeStyle));
        // Transform the pattern coming from ICU because DateTimeFormatter does not handle some date
        // symbols, e.g. 'B' / 'b', and thus we use a heuristic algorithm to remove the symbol.
        // See http://b/174804526.
        pattern = ICU.transformIcuDateTimePattern_forJavaTime(pattern);
        // END Android-changed: get format string from ICU.
        return pattern;
=======
        LocaleProviderAdapter adapter = LocaleProviderAdapter.getAdapter(JavaTimeDateTimePatternProvider.class, locale);
        JavaTimeDateTimePatternProvider provider = adapter.getJavaTimeDateTimePatternProvider();
        return provider.getJavaTimeDateTimePattern(convertStyle(timeStyle),
                         convertStyle(dateStyle), chrono.getCalendarType(),
                         CalendarDataUtility.findRegionOverride(locale));
>>>>>>> d72a9d6b
    }

    /**
     * Converts the given FormatStyle to the java.text.DateFormat style.
     *
     * @param style  the FormatStyle style
     * @return the int style, or -1 if style is null, indicating un-required
     */
    private static int convertStyle(FormatStyle style) {
        if (style == null) {
            return -1;
        }
        return style.ordinal();  // indices happen to align
    }

    /**
     * Constructs a new instance of the builder.
     */
    public DateTimeFormatterBuilder() {
        super();
        parent = null;
        optional = false;
    }

    /**
     * Constructs a new instance of the builder.
     *
     * @param parent  the parent builder, not null
     * @param optional  whether the formatter is optional, not null
     */
    private DateTimeFormatterBuilder(DateTimeFormatterBuilder parent, boolean optional) {
        super();
        this.parent = parent;
        this.optional = optional;
    }

    //-----------------------------------------------------------------------
    /**
     * Changes the parse style to be case sensitive for the remainder of the formatter.
     * <p>
     * Parsing can be case sensitive or insensitive - by default it is case sensitive.
     * This method allows the case sensitivity setting of parsing to be changed.
     * <p>
     * Calling this method changes the state of the builder such that all
     * subsequent builder method calls will parse text in case sensitive mode.
     * See {@link #parseCaseInsensitive} for the opposite setting.
     * The parse case sensitive/insensitive methods may be called at any point
     * in the builder, thus the parser can swap between case parsing modes
     * multiple times during the parse.
     * <p>
     * Since the default is case sensitive, this method should only be used after
     * a previous call to {@code #parseCaseInsensitive}.
     *
     * @return this, for chaining, not null
     */
    public DateTimeFormatterBuilder parseCaseSensitive() {
        appendInternal(SettingsParser.SENSITIVE);
        return this;
    }

    /**
     * Changes the parse style to be case insensitive for the remainder of the formatter.
     * <p>
     * Parsing can be case sensitive or insensitive - by default it is case sensitive.
     * This method allows the case sensitivity setting of parsing to be changed.
     * <p>
     * Calling this method changes the state of the builder such that all
     * subsequent builder method calls will parse text in case insensitive mode.
     * See {@link #parseCaseSensitive()} for the opposite setting.
     * The parse case sensitive/insensitive methods may be called at any point
     * in the builder, thus the parser can swap between case parsing modes
     * multiple times during the parse.
     *
     * @return this, for chaining, not null
     */
    public DateTimeFormatterBuilder parseCaseInsensitive() {
        appendInternal(SettingsParser.INSENSITIVE);
        return this;
    }

    //-----------------------------------------------------------------------
    /**
     * Changes the parse style to be strict for the remainder of the formatter.
     * <p>
     * Parsing can be strict or lenient - by default it is strict.
     * This controls the degree of flexibility in matching the text and sign styles.
     * <p>
     * When used, this method changes the parsing to be strict from this point onwards.
     * As strict is the default, this is normally only needed after calling {@link #parseLenient()}.
     * The change will remain in force until the end of the formatter that is eventually
     * constructed or until {@code parseLenient} is called.
     *
     * @return this, for chaining, not null
     */
    public DateTimeFormatterBuilder parseStrict() {
        appendInternal(SettingsParser.STRICT);
        return this;
    }

    /**
     * Changes the parse style to be lenient for the remainder of the formatter.
     * Note that case sensitivity is set separately to this method.
     * <p>
     * Parsing can be strict or lenient - by default it is strict.
     * This controls the degree of flexibility in matching the text and sign styles.
     * Applications calling this method should typically also call {@link #parseCaseInsensitive()}.
     * <p>
     * When used, this method changes the parsing to be lenient from this point onwards.
     * The change will remain in force until the end of the formatter that is eventually
     * constructed or until {@code parseStrict} is called.
     *
     * @return this, for chaining, not null
     */
    public DateTimeFormatterBuilder parseLenient() {
        appendInternal(SettingsParser.LENIENT);
        return this;
    }

    //-----------------------------------------------------------------------
    /**
     * Appends a default value for a field to the formatter for use in parsing.
     * <p>
     * This appends an instruction to the builder to inject a default value
     * into the parsed result. This is especially useful in conjunction with
     * optional parts of the formatter.
     * <p>
     * For example, consider a formatter that parses the year, followed by
     * an optional month, with a further optional day-of-month. Using such a
     * formatter would require the calling code to check whether a full date,
     * year-month or just a year had been parsed. This method can be used to
     * default the month and day-of-month to a sensible value, such as the
     * first of the month, allowing the calling code to always get a date.
     * <p>
     * During formatting, this method has no effect.
     * <p>
     * During parsing, the current state of the parse is inspected.
     * If the specified field has no associated value, because it has not been
     * parsed successfully at that point, then the specified value is injected
     * into the parse result. Injection is immediate, thus the field-value pair
     * will be visible to any subsequent elements in the formatter.
     * As such, this method is normally called at the end of the builder.
     *
     * @param field  the field to default the value of, not null
     * @param value  the value to default the field to
     * @return this, for chaining, not null
     */
    public DateTimeFormatterBuilder parseDefaulting(TemporalField field, long value) {
        Objects.requireNonNull(field, "field");
        appendInternal(new DefaultValueParser(field, value));
        return this;
    }

    //-----------------------------------------------------------------------
    /**
     * Appends the value of a date-time field to the formatter using a normal
     * output style.
     * <p>
     * The value of the field will be output during a format.
     * If the value cannot be obtained then an exception will be thrown.
     * <p>
     * The value will be printed as per the normal format of an integer value.
     * Only negative numbers will be signed. No padding will be added.
     * <p>
     * The parser for a variable width value such as this normally behaves greedily,
     * requiring one digit, but accepting as many digits as possible.
     * This behavior can be affected by 'adjacent value parsing'.
     * See {@link #appendValue(java.time.temporal.TemporalField, int)} for full details.
     *
     * @param field  the field to append, not null
     * @return this, for chaining, not null
     */
    public DateTimeFormatterBuilder appendValue(TemporalField field) {
        Objects.requireNonNull(field, "field");
        appendValue(new NumberPrinterParser(field, 1, 19, SignStyle.NORMAL));
        return this;
    }

    /**
     * Appends the value of a date-time field to the formatter using a fixed
     * width, zero-padded approach.
     * <p>
     * The value of the field will be output during a format.
     * If the value cannot be obtained then an exception will be thrown.
     * <p>
     * The value will be zero-padded on the left. If the size of the value
     * means that it cannot be printed within the width then an exception is thrown.
     * If the value of the field is negative then an exception is thrown during formatting.
     * <p>
     * This method supports a special technique of parsing known as 'adjacent value parsing'.
     * This technique solves the problem where a value, variable or fixed width, is followed by one or more
     * fixed length values. The standard parser is greedy, and thus it would normally
     * steal the digits that are needed by the fixed width value parsers that follow the
     * variable width one.
     * <p>
     * No action is required to initiate 'adjacent value parsing'.
     * When a call to {@code appendValue} is made, the builder
     * enters adjacent value parsing setup mode. If the immediately subsequent method
     * call or calls on the same builder are for a fixed width value, then the parser will reserve
     * space so that the fixed width values can be parsed.
     * <p>
     * For example, consider {@code builder.appendValue(YEAR).appendValue(MONTH_OF_YEAR, 2);}
     * The year is a variable width parse of between 1 and 19 digits.
     * The month is a fixed width parse of 2 digits.
     * Because these were appended to the same builder immediately after one another,
     * the year parser will reserve two digits for the month to parse.
     * Thus, the text '201106' will correctly parse to a year of 2011 and a month of 6.
     * Without adjacent value parsing, the year would greedily parse all six digits and leave
     * nothing for the month.
     * <p>
     * Adjacent value parsing applies to each set of fixed width not-negative values in the parser
     * that immediately follow any kind of value, variable or fixed width.
     * Calling any other append method will end the setup of adjacent value parsing.
     * Thus, in the unlikely event that you need to avoid adjacent value parsing behavior,
     * simply add the {@code appendValue} to another {@code DateTimeFormatterBuilder}
     * and add that to this builder.
     * <p>
     * If adjacent parsing is active, then parsing must match exactly the specified
     * number of digits in both strict and lenient modes.
     * In addition, no positive or negative sign is permitted.
     *
     * @param field  the field to append, not null
     * @param width  the width of the printed field, from 1 to 19
     * @return this, for chaining, not null
     * @throws IllegalArgumentException if the width is invalid
     */
    public DateTimeFormatterBuilder appendValue(TemporalField field, int width) {
        Objects.requireNonNull(field, "field");
        if (width < 1 || width > 19) {
            throw new IllegalArgumentException("The width must be from 1 to 19 inclusive but was " + width);
        }
        NumberPrinterParser pp = new NumberPrinterParser(field, width, width, SignStyle.NOT_NEGATIVE);
        appendValue(pp);
        return this;
    }

    /**
     * Appends the value of a date-time field to the formatter providing full
     * control over formatting.
     * <p>
     * The value of the field will be output during a format.
     * If the value cannot be obtained then an exception will be thrown.
     * <p>
     * This method provides full control of the numeric formatting, including
     * zero-padding and the positive/negative sign.
     * <p>
     * The parser for a variable width value such as this normally behaves greedily,
     * accepting as many digits as possible.
     * This behavior can be affected by 'adjacent value parsing'.
     * See {@link #appendValue(java.time.temporal.TemporalField, int)} for full details.
     * <p>
     * In strict parsing mode, the minimum number of parsed digits is {@code minWidth}
     * and the maximum is {@code maxWidth}.
     * In lenient parsing mode, the minimum number of parsed digits is one
     * and the maximum is 19 (except as limited by adjacent value parsing).
     * <p>
     * If this method is invoked with equal minimum and maximum widths and a sign style of
     * {@code NOT_NEGATIVE} then it delegates to {@code appendValue(TemporalField,int)}.
     * In this scenario, the formatting and parsing behavior described there occur.
     *
     * @param field  the field to append, not null
     * @param minWidth  the minimum field width of the printed field, from 1 to 19
     * @param maxWidth  the maximum field width of the printed field, from 1 to 19
     * @param signStyle  the positive/negative output style, not null
     * @return this, for chaining, not null
     * @throws IllegalArgumentException if the widths are invalid
     */
    public DateTimeFormatterBuilder appendValue(
            TemporalField field, int minWidth, int maxWidth, SignStyle signStyle) {
        if (minWidth == maxWidth && signStyle == SignStyle.NOT_NEGATIVE) {
            return appendValue(field, maxWidth);
        }
        Objects.requireNonNull(field, "field");
        Objects.requireNonNull(signStyle, "signStyle");
        if (minWidth < 1 || minWidth > 19) {
            throw new IllegalArgumentException("The minimum width must be from 1 to 19 inclusive but was " + minWidth);
        }
        if (maxWidth < 1 || maxWidth > 19) {
            throw new IllegalArgumentException("The maximum width must be from 1 to 19 inclusive but was " + maxWidth);
        }
        if (maxWidth < minWidth) {
            throw new IllegalArgumentException("The maximum width must exceed or equal the minimum width but " +
                    maxWidth + " < " + minWidth);
        }
        NumberPrinterParser pp = new NumberPrinterParser(field, minWidth, maxWidth, signStyle);
        appendValue(pp);
        return this;
    }

    //-----------------------------------------------------------------------
    /**
     * Appends the reduced value of a date-time field to the formatter.
     * <p>
     * Since fields such as year vary by chronology, it is recommended to use the
     * {@link #appendValueReduced(TemporalField, int, int, ChronoLocalDate)} date}
     * variant of this method in most cases. This variant is suitable for
     * simple fields or working with only the ISO chronology.
     * <p>
     * For formatting, the {@code width} and {@code maxWidth} are used to
     * determine the number of characters to format.
     * If they are equal then the format is fixed width.
     * If the value of the field is within the range of the {@code baseValue} using
     * {@code width} characters then the reduced value is formatted otherwise the value is
     * truncated to fit {@code maxWidth}.
     * The rightmost characters are output to match the width, left padding with zero.
     * <p>
     * For strict parsing, the number of characters allowed by {@code width} to {@code maxWidth} are parsed.
     * For lenient parsing, the number of characters must be at least 1 and less than 10.
     * If the number of digits parsed is equal to {@code width} and the value is positive,
     * the value of the field is computed to be the first number greater than
     * or equal to the {@code baseValue} with the same least significant characters,
     * otherwise the value parsed is the field value.
     * This allows a reduced value to be entered for values in range of the baseValue
     * and width and absolute values can be entered for values outside the range.
     * <p>
     * For example, a base value of {@code 1980} and a width of {@code 2} will have
     * valid values from {@code 1980} to {@code 2079}.
     * During parsing, the text {@code "12"} will result in the value {@code 2012} as that
     * is the value within the range where the last two characters are "12".
     * By contrast, parsing the text {@code "1915"} will result in the value {@code 1915}.
     *
     * @param field  the field to append, not null
     * @param width  the field width of the printed and parsed field, from 1 to 10
     * @param maxWidth  the maximum field width of the printed field, from 1 to 10
     * @param baseValue  the base value of the range of valid values
     * @return this, for chaining, not null
     * @throws IllegalArgumentException if the width or base value is invalid
     */
    public DateTimeFormatterBuilder appendValueReduced(TemporalField field,
            int width, int maxWidth, int baseValue) {
        Objects.requireNonNull(field, "field");
        ReducedPrinterParser pp = new ReducedPrinterParser(field, width, maxWidth, baseValue, null);
        appendValue(pp);
        return this;
    }

    /**
     * Appends the reduced value of a date-time field to the formatter.
     * <p>
     * This is typically used for formatting and parsing a two digit year.
     * <p>
     * The base date is used to calculate the full value during parsing.
     * For example, if the base date is 1950-01-01 then parsed values for
     * a two digit year parse will be in the range 1950-01-01 to 2049-12-31.
     * Only the year would be extracted from the date, thus a base date of
     * 1950-08-25 would also parse to the range 1950-01-01 to 2049-12-31.
     * This behavior is necessary to support fields such as week-based-year
     * or other calendar systems where the parsed value does not align with
     * standard ISO years.
     * <p>
     * The exact behavior is as follows. Parse the full set of fields and
     * determine the effective chronology using the last chronology if
     * it appears more than once. Then convert the base date to the
     * effective chronology. Then extract the specified field from the
     * chronology-specific base date and use it to determine the
     * {@code baseValue} used below.
     * <p>
     * For formatting, the {@code width} and {@code maxWidth} are used to
     * determine the number of characters to format.
     * If they are equal then the format is fixed width.
     * If the value of the field is within the range of the {@code baseValue} using
     * {@code width} characters then the reduced value is formatted otherwise the value is
     * truncated to fit {@code maxWidth}.
     * The rightmost characters are output to match the width, left padding with zero.
     * <p>
     * For strict parsing, the number of characters allowed by {@code width} to {@code maxWidth} are parsed.
     * For lenient parsing, the number of characters must be at least 1 and less than 10.
     * If the number of digits parsed is equal to {@code width} and the value is positive,
     * the value of the field is computed to be the first number greater than
     * or equal to the {@code baseValue} with the same least significant characters,
     * otherwise the value parsed is the field value.
     * This allows a reduced value to be entered for values in range of the baseValue
     * and width and absolute values can be entered for values outside the range.
     * <p>
     * For example, a base value of {@code 1980} and a width of {@code 2} will have
     * valid values from {@code 1980} to {@code 2079}.
     * During parsing, the text {@code "12"} will result in the value {@code 2012} as that
     * is the value within the range where the last two characters are "12".
     * By contrast, parsing the text {@code "1915"} will result in the value {@code 1915}.
     *
     * @param field  the field to append, not null
     * @param width  the field width of the printed and parsed field, from 1 to 10
     * @param maxWidth  the maximum field width of the printed field, from 1 to 10
     * @param baseDate  the base date used to calculate the base value for the range
     *  of valid values in the parsed chronology, not null
     * @return this, for chaining, not null
     * @throws IllegalArgumentException if the width or base value is invalid
     */
    public DateTimeFormatterBuilder appendValueReduced(
            TemporalField field, int width, int maxWidth, ChronoLocalDate baseDate) {
        Objects.requireNonNull(field, "field");
        Objects.requireNonNull(baseDate, "baseDate");
        ReducedPrinterParser pp = new ReducedPrinterParser(field, width, maxWidth, 0, baseDate);
        appendValue(pp);
        return this;
    }

    /**
     * Appends a fixed or variable width printer-parser handling adjacent value mode.
     * If a PrinterParser is not active then the new PrinterParser becomes
     * the active PrinterParser.
     * Otherwise, the active PrinterParser is modified depending on the new PrinterParser.
     * If the new PrinterParser is fixed width and has sign style {@code NOT_NEGATIVE}
     * then its width is added to the active PP and
     * the new PrinterParser is forced to be fixed width.
     * If the new PrinterParser is variable width, the active PrinterParser is changed
     * to be fixed width and the new PrinterParser becomes the active PP.
     *
     * @param pp  the printer-parser, not null
     * @return this, for chaining, not null
     */
    private DateTimeFormatterBuilder appendValue(NumberPrinterParser pp) {
        if (active.valueParserIndex >= 0) {
            final int activeValueParser = active.valueParserIndex;

            // adjacent parsing mode, update setting in previous parsers
            NumberPrinterParser basePP = (NumberPrinterParser) active.printerParsers.get(activeValueParser);
            if (pp.minWidth == pp.maxWidth && pp.signStyle == SignStyle.NOT_NEGATIVE) {
                // Append the width to the subsequentWidth of the active parser
                basePP = basePP.withSubsequentWidth(pp.maxWidth);
                // Append the new parser as a fixed width
                appendInternal(pp.withFixedWidth());
                // Retain the previous active parser
                active.valueParserIndex = activeValueParser;
            } else {
                // Modify the active parser to be fixed width
                basePP = basePP.withFixedWidth();
                // The new parser becomes the mew active parser
                active.valueParserIndex = appendInternal(pp);
            }
            // Replace the modified parser with the updated one
            active.printerParsers.set(activeValueParser, basePP);
        } else {
            // The new Parser becomes the active parser
            active.valueParserIndex = appendInternal(pp);
        }
        return this;
    }

    //-----------------------------------------------------------------------
    // Android changed: Fix the javadoc by adding # symbol before the method signature.
    /**
     * Appends the fractional value of a date-time field to the formatter.
     * <p>
     * The fractional value of the field will be output including the
     * preceding decimal point. The preceding value is not output.
     * For example, the second-of-minute value of 15 would be output as {@code .25}.
     * <p>
     * The width of the printed fraction can be controlled. Setting the
     * minimum width to zero will cause no output to be generated.
     * The printed fraction will have the minimum width necessary between
     * the minimum and maximum widths - trailing zeroes are omitted.
     * No rounding occurs due to the maximum width - digits are simply dropped.
     * <p>
     * When parsing in strict mode, the number of parsed digits must be between
     * the minimum and maximum width. In strict mode, if the minimum and maximum widths
     * are equal and there is no decimal point then the parser will
     * participate in adjacent value parsing, see
     * {@link #appendValue(java.time.temporal.TemporalField, int)}. When parsing in lenient mode,
     * the minimum width is considered to be zero and the maximum is nine.
     * <p>
     * If the value cannot be obtained then an exception will be thrown.
     * If the value is negative an exception will be thrown.
     * If the field does not have a fixed set of valid values then an
     * exception will be thrown.
     * If the field value in the date-time to be printed is invalid it
     * cannot be printed and an exception will be thrown.
     *
     * @param field  the field to append, not null
     * @param minWidth  the minimum width of the field excluding the decimal point, from 0 to 9
     * @param maxWidth  the maximum width of the field excluding the decimal point, from 1 to 9
     * @param decimalPoint  whether to output the localized decimal point symbol
     * @return this, for chaining, not null
     * @throws IllegalArgumentException if the field has a variable set of valid values or
     *  either width is invalid
     */
    public DateTimeFormatterBuilder appendFraction(
            TemporalField field, int minWidth, int maxWidth, boolean decimalPoint) {
        if (minWidth == maxWidth && decimalPoint == false) {
            // adjacent parsing
            appendValue(new FractionPrinterParser(field, minWidth, maxWidth, decimalPoint));
        } else {
            appendInternal(new FractionPrinterParser(field, minWidth, maxWidth, decimalPoint));
        }
        return this;
    }

    //-----------------------------------------------------------------------
    /**
     * Appends the text of a date-time field to the formatter using the full
     * text style.
     * <p>
     * The text of the field will be output during a format.
     * The value must be within the valid range of the field.
     * If the value cannot be obtained then an exception will be thrown.
     * If the field has no textual representation, then the numeric value will be used.
     * <p>
     * The value will be printed as per the normal format of an integer value.
     * Only negative numbers will be signed. No padding will be added.
     *
     * @param field  the field to append, not null
     * @return this, for chaining, not null
     */
    public DateTimeFormatterBuilder appendText(TemporalField field) {
        return appendText(field, TextStyle.FULL);
    }

    /**
     * Appends the text of a date-time field to the formatter.
     * <p>
     * The text of the field will be output during a format.
     * The value must be within the valid range of the field.
     * If the value cannot be obtained then an exception will be thrown.
     * If the field has no textual representation, then the numeric value will be used.
     * <p>
     * The value will be printed as per the normal format of an integer value.
     * Only negative numbers will be signed. No padding will be added.
     *
     * @param field  the field to append, not null
     * @param textStyle  the text style to use, not null
     * @return this, for chaining, not null
     */
    public DateTimeFormatterBuilder appendText(TemporalField field, TextStyle textStyle) {
        Objects.requireNonNull(field, "field");
        Objects.requireNonNull(textStyle, "textStyle");
        appendInternal(new TextPrinterParser(field, textStyle, DateTimeTextProvider.getInstance()));
        return this;
    }

    /**
     * Appends the text of a date-time field to the formatter using the specified
     * map to supply the text.
     * <p>
     * The standard text outputting methods use the localized text in the JDK.
     * This method allows that text to be specified directly.
     * The supplied map is not validated by the builder to ensure that formatting or
     * parsing is possible, thus an invalid map may throw an error during later use.
     * <p>
     * Supplying the map of text provides considerable flexibility in formatting and parsing.
     * For example, a legacy application might require or supply the months of the
     * year as "JNY", "FBY", "MCH" etc. These do not match the standard set of text
     * for localized month names. Using this method, a map can be created which
     * defines the connection between each value and the text:
     * <pre>
     * Map&lt;Long, String&gt; map = new HashMap&lt;&gt;();
     * map.put(1L, "JNY");
     * map.put(2L, "FBY");
     * map.put(3L, "MCH");
     * ...
     * builder.appendText(MONTH_OF_YEAR, map);
     * </pre>
     * <p>
     * Other uses might be to output the value with a suffix, such as "1st", "2nd", "3rd",
     * or as Roman numerals "I", "II", "III", "IV".
     * <p>
     * During formatting, the value is obtained and checked that it is in the valid range.
     * If text is not available for the value then it is output as a number.
     * During parsing, the parser will match against the map of text and numeric values.
     *
     * @param field  the field to append, not null
     * @param textLookup  the map from the value to the text
     * @return this, for chaining, not null
     */
    public DateTimeFormatterBuilder appendText(TemporalField field, Map<Long, String> textLookup) {
        Objects.requireNonNull(field, "field");
        Objects.requireNonNull(textLookup, "textLookup");
        Map<Long, String> copy = new LinkedHashMap<>(textLookup);
        Map<TextStyle, Map<Long, String>> map = Collections.singletonMap(TextStyle.FULL, copy);
        final LocaleStore store = new LocaleStore(map);
        DateTimeTextProvider provider = new DateTimeTextProvider() {
            @Override
            public String getText(Chronology chrono, TemporalField field,
                                  long value, TextStyle style, Locale locale) {
                return store.getText(value, style);
            }
            @Override
            public String getText(TemporalField field, long value, TextStyle style, Locale locale) {
                return store.getText(value, style);
            }
            @Override
            public Iterator<Entry<String, Long>> getTextIterator(Chronology chrono,
                    TemporalField field, TextStyle style, Locale locale) {
                return store.getTextIterator(style);
            }
            @Override
            public Iterator<Entry<String, Long>> getTextIterator(TemporalField field,
                    TextStyle style, Locale locale) {
                return store.getTextIterator(style);
            }
        };
        appendInternal(new TextPrinterParser(field, TextStyle.FULL, provider));
        return this;
    }

    //-----------------------------------------------------------------------
    /**
     * Appends an instant using ISO-8601 to the formatter, formatting fractional
     * digits in groups of three.
     * <p>
     * Instants have a fixed output format.
     * They are converted to a date-time with a zone-offset of UTC and formatted
     * using the standard ISO-8601 format.
     * With this method, formatting nano-of-second outputs zero, three, six
     * or nine digits as necessary.
     * The localized decimal style is not used.
     * <p>
     * The instant is obtained using {@link ChronoField#INSTANT_SECONDS INSTANT_SECONDS}
     * and optionally {@code NANO_OF_SECOND}. The value of {@code INSTANT_SECONDS}
     * may be outside the maximum range of {@code LocalDateTime}.
     * <p>
     * The {@linkplain ResolverStyle resolver style} has no effect on instant parsing.
     * The end-of-day time of '24:00' is handled as midnight at the start of the following day.
     * The leap-second time of '23:59:59' is handled to some degree, see
     * {@link DateTimeFormatter#parsedLeapSecond()} for full details.
     * <p>
     * When formatting, the instant will always be suffixed by 'Z' to indicate UTC.
     * When parsing, the behaviour of {@link DateTimeFormatterBuilder#appendOffsetId()}
     * will be used to parse the offset, converting the instant to UTC as necessary.
     * <p>
     * An alternative to this method is to format/parse the instant as a single
     * epoch-seconds value. That is achieved using {@code appendValue(INSTANT_SECONDS)}.
     *
     * @return this, for chaining, not null
     */
    public DateTimeFormatterBuilder appendInstant() {
        appendInternal(new InstantPrinterParser(-2));
        return this;
    }

    /**
     * Appends an instant using ISO-8601 to the formatter with control over
     * the number of fractional digits.
     * <p>
     * Instants have a fixed output format, although this method provides some
     * control over the fractional digits. They are converted to a date-time
     * with a zone-offset of UTC and printed using the standard ISO-8601 format.
     * The localized decimal style is not used.
     * <p>
     * The {@code fractionalDigits} parameter allows the output of the fractional
     * second to be controlled. Specifying zero will cause no fractional digits
     * to be output. From 1 to 9 will output an increasing number of digits, using
     * zero right-padding if necessary. The special value -1 is used to output as
     * many digits as necessary to avoid any trailing zeroes.
     * <p>
     * When parsing in strict mode, the number of parsed digits must match the
     * fractional digits. When parsing in lenient mode, any number of fractional
     * digits from zero to nine are accepted.
     * <p>
     * The instant is obtained using {@link ChronoField#INSTANT_SECONDS INSTANT_SECONDS}
     * and optionally {@code NANO_OF_SECOND}. The value of {@code INSTANT_SECONDS}
     * may be outside the maximum range of {@code LocalDateTime}.
     * <p>
     * The {@linkplain ResolverStyle resolver style} has no effect on instant parsing.
     * The end-of-day time of '24:00' is handled as midnight at the start of the following day.
     * The leap-second time of '23:59:60' is handled to some degree, see
     * {@link DateTimeFormatter#parsedLeapSecond()} for full details.
     * <p>
     * An alternative to this method is to format/parse the instant as a single
     * epoch-seconds value. That is achieved using {@code appendValue(INSTANT_SECONDS)}.
     *
     * @param fractionalDigits  the number of fractional second digits to format with,
     *  from 0 to 9, or -1 to use as many digits as necessary
     * @return this, for chaining, not null
     * @throws IllegalArgumentException if the number of fractional digits is invalid
     */
    public DateTimeFormatterBuilder appendInstant(int fractionalDigits) {
        if (fractionalDigits < -1 || fractionalDigits > 9) {
            throw new IllegalArgumentException("The fractional digits must be from -1 to 9 inclusive but was " + fractionalDigits);
        }
        appendInternal(new InstantPrinterParser(fractionalDigits));
        return this;
    }

    //-----------------------------------------------------------------------
    /**
     * Appends the zone offset, such as '+01:00', to the formatter.
     * <p>
     * This appends an instruction to format/parse the offset ID to the builder.
     * This is equivalent to calling {@code appendOffset("+HH:mm:ss", "Z")}.
     * See {@link #appendOffset(String, String)} for details on formatting
     * and parsing.
     *
     * @return this, for chaining, not null
     */
    public DateTimeFormatterBuilder appendOffsetId() {
        appendInternal(OffsetIdPrinterParser.INSTANCE_ID_Z);
        return this;
    }

    /**
     * Appends the zone offset, such as '+01:00', to the formatter.
     * <p>
     * This appends an instruction to format/parse the offset ID to the builder.
     * <p>
     * During formatting, the offset is obtained using a mechanism equivalent
     * to querying the temporal with {@link TemporalQueries#offset()}.
     * It will be printed using the format defined below.
     * If the offset cannot be obtained then an exception is thrown unless the
     * section of the formatter is optional.
     * <p>
     * When parsing in strict mode, the input must contain the mandatory
     * and optional elements are defined by the specified pattern.
     * If the offset cannot be parsed then an exception is thrown unless
     * the section of the formatter is optional.
     * <p>
     * When parsing in lenient mode, only the hours are mandatory - minutes
     * and seconds are optional. The colons are required if the specified
     * pattern contains a colon. If the specified pattern is "+HH", the
     * presence of colons is determined by whether the character after the
     * hour digits is a colon or not.
     * If the offset cannot be parsed then an exception is thrown unless
     * the section of the formatter is optional.
     * <p>
     * The format of the offset is controlled by a pattern which must be one
     * of the following:
     * <ul>
     * <li>{@code +HH} - hour only, ignoring minute and second
     * <li>{@code +HHmm} - hour, with minute if non-zero, ignoring second, no colon
     * <li>{@code +HH:mm} - hour, with minute if non-zero, ignoring second, with colon
     * <li>{@code +HHMM} - hour and minute, ignoring second, no colon
     * <li>{@code +HH:MM} - hour and minute, ignoring second, with colon
     * <li>{@code +HHMMss} - hour and minute, with second if non-zero, no colon
     * <li>{@code +HH:MM:ss} - hour and minute, with second if non-zero, with colon
     * <li>{@code +HHMMSS} - hour, minute and second, no colon
     * <li>{@code +HH:MM:SS} - hour, minute and second, with colon
     * <li>{@code +HHmmss} - hour, with minute if non-zero or with minute and
     * second if non-zero, no colon
     * <li>{@code +HH:mm:ss} - hour, with minute if non-zero or with minute and
     * second if non-zero, with colon
     * <li>{@code +H} - hour only, ignoring minute and second
     * <li>{@code +Hmm} - hour, with minute if non-zero, ignoring second, no colon
     * <li>{@code +H:mm} - hour, with minute if non-zero, ignoring second, with colon
     * <li>{@code +HMM} - hour and minute, ignoring second, no colon
     * <li>{@code +H:MM} - hour and minute, ignoring second, with colon
     * <li>{@code +HMMss} - hour and minute, with second if non-zero, no colon
     * <li>{@code +H:MM:ss} - hour and minute, with second if non-zero, with colon
     * <li>{@code +HMMSS} - hour, minute and second, no colon
     * <li>{@code +H:MM:SS} - hour, minute and second, with colon
     * <li>{@code +Hmmss} - hour, with minute if non-zero or with minute and
     * second if non-zero, no colon
     * <li>{@code +H:mm:ss} - hour, with minute if non-zero or with minute and
     * second if non-zero, with colon
     * </ul>
     * Patterns containing "HH" will format and parse a two digit hour,
     * zero-padded if necessary. Patterns containing "H" will format with no
     * zero-padding, and parse either one or two digits.
     * In lenient mode, the parser will be greedy and parse the maximum digits possible.
     * The "no offset" text controls what text is printed when the total amount of
     * the offset fields to be output is zero.
     * Example values would be 'Z', '+00:00', 'UTC' or 'GMT'.
     * Three formats are accepted for parsing UTC - the "no offset" text, and the
     * plus and minus versions of zero defined by the pattern.
     *
     * @param pattern  the pattern to use, not null
     * @param noOffsetText  the text to use when the offset is zero, not null
     * @return this, for chaining, not null
     * @throws IllegalArgumentException if the pattern is invalid
     */
    public DateTimeFormatterBuilder appendOffset(String pattern, String noOffsetText) {
        appendInternal(new OffsetIdPrinterParser(pattern, noOffsetText));
        return this;
    }

    /**
     * Appends the localized zone offset, such as 'GMT+01:00', to the formatter.
     * <p>
     * This appends a localized zone offset to the builder, the format of the
     * localized offset is controlled by the specified {@link FormatStyle style}
     * to this method:
     * <ul>
     * <li>{@link TextStyle#FULL full} - formats with localized offset text, such
     * as 'GMT, 2-digit hour and minute field, optional second field if non-zero,
     * and colon.
     * <li>{@link TextStyle#SHORT short} - formats with localized offset text,
     * such as 'GMT, hour without leading zero, optional 2-digit minute and
     * second if non-zero, and colon.
     * </ul>
     * <p>
     * During formatting, the offset is obtained using a mechanism equivalent
     * to querying the temporal with {@link TemporalQueries#offset()}.
     * If the offset cannot be obtained then an exception is thrown unless the
     * section of the formatter is optional.
     * <p>
     * During parsing, the offset is parsed using the format defined above.
     * If the offset cannot be parsed then an exception is thrown unless the
     * section of the formatter is optional.
     *
     * @param style  the format style to use, not null
     * @return this, for chaining, not null
     * @throws IllegalArgumentException if style is neither {@link TextStyle#FULL
     * full} nor {@link TextStyle#SHORT short}
     */
    public DateTimeFormatterBuilder appendLocalizedOffset(TextStyle style) {
        Objects.requireNonNull(style, "style");
        if (style != TextStyle.FULL && style != TextStyle.SHORT) {
            throw new IllegalArgumentException("Style must be either full or short");
        }
        appendInternal(new LocalizedOffsetIdPrinterParser(style));
        return this;
    }

    //-----------------------------------------------------------------------
    /**
     * Appends the time-zone ID, such as 'Europe/Paris' or '+02:00', to the formatter.
     * <p>
     * This appends an instruction to format/parse the zone ID to the builder.
     * The zone ID is obtained in a strict manner suitable for {@code ZonedDateTime}.
     * By contrast, {@code OffsetDateTime} does not have a zone ID suitable
     * for use with this method, see {@link #appendZoneOrOffsetId()}.
     * <p>
     * During formatting, the zone is obtained using a mechanism equivalent
     * to querying the temporal with {@link TemporalQueries#zoneId()}.
     * It will be printed using the result of {@link ZoneId#getId()}.
     * If the zone cannot be obtained then an exception is thrown unless the
     * section of the formatter is optional.
     * <p>
     * During parsing, the text must match a known zone or offset.
     * There are two types of zone ID, offset-based, such as '+01:30' and
     * region-based, such as 'Europe/London'. These are parsed differently.
     * If the parse starts with '+', '-', 'UT', 'UTC' or 'GMT', then the parser
     * expects an offset-based zone and will not match region-based zones.
     * The offset ID, such as '+02:30', may be at the start of the parse,
     * or prefixed by  'UT', 'UTC' or 'GMT'. The offset ID parsing is
     * equivalent to using {@link #appendOffset(String, String)} using the
     * arguments 'HH:MM:ss' and the no offset string '0'.
     * If the parse starts with 'UT', 'UTC' or 'GMT', and the parser cannot
     * match a following offset ID, then {@link ZoneOffset#UTC} is selected.
     * In all other cases, the list of known region-based zones is used to
     * find the longest available match. If no match is found, and the parse
     * starts with 'Z', then {@code ZoneOffset.UTC} is selected.
     * The parser uses the {@linkplain #parseCaseInsensitive() case sensitive} setting.
     * <p>
     * For example, the following will parse:
     * <pre>
     *   "Europe/London"           -- ZoneId.of("Europe/London")
     *   "Z"                       -- ZoneOffset.UTC
     *   "UT"                      -- ZoneId.of("UT")
     *   "UTC"                     -- ZoneId.of("UTC")
     *   "GMT"                     -- ZoneId.of("GMT")
     *   "+01:30"                  -- ZoneOffset.of("+01:30")
     *   "UT+01:30"                -- ZoneOffset.of("+01:30")
     *   "UTC+01:30"               -- ZoneOffset.of("+01:30")
     *   "GMT+01:30"               -- ZoneOffset.of("+01:30")
     * </pre>
     *
     * @return this, for chaining, not null
     * @see #appendZoneRegionId()
     */
    public DateTimeFormatterBuilder appendZoneId() {
        appendInternal(new ZoneIdPrinterParser(TemporalQueries.zoneId(), "ZoneId()"));
        return this;
    }

    /**
     * Appends the time-zone region ID, such as 'Europe/Paris', to the formatter,
     * rejecting the zone ID if it is a {@code ZoneOffset}.
     * <p>
     * This appends an instruction to format/parse the zone ID to the builder
     * only if it is a region-based ID.
     * <p>
     * During formatting, the zone is obtained using a mechanism equivalent
     * to querying the temporal with {@link TemporalQueries#zoneId()}.
     * If the zone is a {@code ZoneOffset} or it cannot be obtained then
     * an exception is thrown unless the section of the formatter is optional.
     * If the zone is not an offset, then the zone will be printed using
     * the zone ID from {@link ZoneId#getId()}.
     * <p>
     * During parsing, the text must match a known zone or offset.
     * There are two types of zone ID, offset-based, such as '+01:30' and
     * region-based, such as 'Europe/London'. These are parsed differently.
     * If the parse starts with '+', '-', 'UT', 'UTC' or 'GMT', then the parser
     * expects an offset-based zone and will not match region-based zones.
     * The offset ID, such as '+02:30', may be at the start of the parse,
     * or prefixed by  'UT', 'UTC' or 'GMT'. The offset ID parsing is
     * equivalent to using {@link #appendOffset(String, String)} using the
     * arguments 'HH:MM:ss' and the no offset string '0'.
     * If the parse starts with 'UT', 'UTC' or 'GMT', and the parser cannot
     * match a following offset ID, then {@link ZoneOffset#UTC} is selected.
     * In all other cases, the list of known region-based zones is used to
     * find the longest available match. If no match is found, and the parse
     * starts with 'Z', then {@code ZoneOffset.UTC} is selected.
     * The parser uses the {@linkplain #parseCaseInsensitive() case sensitive} setting.
     * <p>
     * For example, the following will parse:
     * <pre>
     *   "Europe/London"           -- ZoneId.of("Europe/London")
     *   "Z"                       -- ZoneOffset.UTC
     *   "UT"                      -- ZoneId.of("UT")
     *   "UTC"                     -- ZoneId.of("UTC")
     *   "GMT"                     -- ZoneId.of("GMT")
     *   "+01:30"                  -- ZoneOffset.of("+01:30")
     *   "UT+01:30"                -- ZoneOffset.of("+01:30")
     *   "UTC+01:30"               -- ZoneOffset.of("+01:30")
     *   "GMT+01:30"               -- ZoneOffset.of("+01:30")
     * </pre>
     * <p>
     * Note that this method is identical to {@code appendZoneId()} except
     * in the mechanism used to obtain the zone.
     * Note also that parsing accepts offsets, whereas formatting will never
     * produce one.
     *
     * @return this, for chaining, not null
     * @see #appendZoneId()
     */
    public DateTimeFormatterBuilder appendZoneRegionId() {
        appendInternal(new ZoneIdPrinterParser(QUERY_REGION_ONLY, "ZoneRegionId()"));
        return this;
    }

    /**
     * Appends the time-zone ID, such as 'Europe/Paris' or '+02:00', to
     * the formatter, using the best available zone ID.
     * <p>
     * This appends an instruction to format/parse the best available
     * zone or offset ID to the builder.
     * The zone ID is obtained in a lenient manner that first attempts to
     * find a true zone ID, such as that on {@code ZonedDateTime}, and
     * then attempts to find an offset, such as that on {@code OffsetDateTime}.
     * <p>
     * During formatting, the zone is obtained using a mechanism equivalent
     * to querying the temporal with {@link TemporalQueries#zone()}.
     * It will be printed using the result of {@link ZoneId#getId()}.
     * If the zone cannot be obtained then an exception is thrown unless the
     * section of the formatter is optional.
     * <p>
     * During parsing, the text must match a known zone or offset.
     * There are two types of zone ID, offset-based, such as '+01:30' and
     * region-based, such as 'Europe/London'. These are parsed differently.
     * If the parse starts with '+', '-', 'UT', 'UTC' or 'GMT', then the parser
     * expects an offset-based zone and will not match region-based zones.
     * The offset ID, such as '+02:30', may be at the start of the parse,
     * or prefixed by  'UT', 'UTC' or 'GMT'. The offset ID parsing is
     * equivalent to using {@link #appendOffset(String, String)} using the
     * arguments 'HH:MM:ss' and the no offset string '0'.
     * If the parse starts with 'UT', 'UTC' or 'GMT', and the parser cannot
     * match a following offset ID, then {@link ZoneOffset#UTC} is selected.
     * In all other cases, the list of known region-based zones is used to
     * find the longest available match. If no match is found, and the parse
     * starts with 'Z', then {@code ZoneOffset.UTC} is selected.
     * The parser uses the {@linkplain #parseCaseInsensitive() case sensitive} setting.
     * <p>
     * For example, the following will parse:
     * <pre>
     *   "Europe/London"           -- ZoneId.of("Europe/London")
     *   "Z"                       -- ZoneOffset.UTC
     *   "UT"                      -- ZoneId.of("UT")
     *   "UTC"                     -- ZoneId.of("UTC")
     *   "GMT"                     -- ZoneId.of("GMT")
     *   "+01:30"                  -- ZoneOffset.of("+01:30")
     *   "UT+01:30"                -- ZoneOffset.of("UT+01:30")
     *   "UTC+01:30"               -- ZoneOffset.of("UTC+01:30")
     *   "GMT+01:30"               -- ZoneOffset.of("GMT+01:30")
     * </pre>
     * <p>
     * Note that this method is identical to {@code appendZoneId()} except
     * in the mechanism used to obtain the zone.
     *
     * @return this, for chaining, not null
     * @see #appendZoneId()
     */
    public DateTimeFormatterBuilder appendZoneOrOffsetId() {
        appendInternal(new ZoneIdPrinterParser(TemporalQueries.zone(), "ZoneOrOffsetId()"));
        return this;
    }

    /**
     * Appends the time-zone name, such as 'British Summer Time', to the formatter.
     * <p>
     * This appends an instruction to format/parse the textual name of the zone to
     * the builder.
     * <p>
     * During formatting, the zone is obtained using a mechanism equivalent
     * to querying the temporal with {@link TemporalQueries#zoneId()}.
     * If the zone is a {@code ZoneOffset} it will be printed using the
     * result of {@link ZoneOffset#getId()}.
     * If the zone is not an offset, the textual name will be looked up
     * for the locale set in the {@link DateTimeFormatter}.
     * If the temporal object being printed represents an instant, or if it is a
     * local date-time that is not in a daylight saving gap or overlap then
     * the text will be the summer or winter time text as appropriate.
     * If the lookup for text does not find any suitable result, then the
     * {@link ZoneId#getId() ID} will be printed.
     * If the zone cannot be obtained then an exception is thrown unless the
     * section of the formatter is optional.
     * <p>
     * During parsing, either the textual zone name, the zone ID or the offset
     * is accepted. Many textual zone names are not unique, such as CST can be
     * for both "Central Standard Time" and "China Standard Time". In this
     * situation, the zone id will be determined by the region information from
     * formatter's  {@link DateTimeFormatter#getLocale() locale} and the standard
     * zone id for that area, for example, America/New_York for the America Eastern
     * zone. The {@link #appendZoneText(TextStyle, Set)} may be used
     * to specify a set of preferred {@link ZoneId} in this situation.
     *
     * @param textStyle  the text style to use, not null
     * @return this, for chaining, not null
     */
    public DateTimeFormatterBuilder appendZoneText(TextStyle textStyle) {
        appendInternal(new ZoneTextPrinterParser(textStyle, null, false));
        return this;
    }

    /**
     * Appends the time-zone name, such as 'British Summer Time', to the formatter.
     * <p>
     * This appends an instruction to format/parse the textual name of the zone to
     * the builder.
     * <p>
     * During formatting, the zone is obtained using a mechanism equivalent
     * to querying the temporal with {@link TemporalQueries#zoneId()}.
     * If the zone is a {@code ZoneOffset} it will be printed using the
     * result of {@link ZoneOffset#getId()}.
     * If the zone is not an offset, the textual name will be looked up
     * for the locale set in the {@link DateTimeFormatter}.
     * If the temporal object being printed represents an instant, or if it is a
     * local date-time that is not in a daylight saving gap or overlap, then the text
     * will be the summer or winter time text as appropriate.
     * If the lookup for text does not find any suitable result, then the
     * {@link ZoneId#getId() ID} will be printed.
     * If the zone cannot be obtained then an exception is thrown unless the
     * section of the formatter is optional.
     * <p>
     * During parsing, either the textual zone name, the zone ID or the offset
     * is accepted. Many textual zone names are not unique, such as CST can be
     * for both "Central Standard Time" and "China Standard Time". In this
     * situation, the zone id will be determined by the region information from
     * formatter's  {@link DateTimeFormatter#getLocale() locale} and the standard
     * zone id for that area, for example, America/New_York for the America Eastern
     * zone. This method also allows a set of preferred {@link ZoneId} to be
     * specified for parsing. The matched preferred zone id will be used if the
     * textural zone name being parsed is not unique.
     * <p>
     * If the zone cannot be parsed then an exception is thrown unless the
     * section of the formatter is optional.
     *
     * @param textStyle  the text style to use, not null
     * @param preferredZones  the set of preferred zone ids, not null
     * @return this, for chaining, not null
     */
    public DateTimeFormatterBuilder appendZoneText(TextStyle textStyle,
                                                   Set<ZoneId> preferredZones) {
        Objects.requireNonNull(preferredZones, "preferredZones");
        appendInternal(new ZoneTextPrinterParser(textStyle, preferredZones, false));
        return this;
    }
    //----------------------------------------------------------------------
    /**
     * Appends the generic time-zone name, such as 'Pacific Time', to the formatter.
     * <p>
     * This appends an instruction to format/parse the generic textual
     * name of the zone to the builder. The generic name is the same throughout the whole
     * year, ignoring any daylight saving changes. For example, 'Pacific Time' is the
     * generic name, whereas 'Pacific Standard Time' and 'Pacific Daylight Time' are the
     * specific names, see {@link #appendZoneText(TextStyle)}.
     * <p>
     * During formatting, the zone is obtained using a mechanism equivalent
     * to querying the temporal with {@link TemporalQueries#zoneId()}.
     * If the zone is a {@code ZoneOffset} it will be printed using the
     * result of {@link ZoneOffset#getId()}.
     * If the zone is not an offset, the textual name will be looked up
     * for the locale set in the {@link DateTimeFormatter}.
     * If the lookup for text does not find any suitable result, then the
     * {@link ZoneId#getId() ID} will be printed.
     * If the zone cannot be obtained then an exception is thrown unless the
     * section of the formatter is optional.
     * <p>
     * During parsing, either the textual zone name, the zone ID or the offset
     * is accepted. Many textual zone names are not unique, such as CST can be
     * for both "Central Standard Time" and "China Standard Time". In this
     * situation, the zone id will be determined by the region information from
     * formatter's  {@link DateTimeFormatter#getLocale() locale} and the standard
     * zone id for that area, for example, America/New_York for the America Eastern zone.
     * The {@link #appendGenericZoneText(TextStyle, Set)} may be used
     * to specify a set of preferred {@link ZoneId} in this situation.
     *
     * @param textStyle  the text style to use, not null
     * @return this, for chaining, not null
     * @since 9
     */
    public DateTimeFormatterBuilder appendGenericZoneText(TextStyle textStyle) {
        appendInternal(new ZoneTextPrinterParser(textStyle, null, true));
        return this;
    }

    /**
     * Appends the generic time-zone name, such as 'Pacific Time', to the formatter.
     * <p>
     * This appends an instruction to format/parse the generic textual
     * name of the zone to the builder. The generic name is the same throughout the whole
     * year, ignoring any daylight saving changes. For example, 'Pacific Time' is the
     * generic name, whereas 'Pacific Standard Time' and 'Pacific Daylight Time' are the
     * specific names, see {@link #appendZoneText(TextStyle)}.
     * <p>
     * This method also allows a set of preferred {@link ZoneId} to be
     * specified for parsing. The matched preferred zone id will be used if the
     * textural zone name being parsed is not unique.
     * <p>
     * See {@link #appendGenericZoneText(TextStyle)} for details about
     * formatting and parsing.
     *
     * @param textStyle  the text style to use, not null
     * @param preferredZones  the set of preferred zone ids, not null
     * @return this, for chaining, not null
     * @since 9
     */
    public DateTimeFormatterBuilder appendGenericZoneText(TextStyle textStyle,
                                                          Set<ZoneId> preferredZones) {
        appendInternal(new ZoneTextPrinterParser(textStyle, preferredZones, true));
        return this;
    }

    //-----------------------------------------------------------------------
    /**
     * Appends the chronology ID, such as 'ISO' or 'ThaiBuddhist', to the formatter.
     * <p>
     * This appends an instruction to format/parse the chronology ID to the builder.
     * <p>
     * During formatting, the chronology is obtained using a mechanism equivalent
     * to querying the temporal with {@link TemporalQueries#chronology()}.
     * It will be printed using the result of {@link Chronology#getId()}.
     * If the chronology cannot be obtained then an exception is thrown unless the
     * section of the formatter is optional.
     * <p>
     * During parsing, the chronology is parsed and must match one of the chronologies
     * in {@link Chronology#getAvailableChronologies()}.
     * If the chronology cannot be parsed then an exception is thrown unless the
     * section of the formatter is optional.
     * The parser uses the {@linkplain #parseCaseInsensitive() case sensitive} setting.
     *
     * @return this, for chaining, not null
     */
    public DateTimeFormatterBuilder appendChronologyId() {
        appendInternal(new ChronoPrinterParser(null));
        return this;
    }

    /**
     * Appends the chronology name to the formatter.
     * <p>
     * The calendar system name will be output during a format.
     * If the chronology cannot be obtained then an exception will be thrown.
     *
     * @param textStyle  the text style to use, not null
     * @return this, for chaining, not null
     */
    public DateTimeFormatterBuilder appendChronologyText(TextStyle textStyle) {
        Objects.requireNonNull(textStyle, "textStyle");
        appendInternal(new ChronoPrinterParser(textStyle));
        return this;
    }

    //-----------------------------------------------------------------------
    /**
     * Appends a localized date-time pattern to the formatter.
     * <p>
     * This appends a localized section to the builder, suitable for outputting
     * a date, time or date-time combination. The format of the localized
     * section is lazily looked up based on four items:
     * <ul>
     * <li>the {@code dateStyle} specified to this method
     * <li>the {@code timeStyle} specified to this method
     * <li>the {@code Locale} of the {@code DateTimeFormatter}
     * <li>the {@code Chronology}, selecting the best available
     * </ul>
     * During formatting, the chronology is obtained from the temporal object
     * being formatted, which may have been overridden by
     * {@link DateTimeFormatter#withChronology(Chronology)}.
     * The {@code FULL} and {@code LONG} styles typically require a time-zone.
     * When formatting using these styles, a {@code ZoneId} must be available,
     * either by using {@code ZonedDateTime} or {@link DateTimeFormatter#withZone}.
     * <p>
     * During parsing, if a chronology has already been parsed, then it is used.
     * Otherwise the default from {@code DateTimeFormatter.withChronology(Chronology)}
     * is used, with {@code IsoChronology} as the fallback.
     * <p>
     * Note that this method provides similar functionality to methods on
     * {@code DateFormat} such as {@link java.text.DateFormat#getDateTimeInstance(int, int)}.
     *
     * @param dateStyle  the date style to use, null means no date required
     * @param timeStyle  the time style to use, null means no time required
     * @return this, for chaining, not null
     * @throws IllegalArgumentException if both the date and time styles are null
     */
    public DateTimeFormatterBuilder appendLocalized(FormatStyle dateStyle, FormatStyle timeStyle) {
        if (dateStyle == null && timeStyle == null) {
            throw new IllegalArgumentException("Either the date or time style must be non-null");
        }
        appendInternal(new LocalizedPrinterParser(dateStyle, timeStyle));
        return this;
    }

    //-----------------------------------------------------------------------
    /**
     * Appends a character literal to the formatter.
     * <p>
     * This character will be output during a format.
     *
     * @param literal  the literal to append, not null
     * @return this, for chaining, not null
     */
    public DateTimeFormatterBuilder appendLiteral(char literal) {
        appendInternal(new CharLiteralPrinterParser(literal));
        return this;
    }

    /**
     * Appends a string literal to the formatter.
     * <p>
     * This string will be output during a format.
     * <p>
     * If the literal is empty, nothing is added to the formatter.
     *
     * @param literal  the literal to append, not null
     * @return this, for chaining, not null
     */
    public DateTimeFormatterBuilder appendLiteral(String literal) {
        Objects.requireNonNull(literal, "literal");
        if (!literal.isEmpty()) {
            if (literal.length() == 1) {
                appendInternal(new CharLiteralPrinterParser(literal.charAt(0)));
            } else {
                appendInternal(new StringLiteralPrinterParser(literal));
            }
        }
        return this;
    }

    /**
     * Appends the day period text to the formatter.
     * <p>
     * This appends an instruction to format/parse the textual name of the day period
     * to the builder. Day periods are defined in LDML's
     * <a href="https://unicode.org/reports/tr35/tr35-dates.html#dayPeriods">"day periods"
     * </a> element.
     * <p>
     * During formatting, the day period is obtained from {@code HOUR_OF_DAY}, and
     * optionally {@code MINUTE_OF_HOUR} if exist. It will be mapped to a day period
     * type defined in LDML, such as "morning1" and then it will be translated into
     * text. Mapping to a day period type and its translation both depend on the
     * locale in the formatter.
     * <p>
     * During parsing, the text will be parsed into a day period type first. Then
     * the parsed day period is combined with other fields to make a {@code LocalTime} in
     * the resolving phase. If the {@code HOUR_OF_AMPM} field is present, it is combined
     * with the day period to make {@code HOUR_OF_DAY} taking into account any
     * {@code MINUTE_OF_HOUR} value. If {@code HOUR_OF_DAY} is present, it is validated
     * against the day period taking into account any {@code MINUTE_OF_HOUR} value. If a
     * day period is present without {@code HOUR_OF_DAY}, {@code MINUTE_OF_HOUR},
     * {@code SECOND_OF_MINUTE} and {@code NANO_OF_SECOND} then the midpoint of the
     * day period is set as the time in {@code SMART} and {@code LENIENT} mode.
     * For example, if the parsed day period type is "night1" and the period defined
     * for it in the formatter locale is from 21:00 to 06:00, then it results in
     * the {@code LocalTime} of 01:30.
     * If the resolved time conflicts with the day period, {@code DateTimeException} is
     * thrown in {@code STRICT} and {@code SMART} mode. In {@code LENIENT} mode, no
     * exception is thrown and the parsed day period is ignored.
     * <p>
     * The "midnight" type allows both "00:00" as the start-of-day and "24:00" as the
     * end-of-day, as long as they are valid with the resolved hour field.
     *
     * @param style the text style to use, not null
     * @return this, for chaining, not null
     * @since 16
     */
    public DateTimeFormatterBuilder appendDayPeriodText(TextStyle style) {
        Objects.requireNonNull(style, "style");
        switch (style) {
            // Stand-alone is not applicable. Convert to standard text style
            case FULL_STANDALONE -> style = TextStyle.FULL;
            case SHORT_STANDALONE -> style = TextStyle.SHORT;
            case NARROW_STANDALONE -> style = TextStyle.NARROW;
        }
        appendInternal(new DayPeriodPrinterParser(style));
        return this;
    }

    //-----------------------------------------------------------------------
    /**
     * Appends all the elements of a formatter to the builder.
     * <p>
     * This method has the same effect as appending each of the constituent
     * parts of the formatter directly to this builder.
     *
     * @param formatter  the formatter to add, not null
     * @return this, for chaining, not null
     */
    public DateTimeFormatterBuilder append(DateTimeFormatter formatter) {
        Objects.requireNonNull(formatter, "formatter");
        appendInternal(formatter.toPrinterParser(false));
        return this;
    }

    /**
     * Appends a formatter to the builder which will optionally format/parse.
     * <p>
     * This method has the same effect as appending each of the constituent
     * parts directly to this builder surrounded by an {@link #optionalStart()} and
     * {@link #optionalEnd()}.
     * <p>
     * The formatter will format if data is available for all the fields contained within it.
     * The formatter will parse if the string matches, otherwise no error is returned.
     *
     * @param formatter  the formatter to add, not null
     * @return this, for chaining, not null
     */
    public DateTimeFormatterBuilder appendOptional(DateTimeFormatter formatter) {
        Objects.requireNonNull(formatter, "formatter");
        appendInternal(formatter.toPrinterParser(true));
        return this;
    }

    //-----------------------------------------------------------------------
    /**
     * Appends the elements defined by the specified pattern to the builder.
     * <p>
     * All letters 'A' to 'Z' and 'a' to 'z' are reserved as pattern letters.
     * The characters '#', '{' and '}' are reserved for future use.
     * The characters '[' and ']' indicate optional patterns.
     * The following pattern letters are defined:
     * <pre>
     *  Symbol  Meaning                     Presentation      Examples
     *  ------  -------                     ------------      -------
     *   G       era                         text              AD; Anno Domini; A
     *   u       year                        year              2004; 04
     *   y       year-of-era                 year              2004; 04
     *   D       day-of-year                 number            189
     *   M/L     month-of-year               number/text       7; 07; Jul; July; J
     *   d       day-of-month                number            10
     *   g       modified-julian-day         number            2451334
     *
     *   Q/q     quarter-of-year             number/text       3; 03; Q3; 3rd quarter
     *   Y       week-based-year             year              1996; 96
     *   w       week-of-week-based-year     number            27
     *   W       week-of-month               number            4
     *   E       day-of-week                 text              Tue; Tuesday; T
     *   e/c     localized day-of-week       number/text       2; 02; Tue; Tuesday; T
     *   F       day-of-week-in-month        number            3
     *
     *   a       am-pm-of-day                text              PM
     *   B       period-of-day               text              in the morning
     *   h       clock-hour-of-am-pm (1-12)  number            12
     *   K       hour-of-am-pm (0-11)        number            0
     *   k       clock-hour-of-day (1-24)    number            24
     *
     *   H       hour-of-day (0-23)          number            0
     *   m       minute-of-hour              number            30
     *   s       second-of-minute            number            55
     *   S       fraction-of-second          fraction          978
     *   A       milli-of-day                number            1234
     *   n       nano-of-second              number            987654321
     *   N       nano-of-day                 number            1234000000
     *
     *   V       time-zone ID                zone-id           America/Los_Angeles; Z; -08:30
     *   v       generic time-zone name      zone-name         PT, Pacific Time
     *   z       time-zone name              zone-name         Pacific Standard Time; PST
     *   O       localized zone-offset       offset-O          GMT+8; GMT+08:00; UTC-08:00;
     *   X       zone-offset 'Z' for zero    offset-X          Z; -08; -0830; -08:30; -083015; -08:30:15
     *   x       zone-offset                 offset-x          +0000; -08; -0830; -08:30; -083015; -08:30:15
     *   Z       zone-offset                 offset-Z          +0000; -0800; -08:00
     *
     *   p       pad next                    pad modifier      1
     *
     *   '       escape for text             delimiter
     *   ''      single quote                literal           '
     *   [       optional section start
     *   ]       optional section end
     *   #       reserved for future use
     *   {       reserved for future use
     *   }       reserved for future use
     * </pre>
     * <p>
     * The count of pattern letters determine the format.
     * See <a href="DateTimeFormatter.html#patterns">DateTimeFormatter</a> for a user-focused description of the patterns.
     * The following tables define how the pattern letters map to the builder.
     * <p>
     * <b>Date fields</b>: Pattern letters to output a date.
     * <pre>
     *  Pattern  Count  Equivalent builder methods
     *  -------  -----  --------------------------
     *    G       1      appendText(ChronoField.ERA, TextStyle.SHORT)
     *    GG      2      appendText(ChronoField.ERA, TextStyle.SHORT)
     *    GGG     3      appendText(ChronoField.ERA, TextStyle.SHORT)
     *    GGGG    4      appendText(ChronoField.ERA, TextStyle.FULL)
     *    GGGGG   5      appendText(ChronoField.ERA, TextStyle.NARROW)
     *
     *    u       1      appendValue(ChronoField.YEAR, 1, 19, SignStyle.NORMAL)
     *    uu      2      appendValueReduced(ChronoField.YEAR, 2, 2, 2000)
     *    uuu     3      appendValue(ChronoField.YEAR, 3, 19, SignStyle.NORMAL)
     *    u..u    4..n   appendValue(ChronoField.YEAR, n, 19, SignStyle.EXCEEDS_PAD)
     *    y       1      appendValue(ChronoField.YEAR_OF_ERA, 1, 19, SignStyle.NORMAL)
     *    yy      2      appendValueReduced(ChronoField.YEAR_OF_ERA, 2, 2, 2000)
     *    yyy     3      appendValue(ChronoField.YEAR_OF_ERA, 3, 19, SignStyle.NORMAL)
     *    y..y    4..n   appendValue(ChronoField.YEAR_OF_ERA, n, 19, SignStyle.EXCEEDS_PAD)
     *    Y       1      append special localized WeekFields element for numeric week-based-year
     *    YY      2      append special localized WeekFields element for reduced numeric week-based-year 2 digits
     *    YYY     3      append special localized WeekFields element for numeric week-based-year (3, 19, SignStyle.NORMAL)
     *    Y..Y    4..n   append special localized WeekFields element for numeric week-based-year (n, 19, SignStyle.EXCEEDS_PAD)
     *
     *    Q       1      appendValue(IsoFields.QUARTER_OF_YEAR)
     *    QQ      2      appendValue(IsoFields.QUARTER_OF_YEAR, 2)
     *    QQQ     3      appendText(IsoFields.QUARTER_OF_YEAR, TextStyle.SHORT)
     *    QQQQ    4      appendText(IsoFields.QUARTER_OF_YEAR, TextStyle.FULL)
     *    QQQQQ   5      appendText(IsoFields.QUARTER_OF_YEAR, TextStyle.NARROW)
     *    q       1      appendValue(IsoFields.QUARTER_OF_YEAR)
     *    qq      2      appendValue(IsoFields.QUARTER_OF_YEAR, 2)
     *    qqq     3      appendText(IsoFields.QUARTER_OF_YEAR, TextStyle.SHORT_STANDALONE)
     *    qqqq    4      appendText(IsoFields.QUARTER_OF_YEAR, TextStyle.FULL_STANDALONE)
     *    qqqqq   5      appendText(IsoFields.QUARTER_OF_YEAR, TextStyle.NARROW_STANDALONE)
     *
     *    M       1      appendValue(ChronoField.MONTH_OF_YEAR)
     *    MM      2      appendValue(ChronoField.MONTH_OF_YEAR, 2)
     *    MMM     3      appendText(ChronoField.MONTH_OF_YEAR, TextStyle.SHORT)
     *    MMMM    4      appendText(ChronoField.MONTH_OF_YEAR, TextStyle.FULL)
     *    MMMMM   5      appendText(ChronoField.MONTH_OF_YEAR, TextStyle.NARROW)
     *    L       1      appendValue(ChronoField.MONTH_OF_YEAR)
     *    LL      2      appendValue(ChronoField.MONTH_OF_YEAR, 2)
     *    LLL     3      appendText(ChronoField.MONTH_OF_YEAR, TextStyle.SHORT_STANDALONE)
     *    LLLL    4      appendText(ChronoField.MONTH_OF_YEAR, TextStyle.FULL_STANDALONE)
     *    LLLLL   5      appendText(ChronoField.MONTH_OF_YEAR, TextStyle.NARROW_STANDALONE)
     *
     *    w       1      append special localized WeekFields element for numeric week-of-year
     *    ww      2      append special localized WeekFields element for numeric week-of-year, zero-padded
     *    W       1      append special localized WeekFields element for numeric week-of-month
     *    d       1      appendValue(ChronoField.DAY_OF_MONTH)
     *    dd      2      appendValue(ChronoField.DAY_OF_MONTH, 2)
     *    D       1      appendValue(ChronoField.DAY_OF_YEAR)
     *    DD      2      appendValue(ChronoField.DAY_OF_YEAR, 2, 3, SignStyle.NOT_NEGATIVE)
     *    DDD     3      appendValue(ChronoField.DAY_OF_YEAR, 3)
     *    F       1      appendValue(ChronoField.ALIGNED_DAY_OF_WEEK_IN_MONTH)
     *    g..g    1..n   appendValue(JulianFields.MODIFIED_JULIAN_DAY, n, 19, SignStyle.NORMAL)
     *    E       1      appendText(ChronoField.DAY_OF_WEEK, TextStyle.SHORT)
     *    EE      2      appendText(ChronoField.DAY_OF_WEEK, TextStyle.SHORT)
     *    EEE     3      appendText(ChronoField.DAY_OF_WEEK, TextStyle.SHORT)
     *    EEEE    4      appendText(ChronoField.DAY_OF_WEEK, TextStyle.FULL)
     *    EEEEE   5      appendText(ChronoField.DAY_OF_WEEK, TextStyle.NARROW)
     *    e       1      append special localized WeekFields element for numeric day-of-week
     *    ee      2      append special localized WeekFields element for numeric day-of-week, zero-padded
     *    eee     3      appendText(ChronoField.DAY_OF_WEEK, TextStyle.SHORT)
     *    eeee    4      appendText(ChronoField.DAY_OF_WEEK, TextStyle.FULL)
     *    eeeee   5      appendText(ChronoField.DAY_OF_WEEK, TextStyle.NARROW)
     *    c       1      append special localized WeekFields element for numeric day-of-week
     *    ccc     3      appendText(ChronoField.DAY_OF_WEEK, TextStyle.SHORT_STANDALONE)
     *    cccc    4      appendText(ChronoField.DAY_OF_WEEK, TextStyle.FULL_STANDALONE)
     *    ccccc   5      appendText(ChronoField.DAY_OF_WEEK, TextStyle.NARROW_STANDALONE)
     * </pre>
     * <p>
     * <b>Time fields</b>: Pattern letters to output a time.
     * <pre>
     *  Pattern  Count  Equivalent builder methods
     *  -------  -----  --------------------------
     *    a       1      appendText(ChronoField.AMPM_OF_DAY, TextStyle.SHORT)
     *    h       1      appendValue(ChronoField.CLOCK_HOUR_OF_AMPM)
     *    hh      2      appendValue(ChronoField.CLOCK_HOUR_OF_AMPM, 2)
     *    H       1      appendValue(ChronoField.HOUR_OF_DAY)
     *    HH      2      appendValue(ChronoField.HOUR_OF_DAY, 2)
     *    k       1      appendValue(ChronoField.CLOCK_HOUR_OF_DAY)
     *    kk      2      appendValue(ChronoField.CLOCK_HOUR_OF_DAY, 2)
     *    K       1      appendValue(ChronoField.HOUR_OF_AMPM)
     *    KK      2      appendValue(ChronoField.HOUR_OF_AMPM, 2)
     *    m       1      appendValue(ChronoField.MINUTE_OF_HOUR)
     *    mm      2      appendValue(ChronoField.MINUTE_OF_HOUR, 2)
     *    s       1      appendValue(ChronoField.SECOND_OF_MINUTE)
     *    ss      2      appendValue(ChronoField.SECOND_OF_MINUTE, 2)
     *
     *    S..S    1..n   appendFraction(ChronoField.NANO_OF_SECOND, n, n, false)
     *    A..A    1..n   appendValue(ChronoField.MILLI_OF_DAY, n, 19, SignStyle.NOT_NEGATIVE)
     *    n..n    1..n   appendValue(ChronoField.NANO_OF_SECOND, n, 19, SignStyle.NOT_NEGATIVE)
     *    N..N    1..n   appendValue(ChronoField.NANO_OF_DAY, n, 19, SignStyle.NOT_NEGATIVE)
     * </pre>
     * <p>
     * <b>Day periods</b>: Pattern letters to output a day period.
     * <pre>
     *  Pattern  Count  Equivalent builder methods
     *  -------  -----  --------------------------
     *    B       1      appendDayPeriodText(TextStyle.SHORT)
     *    BBBB    4      appendDayPeriodText(TextStyle.FULL)
     *    BBBBB   5      appendDayPeriodText(TextStyle.NARROW)
     * </pre>
     * <p>
     * <b>Zone ID</b>: Pattern letters to output {@code ZoneId}.
     * <pre>
     *  Pattern  Count  Equivalent builder methods
     *  -------  -----  --------------------------
     *    VV      2      appendZoneId()
     *    v       1      appendGenericZoneText(TextStyle.SHORT)
     *    vvvv    4      appendGenericZoneText(TextStyle.FULL)
     *    z       1      appendZoneText(TextStyle.SHORT)
     *    zz      2      appendZoneText(TextStyle.SHORT)
     *    zzz     3      appendZoneText(TextStyle.SHORT)
     *    zzzz    4      appendZoneText(TextStyle.FULL)
     * </pre>
     * <p>
     * <b>Zone offset</b>: Pattern letters to output {@code ZoneOffset}.
     * <pre>
     *  Pattern  Count  Equivalent builder methods
     *  -------  -----  --------------------------
     *    O       1      appendLocalizedOffset(TextStyle.SHORT)
     *    OOOO    4      appendLocalizedOffset(TextStyle.FULL)
     *    X       1      appendOffset("+HHmm","Z")
     *    XX      2      appendOffset("+HHMM","Z")
     *    XXX     3      appendOffset("+HH:MM","Z")
     *    XXXX    4      appendOffset("+HHMMss","Z")
     *    XXXXX   5      appendOffset("+HH:MM:ss","Z")
     *    x       1      appendOffset("+HHmm","+00")
     *    xx      2      appendOffset("+HHMM","+0000")
     *    xxx     3      appendOffset("+HH:MM","+00:00")
     *    xxxx    4      appendOffset("+HHMMss","+0000")
     *    xxxxx   5      appendOffset("+HH:MM:ss","+00:00")
     *    Z       1      appendOffset("+HHMM","+0000")
     *    ZZ      2      appendOffset("+HHMM","+0000")
     *    ZZZ     3      appendOffset("+HHMM","+0000")
     *    ZZZZ    4      appendLocalizedOffset(TextStyle.FULL)
     *    ZZZZZ   5      appendOffset("+HH:MM:ss","Z")
     * </pre>
     * <p>
     * <b>Modifiers</b>: Pattern letters that modify the rest of the pattern:
     * <pre>
     *  Pattern  Count  Equivalent builder methods
     *  -------  -----  --------------------------
     *    [       1      optionalStart()
     *    ]       1      optionalEnd()
     *    p..p    1..n   padNext(n)
     * </pre>
     * <p>
     * Any sequence of letters not specified above, unrecognized letter or
     * reserved character will throw an exception.
     * Future versions may add to the set of patterns.
     * It is recommended to use single quotes around all characters that you want
     * to output directly to ensure that future changes do not break your application.
     * <p>
     * Note that the pattern string is similar, but not identical, to
     * {@link java.text.SimpleDateFormat SimpleDateFormat}.
     * The pattern string is also similar, but not identical, to that defined by the
     * Unicode Common Locale Data Repository (CLDR/LDML).
     * Pattern letters 'X' and 'u' are aligned with Unicode CLDR/LDML.
     * By contrast, {@code SimpleDateFormat} uses 'u' for the numeric day of week.
     * Pattern letters 'y' and 'Y' parse years of two digits and more than 4 digits differently.
     * Pattern letters 'n', 'A', 'N', and 'p' are added.
     * Number types will reject large numbers.
     *
     * @param pattern  the pattern to add, not null
     * @return this, for chaining, not null
     * @throws IllegalArgumentException if the pattern is invalid
     */
    public DateTimeFormatterBuilder appendPattern(String pattern) {
        Objects.requireNonNull(pattern, "pattern");
        parsePattern(pattern);
        return this;
    }

    private void parsePattern(String pattern) {
        for (int pos = 0; pos < pattern.length(); pos++) {
            char cur = pattern.charAt(pos);
            if ((cur >= 'A' && cur <= 'Z') || (cur >= 'a' && cur <= 'z')) {
                int start = pos++;
                for ( ; pos < pattern.length() && pattern.charAt(pos) == cur; pos++);  // short loop
                int count = pos - start;
                // padding
                if (cur == 'p') {
                    int pad = 0;
                    if (pos < pattern.length()) {
                        cur = pattern.charAt(pos);
                        if ((cur >= 'A' && cur <= 'Z') || (cur >= 'a' && cur <= 'z')) {
                            pad = count;
                            start = pos++;
                            for ( ; pos < pattern.length() && pattern.charAt(pos) == cur; pos++);  // short loop
                            count = pos - start;
                        }
                    }
                    if (pad == 0) {
                        throw new IllegalArgumentException(
                                "Pad letter 'p' must be followed by valid pad pattern: " + pattern);
                    }
                    padNext(pad); // pad and continue parsing
                }
                // main rules
                TemporalField field = FIELD_MAP.get(cur);
                if (field != null) {
                    parseField(cur, count, field);
                } else if (cur == 'z') {
                    if (count > 4) {
                        throw new IllegalArgumentException("Too many pattern letters: " + cur);
                    } else if (count == 4) {
                        appendZoneText(TextStyle.FULL);
                    } else {
                        appendZoneText(TextStyle.SHORT);
                    }
                } else if (cur == 'V') {
                    if (count != 2) {
                        throw new IllegalArgumentException("Pattern letter count must be 2: " + cur);
                    }
                    appendZoneId();
                } else if (cur == 'v') {
                    if (count == 1) {
                        appendGenericZoneText(TextStyle.SHORT);
                    } else if (count == 4) {
                        appendGenericZoneText(TextStyle.FULL);
                    } else {
                        throw new IllegalArgumentException("Wrong number of pattern letters: " + cur);
                    }
                } else if (cur == 'Z') {
                    if (count < 4) {
                        appendOffset("+HHMM", "+0000");
                    } else if (count == 4) {
                        appendLocalizedOffset(TextStyle.FULL);
                    } else if (count == 5) {
                        appendOffset("+HH:MM:ss","Z");
                    } else {
                        throw new IllegalArgumentException("Too many pattern letters: " + cur);
                    }
                } else if (cur == 'O') {
                    if (count == 1) {
                        appendLocalizedOffset(TextStyle.SHORT);
                    } else if (count == 4) {
                        appendLocalizedOffset(TextStyle.FULL);
                    } else {
                        throw new IllegalArgumentException("Pattern letter count must be 1 or 4: " + cur);
                    }
                } else if (cur == 'X') {
                    if (count > 5) {
                        throw new IllegalArgumentException("Too many pattern letters: " + cur);
                    }
                    appendOffset(OffsetIdPrinterParser.PATTERNS[count + (count == 1 ? 0 : 1)], "Z");
                } else if (cur == 'x') {
                    if (count > 5) {
                        throw new IllegalArgumentException("Too many pattern letters: " + cur);
                    }
                    String zero = (count == 1 ? "+00" : (count % 2 == 0 ? "+0000" : "+00:00"));
                    appendOffset(OffsetIdPrinterParser.PATTERNS[count + (count == 1 ? 0 : 1)], zero);
                } else if (cur == 'W') {
                    // Fields defined by Locale
                    if (count > 1) {
                        throw new IllegalArgumentException("Too many pattern letters: " + cur);
                    }
                    appendValue(new WeekBasedFieldPrinterParser(cur, count, count, count));
                } else if (cur == 'w') {
                    // Fields defined by Locale
                    if (count > 2) {
                        throw new IllegalArgumentException("Too many pattern letters: " + cur);
                    }
                    appendValue(new WeekBasedFieldPrinterParser(cur, count, count, 2));
                } else if (cur == 'Y') {
                    // Fields defined by Locale
                    if (count == 2) {
                        appendValue(new WeekBasedFieldPrinterParser(cur, count, count, 2));
                    } else {
                        appendValue(new WeekBasedFieldPrinterParser(cur, count, count, 19));
                    }
                } else if (cur == 'B') {
                    switch (count) {
                        case 1 -> appendDayPeriodText(TextStyle.SHORT);
                        case 4 -> appendDayPeriodText(TextStyle.FULL);
                        case 5 -> appendDayPeriodText(TextStyle.NARROW);
                        default -> throw new IllegalArgumentException("Wrong number of pattern letters: " + cur);
                    }
                } else {
                    throw new IllegalArgumentException("Unknown pattern letter: " + cur);
                }
                pos--;

            } else if (cur == '\'') {
                // parse literals
                int start = pos++;
                for ( ; pos < pattern.length(); pos++) {
                    if (pattern.charAt(pos) == '\'') {
                        if (pos + 1 < pattern.length() && pattern.charAt(pos + 1) == '\'') {
                            pos++;
                        } else {
                            break;  // end of literal
                        }
                    }
                }
                if (pos >= pattern.length()) {
                    throw new IllegalArgumentException("Pattern ends with an incomplete string literal: " + pattern);
                }
                String str = pattern.substring(start + 1, pos);
                if (str.isEmpty()) {
                    appendLiteral('\'');
                } else {
                    appendLiteral(str.replace("''", "'"));
                }

            } else if (cur == '[') {
                optionalStart();

            } else if (cur == ']') {
                if (active.parent == null) {
                    throw new IllegalArgumentException("Pattern invalid as it contains ] without previous [");
                }
                optionalEnd();

            } else if (cur == '{' || cur == '}' || cur == '#') {
                throw new IllegalArgumentException("Pattern includes reserved character: '" + cur + "'");
            } else {
                appendLiteral(cur);
            }
        }
    }

    @SuppressWarnings("fallthrough")
    private void parseField(char cur, int count, TemporalField field) {
        boolean standalone = false;
        switch (cur) {
            case 'u':
            case 'y':
                if (count == 2) {
                    appendValueReduced(field, 2, 2, ReducedPrinterParser.BASE_DATE);
                } else if (count < 4) {
                    appendValue(field, count, 19, SignStyle.NORMAL);
                } else {
                    appendValue(field, count, 19, SignStyle.EXCEEDS_PAD);
                }
                break;
            case 'c':
                if (count == 1) {
                    appendValue(new WeekBasedFieldPrinterParser(cur, count, count, count));
                    break;
                } else if (count == 2) {
                    throw new IllegalArgumentException("Invalid pattern \"cc\"");
                }
                /*fallthrough*/
            case 'L':
            case 'q':
                standalone = true;
                /*fallthrough*/
            case 'M':
            case 'Q':
            case 'E':
            case 'e':
                switch (count) {
                    case 1:
                    case 2:
                        if (cur == 'e') {
                            appendValue(new WeekBasedFieldPrinterParser(cur, count, count, count));
                        } else if (cur == 'E') {
                            appendText(field, TextStyle.SHORT);
                        } else {
                            if (count == 1) {
                                appendValue(field);
                            } else {
                                appendValue(field, 2);
                            }
                        }
                        break;
                    case 3:
                        appendText(field, standalone ? TextStyle.SHORT_STANDALONE : TextStyle.SHORT);
                        break;
                    case 4:
                        appendText(field, standalone ? TextStyle.FULL_STANDALONE : TextStyle.FULL);
                        break;
                    case 5:
                        appendText(field, standalone ? TextStyle.NARROW_STANDALONE : TextStyle.NARROW);
                        break;
                    default:
                        throw new IllegalArgumentException("Too many pattern letters: " + cur);
                }
                break;
            case 'a':
                if (count == 1) {
                    appendText(field, TextStyle.SHORT);
                } else {
                    throw new IllegalArgumentException("Too many pattern letters: " + cur);
                }
                break;
            case 'G':
                switch (count) {
                    case 1, 2, 3 -> appendText(field, TextStyle.SHORT);
                    case 4 -> appendText(field, TextStyle.FULL);
                    case 5 -> appendText(field, TextStyle.NARROW);
                    default -> throw new IllegalArgumentException("Too many pattern letters: " + cur);
                }
                break;
            case 'S':
                appendFraction(NANO_OF_SECOND, count, count, false);
                break;
            case 'F':
                if (count == 1) {
                    appendValue(field);
                } else {
                    throw new IllegalArgumentException("Too many pattern letters: " + cur);
                }
                break;
            case 'd':
            case 'h':
            case 'H':
            case 'k':
            case 'K':
            case 'm':
            case 's':
                if (count == 1) {
                    appendValue(field);
                } else if (count == 2) {
                    appendValue(field, count);
                } else {
                    throw new IllegalArgumentException("Too many pattern letters: " + cur);
                }
                break;
            case 'D':
                if (count == 1) {
                    appendValue(field);
                } else if (count == 2 || count == 3) {
                    appendValue(field, count, 3, SignStyle.NOT_NEGATIVE);
                } else {
                    throw new IllegalArgumentException("Too many pattern letters: " + cur);
                }
                break;
            case 'g':
                appendValue(field, count, 19, SignStyle.NORMAL);
                break;
            case 'A':
            case 'n':
            case 'N':
                appendValue(field, count, 19, SignStyle.NOT_NEGATIVE);
                break;
            default:
                if (count == 1) {
                    appendValue(field);
                } else {
                    appendValue(field, count);
                }
                break;
        }
    }

    /** Map of letters to fields. */
    private static final Map<Character, TemporalField> FIELD_MAP = new HashMap<>();
    static {
        // SDF = SimpleDateFormat
        FIELD_MAP.put('G', ChronoField.ERA);                       // SDF, LDML (different to both for 1/2 chars)
        FIELD_MAP.put('y', ChronoField.YEAR_OF_ERA);               // SDF, LDML
        FIELD_MAP.put('u', ChronoField.YEAR);                      // LDML (different in SDF)
        FIELD_MAP.put('Q', IsoFields.QUARTER_OF_YEAR);             // LDML (removed quarter from 310)
        FIELD_MAP.put('q', IsoFields.QUARTER_OF_YEAR);             // LDML (stand-alone)
        FIELD_MAP.put('M', ChronoField.MONTH_OF_YEAR);             // SDF, LDML
        FIELD_MAP.put('L', ChronoField.MONTH_OF_YEAR);             // SDF, LDML (stand-alone)
        FIELD_MAP.put('D', ChronoField.DAY_OF_YEAR);               // SDF, LDML
        FIELD_MAP.put('d', ChronoField.DAY_OF_MONTH);              // SDF, LDML
        FIELD_MAP.put('F', ChronoField.ALIGNED_DAY_OF_WEEK_IN_MONTH);  // SDF, LDML
        FIELD_MAP.put('E', ChronoField.DAY_OF_WEEK);               // SDF, LDML (different to both for 1/2 chars)
        FIELD_MAP.put('c', ChronoField.DAY_OF_WEEK);               // LDML (stand-alone)
        FIELD_MAP.put('e', ChronoField.DAY_OF_WEEK);               // LDML (needs localized week number)
        FIELD_MAP.put('a', ChronoField.AMPM_OF_DAY);               // SDF, LDML
        FIELD_MAP.put('H', ChronoField.HOUR_OF_DAY);               // SDF, LDML
        FIELD_MAP.put('k', ChronoField.CLOCK_HOUR_OF_DAY);         // SDF, LDML
        FIELD_MAP.put('K', ChronoField.HOUR_OF_AMPM);              // SDF, LDML
        FIELD_MAP.put('h', ChronoField.CLOCK_HOUR_OF_AMPM);        // SDF, LDML
        FIELD_MAP.put('m', ChronoField.MINUTE_OF_HOUR);            // SDF, LDML
        FIELD_MAP.put('s', ChronoField.SECOND_OF_MINUTE);          // SDF, LDML
        FIELD_MAP.put('S', ChronoField.NANO_OF_SECOND);            // LDML (SDF uses milli-of-second number)
        FIELD_MAP.put('A', ChronoField.MILLI_OF_DAY);              // LDML
        FIELD_MAP.put('n', ChronoField.NANO_OF_SECOND);            // 310 (proposed for LDML)
        FIELD_MAP.put('N', ChronoField.NANO_OF_DAY);               // 310 (proposed for LDML)
        FIELD_MAP.put('g', JulianFields.MODIFIED_JULIAN_DAY);
        // 310 - z - time-zone names, matches LDML and SimpleDateFormat 1 to 4
        // 310 - Z - matches SimpleDateFormat and LDML
        // 310 - V - time-zone id, matches LDML
        // 310 - v - general timezone names, not matching exactly with LDML because LDML specify to fall back
        //           to 'VVVV' if general-nonlocation unavailable but here it's not falling back because of lack of data
        // 310 - p - prefix for padding
        // 310 - X - matches LDML, almost matches SDF for 1, exact match 2&3, extended 4&5
        // 310 - x - matches LDML
        // 310 - w, W, and Y are localized forms matching LDML
        // LDML - B - day periods
        // LDML - U - cycle year name, not supported by 310 yet
        // LDML - l - deprecated
        // LDML - j - not relevant
    }

    //-----------------------------------------------------------------------
    /**
     * Causes the next added printer/parser to pad to a fixed width using a space.
     * <p>
     * This padding will pad to a fixed width using spaces.
     * <p>
     * During formatting, the decorated element will be output and then padded
     * to the specified width. An exception will be thrown during formatting if
     * the pad width is exceeded.
     * <p>
     * During parsing, the padding and decorated element are parsed.
     * If parsing is lenient, then the pad width is treated as a maximum.
     * The padding is parsed greedily. Thus, if the decorated element starts with
     * the pad character, it will not be parsed.
     *
     * @param padWidth  the pad width, 1 or greater
     * @return this, for chaining, not null
     * @throws IllegalArgumentException if pad width is too small
     */
    public DateTimeFormatterBuilder padNext(int padWidth) {
        return padNext(padWidth, ' ');
    }

    /**
     * Causes the next added printer/parser to pad to a fixed width.
     * <p>
     * This padding is intended for padding other than zero-padding.
     * Zero-padding should be achieved using the appendValue methods.
     * <p>
     * During formatting, the decorated element will be output and then padded
     * to the specified width. An exception will be thrown during formatting if
     * the pad width is exceeded.
     * <p>
     * During parsing, the padding and decorated element are parsed.
     * If parsing is lenient, then the pad width is treated as a maximum.
     * If parsing is case insensitive, then the pad character is matched ignoring case.
     * The padding is parsed greedily. Thus, if the decorated element starts with
     * the pad character, it will not be parsed.
     *
     * @param padWidth  the pad width, 1 or greater
     * @param padChar  the pad character
     * @return this, for chaining, not null
     * @throws IllegalArgumentException if pad width is too small
     */
    public DateTimeFormatterBuilder padNext(int padWidth, char padChar) {
        if (padWidth < 1) {
            throw new IllegalArgumentException("The pad width must be at least one but was " + padWidth);
        }
        active.padNextWidth = padWidth;
        active.padNextChar = padChar;
        active.valueParserIndex = -1;
        return this;
    }

    //-----------------------------------------------------------------------
    /**
     * Mark the start of an optional section.
     * <p>
     * The output of formatting can include optional sections, which may be nested.
     * An optional section is started by calling this method and ended by calling
     * {@link #optionalEnd()} or by ending the build process.
     * <p>
     * All elements in the optional section are treated as optional.
     * During formatting, the section is only output if data is available in the
     * {@code TemporalAccessor} for all the elements in the section.
     * During parsing, the whole section may be missing from the parsed string.
     * <p>
     * For example, consider a builder setup as
     * {@code builder.appendValue(HOUR_OF_DAY,2).optionalStart().appendValue(MINUTE_OF_HOUR,2)}.
     * The optional section ends automatically at the end of the builder.
     * During formatting, the minute will only be output if its value can be obtained from the date-time.
     * During parsing, the input will be successfully parsed whether the minute is present or not.
     *
     * @return this, for chaining, not null
     */
    public DateTimeFormatterBuilder optionalStart() {
        active.valueParserIndex = -1;
        active = new DateTimeFormatterBuilder(active, true);
        return this;
    }

    /**
     * Ends an optional section.
     * <p>
     * The output of formatting can include optional sections, which may be nested.
     * An optional section is started by calling {@link #optionalStart()} and ended
     * using this method (or at the end of the builder).
     * <p>
     * Calling this method without having previously called {@code optionalStart}
     * will throw an exception.
     * Calling this method immediately after calling {@code optionalStart} has no effect
     * on the formatter other than ending the (empty) optional section.
     * <p>
     * All elements in the optional section are treated as optional.
     * During formatting, the section is only output if data is available in the
     * {@code TemporalAccessor} for all the elements in the section.
     * During parsing, the whole section may be missing from the parsed string.
     * <p>
     * For example, consider a builder setup as
     * {@code builder.appendValue(HOUR_OF_DAY,2).optionalStart().appendValue(MINUTE_OF_HOUR,2).optionalEnd()}.
     * During formatting, the minute will only be output if its value can be obtained from the date-time.
     * During parsing, the input will be successfully parsed whether the minute is present or not.
     *
     * @return this, for chaining, not null
     * @throws IllegalStateException if there was no previous call to {@code optionalStart}
     */
    public DateTimeFormatterBuilder optionalEnd() {
        if (active.parent == null) {
            throw new IllegalStateException("Cannot call optionalEnd() as there was no previous call to optionalStart()");
        }
        if (active.printerParsers.size() > 0) {
            CompositePrinterParser cpp = new CompositePrinterParser(active.printerParsers, active.optional);
            active = active.parent;
            appendInternal(cpp);
        } else {
            active = active.parent;
        }
        return this;
    }

    //-----------------------------------------------------------------------
    /**
     * Appends a printer and/or parser to the internal list handling padding.
     *
     * @param pp  the printer-parser to add, not null
     * @return the index into the active parsers list
     */
    private int appendInternal(DateTimePrinterParser pp) {
        Objects.requireNonNull(pp, "pp");
        if (active.padNextWidth > 0) {
            pp = new PadPrinterParserDecorator(pp, active.padNextWidth, active.padNextChar);
            active.padNextWidth = 0;
            active.padNextChar = 0;
        }
        active.printerParsers.add(pp);
        active.valueParserIndex = -1;
        return active.printerParsers.size() - 1;
    }

    //-----------------------------------------------------------------------
    /**
     * Completes this builder by creating the {@code DateTimeFormatter}
     * using the default locale.
     * <p>
     * This will create a formatter with the {@linkplain Locale#getDefault(Locale.Category) default FORMAT locale}.
     * Numbers will be printed and parsed using the standard DecimalStyle.
     * The resolver style will be {@link ResolverStyle#SMART SMART}.
     * <p>
     * Calling this method will end any open optional sections by repeatedly
     * calling {@link #optionalEnd()} before creating the formatter.
     * <p>
     * This builder can still be used after creating the formatter if desired,
     * although the state may have been changed by calls to {@code optionalEnd}.
     *
     * @return the created formatter, not null
     */
    public DateTimeFormatter toFormatter() {
        return toFormatter(Locale.getDefault(Locale.Category.FORMAT));
    }

    /**
     * Completes this builder by creating the {@code DateTimeFormatter}
     * using the specified locale.
     * <p>
     * This will create a formatter with the specified locale.
     * Numbers will be printed and parsed using the standard DecimalStyle.
     * The resolver style will be {@link ResolverStyle#SMART SMART}.
     * <p>
     * Calling this method will end any open optional sections by repeatedly
     * calling {@link #optionalEnd()} before creating the formatter.
     * <p>
     * This builder can still be used after creating the formatter if desired,
     * although the state may have been changed by calls to {@code optionalEnd}.
     *
     * @param locale  the locale to use for formatting, not null
     * @return the created formatter, not null
     */
    public DateTimeFormatter toFormatter(Locale locale) {
        return toFormatter(locale, ResolverStyle.SMART, null);
    }

    /**
     * Completes this builder by creating the formatter.
     * This uses the default locale.
     *
     * @param resolverStyle  the resolver style to use, not null
     * @return the created formatter, not null
     */
    DateTimeFormatter toFormatter(ResolverStyle resolverStyle, Chronology chrono) {
        return toFormatter(Locale.getDefault(Locale.Category.FORMAT), resolverStyle, chrono);
    }

    /**
     * Completes this builder by creating the formatter.
     *
     * @param locale  the locale to use for formatting, not null
     * @param chrono  the chronology to use, may be null
     * @return the created formatter, not null
     */
    private DateTimeFormatter toFormatter(Locale locale, ResolverStyle resolverStyle, Chronology chrono) {
        Objects.requireNonNull(locale, "locale");
        while (active.parent != null) {
            optionalEnd();
        }
        CompositePrinterParser pp = new CompositePrinterParser(printerParsers, false);
        return new DateTimeFormatter(pp, locale, DecimalStyle.STANDARD,
                resolverStyle, null, chrono, null);
    }

    //-----------------------------------------------------------------------
    /**
     * Strategy for formatting/parsing date-time information.
     * <p>
     * The printer may format any part, or the whole, of the input date-time object.
     * Typically, a complete format is constructed from a number of smaller
     * units, each outputting a single field.
     * <p>
     * The parser may parse any piece of text from the input, storing the result
     * in the context. Typically, each individual parser will just parse one
     * field, such as the day-of-month, storing the value in the context.
     * Once the parse is complete, the caller will then resolve the parsed values
     * to create the desired object, such as a {@code LocalDate}.
     * <p>
     * The parse position will be updated during the parse. Parsing will start at
     * the specified index and the return value specifies the new parse position
     * for the next parser. If an error occurs, the returned index will be negative
     * and will have the error position encoded using the complement operator.
     *
     * @implSpec
     * This interface must be implemented with care to ensure other classes operate correctly.
     * All implementations that can be instantiated must be final, immutable and thread-safe.
     * <p>
     * The context is not a thread-safe object and a new instance will be created
     * for each format that occurs. The context must not be stored in an instance
     * variable or shared with any other threads.
     */
    interface DateTimePrinterParser {

        /**
         * Prints the date-time object to the buffer.
         * <p>
         * The context holds information to use during the format.
         * It also contains the date-time information to be printed.
         * <p>
         * The buffer must not be mutated beyond the content controlled by the implementation.
         *
         * @param context  the context to format using, not null
         * @param buf  the buffer to append to, not null
         * @return false if unable to query the value from the date-time, true otherwise
         * @throws DateTimeException if the date-time cannot be printed successfully
         */
        boolean format(DateTimePrintContext context, StringBuilder buf);

        /**
         * Parses text into date-time information.
         * <p>
         * The context holds information to use during the parse.
         * It is also used to store the parsed date-time information.
         *
         * @param context  the context to use and parse into, not null
         * @param text  the input text to parse, not null
         * @param position  the position to start parsing at, from 0 to the text length
         * @return the new parse position, where negative means an error with the
         *  error position encoded using the complement ~ operator
         * @throws NullPointerException if the context or text is null
         * @throws IndexOutOfBoundsException if the position is invalid
         */
        int parse(DateTimeParseContext context, CharSequence text, int position);
    }

    //-----------------------------------------------------------------------
    /**
     * Composite printer and parser.
     */
    static final class CompositePrinterParser implements DateTimePrinterParser {
        private final DateTimePrinterParser[] printerParsers;
        private final boolean optional;

        CompositePrinterParser(List<DateTimePrinterParser> printerParsers, boolean optional) {
            this(printerParsers.toArray(new DateTimePrinterParser[0]), optional);
        }

        CompositePrinterParser(DateTimePrinterParser[] printerParsers, boolean optional) {
            this.printerParsers = printerParsers;
            this.optional = optional;
        }

        /**
         * Returns a copy of this printer-parser with the optional flag changed.
         *
         * @param optional  the optional flag to set in the copy
         * @return the new printer-parser, not null
         */
        public CompositePrinterParser withOptional(boolean optional) {
            if (optional == this.optional) {
                return this;
            }
            return new CompositePrinterParser(printerParsers, optional);
        }

        @Override
        public boolean format(DateTimePrintContext context, StringBuilder buf) {
            int length = buf.length();
            if (optional) {
                context.startOptional();
            }
            try {
                for (DateTimePrinterParser pp : printerParsers) {
                    if (pp.format(context, buf) == false) {
                        buf.setLength(length);  // reset buffer
                        return true;
                    }
                }
            } finally {
                if (optional) {
                    context.endOptional();
                }
            }
            return true;
        }

        @Override
        public int parse(DateTimeParseContext context, CharSequence text, int position) {
            if (optional) {
                context.startOptional();
                int pos = position;
                for (DateTimePrinterParser pp : printerParsers) {
                    pos = pp.parse(context, text, pos);
                    if (pos < 0) {
                        context.endOptional(false);
                        return position;  // return original position
                    }
                }
                context.endOptional(true);
                return pos;
            } else {
                for (DateTimePrinterParser pp : printerParsers) {
                    position = pp.parse(context, text, position);
                    if (position < 0) {
                        break;
                    }
                }
                return position;
            }
        }

        @Override
        public String toString() {
            StringBuilder buf = new StringBuilder();
            if (printerParsers != null) {
                buf.append(optional ? "[" : "(");
                for (DateTimePrinterParser pp : printerParsers) {
                    buf.append(pp);
                }
                buf.append(optional ? "]" : ")");
            }
            return buf.toString();
        }
    }

    //-----------------------------------------------------------------------
    /**
     * Pads the output to a fixed width.
     */
    static final class PadPrinterParserDecorator implements DateTimePrinterParser {
        private final DateTimePrinterParser printerParser;
        private final int padWidth;
        private final char padChar;

        /**
         * Constructor.
         *
         * @param printerParser  the printer, not null
         * @param padWidth  the width to pad to, 1 or greater
         * @param padChar  the pad character
         */
        PadPrinterParserDecorator(DateTimePrinterParser printerParser, int padWidth, char padChar) {
            // input checked by DateTimeFormatterBuilder
            this.printerParser = printerParser;
            this.padWidth = padWidth;
            this.padChar = padChar;
        }

        @Override
        public boolean format(DateTimePrintContext context, StringBuilder buf) {
            int preLen = buf.length();
            if (printerParser.format(context, buf) == false) {
                return false;
            }
            int len = buf.length() - preLen;
            if (len > padWidth) {
                throw new DateTimeException(
                    "Cannot print as output of " + len + " characters exceeds pad width of " + padWidth);
            }
            for (int i = 0; i < padWidth - len; i++) {
                buf.insert(preLen, padChar);
            }
            return true;
        }

        @Override
        public int parse(DateTimeParseContext context, CharSequence text, int position) {
            // cache context before changed by decorated parser
            final boolean strict = context.isStrict();
            // parse
            if (position > text.length()) {
                throw new IndexOutOfBoundsException();
            }
            if (position == text.length()) {
                return ~position;  // no more characters in the string
            }
            int endPos = position + padWidth;
            if (endPos > text.length()) {
                if (strict) {
                    return ~position;  // not enough characters in the string to meet the parse width
                }
                endPos = text.length();
            }
            int pos = position;
            while (pos < endPos && context.charEquals(text.charAt(pos), padChar)) {
                pos++;
            }
            text = text.subSequence(0, endPos);
            int resultPos = printerParser.parse(context, text, pos);
            if (resultPos != endPos && strict) {
                return ~(position + pos);  // parse of decorated field didn't parse to the end
            }
            return resultPos;
        }

        @Override
        public String toString() {
            return "Pad(" + printerParser + "," + padWidth + (padChar == ' ' ? ")" : ",'" + padChar + "')");
        }
    }

    //-----------------------------------------------------------------------
    /**
     * Enumeration to apply simple parse settings.
     */
    static enum SettingsParser implements DateTimePrinterParser {
        SENSITIVE,
        INSENSITIVE,
        STRICT,
        LENIENT;

        @Override
        public boolean format(DateTimePrintContext context, StringBuilder buf) {
            return true;  // nothing to do here
        }

        @Override
        public int parse(DateTimeParseContext context, CharSequence text, int position) {
            // using ordinals to avoid javac synthetic inner class
            switch (ordinal()) {
                case 0: context.setCaseSensitive(true); break;
                case 1: context.setCaseSensitive(false); break;
                case 2: context.setStrict(true); break;
                case 3: context.setStrict(false); break;
            }
            return position;
        }

        @Override
        public String toString() {
            // using ordinals to avoid javac synthetic inner class
            switch (ordinal()) {
                case 0: return "ParseCaseSensitive(true)";
                case 1: return "ParseCaseSensitive(false)";
                case 2: return "ParseStrict(true)";
                case 3: return "ParseStrict(false)";
            }
            throw new IllegalStateException("Unreachable");
        }
    }

    //-----------------------------------------------------------------------
    /**
     * Defaults a value into the parse if not currently present.
     */
    static class DefaultValueParser implements DateTimePrinterParser {
        private final TemporalField field;
        private final long value;

        DefaultValueParser(TemporalField field, long value) {
            this.field = field;
            this.value = value;
        }

        public boolean format(DateTimePrintContext context, StringBuilder buf) {
            return true;
        }

        public int parse(DateTimeParseContext context, CharSequence text, int position) {
            if (context.getParsed(field) == null) {
                context.setParsedField(field, value, position, position);
            }
            return position;
        }
    }

    //-----------------------------------------------------------------------
    /**
     * Prints or parses a character literal.
     */
    static final class CharLiteralPrinterParser implements DateTimePrinterParser {
        private final char literal;

        CharLiteralPrinterParser(char literal) {
            this.literal = literal;
        }

        @Override
        public boolean format(DateTimePrintContext context, StringBuilder buf) {
            buf.append(literal);
            return true;
        }

        @Override
        public int parse(DateTimeParseContext context, CharSequence text, int position) {
            int length = text.length();
            if (position == length) {
                return ~position;
            }
            char ch = text.charAt(position);
            if (ch != literal) {
                if (context.isCaseSensitive() ||
                        (Character.toUpperCase(ch) != Character.toUpperCase(literal) &&
                         Character.toLowerCase(ch) != Character.toLowerCase(literal))) {
                    return ~position;
                }
            }
            return position + 1;
        }

        @Override
        public String toString() {
            if (literal == '\'') {
                return "''";
            }
            return "'" + literal + "'";
        }
    }

    //-----------------------------------------------------------------------
    /**
     * Prints or parses a string literal.
     */
    static final class StringLiteralPrinterParser implements DateTimePrinterParser {
        private final String literal;

        StringLiteralPrinterParser(String literal) {
            this.literal = literal;  // validated by caller
        }

        @Override
        public boolean format(DateTimePrintContext context, StringBuilder buf) {
            buf.append(literal);
            return true;
        }

        @Override
        public int parse(DateTimeParseContext context, CharSequence text, int position) {
            int length = text.length();
            if (position > length || position < 0) {
                throw new IndexOutOfBoundsException();
            }
            if (context.subSequenceEquals(text, position, literal, 0, literal.length()) == false) {
                return ~position;
            }
            return position + literal.length();
        }

        @Override
        public String toString() {
            String converted = literal.replace("'", "''");
            return "'" + converted + "'";
        }
    }

    //-----------------------------------------------------------------------
    /**
     * Prints and parses a numeric date-time field with optional padding.
     */
    static class NumberPrinterParser implements DateTimePrinterParser {

        /**
         * Array of 10 to the power of n.
         */
        static final long[] EXCEED_POINTS = new long[] {
            0L,
            10L,
            100L,
            1000L,
            10000L,
            100000L,
            1000000L,
            10000000L,
            100000000L,
            1000000000L,
            10000000000L,
        };

        final TemporalField field;
        final int minWidth;
        final int maxWidth;
        private final SignStyle signStyle;
        final int subsequentWidth;

        /**
         * Constructor.
         *
         * @param field  the field to format, not null
         * @param minWidth  the minimum field width, from 1 to 19
         * @param maxWidth  the maximum field width, from minWidth to 19
         * @param signStyle  the positive/negative sign style, not null
         */
        NumberPrinterParser(TemporalField field, int minWidth, int maxWidth, SignStyle signStyle) {
            // validated by caller
            this.field = field;
            this.minWidth = minWidth;
            this.maxWidth = maxWidth;
            this.signStyle = signStyle;
            this.subsequentWidth = 0;
        }

        /**
         * Constructor.
         *
         * @param field  the field to format, not null
         * @param minWidth  the minimum field width, from 1 to 19
         * @param maxWidth  the maximum field width, from minWidth to 19
         * @param signStyle  the positive/negative sign style, not null
         * @param subsequentWidth  the width of subsequent non-negative numbers, 0 or greater,
         *  -1 if fixed width due to active adjacent parsing
         */
        protected NumberPrinterParser(TemporalField field, int minWidth, int maxWidth, SignStyle signStyle, int subsequentWidth) {
            // validated by caller
            this.field = field;
            this.minWidth = minWidth;
            this.maxWidth = maxWidth;
            this.signStyle = signStyle;
            this.subsequentWidth = subsequentWidth;
        }

        /**
         * Returns a new instance with fixed width flag set.
         *
         * @return a new updated printer-parser, not null
         */
        NumberPrinterParser withFixedWidth() {
            if (subsequentWidth == -1) {
                return this;
            }
            return new NumberPrinterParser(field, minWidth, maxWidth, signStyle, -1);
        }

        /**
         * Returns a new instance with an updated subsequent width.
         *
         * @param subsequentWidth  the width of subsequent non-negative numbers, 0 or greater
         * @return a new updated printer-parser, not null
         */
        NumberPrinterParser withSubsequentWidth(int subsequentWidth) {
            return new NumberPrinterParser(field, minWidth, maxWidth, signStyle, this.subsequentWidth + subsequentWidth);
        }

        @Override
        public boolean format(DateTimePrintContext context, StringBuilder buf) {
            Long valueLong = context.getValue(field);
            if (valueLong == null) {
                return false;
            }
            long value = getValue(context, valueLong);
            DecimalStyle decimalStyle = context.getDecimalStyle();
            String str = (value == Long.MIN_VALUE ? "9223372036854775808" : Long.toString(Math.abs(value)));
            if (str.length() > maxWidth) {
                throw new DateTimeException("Field " + field +
                    " cannot be printed as the value " + value +
                    " exceeds the maximum print width of " + maxWidth);
            }
            str = decimalStyle.convertNumberToI18N(str);

            if (value >= 0) {
                switch (signStyle) {
                    case EXCEEDS_PAD:
                        if (minWidth < 19 && value >= EXCEED_POINTS[minWidth]) {
                            buf.append(decimalStyle.getPositiveSign());
                        }
                        break;
                    case ALWAYS:
                        buf.append(decimalStyle.getPositiveSign());
                        break;
                }
            } else {
                switch (signStyle) {
                    case NORMAL:
                    case EXCEEDS_PAD:
                    case ALWAYS:
                        buf.append(decimalStyle.getNegativeSign());
                        break;
                    case NOT_NEGATIVE:
                        throw new DateTimeException("Field " + field +
                            " cannot be printed as the value " + value +
                            " cannot be negative according to the SignStyle");
                }
            }
            for (int i = 0; i < minWidth - str.length(); i++) {
                buf.append(decimalStyle.getZeroDigit());
            }
            buf.append(str);
            return true;
        }

        /**
         * Gets the value to output.
         *
         * @param context  the context
         * @param value  the value of the field, not null
         * @return the value
         */
        long getValue(DateTimePrintContext context, long value) {
            return value;
        }

        /**
         * For NumberPrinterParser, the width is fixed depending on the
         * minWidth, maxWidth, signStyle and whether subsequent fields are fixed.
         * @param context the context
         * @return true if the field is fixed width
         * @see DateTimeFormatterBuilder#appendValue(java.time.temporal.TemporalField, int)
         */
        boolean isFixedWidth(DateTimeParseContext context) {
            return subsequentWidth == -1 ||
                (subsequentWidth > 0 && minWidth == maxWidth && signStyle == SignStyle.NOT_NEGATIVE);
        }

        @Override
        public int parse(DateTimeParseContext context, CharSequence text, int position) {
            int length = text.length();
            if (position == length) {
                return ~position;
            }
            char sign = text.charAt(position);  // IOOBE if invalid position
            boolean negative = false;
            boolean positive = false;
            if (sign == context.getDecimalStyle().getPositiveSign()) {
                if (signStyle.parse(true, context.isStrict(), minWidth == maxWidth) == false) {
                    return ~position;
                }
                positive = true;
                position++;
            } else if (sign == context.getDecimalStyle().getNegativeSign()) {
                if (signStyle.parse(false, context.isStrict(), minWidth == maxWidth) == false) {
                    return ~position;
                }
                negative = true;
                position++;
            } else {
                if (signStyle == SignStyle.ALWAYS && context.isStrict()) {
                    return ~position;
                }
            }
            int effMinWidth = (context.isStrict() || isFixedWidth(context) ? minWidth : 1);
            int minEndPos = position + effMinWidth;
            if (minEndPos > length) {
                return ~position;
            }
            int effMaxWidth = (context.isStrict() || isFixedWidth(context) ? maxWidth : 9) + Math.max(subsequentWidth, 0);
            long total = 0;
            BigInteger totalBig = null;
            int pos = position;
            for (int pass = 0; pass < 2; pass++) {
                int maxEndPos = Math.min(pos + effMaxWidth, length);
                while (pos < maxEndPos) {
                    char ch = text.charAt(pos++);
                    int digit = context.getDecimalStyle().convertToDigit(ch);
                    if (digit < 0) {
                        pos--;
                        if (pos < minEndPos) {
                            return ~position;  // need at least min width digits
                        }
                        break;
                    }
                    if ((pos - position) > 18) {
                        if (totalBig == null) {
                            totalBig = BigInteger.valueOf(total);
                        }
                        totalBig = totalBig.multiply(BigInteger.TEN).add(BigInteger.valueOf(digit));
                    } else {
                        total = total * 10 + digit;
                    }
                }
                if (subsequentWidth > 0 && pass == 0) {
                    // re-parse now we know the correct width
                    int parseLen = pos - position;
                    effMaxWidth = Math.max(effMinWidth, parseLen - subsequentWidth);
                    pos = position;
                    total = 0;
                    totalBig = null;
                } else {
                    break;
                }
            }
            if (negative) {
                if (totalBig != null) {
                    if (totalBig.equals(BigInteger.ZERO) && context.isStrict()) {
                        return ~(position - 1);  // minus zero not allowed
                    }
                    totalBig = totalBig.negate();
                } else {
                    if (total == 0 && context.isStrict()) {
                        return ~(position - 1);  // minus zero not allowed
                    }
                    total = -total;
                }
            } else if (signStyle == SignStyle.EXCEEDS_PAD && context.isStrict()) {
                int parseLen = pos - position;
                if (positive) {
                    if (parseLen <= minWidth) {
                        return ~(position - 1);  // '+' only parsed if minWidth exceeded
                    }
                } else {
                    if (parseLen > minWidth) {
                        return ~position;  // '+' must be parsed if minWidth exceeded
                    }
                }
            }
            if (totalBig != null) {
                if (totalBig.bitLength() > 63) {
                    // overflow, parse 1 less digit
                    totalBig = totalBig.divide(BigInteger.TEN);
                    pos--;
                }
                return setValue(context, totalBig.longValue(), position, pos);
            }
            return setValue(context, total, position, pos);
        }

        /**
         * Stores the value.
         *
         * @param context  the context to store into, not null
         * @param value  the value
         * @param errorPos  the position of the field being parsed
         * @param successPos  the position after the field being parsed
         * @return the new position
         */
        int setValue(DateTimeParseContext context, long value, int errorPos, int successPos) {
            return context.setParsedField(field, value, errorPos, successPos);
        }

        @Override
        public String toString() {
            if (minWidth == 1 && maxWidth == 19 && signStyle == SignStyle.NORMAL) {
                return "Value(" + field + ")";
            }
            if (minWidth == maxWidth && signStyle == SignStyle.NOT_NEGATIVE) {
                return "Value(" + field + "," + minWidth + ")";
            }
            return "Value(" + field + "," + minWidth + "," + maxWidth + "," + signStyle + ")";
        }
    }

    //-----------------------------------------------------------------------
    /**
     * Prints and parses a reduced numeric date-time field.
     */
    static final class ReducedPrinterParser extends NumberPrinterParser {
        /**
         * The base date for reduced value parsing.
         */
        static final LocalDate BASE_DATE = LocalDate.of(2000, 1, 1);

        private final int baseValue;
        private final ChronoLocalDate baseDate;

        /**
         * Constructor.
         *
         * @param field  the field to format, validated not null
         * @param minWidth  the minimum field width, from 1 to 10
         * @param maxWidth  the maximum field width, from 1 to 10
         * @param baseValue  the base value
         * @param baseDate  the base date
         */
        ReducedPrinterParser(TemporalField field, int minWidth, int maxWidth,
                int baseValue, ChronoLocalDate baseDate) {
            this(field, minWidth, maxWidth, baseValue, baseDate, 0);
            if (minWidth < 1 || minWidth > 10) {
                throw new IllegalArgumentException("The minWidth must be from 1 to 10 inclusive but was " + minWidth);
            }
            if (maxWidth < 1 || maxWidth > 10) {
                throw new IllegalArgumentException("The maxWidth must be from 1 to 10 inclusive but was " + minWidth);
            }
            if (maxWidth < minWidth) {
                throw new IllegalArgumentException("Maximum width must exceed or equal the minimum width but " +
                        maxWidth + " < " + minWidth);
            }
            if (baseDate == null) {
                if (field.range().isValidValue(baseValue) == false) {
                    throw new IllegalArgumentException("The base value must be within the range of the field");
                }
                if ((((long) baseValue) + EXCEED_POINTS[maxWidth]) > Integer.MAX_VALUE) {
                    throw new DateTimeException("Unable to add printer-parser as the range exceeds the capacity of an int");
                }
            }
        }

        /**
         * Constructor.
         * The arguments have already been checked.
         *
         * @param field  the field to format, validated not null
         * @param minWidth  the minimum field width, from 1 to 10
         * @param maxWidth  the maximum field width, from 1 to 10
         * @param baseValue  the base value
         * @param baseDate  the base date
         * @param subsequentWidth the subsequentWidth for this instance
         */
        private ReducedPrinterParser(TemporalField field, int minWidth, int maxWidth,
                int baseValue, ChronoLocalDate baseDate, int subsequentWidth) {
            super(field, minWidth, maxWidth, SignStyle.NOT_NEGATIVE, subsequentWidth);
            this.baseValue = baseValue;
            this.baseDate = baseDate;
        }

        @Override
        long getValue(DateTimePrintContext context, long value) {
            long absValue = Math.abs(value);
            int baseValue = this.baseValue;
            if (baseDate != null) {
                Chronology chrono = Chronology.from(context.getTemporal());
                baseValue = chrono.date(baseDate).get(field);
            }
            if (value >= baseValue && value < baseValue + EXCEED_POINTS[minWidth]) {
                // Use the reduced value if it fits in minWidth
                return absValue % EXCEED_POINTS[minWidth];
            }
            // Otherwise truncate to fit in maxWidth
            return absValue % EXCEED_POINTS[maxWidth];
        }

        @Override
        int setValue(DateTimeParseContext context, long value, int errorPos, int successPos) {
            int baseValue = this.baseValue;
            if (baseDate != null) {
                Chronology chrono = context.getEffectiveChronology();
                baseValue = chrono.date(baseDate).get(field);

                // In case the Chronology is changed later, add a callback when/if it changes
                final long initialValue = value;
                context.addChronoChangedListener(
                        (_unused) ->  {
                            /* Repeat the set of the field using the current Chronology
                             * The success/error position is ignored because the value is
                             * intentionally being overwritten.
                             */
                            setValue(context, initialValue, errorPos, successPos);
                        });
            }
            int parseLen = successPos - errorPos;
            if (parseLen == minWidth && value >= 0) {
                long range = EXCEED_POINTS[minWidth];
                long lastPart = baseValue % range;
                long basePart = baseValue - lastPart;
                if (baseValue > 0) {
                    value = basePart + value;
                } else {
                    value = basePart - value;
                }
                if (value < baseValue) {
                    value += range;
                }
            }
            return context.setParsedField(field, value, errorPos, successPos);
        }

        /**
         * Returns a new instance with fixed width flag set.
         *
         * @return a new updated printer-parser, not null
         */
        @Override
        ReducedPrinterParser withFixedWidth() {
            if (subsequentWidth == -1) {
                return this;
            }
            return new ReducedPrinterParser(field, minWidth, maxWidth, baseValue, baseDate, -1);
        }

        /**
         * Returns a new instance with an updated subsequent width.
         *
         * @param subsequentWidth  the width of subsequent non-negative numbers, 0 or greater
         * @return a new updated printer-parser, not null
         */
        @Override
        ReducedPrinterParser withSubsequentWidth(int subsequentWidth) {
            return new ReducedPrinterParser(field, minWidth, maxWidth, baseValue, baseDate,
                    this.subsequentWidth + subsequentWidth);
        }

        /**
         * For a ReducedPrinterParser, fixed width is false if the mode is strict,
         * otherwise it is set as for NumberPrinterParser.
         * @param context the context
         * @return if the field is fixed width
         * @see DateTimeFormatterBuilder#appendValueReduced(java.time.temporal.TemporalField, int, int, int)
         */
        @Override
        boolean isFixedWidth(DateTimeParseContext context) {
           if (context.isStrict() == false) {
               return false;
           }
           return super.isFixedWidth(context);
        }

        @Override
        public String toString() {
            return "ReducedValue(" + field + "," + minWidth + "," + maxWidth +
                    "," + Objects.requireNonNullElse(baseDate, baseValue) + ")";
        }
    }

    //-----------------------------------------------------------------------
    /**
     * Prints and parses a numeric date-time field with optional padding.
     */
    static final class FractionPrinterParser extends NumberPrinterParser {
        private final boolean decimalPoint;

        /**
         * Constructor.
         *
         * @param field  the field to output, not null
         * @param minWidth  the minimum width to output, from 0 to 9
         * @param maxWidth  the maximum width to output, from 0 to 9
         * @param decimalPoint  whether to output the localized decimal point symbol
         */
        FractionPrinterParser(TemporalField field, int minWidth, int maxWidth, boolean decimalPoint) {
            this(field, minWidth, maxWidth, decimalPoint, 0);
            Objects.requireNonNull(field, "field");
            if (field.range().isFixed() == false) {
                throw new IllegalArgumentException("Field must have a fixed set of values: " + field);
            }
            if (minWidth < 0 || minWidth > 9) {
                throw new IllegalArgumentException("Minimum width must be from 0 to 9 inclusive but was " + minWidth);
            }
            if (maxWidth < 1 || maxWidth > 9) {
                throw new IllegalArgumentException("Maximum width must be from 1 to 9 inclusive but was " + maxWidth);
            }
            if (maxWidth < minWidth) {
                throw new IllegalArgumentException("Maximum width must exceed or equal the minimum width but " +
                        maxWidth + " < " + minWidth);
            }
        }

        /**
         * Constructor.
         *
         * @param field  the field to output, not null
         * @param minWidth  the minimum width to output, from 0 to 9
         * @param maxWidth  the maximum width to output, from 0 to 9
         * @param decimalPoint  whether to output the localized decimal point symbol
         * @param subsequentWidth the subsequentWidth for this instance
         */
        FractionPrinterParser(TemporalField field, int minWidth, int maxWidth, boolean decimalPoint, int subsequentWidth) {
            super(field, minWidth, maxWidth, SignStyle.NOT_NEGATIVE, subsequentWidth);
            this.decimalPoint = decimalPoint;
        }

        /**
         * Returns a new instance with fixed width flag set.
         *
         * @return a new updated printer-parser, not null
         */
        @Override
        FractionPrinterParser withFixedWidth() {
            if (subsequentWidth == -1) {
                return this;
            }
            return new FractionPrinterParser(field, minWidth, maxWidth, decimalPoint, -1);
        }

        /**
         * Returns a new instance with an updated subsequent width.
         *
         * @param subsequentWidth  the width of subsequent non-negative numbers, 0 or greater
         * @return a new updated printer-parser, not null
         */
        @Override
        FractionPrinterParser withSubsequentWidth(int subsequentWidth) {
            return new FractionPrinterParser(field, minWidth, maxWidth, decimalPoint, this.subsequentWidth + subsequentWidth);
        }

        /**
         * For FractionPrinterPrinterParser, the width is fixed if context is strict,
         * minWidth equal to maxWidth and decimalpoint is absent.
         * @param context the context
         * @return if the field is fixed width
         * @see #appendFraction(java.time.temporal.TemporalField, int, int, boolean)
         */
        @Override
        boolean isFixedWidth(DateTimeParseContext context) {
            if (context.isStrict() && minWidth == maxWidth && decimalPoint == false) {
                return true;
            }
            return false;
        }

        @Override
        public boolean format(DateTimePrintContext context, StringBuilder buf) {
            Long value = context.getValue(field);
            if (value == null) {
                return false;
            }
            DecimalStyle decimalStyle = context.getDecimalStyle();
            BigDecimal fraction = convertToFraction(value);
            if (fraction.scale() == 0) {  // scale is zero if value is zero
                if (minWidth > 0) {
                    if (decimalPoint) {
                        buf.append(decimalStyle.getDecimalSeparator());
                    }
                    for (int i = 0; i < minWidth; i++) {
                        buf.append(decimalStyle.getZeroDigit());
                    }
                }
            } else {
                int outputScale = Math.min(Math.max(fraction.scale(), minWidth), maxWidth);
                fraction = fraction.setScale(outputScale, RoundingMode.FLOOR);
                String str = fraction.toPlainString().substring(2);
                str = decimalStyle.convertNumberToI18N(str);
                if (decimalPoint) {
                    buf.append(decimalStyle.getDecimalSeparator());
                }
                buf.append(str);
            }
            return true;
        }

        @Override
        public int parse(DateTimeParseContext context, CharSequence text, int position) {
            int effectiveMin = (context.isStrict() || isFixedWidth(context) ? minWidth : 0);
            int effectiveMax = (context.isStrict() || isFixedWidth(context) ? maxWidth : 9);
            int length = text.length();
            if (position == length) {
                // valid if whole field is optional, invalid if minimum width
                return (effectiveMin > 0 ? ~position : position);
            }
            if (decimalPoint) {
                if (text.charAt(position) != context.getDecimalStyle().getDecimalSeparator()) {
                    // valid if whole field is optional, invalid if minimum width
                    return (effectiveMin > 0 ? ~position : position);
                }
                position++;
            }
            int minEndPos = position + effectiveMin;
            if (minEndPos > length) {
                return ~position;  // need at least min width digits
            }
            int maxEndPos = Math.min(position + effectiveMax, length);
            int total = 0;  // can use int because we are only parsing up to 9 digits
            int pos = position;
            while (pos < maxEndPos) {
                char ch = text.charAt(pos++);
                int digit = context.getDecimalStyle().convertToDigit(ch);
                if (digit < 0) {
                    if (pos <= minEndPos) {
                        return ~position;  // need at least min width digits
                    }
                    pos--;
                    break;
                }
                total = total * 10 + digit;
            }
            BigDecimal fraction = new BigDecimal(total).movePointLeft(pos - position);
            long value = convertFromFraction(fraction);
            return context.setParsedField(field, value, position, pos);
        }

        /**
         * Converts a value for this field to a fraction between 0 and 1.
         * <p>
         * The fractional value is between 0 (inclusive) and 1 (exclusive).
         * It can only be returned if the {@link java.time.temporal.TemporalField#range() value range} is fixed.
         * The fraction is obtained by calculation from the field range using 9 decimal
         * places and a rounding mode of {@link RoundingMode#FLOOR FLOOR}.
         * The calculation is inaccurate if the values do not run continuously from smallest to largest.
         * <p>
         * For example, the second-of-minute value of 15 would be returned as 0.25,
         * assuming the standard definition of 60 seconds in a minute.
         *
         * @param value  the value to convert, must be valid for this rule
         * @return the value as a fraction within the range, from 0 to 1, not null
         * @throws DateTimeException if the value cannot be converted to a fraction
         */
        private BigDecimal convertToFraction(long value) {
            ValueRange range = field.range();
            range.checkValidValue(value, field);
            BigDecimal minBD = BigDecimal.valueOf(range.getMinimum());
            BigDecimal rangeBD = BigDecimal.valueOf(range.getMaximum()).subtract(minBD).add(BigDecimal.ONE);
            BigDecimal valueBD = BigDecimal.valueOf(value).subtract(minBD);
            BigDecimal fraction = valueBD.divide(rangeBD, 9, RoundingMode.FLOOR);
            // stripTrailingZeros bug
            return fraction.compareTo(BigDecimal.ZERO) == 0 ? BigDecimal.ZERO : fraction.stripTrailingZeros();
        }

        /**
         * Converts a fraction from 0 to 1 for this field to a value.
         * <p>
         * The fractional value must be between 0 (inclusive) and 1 (exclusive).
         * It can only be returned if the {@link java.time.temporal.TemporalField#range() value range} is fixed.
         * The value is obtained by calculation from the field range and a rounding
         * mode of {@link RoundingMode#FLOOR FLOOR}.
         * The calculation is inaccurate if the values do not run continuously from smallest to largest.
         * <p>
         * For example, the fractional second-of-minute of 0.25 would be converted to 15,
         * assuming the standard definition of 60 seconds in a minute.
         *
         * @param fraction  the fraction to convert, not null
         * @return the value of the field, valid for this rule
         * @throws DateTimeException if the value cannot be converted
         */
        private long convertFromFraction(BigDecimal fraction) {
            ValueRange range = field.range();
            BigDecimal minBD = BigDecimal.valueOf(range.getMinimum());
            BigDecimal rangeBD = BigDecimal.valueOf(range.getMaximum()).subtract(minBD).add(BigDecimal.ONE);
            BigDecimal valueBD = fraction.multiply(rangeBD).setScale(0, RoundingMode.FLOOR).add(minBD);
            return valueBD.longValueExact();
        }

        @Override
        public String toString() {
            String decimal = (decimalPoint ? ",DecimalPoint" : "");
            return "Fraction(" + field + "," + minWidth + "," + maxWidth + decimal + ")";
        }
    }

    //-----------------------------------------------------------------------
    /**
     * Prints or parses field text.
     */
    static final class TextPrinterParser implements DateTimePrinterParser {
        private final TemporalField field;
        private final TextStyle textStyle;
        private final DateTimeTextProvider provider;
        /**
         * The cached number printer parser.
         * Immutable and volatile, so no synchronization needed.
         */
        private volatile NumberPrinterParser numberPrinterParser;

        /**
         * Constructor.
         *
         * @param field  the field to output, not null
         * @param textStyle  the text style, not null
         * @param provider  the text provider, not null
         */
        TextPrinterParser(TemporalField field, TextStyle textStyle, DateTimeTextProvider provider) {
            // validated by caller
            this.field = field;
            this.textStyle = textStyle;
            this.provider = provider;
        }

        @Override
        public boolean format(DateTimePrintContext context, StringBuilder buf) {
            Long value = context.getValue(field);
            if (value == null) {
                return false;
            }
            String text;
            Chronology chrono = context.getTemporal().query(TemporalQueries.chronology());
            if (chrono == null || chrono == IsoChronology.INSTANCE) {
                text = provider.getText(field, value, textStyle, context.getLocale());
            } else {
                text = provider.getText(chrono, field, value, textStyle, context.getLocale());
            }
            if (text == null) {
                return numberPrinterParser().format(context, buf);
            }
            buf.append(text);
            return true;
        }

        @Override
        public int parse(DateTimeParseContext context, CharSequence parseText, int position) {
            int length = parseText.length();
            if (position < 0 || position > length) {
                throw new IndexOutOfBoundsException();
            }
            TextStyle style = (context.isStrict() ? textStyle : null);
            Chronology chrono = context.getEffectiveChronology();
            Iterator<Entry<String, Long>> it;
            if (chrono == null || chrono == IsoChronology.INSTANCE) {
                it = provider.getTextIterator(field, style, context.getLocale());
            } else {
                it = provider.getTextIterator(chrono, field, style, context.getLocale());
            }
            if (it != null) {
                while (it.hasNext()) {
                    Entry<String, Long> entry = it.next();
                    String itText = entry.getKey();
                    if (context.subSequenceEquals(itText, 0, parseText, position, itText.length())) {
                        return context.setParsedField(field, entry.getValue(), position, position + itText.length());
                    }
                }
                if (field == ERA && !context.isStrict()) {
                    // parse the possible era name from era.toString()
                    List<Era> eras = chrono.eras();
                    for (Era era : eras) {
                        String name = era.toString();
                        if (context.subSequenceEquals(name, 0, parseText, position, name.length())) {
                            return context.setParsedField(field, era.getValue(), position, position + name.length());
                        }
                    }
                }
                if (context.isStrict()) {
                    return ~position;
                }
            }
            return numberPrinterParser().parse(context, parseText, position);
        }

        /**
         * Create and cache a number printer parser.
         * @return the number printer parser for this field, not null
         */
        private NumberPrinterParser numberPrinterParser() {
            if (numberPrinterParser == null) {
                numberPrinterParser = new NumberPrinterParser(field, 1, 19, SignStyle.NORMAL);
            }
            return numberPrinterParser;
        }

        @Override
        public String toString() {
            if (textStyle == TextStyle.FULL) {
                return "Text(" + field + ")";
            }
            return "Text(" + field + "," + textStyle + ")";
        }
    }

    //-----------------------------------------------------------------------
    /**
     * Prints or parses an ISO-8601 instant.
     */
    static final class InstantPrinterParser implements DateTimePrinterParser {
        // days in a 400 year cycle = 146097
        // days in a 10,000 year cycle = 146097 * 25
        // seconds per day = 86400
        private static final long SECONDS_PER_10000_YEARS = 146097L * 25L * 86400L;
        private static final long SECONDS_0000_TO_1970 = ((146097L * 5L) - (30L * 365L + 7L)) * 86400L;
        private final int fractionalDigits;

        InstantPrinterParser(int fractionalDigits) {
            this.fractionalDigits = fractionalDigits;
        }

        @Override
        public boolean format(DateTimePrintContext context, StringBuilder buf) {
            // use INSTANT_SECONDS, thus this code is not bound by Instant.MAX
            Long inSecs = context.getValue(INSTANT_SECONDS);
            Long inNanos = null;
            if (context.getTemporal().isSupported(NANO_OF_SECOND)) {
                inNanos = context.getTemporal().getLong(NANO_OF_SECOND);
            }
            if (inSecs == null) {
                return false;
            }
            long inSec = inSecs;
            int inNano = NANO_OF_SECOND.checkValidIntValue(inNanos != null ? inNanos : 0);
            // format mostly using LocalDateTime.toString
            if (inSec >= -SECONDS_0000_TO_1970) {
                // current era
                long zeroSecs = inSec - SECONDS_PER_10000_YEARS + SECONDS_0000_TO_1970;
                long hi = Math.floorDiv(zeroSecs, SECONDS_PER_10000_YEARS) + 1;
                long lo = Math.floorMod(zeroSecs, SECONDS_PER_10000_YEARS);
                LocalDateTime ldt = LocalDateTime.ofEpochSecond(lo - SECONDS_0000_TO_1970, 0, ZoneOffset.UTC);
                if (hi > 0) {
                    buf.append('+').append(hi);
                }
                buf.append(ldt);
                if (ldt.getSecond() == 0) {
                    buf.append(":00");
                }
            } else {
                // before current era
                long zeroSecs = inSec + SECONDS_0000_TO_1970;
                long hi = zeroSecs / SECONDS_PER_10000_YEARS;
                long lo = zeroSecs % SECONDS_PER_10000_YEARS;
                LocalDateTime ldt = LocalDateTime.ofEpochSecond(lo - SECONDS_0000_TO_1970, 0, ZoneOffset.UTC);
                int pos = buf.length();
                buf.append(ldt);
                if (ldt.getSecond() == 0) {
                    buf.append(":00");
                }
                if (hi < 0) {
                    if (ldt.getYear() == -10_000) {
                        buf.replace(pos, pos + 2, Long.toString(hi - 1));
                    } else if (lo == 0) {
                        buf.insert(pos, hi);
                    } else {
                        buf.insert(pos + 1, Math.abs(hi));
                    }
                }
            }
            // add fraction
            if ((fractionalDigits < 0 && inNano > 0) || fractionalDigits > 0) {
                buf.append('.');
                int div = 100_000_000;
                for (int i = 0; ((fractionalDigits == -1 && inNano > 0) ||
                                    (fractionalDigits == -2 && (inNano > 0 || (i % 3) != 0)) ||
                                    i < fractionalDigits); i++) {
                    int digit = inNano / div;
                    buf.append((char) (digit + '0'));
                    inNano = inNano - (digit * div);
                    div = div / 10;
                }
            }
            buf.append('Z');
            return true;
        }

        @Override
        public int parse(DateTimeParseContext context, CharSequence text, int position) {
            // new context to avoid overwriting fields like year/month/day
            int minDigits = (fractionalDigits < 0 ? 0 : fractionalDigits);
            int maxDigits = (fractionalDigits < 0 ? 9 : fractionalDigits);
            CompositePrinterParser parser = new DateTimeFormatterBuilder()
                    .append(DateTimeFormatter.ISO_LOCAL_DATE).appendLiteral('T')
                    .appendValue(HOUR_OF_DAY, 2).appendLiteral(':')
                    .appendValue(MINUTE_OF_HOUR, 2).appendLiteral(':')
                    .appendValue(SECOND_OF_MINUTE, 2)
                    .appendFraction(NANO_OF_SECOND, minDigits, maxDigits, true)
                    .appendOffsetId()
                    .toFormatter().toPrinterParser(false);
            DateTimeParseContext newContext = context.copy();
            int pos = parser.parse(newContext, text, position);
            if (pos < 0) {
                return pos;
            }
            // parser restricts most fields to 2 digits, so definitely int
            // correctly parsed nano is also guaranteed to be valid
            long yearParsed = newContext.getParsed(YEAR);
            int month = newContext.getParsed(MONTH_OF_YEAR).intValue();
            int day = newContext.getParsed(DAY_OF_MONTH).intValue();
            int hour = newContext.getParsed(HOUR_OF_DAY).intValue();
            int min = newContext.getParsed(MINUTE_OF_HOUR).intValue();
            Long secVal = newContext.getParsed(SECOND_OF_MINUTE);
            Long nanoVal = newContext.getParsed(NANO_OF_SECOND);
            int sec = (secVal != null ? secVal.intValue() : 0);
            int nano = (nanoVal != null ? nanoVal.intValue() : 0);
            int offset = newContext.getParsed(OFFSET_SECONDS).intValue();
            int days = 0;
            if (hour == 24 && min == 0 && sec == 0 && nano == 0) {
                hour = 0;
                days = 1;
            } else if (hour == 23 && min == 59 && sec == 60) {
                context.setParsedLeapSecond();
                sec = 59;
            }
            int year = (int) yearParsed % 10_000;
            long instantSecs;
            try {
                LocalDateTime ldt = LocalDateTime.of(year, month, day, hour, min, sec, 0).plusDays(days);
                instantSecs = ldt.toEpochSecond(ZoneOffset.ofTotalSeconds(offset));
                instantSecs += Math.multiplyExact(yearParsed / 10_000L, SECONDS_PER_10000_YEARS);
            } catch (RuntimeException ex) {
                return ~position;
            }
            int successPos = pos;
            successPos = context.setParsedField(INSTANT_SECONDS, instantSecs, position, successPos);
            return context.setParsedField(NANO_OF_SECOND, nano, position, successPos);
        }

        @Override
        public String toString() {
            return "Instant()";
        }
    }

    //-----------------------------------------------------------------------
    /**
     * Prints or parses an offset ID.
     */
    static final class OffsetIdPrinterParser implements DateTimePrinterParser {
        static final String[] PATTERNS = new String[] {
                "+HH", "+HHmm", "+HH:mm", "+HHMM", "+HH:MM", "+HHMMss", "+HH:MM:ss", "+HHMMSS", "+HH:MM:SS", "+HHmmss", "+HH:mm:ss",
                "+H",  "+Hmm",  "+H:mm",  "+HMM",  "+H:MM",  "+HMMss",  "+H:MM:ss",  "+HMMSS",  "+H:MM:SS",  "+Hmmss",  "+H:mm:ss",
        };  // order used in pattern builder
        static final OffsetIdPrinterParser INSTANCE_ID_Z = new OffsetIdPrinterParser("+HH:MM:ss", "Z");
        static final OffsetIdPrinterParser INSTANCE_ID_ZERO = new OffsetIdPrinterParser("+HH:MM:ss", "0");

        private final String noOffsetText;
        private final int type;
        private final int style;

        /**
         * Constructor.
         *
         * @param pattern  the pattern
         * @param noOffsetText  the text to use for UTC, not null
         */
        OffsetIdPrinterParser(String pattern, String noOffsetText) {
            Objects.requireNonNull(pattern, "pattern");
            Objects.requireNonNull(noOffsetText, "noOffsetText");
            this.type = checkPattern(pattern);
            this.style = type % 11;
            this.noOffsetText = noOffsetText;
        }

        private int checkPattern(String pattern) {
            for (int i = 0; i < PATTERNS.length; i++) {
                if (PATTERNS[i].equals(pattern)) {
                    return i;
                }
            }
            throw new IllegalArgumentException("Invalid zone offset pattern: " + pattern);
        }

        private boolean isPaddedHour() {
            return type < 11;
        }

        private boolean isColon() {
            return style > 0 && (style % 2) == 0;
        }

        @Override
        public boolean format(DateTimePrintContext context, StringBuilder buf) {
            Long offsetSecs = context.getValue(OFFSET_SECONDS);
            if (offsetSecs == null) {
                return false;
            }
            int totalSecs = Math.toIntExact(offsetSecs);
            if (totalSecs == 0) {
                buf.append(noOffsetText);
            } else {
                int absHours = Math.abs((totalSecs / 3600) % 100);  // anything larger than 99 silently dropped
                int absMinutes = Math.abs((totalSecs / 60) % 60);
                int absSeconds = Math.abs(totalSecs % 60);
                int bufPos = buf.length();
                int output = absHours;
                buf.append(totalSecs < 0 ? "-" : "+");
                if (isPaddedHour() || absHours >= 10) {
                    formatZeroPad(false, absHours, buf);
                } else {
                    buf.append((char) (absHours + '0'));
                }
                if ((style >= 3 && style <= 8) || (style >= 9 && absSeconds > 0) || (style >= 1 && absMinutes > 0)) {
                    formatZeroPad(isColon(), absMinutes, buf);
                    output += absMinutes;
                    if (style == 7 || style == 8 || (style >= 5 && absSeconds > 0)) {
                        formatZeroPad(isColon(), absSeconds, buf);
                        output += absSeconds;
                    }
                }
                if (output == 0) {
                    buf.setLength(bufPos);
                    buf.append(noOffsetText);
                }
            }
            return true;
        }

        private void formatZeroPad(boolean colon, int value, StringBuilder buf) {
            buf.append(colon ? ":" : "")
                    .append((char) (value / 10 + '0'))
                    .append((char) (value % 10 + '0'));
        }

        @Override
        public int parse(DateTimeParseContext context, CharSequence text, int position) {
            int length = text.length();
            int noOffsetLen = noOffsetText.length();
            if (noOffsetLen == 0) {
                if (position == length) {
                    return context.setParsedField(OFFSET_SECONDS, 0, position, position);
                }
            } else {
                if (position == length) {
                    return ~position;
                }
                if (context.subSequenceEquals(text, position, noOffsetText, 0, noOffsetLen)) {
                    return context.setParsedField(OFFSET_SECONDS, 0, position, position + noOffsetLen);
                }
            }

            // parse normal plus/minus offset
            char sign = text.charAt(position);  // IOOBE if invalid position
            if (sign == '+' || sign == '-') {
                // starts
                int negative = (sign == '-' ? -1 : 1);
                boolean isColon = isColon();
                boolean paddedHour = isPaddedHour();
                int[] array = new int[4];
                array[0] = position + 1;
                int parseType = type;
                // select parse type when lenient
                if (!context.isStrict()) {
                    if (paddedHour) {
                        if (isColon || (parseType == 0 && length > position + 3 && text.charAt(position + 3) == ':')) {
                            isColon = true; // needed in cases like ("+HH", "+01:01")
                            parseType = 10;
                        } else {
                            parseType = 9;
                        }
                    } else {
                        if (isColon || (parseType == 11 && length > position + 3 && (text.charAt(position + 2) == ':' || text.charAt(position + 3) == ':'))) {
                            isColon = true;
                            parseType = 21;  // needed in cases like ("+H", "+1:01")
                        } else {
                            parseType = 20;
                        }
                    }
                }
                // parse according to the selected pattern
                switch (parseType) {
                    case 0: // +HH
                    case 11: // +H
                        parseHour(text, paddedHour, array);
                        break;
                    case 1: // +HHmm
                    case 2: // +HH:mm
                    case 13: // +H:mm
                        parseHour(text, paddedHour, array);
                        parseMinute(text, isColon, false, array);
                        break;
                    case 3: // +HHMM
                    case 4: // +HH:MM
                    case 15: // +H:MM
                        parseHour(text, paddedHour, array);
                        parseMinute(text, isColon, true, array);
                        break;
                    case 5: // +HHMMss
                    case 6: // +HH:MM:ss
                    case 17: // +H:MM:ss
                        parseHour(text, paddedHour, array);
                        parseMinute(text, isColon, true, array);
                        parseSecond(text, isColon, false, array);
                        break;
                    case 7: // +HHMMSS
                    case 8: // +HH:MM:SS
                    case 19: // +H:MM:SS
                        parseHour(text, paddedHour, array);
                        parseMinute(text, isColon, true, array);
                        parseSecond(text, isColon, true, array);
                        break;
                    case 9: // +HHmmss
                    case 10: // +HH:mm:ss
                    case 21: // +H:mm:ss
                        parseHour(text, paddedHour, array);
                        parseOptionalMinuteSecond(text, isColon, array);
                        break;
                    case 12: // +Hmm
                        parseVariableWidthDigits(text, 1, 4, array);
                        break;
                    case 14: // +HMM
                        parseVariableWidthDigits(text, 3, 4, array);
                        break;
                    case 16: // +HMMss
                        parseVariableWidthDigits(text, 3, 6, array);
                        break;
                    case 18: // +HMMSS
                        parseVariableWidthDigits(text, 5, 6, array);
                        break;
                    case 20: // +Hmmss
                        parseVariableWidthDigits(text, 1, 6, array);
                        break;
                }
                if (array[0] > 0) {
                    if (array[1] > 23 || array[2] > 59 || array[3] > 59) {
                        throw new DateTimeException("Value out of range: Hour[0-23], Minute[0-59], Second[0-59]");
                    }
                    long offsetSecs = negative * (array[1] * 3600L + array[2] * 60L + array[3]);
                    return context.setParsedField(OFFSET_SECONDS, offsetSecs, position, array[0]);
                }
            }
            // handle special case of empty no offset text
            if (noOffsetLen == 0) {
                return context.setParsedField(OFFSET_SECONDS, 0, position, position);
            }
            return ~position;
        }

        private void parseHour(CharSequence parseText, boolean paddedHour, int[] array) {
            if (paddedHour) {
                // parse two digits
                if (!parseDigits(parseText, false, 1, array)) {
                    array[0] = ~array[0];
                }
            } else {
                // parse one or two digits
                parseVariableWidthDigits(parseText, 1, 2, array);
            }
        }

        private void parseMinute(CharSequence parseText, boolean isColon, boolean mandatory, int[] array) {
            if (!parseDigits(parseText, isColon, 2, array)) {
                if (mandatory) {
                    array[0] = ~array[0];
                }
            }
        }

        private void parseSecond(CharSequence parseText, boolean isColon, boolean mandatory, int[] array) {
            if (!parseDigits(parseText, isColon, 3, array)) {
                if (mandatory) {
                    array[0] = ~array[0];
                }
            }
        }

        private void parseOptionalMinuteSecond(CharSequence parseText, boolean isColon, int[] array) {
            if (parseDigits(parseText, isColon, 2, array)) {
                parseDigits(parseText, isColon, 3, array);
            }
        }

        private boolean parseDigits(CharSequence parseText, boolean isColon, int arrayIndex, int[] array) {
            int pos = array[0];
            if (pos < 0) {
                return true;
            }
            if (isColon && arrayIndex != 1) { //  ':' will precede only in case of minute/second
                if (pos + 1 > parseText.length() || parseText.charAt(pos) != ':') {
                    return false;
                }
                pos++;
            }
            if (pos + 2 > parseText.length()) {
                return false;
            }
            char ch1 = parseText.charAt(pos++);
            char ch2 = parseText.charAt(pos++);
            if (ch1 < '0' || ch1 > '9' || ch2 < '0' || ch2 > '9') {
                return false;
            }
            int value = (ch1 - 48) * 10 + (ch2 - 48);
            if (value < 0 || value > 59) {
                return false;
            }
            array[arrayIndex] = value;
            array[0] = pos;
            return true;
        }

        private void parseVariableWidthDigits(CharSequence parseText, int minDigits, int maxDigits, int[] array) {
            // scan the text to find the available number of digits up to maxDigits
            // so long as the number available is minDigits or more, the input is valid
            // then parse the number of available digits
            int pos = array[0];
            int available = 0;
            char[] chars = new char[maxDigits];
            for (int i = 0; i < maxDigits; i++) {
                if (pos + 1  > parseText.length()) {
                    break;
                }
                char ch = parseText.charAt(pos++);
                if (ch < '0' || ch > '9') {
                    pos--;
                    break;
                }
                chars[i] = ch;
                available++;
            }
            if (available < minDigits) {
                array[0] = ~array[0];
                return;
            }
            switch (available) {
                case 1:
                    array[1] = (chars[0] - 48);
                    break;
                case 2:
                    array[1] = ((chars[0] - 48) * 10 + (chars[1] - 48));
                    break;
                case 3:
                    array[1] = (chars[0] - 48);
                    array[2] = ((chars[1] - 48) * 10 + (chars[2] - 48));
                    break;
                case 4:
                    array[1] = ((chars[0] - 48) * 10 + (chars[1] - 48));
                    array[2] = ((chars[2] - 48) * 10 + (chars[3] - 48));
                    break;
                case 5:
                    array[1] = (chars[0] - 48);
                    array[2] = ((chars[1] - 48) * 10 + (chars[2] - 48));
                    array[3] = ((chars[3] - 48) * 10 + (chars[4] - 48));
                    break;
                case 6:
                    array[1] = ((chars[0] - 48) * 10 + (chars[1] - 48));
                    array[2] = ((chars[2] - 48) * 10 + (chars[3] - 48));
                    array[3] = ((chars[4] - 48) * 10 + (chars[5] - 48));
                    break;
            }
            array[0] = pos;
        }

        @Override
        public String toString() {
            String converted = noOffsetText.replace("'", "''");
            return "Offset(" + PATTERNS[type] + ",'" + converted + "')";
        }
    }

    //-----------------------------------------------------------------------
    /**
     * Prints or parses an offset ID.
     */
    static final class LocalizedOffsetIdPrinterParser implements DateTimePrinterParser {
        private final TextStyle style;

        /**
         * Constructor.
         *
         * @param style  the style, not null
         */
        LocalizedOffsetIdPrinterParser(TextStyle style) {
            this.style = style;
        }

        private static StringBuilder appendHMS(StringBuilder buf, int t) {
            return buf.append((char)(t / 10 + '0'))
                      .append((char)(t % 10 + '0'));
        }

        @Override
        public boolean format(DateTimePrintContext context, StringBuilder buf) {
            Long offsetSecs = context.getValue(OFFSET_SECONDS);
            if (offsetSecs == null) {
                return false;
            }
            String key = "timezone.gmtZeroFormat";
            String gmtText = DateTimeTextProvider.getLocalizedResource(key, context.getLocale());
            if (gmtText == null) {
                gmtText = "GMT";  // Default to "GMT"
            }
            buf.append(gmtText);
            int totalSecs = Math.toIntExact(offsetSecs);
            if (totalSecs != 0) {
                int absHours = Math.abs((totalSecs / 3600) % 100);  // anything larger than 99 silently dropped
                int absMinutes = Math.abs((totalSecs / 60) % 60);
                int absSeconds = Math.abs(totalSecs % 60);
                buf.append(totalSecs < 0 ? "-" : "+");
                if (style == TextStyle.FULL) {
                    appendHMS(buf, absHours);
                    buf.append(':');
                    appendHMS(buf, absMinutes);
                    if (absSeconds != 0) {
                       buf.append(':');
                       appendHMS(buf, absSeconds);
                    }
                } else {
                    if (absHours >= 10) {
                        buf.append((char)(absHours / 10 + '0'));
                    }
                    buf.append((char)(absHours % 10 + '0'));
                    if (absMinutes != 0 || absSeconds != 0) {
                        buf.append(':');
                        appendHMS(buf, absMinutes);
                        if (absSeconds != 0) {
                            buf.append(':');
                            appendHMS(buf, absSeconds);
                        }
                    }
                }
            }
            return true;
        }

        int getDigit(CharSequence text, int position) {
            char c = text.charAt(position);
            if (c < '0' || c > '9') {
                return -1;
            }
            return c - '0';
        }

        @Override
        public int parse(DateTimeParseContext context, CharSequence text, int position) {
            int pos = position;
            int end = text.length();
            String key = "timezone.gmtZeroFormat";
            String gmtText = DateTimeTextProvider.getLocalizedResource(key, context.getLocale());
            if (gmtText == null) {
                gmtText = "GMT";  // Default to "GMT"
            }
            if (!context.subSequenceEquals(text, pos, gmtText, 0, gmtText.length())) {
                    return ~position;
                }
            pos += gmtText.length();
            // parse normal plus/minus offset
            int negative = 0;
            if (pos == end) {
                return context.setParsedField(OFFSET_SECONDS, 0, position, pos);
            }
            char sign = text.charAt(pos);  // IOOBE if invalid position
            if (sign == '+') {
                negative = 1;
            } else if (sign == '-') {
                negative = -1;
            } else {
                return context.setParsedField(OFFSET_SECONDS, 0, position, pos);
            }
            pos++;
            int h = 0;
            int m = 0;
            int s = 0;
            if (style == TextStyle.FULL) {
                int h1 = getDigit(text, pos++);
                int h2 = getDigit(text, pos++);
                if (h1 < 0 || h2 < 0 || text.charAt(pos++) != ':') {
                    return ~position;
                }
                h = h1 * 10 + h2;
                int m1 = getDigit(text, pos++);
                int m2 = getDigit(text, pos++);
                if (m1 < 0 || m2 < 0) {
                    return ~position;
                }
                m = m1 * 10 + m2;
                if (pos + 2 < end && text.charAt(pos) == ':') {
                    int s1 = getDigit(text, pos + 1);
                    int s2 = getDigit(text, pos + 2);
                    if (s1 >= 0 && s2 >= 0) {
                        s = s1 * 10 + s2;
                        pos += 3;
                    }
                }
            } else {
                h = getDigit(text, pos++);
                if (h < 0) {
                    return ~position;
                }
                if (pos < end) {
                    int h2 = getDigit(text, pos);
                    if (h2 >=0) {
                        h = h * 10 + h2;
                        pos++;
                    }
                    if (pos + 2 < end && text.charAt(pos) == ':') {
                        if (pos + 2 < end && text.charAt(pos) == ':') {
                            int m1 = getDigit(text, pos + 1);
                            int m2 = getDigit(text, pos + 2);
                            if (m1 >= 0 && m2 >= 0) {
                                m = m1 * 10 + m2;
                                pos += 3;
                                if (pos + 2 < end && text.charAt(pos) == ':') {
                                    int s1 = getDigit(text, pos + 1);
                                    int s2 = getDigit(text, pos + 2);
                                    if (s1 >= 0 && s2 >= 0) {
                                        s = s1 * 10 + s2;
                                        pos += 3;
                                   }
                                }
                            }
                        }
                    }
                }
            }
            long offsetSecs = negative * (h * 3600L + m * 60L + s);
            return context.setParsedField(OFFSET_SECONDS, offsetSecs, position, pos);
        }

        @Override
        public String toString() {
            return "LocalizedOffset(" + style + ")";
        }
    }

    //-----------------------------------------------------------------------
    /**
     * Prints or parses a zone ID.
     */
    static final class ZoneTextPrinterParser extends ZoneIdPrinterParser {

        /** The text style to output. */
        private final TextStyle textStyle;

        /** The preferred zoneid map */
        private Set<String> preferredZones;

        /**  Display in generic time-zone format. True in case of pattern letter 'v' */
        private final boolean isGeneric;
        ZoneTextPrinterParser(TextStyle textStyle, Set<ZoneId> preferredZones, boolean isGeneric) {
            super(TemporalQueries.zone(), "ZoneText(" + textStyle + ")");
            this.textStyle = Objects.requireNonNull(textStyle, "textStyle");
            this.isGeneric = isGeneric;
            if (preferredZones != null && preferredZones.size() != 0) {
                this.preferredZones = new HashSet<>();
                for (ZoneId id : preferredZones) {
                    this.preferredZones.add(id.getId());
                }
            }
        }

        private static final int STD = 0;
        private static final int DST = 1;
        private static final int GENERIC = 2;

        // BEGIN Android-added: Lists of types used by getDisplayName().
        private static final TimeZoneNames.NameType[] TYPES = new TimeZoneNames.NameType[] {
                TimeZoneNames.NameType.LONG_STANDARD,
                TimeZoneNames.NameType.SHORT_STANDARD,
                TimeZoneNames.NameType.LONG_DAYLIGHT,
                TimeZoneNames.NameType.SHORT_DAYLIGHT,
                TimeZoneNames.NameType.LONG_GENERIC,
                TimeZoneNames.NameType.SHORT_GENERIC,
        };

        private static final TimeZoneNames.NameType[] FULL_TYPES = new TimeZoneNames.NameType[] {
                TimeZoneNames.NameType.LONG_STANDARD,
                TimeZoneNames.NameType.LONG_DAYLIGHT,
                TimeZoneNames.NameType.LONG_GENERIC,
        };

        private static final TimeZoneNames.NameType[] SHORT_TYPES = new TimeZoneNames.NameType[] {
                TimeZoneNames.NameType.SHORT_STANDARD,
                TimeZoneNames.NameType.SHORT_DAYLIGHT,
                TimeZoneNames.NameType.SHORT_GENERIC,
        };
        // END Android-added: Lists of types used by getDisplayName().

        private static final Map<String, SoftReference<Map<Locale, String[]>>> cache =
            new ConcurrentHashMap<>();

        private String getDisplayName(String id, int type, Locale locale) {
            if (textStyle == TextStyle.NARROW) {
                return null;
            }
            String[] names;
            SoftReference<Map<Locale, String[]>> ref = cache.get(id);
            Map<Locale, String[]> perLocale = null;
            if (ref == null || (perLocale = ref.get()) == null ||
                (names = perLocale.get(locale)) == null) {
                // BEGIN Android-changed: use ICU TimeZoneNames instead of TimeZoneNameUtility.
                /*
                names = TimeZoneNameUtility.retrieveDisplayNames(id, locale);
                if (names == null) {
                    return null;
                }
                names = Arrays.copyOfRange(names, 0, 7);
                names[5] =
                    TimeZoneNameUtility.retrieveGenericDisplayName(id, TimeZone.LONG, locale);
                if (names[5] == null) {
                    names[5] = names[0]; // use the id
                }
                names[6] =
                    TimeZoneNameUtility.retrieveGenericDisplayName(id, TimeZone.SHORT, locale);
                */
                TimeZoneNames timeZoneNames = TimeZoneNames.getInstance(locale);
                names = new String[TYPES.length + 1];
                // Zeroth index used for id, other indexes based on NameType constant + 1.
                names[0] = id;
                String canonicalId = ZoneName.getSystemCanonicalID(id);
                libcore.icu.TimeZoneNames.getDisplayNames(timeZoneNames, canonicalId, TYPES,
                        System.currentTimeMillis(), /* dest */ names, /* destoffset */ 1);
                if (names == null) {
                    return null;
                }
                if (names[1] == null || names[2] == null || names[3] == null || names[4] == null) {
                    // Use "GMT+XX:XX" analogous to java.util.TimeZone.getDisplayName()
                    TimeZone tz = TimeZone.getTimeZone(id);
                    String stdString = TimeZone.createGmtOffsetString(
                            /* includeGmt */ true, /* includeMinuteSeparator */ true,
                            tz.getRawOffset());
                    String dstString = TimeZone.createGmtOffsetString(
                            /* includeGmt */ true, /* includeMinuteSeparator */ true,
                            tz.getRawOffset() + tz.getDSTSavings());
                    names[1] = names[1] != null ? names[1] : stdString;
                    names[2] = names[2] != null ? names[2] : stdString;
                    names[3] = names[3] != null ? names[3] : dstString;
                    names[4] = names[4] != null ? names[4] : dstString;
                }
                if (names[5] == null) {
                    names[5] = names[0]; // use the id
                }
                // END Android-changed: use ICU TimeZoneNames instead of TimeZoneNameUtility.
                if (names[6] == null) {
                    names[6] = names[0];
                }
                if (perLocale == null) {
                    perLocale = new ConcurrentHashMap<>();
                }
                perLocale.put(locale, names);
                cache.put(id, new SoftReference<>(perLocale));
            }
            switch (type) {
            case STD:
                return names[textStyle.zoneNameStyleIndex() + 1];
            case DST:
                return names[textStyle.zoneNameStyleIndex() + 3];
            }
            return names[textStyle.zoneNameStyleIndex() + 5];
        }

        @Override
        public boolean format(DateTimePrintContext context, StringBuilder buf) {
            ZoneId zone = context.getValue(TemporalQueries.zoneId());
            if (zone == null) {
                return false;
            }
            String zname = zone.getId();
            if (!(zone instanceof ZoneOffset)) {
                TemporalAccessor dt = context.getTemporal();
                int type = GENERIC;
                if (!isGeneric) {
                    if (dt.isSupported(ChronoField.INSTANT_SECONDS)) {
                        type = zone.getRules().isDaylightSavings(Instant.from(dt)) ? DST : STD;
                    } else if (dt.isSupported(ChronoField.EPOCH_DAY) &&
                               dt.isSupported(ChronoField.NANO_OF_DAY)) {
                        LocalDate date = LocalDate.ofEpochDay(dt.getLong(ChronoField.EPOCH_DAY));
                        LocalTime time = LocalTime.ofNanoOfDay(dt.getLong(ChronoField.NANO_OF_DAY));
                        LocalDateTime ldt = date.atTime(time);
                        if (zone.getRules().getTransition(ldt) == null) {
                            type = zone.getRules().isDaylightSavings(ldt.atZone(zone).toInstant()) ? DST : STD;
                        }
                    }
                }
                String name = getDisplayName(zname, type, context.getLocale());
                if (name != null) {
                    zname = name;
                }
            }
            buf.append(zname);
            return true;
        }

        // cache per instance for now
        private final Map<Locale, Entry<Integer, SoftReference<PrefixTree>>>
            cachedTree = new HashMap<>();
        private final Map<Locale, Entry<Integer, SoftReference<PrefixTree>>>
            cachedTreeCI = new HashMap<>();

        @Override
        protected PrefixTree getTree(DateTimeParseContext context) {
            if (textStyle == TextStyle.NARROW) {
                return super.getTree(context);
            }
            Locale locale = context.getLocale();
            boolean isCaseSensitive = context.isCaseSensitive();
            Set<String> regionIds = new HashSet<>(ZoneRulesProvider.getAvailableZoneIds());
            Set<String> nonRegionIds = new HashSet<>(64);
            int regionIdsSize = regionIds.size();

            Map<Locale, Entry<Integer, SoftReference<PrefixTree>>> cached =
                isCaseSensitive ? cachedTree : cachedTreeCI;

            Entry<Integer, SoftReference<PrefixTree>> entry = null;
            PrefixTree tree = null;
            String[][] zoneStrings = null;
            if ((entry = cached.get(locale)) == null ||
                (entry.getKey() != regionIdsSize ||
                (tree = entry.getValue().get()) == null)) {
                tree = PrefixTree.newTree(context);
                // BEGIN Android-changed: use ICU TimeZoneNames to get Zone names.
                /*
                zoneStrings = TimeZoneNameUtility.getZoneStrings(locale);
                for (String[] names : zoneStrings) {
                    String zid = names[0];
                    if (!regionIds.remove(zid)) {
                        nonRegionIds.add(zid);
                        continue;
                    }
                    tree.add(zid, zid);    // don't convert zid -> metazone
                    zid = ZoneName.toZid(zid, locale);
                    int i = textStyle == TextStyle.FULL ? 1 : 2;
                    for (; i < names.length; i += 2) {
                        tree.add(names[i], zid);
                    }
                }

                // add names for provider's custom ids
                final PrefixTree t = tree;
                regionIds.stream()
                    .filter(zid -> !zid.startsWith("Etc") && !zid.startsWith("GMT"))
                    .forEach(cid -> {
                        String[] cidNames = TimeZoneNameUtility.retrieveDisplayNames(cid, locale);
                        int i = textStyle == TextStyle.FULL ? 1 : 2;
                        for (; i < cidNames.length; i += 2) {
                            if (cidNames[i] != null && !cidNames[i].isEmpty()) {
                                t.add(cidNames[i], cid);
                            }
                        }
                    });

                // if we have a set of preferred zones, need a copy and
                // add the preferred zones again to overwrite
                if (preferredZones != null) {
                    for (String[] names : zoneStrings) {
                        String zid = names[0];
                        if (!preferredZones.contains(zid) || nonRegionIds.contains(zid)) {
                            continue;
                        }
                        int i = textStyle == TextStyle.FULL ? 1 : 2;
                        for (; i < names.length; i += 2) {
                            tree.add(names[i], zid);
                       }
                    }
                }
                */
                TimeZoneNames timeZoneNames = TimeZoneNames.getInstance(locale);
                long now = System.currentTimeMillis();
                TimeZoneNames.NameType[] types =
                        textStyle == TextStyle.FULL ? FULL_TYPES : SHORT_TYPES;
                String[] names = new String[types.length];
                for (String zid : regionIds) {
                    tree.add(zid, zid);    // don't convert zid -> metazone
                    zid = ZoneName.toZid(zid, locale);
                    libcore.icu.TimeZoneNames.getDisplayNames(timeZoneNames, zid, types, now,
                            names, 0);
                    for (int i = 0; i < names.length; i++) {
                        if (names[i] != null) {
                            tree.add(names[i], zid);
                        }
                    }
                }
                // if we have a set of preferred zones, need a copy and
                // add the preferred zones again to overwrite
                if (preferredZones != null) {
                    for (String zid : regionIds) {
                        if (!preferredZones.contains(zid)) {
                            continue;
                        }
                        String canonicalId = ZoneName.toZid(zid, locale);
                        libcore.icu.TimeZoneNames.getDisplayNames(timeZoneNames, canonicalId, types,
                                now, names, 0);
                        for (int i = 0; i < names.length; i++) {
                            if (names[i] != null) {
                                tree.add(names[i], zid);
                            }
                        }
                    }
                }
                // END Android-changed: use ICU TimeZoneNames to get Zone names.
                cached.put(locale, new SimpleImmutableEntry<>(regionIdsSize, new SoftReference<>(tree)));
            }
            return tree;
        }
    }

    //-----------------------------------------------------------------------
    /**
     * Prints or parses a zone ID.
     */
    static class ZoneIdPrinterParser implements DateTimePrinterParser {
        private final TemporalQuery<ZoneId> query;
        private final String description;

        ZoneIdPrinterParser(TemporalQuery<ZoneId> query, String description) {
            this.query = query;
            this.description = description;
        }

        @Override
        public boolean format(DateTimePrintContext context, StringBuilder buf) {
            ZoneId zone = context.getValue(query);
            if (zone == null) {
                return false;
            }
            buf.append(zone.getId());
            return true;
        }

        /**
         * The cached tree to speed up parsing.
         */
        private static volatile Entry<Integer, PrefixTree> cachedPrefixTree;
        private static volatile Entry<Integer, PrefixTree> cachedPrefixTreeCI;

        protected PrefixTree getTree(DateTimeParseContext context) {
            // prepare parse tree
            Set<String> regionIds = ZoneRulesProvider.getAvailableZoneIds();
            final int regionIdsSize = regionIds.size();
            Entry<Integer, PrefixTree> cached = context.isCaseSensitive()
                                                ? cachedPrefixTree : cachedPrefixTreeCI;
            if (cached == null || cached.getKey() != regionIdsSize) {
                synchronized (this) {
                    cached = context.isCaseSensitive() ? cachedPrefixTree : cachedPrefixTreeCI;
                    if (cached == null || cached.getKey() != regionIdsSize) {
                        cached = new SimpleImmutableEntry<>(regionIdsSize, PrefixTree.newTree(regionIds, context));
                        if (context.isCaseSensitive()) {
                            cachedPrefixTree = cached;
                        } else {
                            cachedPrefixTreeCI = cached;
                        }
                    }
                }
            }
            return cached.getValue();
        }

        /**
         * This implementation looks for the longest matching string.
         * For example, parsing Etc/GMT-2 will return Etc/GMC-2 rather than just
         * Etc/GMC although both are valid.
         */
        @Override
        public int parse(DateTimeParseContext context, CharSequence text, int position) {
            int length = text.length();
            if (position > length) {
                throw new IndexOutOfBoundsException();
            }
            if (position == length) {
                return ~position;
            }

            // handle fixed time-zone IDs
            char nextChar = text.charAt(position);
            if (nextChar == '+' || nextChar == '-') {
                return parseOffsetBased(context, text, position, position, OffsetIdPrinterParser.INSTANCE_ID_Z);
            } else if (length >= position + 2) {
                char nextNextChar = text.charAt(position + 1);
                if (context.charEquals(nextChar, 'U') && context.charEquals(nextNextChar, 'T')) {
                    if (length >= position + 3 && context.charEquals(text.charAt(position + 2), 'C')) {
                        // There are localized zone texts that start with "UTC", e.g.
                        // "UTC\u221210:00" (MINUS SIGN instead of HYPHEN-MINUS) in French.
                        // Exclude those ZoneText cases.
                        if (!(this instanceof ZoneTextPrinterParser)) {
                            return parseOffsetBased(context, text, position, position + 3, OffsetIdPrinterParser.INSTANCE_ID_ZERO);
                        }
                    } else {
                        return parseOffsetBased(context, text, position, position + 2, OffsetIdPrinterParser.INSTANCE_ID_ZERO);
                    }
                } else if (context.charEquals(nextChar, 'G') && length >= position + 3 &&
                        context.charEquals(nextNextChar, 'M') && context.charEquals(text.charAt(position + 2), 'T')) {
                    if (length >= position + 4 && context.charEquals(text.charAt(position + 3), '0')) {
                        context.setParsed(ZoneId.of("GMT0"));
                        return position + 4;
                    }
                    return parseOffsetBased(context, text, position, position + 3, OffsetIdPrinterParser.INSTANCE_ID_ZERO);
                }
            }

            // parse
            PrefixTree tree = getTree(context);
            ParsePosition ppos = new ParsePosition(position);
            String parsedZoneId = tree.match(text, ppos);
            if (parsedZoneId == null) {
                if (context.charEquals(nextChar, 'Z')) {
                    context.setParsed(ZoneOffset.UTC);
                    return position + 1;
                }
                return ~position;
            }
            context.setParsed(ZoneId.of(parsedZoneId));
            return ppos.getIndex();
        }

        /**
         * Parse an offset following a prefix and set the ZoneId if it is valid.
         * To matching the parsing of ZoneId.of the values are not normalized
         * to ZoneOffsets.
         *
         * @param context the parse context
         * @param text the input text
         * @param prefixPos start of the prefix
         * @param position start of text after the prefix
         * @param parser parser for the value after the prefix
         * @return the position after the parse
         */
        private int parseOffsetBased(DateTimeParseContext context, CharSequence text, int prefixPos, int position, OffsetIdPrinterParser parser) {
            String prefix = text.subSequence(prefixPos, position).toString().toUpperCase();
            if (position >= text.length()) {
                context.setParsed(ZoneId.of(prefix));
                return position;
            }

            // Android-added: "GMT0" is considered a valid ZoneId.
            if (text.charAt(position) == '0' && prefix.equals("GMT")) {
                context.setParsed(ZoneId.of("GMT0"));
                return position + 1;
            }

            // '0' or 'Z' after prefix is not part of a valid ZoneId; use bare prefix
            if (text.charAt(position) == '0' ||
                context.charEquals(text.charAt(position), 'Z')) {
                context.setParsed(ZoneId.of(prefix));
                return position;
            }

            DateTimeParseContext newContext = context.copy();
            int endPos = parser.parse(newContext, text, position);
            try {
                if (endPos < 0) {
                    if (parser == OffsetIdPrinterParser.INSTANCE_ID_Z) {
                        return ~prefixPos;
                    }
                    context.setParsed(ZoneId.of(prefix));
                    return position;
                }
                int offset = (int) newContext.getParsed(OFFSET_SECONDS).longValue();
                ZoneOffset zoneOffset = ZoneOffset.ofTotalSeconds(offset);
                context.setParsed(ZoneId.ofOffset(prefix, zoneOffset));
                return endPos;
            } catch (DateTimeException dte) {
                return ~prefixPos;
            }
        }

        @Override
        public String toString() {
            return description;
        }
    }

    //-----------------------------------------------------------------------
    /**
     * A String based prefix tree for parsing time-zone names.
     */
    static class PrefixTree {
        protected String key;
        protected String value;
        protected char c0;    // performance optimization to avoid the
                              // boundary check cost of key.charat(0)
        protected PrefixTree child;
        protected PrefixTree sibling;

        private PrefixTree(String k, String v, PrefixTree child) {
            this.key = k;
            this.value = v;
            this.child = child;
            if (k.isEmpty()) {
                c0 = 0xffff;
            } else {
                c0 = key.charAt(0);
            }
        }

        /**
         * Creates a new prefix parsing tree based on parse context.
         *
         * @param context  the parse context
         * @return the tree, not null
         */
        public static PrefixTree newTree(DateTimeParseContext context) {
            //if (!context.isStrict()) {
            //    return new LENIENT("", null, null);
            //}
            if (context.isCaseSensitive()) {
                return new PrefixTree("", null, null);
            }
            return new CI("", null, null);
        }

        /**
         * Creates a new prefix parsing tree.
         *
         * @param keys  a set of strings to build the prefix parsing tree, not null
         * @param context  the parse context
         * @return the tree, not null
         */
        public static  PrefixTree newTree(Set<String> keys, DateTimeParseContext context) {
            PrefixTree tree = newTree(context);
            for (String k : keys) {
                tree.add0(k, k);
            }
            return tree;
        }

        /**
         * Clone a copy of this tree
         */
        public PrefixTree copyTree() {
            PrefixTree copy = new PrefixTree(key, value, null);
            if (child != null) {
                copy.child = child.copyTree();
            }
            if (sibling != null) {
                copy.sibling = sibling.copyTree();
            }
            return copy;
        }


        /**
         * Adds a pair of {key, value} into the prefix tree.
         *
         * @param k  the key, not null
         * @param v  the value, not null
         * @return  true if the pair is added successfully
         */
        public boolean add(String k, String v) {
            return add0(k, v);
        }

        private boolean add0(String k, String v) {
            k = toKey(k);
            int prefixLen = prefixLength(k);
            if (prefixLen == key.length()) {
                if (prefixLen < k.length()) {  // down the tree
                    String subKey = k.substring(prefixLen);
                    PrefixTree c = child;
                    while (c != null) {
                        if (isEqual(c.c0, subKey.charAt(0))) {
                            return c.add0(subKey, v);
                        }
                        c = c.sibling;
                    }
                    // add the node as the child of the current node
                    c = newNode(subKey, v, null);
                    c.sibling = child;
                    child = c;
                    return true;
                }
                // have an existing <key, value> already, overwrite it
                // if (value != null) {
                //    return false;
                //}
                value = v;
                return true;
            }
            // split the existing node
            PrefixTree n1 = newNode(key.substring(prefixLen), value, child);
            key = k.substring(0, prefixLen);
            child = n1;
            if (prefixLen < k.length()) {
                PrefixTree n2 = newNode(k.substring(prefixLen), v, null);
                child.sibling = n2;
                value = null;
            } else {
                value = v;
            }
            return true;
        }

        /**
         * Match text with the prefix tree.
         *
         * @param text  the input text to parse, not null
         * @param off  the offset position to start parsing at
         * @param end  the end position to stop parsing
         * @return the resulting string, or null if no match found.
         */
        public String match(CharSequence text, int off, int end) {
            if (!prefixOf(text, off, end)){
                return null;
            }
            if (child != null && (off += key.length()) != end) {
                PrefixTree c = child;
                do {
                    if (isEqual(c.c0, text.charAt(off))) {
                        String found = c.match(text, off, end);
                        if (found != null) {
                            return found;
                        }
                        return value;
                    }
                    c = c.sibling;
                } while (c != null);
            }
            return value;
        }

        /**
         * Match text with the prefix tree.
         *
         * @param text  the input text to parse, not null
         * @param pos  the position to start parsing at, from 0 to the text
         *  length. Upon return, position will be updated to the new parse
         *  position, or unchanged, if no match found.
         * @return the resulting string, or null if no match found.
         */
        public String match(CharSequence text, ParsePosition pos) {
            int off = pos.getIndex();
            int end = text.length();
            if (!prefixOf(text, off, end)){
                return null;
            }
            off += key.length();
            if (child != null && off != end) {
                PrefixTree c = child;
                do {
                    if (isEqual(c.c0, text.charAt(off))) {
                        pos.setIndex(off);
                        String found = c.match(text, pos);
                        if (found != null) {
                            return found;
                        }
                        break;
                    }
                    c = c.sibling;
                } while (c != null);
            }
            pos.setIndex(off);
            return value;
        }

        protected String toKey(String k) {
            return k;
        }

        protected PrefixTree newNode(String k, String v, PrefixTree child) {
            return new PrefixTree(k, v, child);
        }

        protected boolean isEqual(char c1, char c2) {
            return c1 == c2;
        }

        protected boolean prefixOf(CharSequence text, int off, int end) {
            if (text instanceof String) {
                return ((String)text).startsWith(key, off);
            }
            int len = key.length();
            if (len > end - off) {
                return false;
            }
            int off0 = 0;
            while (len-- > 0) {
                if (!isEqual(key.charAt(off0++), text.charAt(off++))) {
                    return false;
                }
            }
            return true;
        }

        private int prefixLength(String k) {
            int off = 0;
            while (off < k.length() && off < key.length()) {
                if (!isEqual(k.charAt(off), key.charAt(off))) {
                    return off;
                }
                off++;
            }
            return off;
        }

        /**
         * Case Insensitive prefix tree.
         */
        private static class CI extends PrefixTree {

            private CI(String k, String v, PrefixTree child) {
                super(k, v, child);
            }

            @Override
            protected CI newNode(String k, String v, PrefixTree child) {
                return new CI(k, v, child);
            }

            @Override
            protected boolean isEqual(char c1, char c2) {
                return DateTimeParseContext.charEqualsIgnoreCase(c1, c2);
            }

            @Override
            protected boolean prefixOf(CharSequence text, int off, int end) {
                int len = key.length();
                if (len > end - off) {
                    return false;
                }
                int off0 = 0;
                while (len-- > 0) {
                    if (!isEqual(key.charAt(off0++), text.charAt(off++))) {
                        return false;
                    }
                }
                return true;
            }
        }

        /**
         * Lenient prefix tree. Case insensitive and ignores characters
         * like space, underscore and slash.
         */
        private static class LENIENT extends CI {

            private LENIENT(String k, String v, PrefixTree child) {
                super(k, v, child);
            }

            @Override
            protected CI newNode(String k, String v, PrefixTree child) {
                return new LENIENT(k, v, child);
            }

            private boolean isLenientChar(char c) {
                return c == ' ' || c == '_' || c == '/';
            }

            protected String toKey(String k) {
                for (int i = 0; i < k.length(); i++) {
                    if (isLenientChar(k.charAt(i))) {
                        StringBuilder sb = new StringBuilder(k.length());
                        sb.append(k, 0, i);
                        i++;
                        while (i < k.length()) {
                            if (!isLenientChar(k.charAt(i))) {
                                sb.append(k.charAt(i));
                            }
                            i++;
                        }
                        return sb.toString();
                    }
                }
                return k;
            }

            @Override
            public String match(CharSequence text, ParsePosition pos) {
                int off = pos.getIndex();
                int end = text.length();
                int len = key.length();
                int koff = 0;
                while (koff < len && off < end) {
                    if (isLenientChar(text.charAt(off))) {
                        off++;
                        continue;
                    }
                    if (!isEqual(key.charAt(koff++), text.charAt(off++))) {
                        return null;
                    }
                }
                if (koff != len) {
                    return null;
                }
                if (child != null && off != end) {
                    int off0 = off;
                    while (off0 < end && isLenientChar(text.charAt(off0))) {
                        off0++;
                    }
                    if (off0 < end) {
                        PrefixTree c = child;
                        do {
                            if (isEqual(c.c0, text.charAt(off0))) {
                                pos.setIndex(off0);
                                String found = c.match(text, pos);
                                if (found != null) {
                                    return found;
                                }
                                break;
                            }
                            c = c.sibling;
                        } while (c != null);
                    }
                }
                pos.setIndex(off);
                return value;
            }
        }
    }

    //-----------------------------------------------------------------------
    /**
     * Prints or parses a chronology.
     */
    static final class ChronoPrinterParser implements DateTimePrinterParser {
        /** The text style to output, null means the ID. */
        private final TextStyle textStyle;

        ChronoPrinterParser(TextStyle textStyle) {
            // validated by caller
            this.textStyle = textStyle;
        }

        @Override
        public boolean format(DateTimePrintContext context, StringBuilder buf) {
            Chronology chrono = context.getValue(TemporalQueries.chronology());
            if (chrono == null) {
                return false;
            }
            if (textStyle == null) {
                buf.append(chrono.getId());
            } else {
                buf.append(getChronologyName(chrono, context.getLocale()));
            }
            return true;
        }

        @Override
        public int parse(DateTimeParseContext context, CharSequence text, int position) {
            // simple looping parser to find the chronology
            if (position < 0 || position > text.length()) {
                throw new IndexOutOfBoundsException();
            }
            Set<Chronology> chronos = Chronology.getAvailableChronologies();
            Chronology bestMatch = null;
            int matchLen = -1;
            for (Chronology chrono : chronos) {
                String name;
                if (textStyle == null) {
                    name = chrono.getId();
                } else {
                    name = getChronologyName(chrono, context.getLocale());
                }
                int nameLen = name.length();
                if (nameLen > matchLen && context.subSequenceEquals(text, position, name, 0, nameLen)) {
                    bestMatch = chrono;
                    matchLen = nameLen;
                }
            }
            if (bestMatch == null) {
                return ~position;
            }
            context.setParsed(bestMatch);
            return position + matchLen;
        }

        /**
         * Returns the chronology name of the given chrono in the given locale
         * if available, or the chronology Id otherwise. The regular ResourceBundle
         * search path is used for looking up the chronology name.
         *
         * @param chrono  the chronology, not null
         * @param locale  the locale, not null
         * @return the chronology name of chrono in locale, or the id if no name is available
         * @throws NullPointerException if chrono or locale is null
         */
        private String getChronologyName(Chronology chrono, Locale locale) {
            // Android-changed: Use ICU LocaleDisplayNames. http://b/28832222
            // String key = "calendarname." + chrono.getCalendarType();
            // String name = DateTimeTextProvider.getLocalizedResource(key, locale);
            LocaleDisplayNames displayNames = LocaleDisplayNames.getInstance(ULocale.forLocale(locale));
            String name = displayNames.keyValueDisplayName("calendar", chrono.getCalendarType());
            return Objects.requireNonNullElseGet(name, () -> chrono.getId());
        }
    }

    //-----------------------------------------------------------------------
    /**
     * Prints or parses a localized pattern.
     */
    static final class LocalizedPrinterParser implements DateTimePrinterParser {
        /** Cache of formatters. */
        private static final ConcurrentMap<String, DateTimeFormatter> FORMATTER_CACHE = new ConcurrentHashMap<>(16, 0.75f, 2);

        private final FormatStyle dateStyle;
        private final FormatStyle timeStyle;

        /**
         * Constructor.
         *
         * @param dateStyle  the date style to use, may be null
         * @param timeStyle  the time style to use, may be null
         */
        LocalizedPrinterParser(FormatStyle dateStyle, FormatStyle timeStyle) {
            // validated by caller
            this.dateStyle = dateStyle;
            this.timeStyle = timeStyle;
        }

        @Override
        public boolean format(DateTimePrintContext context, StringBuilder buf) {
            Chronology chrono = Chronology.from(context.getTemporal());
            return formatter(context.getLocale(), chrono).toPrinterParser(false).format(context, buf);
        }

        @Override
        public int parse(DateTimeParseContext context, CharSequence text, int position) {
            Chronology chrono = context.getEffectiveChronology();
            return formatter(context.getLocale(), chrono).toPrinterParser(false).parse(context, text, position);
        }

        /**
         * Gets the formatter to use.
         * <p>
         * The formatter will be the most appropriate to use for the date and time style in the locale.
         * For example, some locales will use the month name while others will use the number.
         *
         * @param locale  the locale to use, not null
         * @param chrono  the chronology to use, not null
         * @return the formatter, not null
         * @throws IllegalArgumentException if the formatter cannot be found
         */
        private DateTimeFormatter formatter(Locale locale, Chronology chrono) {
            String key = chrono.getId() + '|' + locale.toString() + '|' + dateStyle + timeStyle;
            DateTimeFormatter formatter = FORMATTER_CACHE.get(key);
            if (formatter == null) {
                String pattern = getLocalizedDateTimePattern(dateStyle, timeStyle, chrono, locale);
                formatter = new DateTimeFormatterBuilder().appendPattern(pattern).toFormatter(locale);
                DateTimeFormatter old = FORMATTER_CACHE.putIfAbsent(key, formatter);
                if (old != null) {
                    formatter = old;
                }
            }
            return formatter;
        }

        @Override
        public String toString() {
            return "Localized(" + (dateStyle != null ? dateStyle : "") + "," +
                (timeStyle != null ? timeStyle : "") + ")";
        }
    }

    //-----------------------------------------------------------------------
    /**
     * Prints or parses a localized pattern from a localized field.
     * The specific formatter and parameters is not selected until
     * the field is to be printed or parsed.
     * The locale is needed to select the proper WeekFields from which
     * the field for day-of-week, week-of-month, or week-of-year is selected.
     * Hence the inherited field NumberPrinterParser.field is unused.
     */
    static final class WeekBasedFieldPrinterParser extends NumberPrinterParser {
        private char chr;
        private int count;

        /**
         * Constructor.
         *
         * @param chr the pattern format letter that added this PrinterParser.
         * @param count the repeat count of the format letter
         * @param minWidth  the minimum field width, from 1 to 19
         * @param maxWidth  the maximum field width, from minWidth to 19
         */
        WeekBasedFieldPrinterParser(char chr, int count, int minWidth, int maxWidth) {
            this(chr, count, minWidth, maxWidth, 0);
        }

        /**
         * Constructor.
         *
         * @param chr the pattern format letter that added this PrinterParser.
         * @param count the repeat count of the format letter
         * @param minWidth  the minimum field width, from 1 to 19
         * @param maxWidth  the maximum field width, from minWidth to 19
         * @param subsequentWidth  the width of subsequent non-negative numbers, 0 or greater,
         * -1 if fixed width due to active adjacent parsing
         */
        WeekBasedFieldPrinterParser(char chr, int count, int minWidth, int maxWidth,
                int subsequentWidth) {
            super(null, minWidth, maxWidth, SignStyle.NOT_NEGATIVE, subsequentWidth);
            this.chr = chr;
            this.count = count;
        }

        /**
         * Returns a new instance with fixed width flag set.
         *
         * @return a new updated printer-parser, not null
         */
        @Override
        WeekBasedFieldPrinterParser withFixedWidth() {
            if (subsequentWidth == -1) {
                return this;
            }
            return new WeekBasedFieldPrinterParser(chr, count, minWidth, maxWidth, -1);
        }

        /**
         * Returns a new instance with an updated subsequent width.
         *
         * @param subsequentWidth  the width of subsequent non-negative numbers, 0 or greater
         * @return a new updated printer-parser, not null
         */
        @Override
        WeekBasedFieldPrinterParser withSubsequentWidth(int subsequentWidth) {
            return new WeekBasedFieldPrinterParser(chr, count, minWidth, maxWidth,
                    this.subsequentWidth + subsequentWidth);
        }

        @Override
        public boolean format(DateTimePrintContext context, StringBuilder buf) {
            return printerParser(context.getLocale()).format(context, buf);
        }

        @Override
        public int parse(DateTimeParseContext context, CharSequence text, int position) {
            return printerParser(context.getLocale()).parse(context, text, position);
        }

        /**
         * Gets the printerParser to use based on the field and the locale.
         *
         * @param locale  the locale to use, not null
         * @return the formatter, not null
         * @throws IllegalArgumentException if the formatter cannot be found
         */
        private DateTimePrinterParser printerParser(Locale locale) {
            WeekFields weekDef = WeekFields.of(locale);
            TemporalField field = null;
            switch (chr) {
                case 'Y':
                    field = weekDef.weekBasedYear();
                    if (count == 2) {
                        return new ReducedPrinterParser(field, 2, 2, 0, ReducedPrinterParser.BASE_DATE,
                                this.subsequentWidth);
                    } else {
                        return new NumberPrinterParser(field, count, 19,
                                (count < 4) ? SignStyle.NORMAL : SignStyle.EXCEEDS_PAD,
                                this.subsequentWidth);
                    }
                case 'e':
                case 'c':
                    field = weekDef.dayOfWeek();
                    break;
                case 'w':
                    field = weekDef.weekOfWeekBasedYear();
                    break;
                case 'W':
                    field = weekDef.weekOfMonth();
                    break;
                default:
                    throw new IllegalStateException("unreachable");
            }
            return new NumberPrinterParser(field, minWidth, maxWidth, SignStyle.NOT_NEGATIVE,
                    this.subsequentWidth);
        }

        @Override
        public String toString() {
            StringBuilder sb = new StringBuilder(30);
            sb.append("Localized(");
            if (chr == 'Y') {
                if (count == 1) {
                    sb.append("WeekBasedYear");
                } else if (count == 2) {
                    sb.append("ReducedValue(WeekBasedYear,2,2,2000-01-01)");
                } else {
                    sb.append("WeekBasedYear,").append(count).append(",")
                            .append(19).append(",")
                            .append((count < 4) ? SignStyle.NORMAL : SignStyle.EXCEEDS_PAD);
                }
            } else {
                switch (chr) {
                    case 'c':
                    case 'e':
                        sb.append("DayOfWeek");
                        break;
                    case 'w':
                        sb.append("WeekOfWeekBasedYear");
                        break;
                    case 'W':
                        sb.append("WeekOfMonth");
                        break;
                    default:
                        break;
                }
                sb.append(",");
                sb.append(count);
            }
            sb.append(")");
            return sb.toString();
        }
    }

    //-----------------------------------------------------------------------

    /**
     * Prints or parses day periods.
     */
    static final class DayPeriodPrinterParser implements DateTimePrinterParser {
        private final TextStyle textStyle;
        private static final ConcurrentMap<Locale, LocaleStore> DAYPERIOD_LOCALESTORE = new ConcurrentHashMap<>();

        /**
         * Constructor.
         *
         * @param textStyle  the text style, not null
         */
        DayPeriodPrinterParser(TextStyle textStyle) {
            // validated by caller
            this.textStyle = textStyle;
        }

        @Override
        public boolean format(DateTimePrintContext context, StringBuilder buf) {
            Long hod = context.getValue(HOUR_OF_DAY);
            if (hod == null) {
                return false;
            }
            Long moh = context.getValue(MINUTE_OF_HOUR);
            long value = Math.floorMod(hod, 24) * 60 + (moh != null ? Math.floorMod(moh, 60) : 0);
            Locale locale = context.getLocale();
            LocaleStore store = findDayPeriodStore(locale);
            final long val = value;
            final var map = DayPeriod.getDayPeriodMap(locale);
            value = map.keySet().stream()
                    .filter(k -> k.includes(val))
                    .min(DayPeriod.DPCOMPARATOR)
                    .map(map::get)
                    .orElse(val / 720); // fall back to am/pm
            String text = store.getText(value, textStyle);
            buf.append(text);
            return true;
        }

        @Override
        public int parse(DateTimeParseContext context, CharSequence parseText, int position) {
            int length = parseText.length();
            if (position < 0 || position > length) {
                throw new IndexOutOfBoundsException();
            }
            TextStyle style = (context.isStrict() ? textStyle : null);
            Iterator<Entry<String, Long>> it;
            LocaleStore store = findDayPeriodStore(context.getLocale());
            it = store.getTextIterator(style);
            if (it != null) {
                while (it.hasNext()) {
                    Entry<String, Long> entry = it.next();
                    String itText = entry.getKey();
                    if (context.subSequenceEquals(itText, 0, parseText, position, itText.length())) {
                        context.setParsedDayPeriod(DayPeriod.ofLocale(context.getLocale(), entry.getValue()));
                        return position + itText.length();
                    }
                }
            }
            return ~position;
        }

        @Override
        public String toString() {
            return "DayPeriod(" + textStyle + ")";
        }

        /**
         * Returns the day period locale store for the locale
         * @param locale locale to be examined
         * @return locale store for the locale
         */
        private static LocaleStore findDayPeriodStore(Locale locale) {
            return DAYPERIOD_LOCALESTORE.computeIfAbsent(locale, loc -> {
                Map<TextStyle, Map<Long, String>> styleMap = new HashMap<>();

                for (TextStyle textStyle : TextStyle.values()) {
                    if (textStyle.isStandalone()) {
                        // Stand-alone isn't applicable to day period.
                        continue;
                    }

                    Map<Long, String> map = new HashMap<>();
                    int calStyle = textStyle.toCalendarStyle();
                    var periodMap = DayPeriod.getDayPeriodMap(loc);
                    periodMap.forEach((key, value) -> {
                        String displayName = CalendarDataUtility.retrieveJavaTimeFieldValueName(
                                "gregory", Calendar.AM_PM, value.intValue(), calStyle, loc);
                        if (displayName != null) {
                            map.put(value, displayName);
                        } else {
                            periodMap.remove(key);
                        }
                    });
                    if (!map.isEmpty()) {
                        styleMap.put(textStyle, map);
                    }
                }
                return new LocaleStore(styleMap);
            });
        }
    }

    /**
     * DayPeriod class that represents a
     * <a href="https://www.unicode.org/reports/tr35/tr35-dates.html#dayPeriods">DayPeriod</a> defined in CLDR.
     * This is a value-based class.
     */
    static final class DayPeriod {
        /**
         *  DayPeriod cache
         */
        private static final Map<Locale, Map<DayPeriod, Long>> DAYPERIOD_CACHE = new ConcurrentHashMap<>();
        /**
         * comparator based on the duration of the day period.
         */
        private static final Comparator<DayPeriod> DPCOMPARATOR = (dp1, dp2) -> (int)(dp1.duration() - dp2.duration());
        /**
         * Pattern to parse day period rules
         */
        private static final Pattern RULE = Pattern.compile("(?<type>[a-z12]+):(?<from>\\d{2}):00(-(?<to>\\d{2}))*");
        /**
         * minute-of-day of "at" or "from" attribute
         */
        private final long from;
        /**
         * minute-of-day of "before" attribute (exclusive), or if it is
         * the same value with "from", it indicates this day period
         * designates "fixed" periods, i.e, "midnight" or "noon"
         */
        private final long to;
        /**
         * day period type index. (cf. {@link #mapToIndex})
         */
        private final long index;

        /**
         * Sole constructor
         *
         * @param from "from" in minute-of-day
         * @param to "to" in minute-of-day
         * @param index day period type index
         */
        private DayPeriod(long from, long to, long index) {
            this.from = from;
            this.to = to;
            this.index = index;
        }

        /**
         * Gets the index of this day period
         *
         * @return index
         */
        long getIndex() {
            return index;
        }

        /**
         * Returns the midpoint of this day period in minute-of-day
         * @return midpoint
         */
        long mid() {
            return (from + duration() / 2) % 1_440;
        }

        /**
         * Checks whether the passed minute-of-day is within this
         * day period or not.
         *
         * @param mod minute-of-day to check
         * @return true if {@code mod} is within this day period
         */
        boolean includes(long mod) {
            // special check for 24:00 for midnight in hour-of-day
            if (from == 0 && to == 0 && mod == 1_440) {
                return true;
            }
            return (from == mod && to == mod || // midnight/noon
                    from <= mod && mod < to || // contiguous from-to
                    from > to && (from <= mod || to > mod)); // beyond midnight
        }

        /**
         * Calculates the duration of this day period
         * @return the duration in minutes
         */
        private long duration() {
            return from > to ? 1_440 - from + to: to - from;
        }

        /**
         * Maps the day period type defined in LDML to the index to the am/pm array
         * returned from the Calendar resource bundle.
         *
         * @param type day period type defined in LDML
         * @return the array index
         */
        static long mapToIndex(String type) {
            return switch (type) {
                case "am"           -> Calendar.AM;
                case "pm"           -> Calendar.PM;
                case "midnight"     -> 2;
                case "noon"         -> 3;
                case "morning1"     -> 4;
                case "morning2"     -> 5;
                case "afternoon1"   -> 6;
                case "afternoon2"   -> 7;
                case "evening1"     -> 8;
                case "evening2"     -> 9;
                case "night1"       -> 10;
                case "night2"       -> 11;
                default -> throw new InternalError("invalid day period type");
            };
        }

        /**
         * Returns the DayPeriod to array index map for a locale.
         *
         * @param locale  the locale, not null
         * @return the DayPeriod to type index map
         */
        static Map<DayPeriod, Long> getDayPeriodMap(Locale locale) {
            return DAYPERIOD_CACHE.computeIfAbsent(locale, l -> {
                LocaleResources lr = LocaleProviderAdapter.getResourceBundleBased()
                        .getLocaleResources(CalendarDataUtility.findRegionOverride(l));
                String dayPeriodRules = lr.getRules()[1];
                final Map<DayPeriod, Long> periodMap = new ConcurrentHashMap<>();
                Arrays.stream(dayPeriodRules.split(";"))
                    .forEach(rule -> {
                        Matcher m = RULE.matcher(rule);
                        if (m.find()) {
                            String from = m.group("from");
                            String to = m.group("to");
                            long index = DayPeriod.mapToIndex(m.group("type"));
                            if (to == null) {
                                to = from;
                            }
                            periodMap.putIfAbsent(
                                new DayPeriod(
                                    Long.parseLong(from) * 60,
                                    Long.parseLong(to) * 60,
                                        index),
                                index);
                        }
                    });

                // add am/pm
                periodMap.putIfAbsent(new DayPeriod(0, 720, 0), 0L);
                periodMap.putIfAbsent(new DayPeriod(720, 1_440, 1), 1L);
                return periodMap;
            });
        }

        /**
         * Returns the DayPeriod singleton for the locale and index.
         * @param locale desired locale
         * @param index resource bundle array index
         * @return a DayPeriod instance
         */
        static DayPeriod ofLocale(Locale locale, long index) {
            return getDayPeriodMap(locale).keySet().stream()
                .filter(dp -> dp.getIndex() == index)
                .findAny()
                .orElseThrow(() -> new DateTimeException(
                    "DayPeriod could not be determined for the locale " +
                    locale + " at type index " + index));
        }

        @Override
        public boolean equals(Object o) {
            if (this == o) return true;
            if (o == null || getClass() != o.getClass()) return false;
            DayPeriod dayPeriod = (DayPeriod) o;
            return from == dayPeriod.from &&
                    to == dayPeriod.to &&
                    index == dayPeriod.index;
        }

        @Override
        public int hashCode() {
            return Objects.hash(from, to, index);
        }

        @Override
        public String toString() {
            return "DayPeriod(%02d:%02d".formatted(from / 60, from % 60) +
                    (from == to ? ")" : "-%02d:%02d)".formatted(to / 60, to % 60));
        }
    }
}<|MERGE_RESOLUTION|>--- conflicted
+++ resolved
@@ -111,11 +111,7 @@
 import java.time.zone.ZoneRulesProvider;
 import java.util.AbstractMap.SimpleImmutableEntry;
 import java.util.ArrayList;
-<<<<<<< HEAD
-=======
 import java.util.Arrays;
-import java.util.Calendar;
->>>>>>> d72a9d6b
 import java.util.Collections;
 import java.util.Comparator;
 import java.util.HashMap;
@@ -224,12 +220,11 @@
         if (dateStyle == null && timeStyle == null) {
             throw new IllegalArgumentException("Either dateStyle or timeStyle must be non-null");
         }
-<<<<<<< HEAD
 
         // BEGIN Android-changed: get format string from ICU.
         // LocaleProviderAdapter adapter = LocaleProviderAdapter.getAdapter(JavaTimeDateTimePatternProvider.class, locale);
         // JavaTimeDateTimePatternProvider provider = adapter.getJavaTimeDateTimePatternProvider();
-        // String pattern = provider.getJavaTimeDateTimePattern(convertStyle(timeStyle),
+        // return provider.getJavaTimeDateTimePattern(convertStyle(timeStyle),
         //                  convertStyle(dateStyle), chrono.getCalendarType(),
         //                  CalendarDataUtility.findRegionOverride(locale));
 
@@ -245,13 +240,6 @@
         pattern = ICU.transformIcuDateTimePattern_forJavaTime(pattern);
         // END Android-changed: get format string from ICU.
         return pattern;
-=======
-        LocaleProviderAdapter adapter = LocaleProviderAdapter.getAdapter(JavaTimeDateTimePatternProvider.class, locale);
-        JavaTimeDateTimePatternProvider provider = adapter.getJavaTimeDateTimePatternProvider();
-        return provider.getJavaTimeDateTimePattern(convertStyle(timeStyle),
-                         convertStyle(dateStyle), chrono.getCalendarType(),
-                         CalendarDataUtility.findRegionOverride(locale));
->>>>>>> d72a9d6b
     }
 
     /**
@@ -1478,7 +1466,8 @@
         return this;
     }
 
-    /**
+    // BEGIN Android-removed: Remove day period support.
+    /*
      * Appends the day period text to the formatter.
      * <p>
      * This appends an instruction to format/parse the textual name of the day period
@@ -1514,18 +1503,25 @@
      * @param style the text style to use, not null
      * @return this, for chaining, not null
      * @since 16
-     */
+     *
     public DateTimeFormatterBuilder appendDayPeriodText(TextStyle style) {
         Objects.requireNonNull(style, "style");
         switch (style) {
             // Stand-alone is not applicable. Convert to standard text style
-            case FULL_STANDALONE -> style = TextStyle.FULL;
-            case SHORT_STANDALONE -> style = TextStyle.SHORT;
-            case NARROW_STANDALONE -> style = TextStyle.NARROW;
+            case FULL_STANDALONE:
+                style = TextStyle.FULL;
+                break;
+            case SHORT_STANDALONE:
+                style = TextStyle.SHORT;
+                break;
+            case NARROW_STANDALONE:
+                style = TextStyle.NARROW;
+                break;
         }
         appendInternal(new DayPeriodPrinterParser(style));
         return this;
     }
+    // END Android-removed: Remove day period support.
 
     //-----------------------------------------------------------------------
     /**
@@ -1563,6 +1559,7 @@
     }
 
     //-----------------------------------------------------------------------
+    // Android-changed: Remove period-of-day from javadoc temporarily.
     /**
      * Appends the elements defined by the specified pattern to the builder.
      * <p>
@@ -1590,7 +1587,6 @@
      *   F       day-of-week-in-month        number            3
      *
      *   a       am-pm-of-day                text              PM
-     *   B       period-of-day               text              in the morning
      *   h       clock-hour-of-am-pm (1-12)  number            12
      *   K       hour-of-am-pm (0-11)        number            0
      *   k       clock-hour-of-day (1-24)    number            24
@@ -1721,15 +1717,6 @@
      *    N..N    1..n   appendValue(ChronoField.NANO_OF_DAY, n, 19, SignStyle.NOT_NEGATIVE)
      * </pre>
      * <p>
-     * <b>Day periods</b>: Pattern letters to output a day period.
-     * <pre>
-     *  Pattern  Count  Equivalent builder methods
-     *  -------  -----  --------------------------
-     *    B       1      appendDayPeriodText(TextStyle.SHORT)
-     *    BBBB    4      appendDayPeriodText(TextStyle.FULL)
-     *    BBBBB   5      appendDayPeriodText(TextStyle.NARROW)
-     * </pre>
-     * <p>
      * <b>Zone ID</b>: Pattern letters to output {@code ZoneId}.
      * <pre>
      *  Pattern  Count  Equivalent builder methods
@@ -1899,13 +1886,24 @@
                     } else {
                         appendValue(new WeekBasedFieldPrinterParser(cur, count, count, 19));
                     }
+                // BEGIN Android-removed: Remove day period support.
+                /*
                 } else if (cur == 'B') {
                     switch (count) {
-                        case 1 -> appendDayPeriodText(TextStyle.SHORT);
-                        case 4 -> appendDayPeriodText(TextStyle.FULL);
-                        case 5 -> appendDayPeriodText(TextStyle.NARROW);
-                        default -> throw new IllegalArgumentException("Wrong number of pattern letters: " + cur);
-                    }
+                        case 1:
+                            appendDayPeriodText(TextStyle.SHORT);
+                            break;
+                        case 4:
+                            appendDayPeriodText(TextStyle.FULL);
+                            break;
+                        case 5:
+                            appendDayPeriodText(TextStyle.NARROW);
+                            break;
+                        default:
+                            throw new IllegalArgumentException("Wrong number of pattern letters: " + cur);
+                    }
+                */
+                // END Android-removed: Remove day period support.
                 } else {
                     throw new IllegalArgumentException("Unknown pattern letter: " + cur);
                 }
@@ -2017,10 +2015,19 @@
                 break;
             case 'G':
                 switch (count) {
-                    case 1, 2, 3 -> appendText(field, TextStyle.SHORT);
-                    case 4 -> appendText(field, TextStyle.FULL);
-                    case 5 -> appendText(field, TextStyle.NARROW);
-                    default -> throw new IllegalArgumentException("Too many pattern letters: " + cur);
+                    case 1:
+                    case 2:
+                    case 3:
+                        appendText(field, TextStyle.SHORT);
+                        break;
+                    case 4:
+                        appendText(field, TextStyle.FULL);
+                        break;
+                    case 5:
+                        appendText(field, TextStyle.NARROW);
+                        break;
+                    default:
+                        throw new IllegalArgumentException("Too many pattern letters: " + cur);
                 }
                 break;
             case 'S':
@@ -3956,11 +3963,14 @@
             if (offsetSecs == null) {
                 return false;
             }
-            String key = "timezone.gmtZeroFormat";
-            String gmtText = DateTimeTextProvider.getLocalizedResource(key, context.getLocale());
-            if (gmtText == null) {
-                gmtText = "GMT";  // Default to "GMT"
-            }
+            // Android-changed: libcore has no DateTimeTextProvider.getLocalizedResource method.
+            // TODO: Use ICU to get the localized "GNT"
+            // String key = "timezone.gmtZeroFormat";
+            // String gmtText = DateTimeTextProvider.getLocalizedResource(key, context.getLocale());
+            // if (gmtText == null) {
+            //     gmtText = "GMT";  // Default to "GMT"
+            // }
+            String gmtText = "GMT";  // TODO: get localized version of 'GMT'
             buf.append(gmtText);
             int totalSecs = Math.toIntExact(offsetSecs);
             if (totalSecs != 0) {
@@ -4006,11 +4016,14 @@
         public int parse(DateTimeParseContext context, CharSequence text, int position) {
             int pos = position;
             int end = text.length();
-            String key = "timezone.gmtZeroFormat";
-            String gmtText = DateTimeTextProvider.getLocalizedResource(key, context.getLocale());
-            if (gmtText == null) {
-                gmtText = "GMT";  // Default to "GMT"
-            }
+            // Android-changed: libcore has no DateTimeTextProvider.getLocalizedResource method.
+            // TODO: Use ICU to get the localized "GNT"
+            // String key = "timezone.gmtZeroFormat";
+            // String gmtText = DateTimeTextProvider.getLocalizedResource(key, context.getLocale());
+            // if (gmtText == null) {
+            //     gmtText = "GMT";  // Default to "GMT"
+            // }
+            String gmtText = "GMT";  // TODO: get localized version of 'GMT'
             if (!context.subSequenceEquals(text, pos, gmtText, 0, gmtText.length())) {
                     return ~position;
                 }
@@ -5165,18 +5178,22 @@
 
     //-----------------------------------------------------------------------
 
+    // BEGIN Android-removed: Remove day period support.
     /**
      * Prints or parses day periods.
-     */
+     *//*
+
     static final class DayPeriodPrinterParser implements DateTimePrinterParser {
         private final TextStyle textStyle;
         private static final ConcurrentMap<Locale, LocaleStore> DAYPERIOD_LOCALESTORE = new ConcurrentHashMap<>();
 
-        /**
+        */
+/**
          * Constructor.
          *
          * @param textStyle  the text style, not null
-         */
+         *//*
+
         DayPeriodPrinterParser(TextStyle textStyle) {
             // validated by caller
             this.textStyle = textStyle;
@@ -5232,11 +5249,13 @@
             return "DayPeriod(" + textStyle + ")";
         }
 
-        /**
+        */
+/**
          * Returns the day period locale store for the locale
          * @param locale locale to be examined
          * @return locale store for the locale
-         */
+         *//*
+
         private static LocaleStore findDayPeriodStore(Locale locale) {
             return DAYPERIOD_LOCALESTORE.computeIfAbsent(locale, loc -> {
                 Map<TextStyle, Map<Long, String>> styleMap = new HashMap<>();
@@ -5267,6 +5286,8 @@
             });
         }
     }
+    */
+    // END Android-removed: Remove day period support.
 
     /**
      * DayPeriod class that represents a
@@ -5381,12 +5402,13 @@
             };
         }
 
-        /**
+        // BEGIN Android-removed: Remove day period support.
+        /*
          * Returns the DayPeriod to array index map for a locale.
          *
          * @param locale  the locale, not null
          * @return the DayPeriod to type index map
-         */
+         *
         static Map<DayPeriod, Long> getDayPeriodMap(Locale locale) {
             return DAYPERIOD_CACHE.computeIfAbsent(locale, l -> {
                 LocaleResources lr = LocaleProviderAdapter.getResourceBundleBased()
@@ -5418,13 +5440,14 @@
                 return periodMap;
             });
         }
-
-        /**
+        */
+
+        /*
          * Returns the DayPeriod singleton for the locale and index.
          * @param locale desired locale
          * @param index resource bundle array index
          * @return a DayPeriod instance
-         */
+         *//*
         static DayPeriod ofLocale(Locale locale, long index) {
             return getDayPeriodMap(locale).keySet().stream()
                 .filter(dp -> dp.getIndex() == index)
@@ -5433,6 +5456,8 @@
                     "DayPeriod could not be determined for the locale " +
                     locale + " at type index " + index));
         }
+        */
+        // END Android-removed: Remove day period support.
 
         @Override
         public boolean equals(Object o) {
