/*
 * Copyright (c) 2012, 2018, Oracle and/or its affiliates. All rights reserved.
 * DO NOT ALTER OR REMOVE COPYRIGHT NOTICES OR THIS FILE HEADER.
 *
 * This code is free software; you can redistribute it and/or modify it
 * under the terms of the GNU General Public License version 2 only, as
 * published by the Free Software Foundation.  Oracle designates this
 * particular file as subject to the "Classpath" exception as provided
 * by Oracle in the LICENSE file that accompanied this code.
 *
 * This code is distributed in the hope that it will be useful, but WITHOUT
 * ANY WARRANTY; without even the implied warranty of MERCHANTABILITY or
 * FITNESS FOR A PARTICULAR PURPOSE.  See the GNU General Public License
 * version 2 for more details (a copy is included in the LICENSE file that
 * accompanied this code).
 *
 * You should have received a copy of the GNU General Public License version
 * 2 along with this work; if not, write to the Free Software Foundation,
 * Inc., 51 Franklin St, Fifth Floor, Boston, MA 02110-1301 USA.
 *
 * Please contact Oracle, 500 Oracle Parkway, Redwood Shores, CA 94065 USA
 * or visit www.oracle.com if you need additional information or have any
 * questions.
 */

/*
 * Copyright (c) 2012, Stephen Colebourne & Michael Nascimento Santos
 *
 * All rights reserved.
 *
 * Redistribution and use in source and binary forms, with or without
 * modification, are permitted provided that the following conditions are met:
 *
 *  * Redistributions of source code must retain the above copyright notice,
 *    this list of conditions and the following disclaimer.
 *
 *  * Redistributions in binary form must reproduce the above copyright notice,
 *    this list of conditions and the following disclaimer in the documentation
 *    and/or other materials provided with the distribution.
 *
 *  * Neither the name of JSR-310 nor the names of its contributors
 *    may be used to endorse or promote products derived from this software
 *    without specific prior written permission.
 *
 * THIS SOFTWARE IS PROVIDED BY THE COPYRIGHT HOLDERS AND CONTRIBUTORS
 * "AS IS" AND ANY EXPRESS OR IMPLIED WARRANTIES, INCLUDING, BUT NOT
 * LIMITED TO, THE IMPLIED WARRANTIES OF MERCHANTABILITY AND FITNESS FOR
 * A PARTICULAR PURPOSE ARE DISCLAIMED. IN NO EVENT SHALL THE COPYRIGHT OWNER OR
 * CONTRIBUTORS BE LIABLE FOR ANY DIRECT, INDIRECT, INCIDENTAL, SPECIAL,
 * EXEMPLARY, OR CONSEQUENTIAL DAMAGES (INCLUDING, BUT NOT LIMITED TO,
 * PROCUREMENT OF SUBSTITUTE GOODS OR SERVICES; LOSS OF USE, DATA, OR
 * PROFITS; OR BUSINESS INTERRUPTION) HOWEVER CAUSED AND ON ANY THEORY OF
 * LIABILITY, WHETHER IN CONTRACT, STRICT LIABILITY, OR TORT (INCLUDING
 * NEGLIGENCE OR OTHERWISE) ARISING IN ANY WAY OUT OF THE USE OF THIS
 * SOFTWARE, EVEN IF ADVISED OF THE POSSIBILITY OF SUCH DAMAGE.
 */
package java.time.chrono;

import static java.time.temporal.ChronoField.ALIGNED_DAY_OF_WEEK_IN_MONTH;
import static java.time.temporal.ChronoField.ALIGNED_DAY_OF_WEEK_IN_YEAR;
import static java.time.temporal.ChronoField.ALIGNED_WEEK_OF_MONTH;
import static java.time.temporal.ChronoField.ALIGNED_WEEK_OF_YEAR;
import static java.time.temporal.ChronoField.DAY_OF_MONTH;
import static java.time.temporal.ChronoField.MONTH_OF_YEAR;
import static java.time.temporal.ChronoField.YEAR;

import java.io.IOException;
import java.io.InvalidObjectException;
import java.io.ObjectInput;
import java.io.ObjectInputStream;
import java.io.ObjectOutput;
import java.io.Serializable;
import java.time.Clock;
import java.time.DateTimeException;
import java.time.LocalDate;
import java.time.LocalTime;
import java.time.ZoneId;
import java.time.temporal.ChronoField;
import java.time.temporal.TemporalAccessor;
import java.time.temporal.TemporalAdjuster;
import java.time.temporal.TemporalAmount;
import java.time.temporal.TemporalField;
import java.time.temporal.TemporalQuery;
import java.time.temporal.TemporalUnit;
import java.time.temporal.UnsupportedTemporalTypeException;
import java.time.temporal.ValueRange;

// Android-changed: removed ValueBased paragraph.
/**
 * A date in the Hijrah calendar system.
 * <p>
 * This date operates using one of several variants of the
 * {@linkplain HijrahChronology Hijrah calendar}.
 * <p>
 * The Hijrah calendar has a different total of days in a year than
 * Gregorian calendar, and the length of each month is based on the period
 * of a complete revolution of the moon around the earth
 * (as between successive new moons).
 * Refer to the {@link HijrahChronology} for details of supported variants.
 * <p>
 * Each HijrahDate is created bound to a particular HijrahChronology,
 * The same chronology is propagated to each HijrahDate computed from the date.
 * To use a different Hijrah variant, its HijrahChronology can be used
 * to create new HijrahDate instances.
 * Alternatively, the {@link #withVariant} method can be used to convert
 * to a new HijrahChronology.
 *
<<<<<<< HEAD
=======
 * <p>
 * This is a <a href="{@docRoot}/java.base/java/lang/doc-files/ValueBased.html">value-based</a>
 * class; use of identity-sensitive operations (including reference equality
 * ({@code ==}), identity hash code, or synchronization) on instances of
 * {@code HijrahDate} may have unpredictable results and should be avoided.
 * The {@code equals} method should be used for comparisons.
 *
>>>>>>> 8c6462ac
 * @implSpec
 * This class is immutable and thread-safe.
 *
 * @since 1.8
 */
public final class HijrahDate
        extends ChronoLocalDateImpl<HijrahDate>
        implements ChronoLocalDate, Serializable {

    /**
     * Serialization version.
     */
    private static final long serialVersionUID = -5207853542612002020L;
    /**
     * The Chronology of this HijrahDate.
     */
    private final transient HijrahChronology chrono;
    /**
     * The proleptic year.
     */
    private final transient int prolepticYear;
    /**
     * The month-of-year.
     */
    private final transient int monthOfYear;
    /**
     * The day-of-month.
     */
    private final transient int dayOfMonth;

    //-------------------------------------------------------------------------
    /**
     * Obtains an instance of {@code HijrahDate} from the Hijrah proleptic year,
     * month-of-year and day-of-month.
     *
     * @param prolepticYear  the proleptic year to represent in the Hijrah calendar
     * @param monthOfYear  the month-of-year to represent, from 1 to 12
     * @param dayOfMonth  the day-of-month to represent, from 1 to 30
     * @return the Hijrah date, never null
     * @throws DateTimeException if the value of any field is out of range
     */
    static HijrahDate of(HijrahChronology chrono, int prolepticYear, int monthOfYear, int dayOfMonth) {
        return new HijrahDate(chrono, prolepticYear, monthOfYear, dayOfMonth);
    }

    /**
     * Returns a HijrahDate for the chronology and epochDay.
     * @param chrono The Hijrah chronology
     * @param epochDay the epoch day
     * @return a HijrahDate for the epoch day; non-null
     */
    static HijrahDate ofEpochDay(HijrahChronology chrono, long epochDay) {
        return new HijrahDate(chrono, epochDay);
    }

    //-----------------------------------------------------------------------
    /**
     * Obtains the current {@code HijrahDate} of the Islamic Umm Al-Qura calendar
     * in the default time-zone.
     * <p>
     * This will query the {@link Clock#systemDefaultZone() system clock} in the default
     * time-zone to obtain the current date.
     * <p>
     * Using this method will prevent the ability to use an alternate clock for testing
     * because the clock is hard-coded.
     *
     * @return the current date using the system clock and default time-zone, not null
     */
    public static HijrahDate now() {
        return now(Clock.systemDefaultZone());
    }

    /**
     * Obtains the current {@code HijrahDate} of the Islamic Umm Al-Qura calendar
     * in the specified time-zone.
     * <p>
     * This will query the {@link Clock#system(ZoneId) system clock} to obtain the current date.
     * Specifying the time-zone avoids dependence on the default time-zone.
     * <p>
     * Using this method will prevent the ability to use an alternate clock for testing
     * because the clock is hard-coded.
     *
     * @param zone  the zone ID to use, not null
     * @return the current date using the system clock, not null
     */
    public static HijrahDate now(ZoneId zone) {
        return now(Clock.system(zone));
    }

    /**
     * Obtains the current {@code HijrahDate} of the Islamic Umm Al-Qura calendar
     * from the specified clock.
     * <p>
     * This will query the specified clock to obtain the current date - today.
     * Using this method allows the use of an alternate clock for testing.
     * The alternate clock may be introduced using {@linkplain Clock dependency injection}.
     *
     * @param clock  the clock to use, not null
     * @return the current date, not null
     * @throws DateTimeException if the current date cannot be obtained
     */
    public static HijrahDate now(Clock clock) {
        return HijrahDate.ofEpochDay(HijrahChronology.INSTANCE, LocalDate.now(clock).toEpochDay());
    }

    /**
     * Obtains a {@code HijrahDate} of the Islamic Umm Al-Qura calendar
     * from the proleptic-year, month-of-year and day-of-month fields.
     * <p>
     * This returns a {@code HijrahDate} with the specified fields.
     * The day must be valid for the year and month, otherwise an exception will be thrown.
     *
     * @param prolepticYear  the Hijrah proleptic-year
     * @param month  the Hijrah month-of-year, from 1 to 12
     * @param dayOfMonth  the Hijrah day-of-month, from 1 to 30
     * @return the date in Hijrah calendar system, not null
     * @throws DateTimeException if the value of any field is out of range,
     *  or if the day-of-month is invalid for the month-year
     */
    public static HijrahDate of(int prolepticYear, int month, int dayOfMonth) {
        return HijrahChronology.INSTANCE.date(prolepticYear, month, dayOfMonth);
    }

    /**
     * Obtains a {@code HijrahDate} of the Islamic Umm Al-Qura calendar from a temporal object.
     * <p>
     * This obtains a date in the Hijrah calendar system based on the specified temporal.
     * A {@code TemporalAccessor} represents an arbitrary set of date and time information,
     * which this factory converts to an instance of {@code HijrahDate}.
     * <p>
     * The conversion typically uses the {@link ChronoField#EPOCH_DAY EPOCH_DAY}
     * field, which is standardized across calendar systems.
     * <p>
     * This method matches the signature of the functional interface {@link TemporalQuery}
     * allowing it to be used as a query via method reference, {@code HijrahDate::from}.
     *
     * @param temporal  the temporal object to convert, not null
     * @return the date in Hijrah calendar system, not null
     * @throws DateTimeException if unable to convert to a {@code HijrahDate}
     */
    public static HijrahDate from(TemporalAccessor temporal) {
        return HijrahChronology.INSTANCE.date(temporal);
    }

    //-----------------------------------------------------------------------
    /**
     * Constructs an {@code HijrahDate} with the proleptic-year, month-of-year and
     * day-of-month fields.
     *
     * @param chrono The chronology to create the date with
     * @param prolepticYear the proleptic year
     * @param monthOfYear the month of year
     * @param dayOfMonth the day of month
     */
    private HijrahDate(HijrahChronology chrono, int prolepticYear, int monthOfYear, int dayOfMonth) {
        // Computing the Gregorian day checks the valid ranges
        chrono.getEpochDay(prolepticYear, monthOfYear, dayOfMonth);

        this.chrono = chrono;
        this.prolepticYear = prolepticYear;
        this.monthOfYear = monthOfYear;
        this.dayOfMonth = dayOfMonth;
    }

    /**
     * Constructs an instance with the Epoch Day.
     *
     * @param epochDay  the epochDay
     */
    private HijrahDate(HijrahChronology chrono, long epochDay) {
        int[] dateInfo = chrono.getHijrahDateInfo((int)epochDay);

        this.chrono = chrono;
        this.prolepticYear = dateInfo[0];
        this.monthOfYear = dateInfo[1];
        this.dayOfMonth = dateInfo[2];
    }

    //-----------------------------------------------------------------------
    /**
     * Gets the chronology of this date, which is the Hijrah calendar system.
     * <p>
     * The {@code Chronology} represents the calendar system in use.
     * The era and other fields in {@link ChronoField} are defined by the chronology.
     *
     * @return the Hijrah chronology, not null
     */
    @Override
    public HijrahChronology getChronology() {
        return chrono;
    }

    /**
     * Gets the era applicable at this date.
     * <p>
     * The Hijrah calendar system has one era, 'AH',
     * defined by {@link HijrahEra}.
     *
     * @return the era applicable at this date, not null
     */
    @Override
    public HijrahEra getEra() {
        return HijrahEra.AH;
    }

    /**
     * Returns the length of the month represented by this date.
     * <p>
     * This returns the length of the month in days.
     * Month lengths in the Hijrah calendar system vary between 29 and 30 days.
     *
     * @return the length of the month in days
     */
    @Override
    public int lengthOfMonth() {
        return chrono.getMonthLength(prolepticYear, monthOfYear);
    }

    /**
     * Returns the length of the year represented by this date.
     * <p>
     * This returns the length of the year in days.
     * A Hijrah calendar system year is typically shorter than
     * that of the ISO calendar system.
     *
     * @return the length of the year in days
     */
    @Override
    public int lengthOfYear() {
        return chrono.getYearLength(prolepticYear);
    }

    //-----------------------------------------------------------------------
    @Override
    public ValueRange range(TemporalField field) {
        if (field instanceof ChronoField) {
            if (isSupported(field)) {
                ChronoField f = (ChronoField) field;
                switch (f) {
                    case DAY_OF_MONTH: return ValueRange.of(1, lengthOfMonth());
                    case DAY_OF_YEAR: return ValueRange.of(1, lengthOfYear());
                    case ALIGNED_WEEK_OF_MONTH: return ValueRange.of(1, 5);  // TODO
                    // TODO does the limited range of valid years cause years to
                    // start/end part way through? that would affect range
                }
                return getChronology().range(f);
            }
            throw new UnsupportedTemporalTypeException("Unsupported field: " + field);
        }
        return field.rangeRefinedBy(this);
    }

    @Override
    public long getLong(TemporalField field) {
        if (field instanceof ChronoField) {
            switch ((ChronoField) field) {
                case DAY_OF_WEEK: return getDayOfWeek();
                case ALIGNED_DAY_OF_WEEK_IN_MONTH: return ((dayOfMonth - 1) % 7) + 1;
                case ALIGNED_DAY_OF_WEEK_IN_YEAR: return ((getDayOfYear() - 1) % 7) + 1;
                case DAY_OF_MONTH: return this.dayOfMonth;
                case DAY_OF_YEAR: return this.getDayOfYear();
                case EPOCH_DAY: return toEpochDay();
                case ALIGNED_WEEK_OF_MONTH: return ((dayOfMonth - 1) / 7) + 1;
                case ALIGNED_WEEK_OF_YEAR: return ((getDayOfYear() - 1) / 7) + 1;
                case MONTH_OF_YEAR: return monthOfYear;
                case PROLEPTIC_MONTH: return getProlepticMonth();
                case YEAR_OF_ERA: return prolepticYear;
                case YEAR: return prolepticYear;
                case ERA: return getEraValue();
            }
            throw new UnsupportedTemporalTypeException("Unsupported field: " + field);
        }
        return field.getFrom(this);
    }

    private long getProlepticMonth() {
        return prolepticYear * 12L + monthOfYear - 1;
    }

    @Override
    public HijrahDate with(TemporalField field, long newValue) {
        if (field instanceof ChronoField) {
            ChronoField f = (ChronoField) field;
            // not using checkValidIntValue so EPOCH_DAY and PROLEPTIC_MONTH work
            chrono.range(f).checkValidValue(newValue, f);    // TODO: validate value
            int nvalue = (int) newValue;
            switch (f) {
                case DAY_OF_WEEK: return plusDays(newValue - getDayOfWeek());
                case ALIGNED_DAY_OF_WEEK_IN_MONTH: return plusDays(newValue - getLong(ALIGNED_DAY_OF_WEEK_IN_MONTH));
                case ALIGNED_DAY_OF_WEEK_IN_YEAR: return plusDays(newValue - getLong(ALIGNED_DAY_OF_WEEK_IN_YEAR));
                case DAY_OF_MONTH: return resolvePreviousValid(prolepticYear, monthOfYear, nvalue);
                case DAY_OF_YEAR: return plusDays(Math.min(nvalue, lengthOfYear()) - getDayOfYear());
                case EPOCH_DAY: return new HijrahDate(chrono, newValue);
                case ALIGNED_WEEK_OF_MONTH: return plusDays((newValue - getLong(ALIGNED_WEEK_OF_MONTH)) * 7);
                case ALIGNED_WEEK_OF_YEAR: return plusDays((newValue - getLong(ALIGNED_WEEK_OF_YEAR)) * 7);
                case MONTH_OF_YEAR: return resolvePreviousValid(prolepticYear, nvalue, dayOfMonth);
                case PROLEPTIC_MONTH: return plusMonths(newValue - getProlepticMonth());
                case YEAR_OF_ERA: return resolvePreviousValid(prolepticYear >= 1 ? nvalue : 1 - nvalue, monthOfYear, dayOfMonth);
                case YEAR: return resolvePreviousValid(nvalue, monthOfYear, dayOfMonth);
                case ERA: return resolvePreviousValid(1 - prolepticYear, monthOfYear, dayOfMonth);
            }
            throw new UnsupportedTemporalTypeException("Unsupported field: " + field);
        }
        return super.with(field, newValue);
    }

    private HijrahDate resolvePreviousValid(int prolepticYear, int month, int day) {
        int monthDays = chrono.getMonthLength(prolepticYear, month);
        if (day > monthDays) {
            day = monthDays;
        }
        return HijrahDate.of(chrono, prolepticYear, month, day);
    }

    /**
     * {@inheritDoc}
     * @throws DateTimeException if unable to make the adjustment.
     *     For example, if the adjuster requires an ISO chronology
     * @throws ArithmeticException {@inheritDoc}
     */
    @Override
    public  HijrahDate with(TemporalAdjuster adjuster) {
        return super.with(adjuster);
    }

    /**
     * Returns a {@code HijrahDate} with the Chronology requested.
     * <p>
     * The year, month, and day are checked against the new requested
     * HijrahChronology.  If the chronology has a shorter month length
     * for the month, the day is reduced to be the last day of the month.
     *
     * @param chronology the new HijrahChonology, non-null
     * @return a HijrahDate with the requested HijrahChronology, non-null
     */
    public HijrahDate withVariant(HijrahChronology chronology) {
        if (chrono == chronology) {
            return this;
        }
        // Like resolvePreviousValid the day is constrained to stay in the same month
        int monthDays = chronology.getDayOfYear(prolepticYear, monthOfYear);
        return HijrahDate.of(chronology, prolepticYear, monthOfYear,(dayOfMonth > monthDays) ? monthDays : dayOfMonth );
    }

    /**
     * {@inheritDoc}
     * @throws DateTimeException {@inheritDoc}
     * @throws ArithmeticException {@inheritDoc}
     */
    @Override
    public HijrahDate plus(TemporalAmount amount) {
        return super.plus(amount);
    }

    /**
     * {@inheritDoc}
     * @throws DateTimeException {@inheritDoc}
     * @throws ArithmeticException {@inheritDoc}
     */
    @Override
    public HijrahDate minus(TemporalAmount amount) {
        return super.minus(amount);
    }

    @Override
    public long toEpochDay() {
        return chrono.getEpochDay(prolepticYear, monthOfYear, dayOfMonth);
    }

    /**
     * Gets the day-of-year field.
     * <p>
     * This method returns the primitive {@code int} value for the day-of-year.
     *
     * @return the day-of-year
     */
    private int getDayOfYear() {
        return chrono.getDayOfYear(prolepticYear, monthOfYear) + dayOfMonth;
    }

    /**
     * Gets the day-of-week value.
     *
     * @return the day-of-week; computed from the epochday
     */
    private int getDayOfWeek() {
        int dow0 = Math.floorMod(toEpochDay() + 3, 7);
        return dow0 + 1;
    }

    /**
     * Gets the Era of this date.
     *
     * @return the Era of this date; computed from epochDay
     */
    private int getEraValue() {
        return (prolepticYear > 1 ? 1 : 0);
    }

    //-----------------------------------------------------------------------
    /**
     * Checks if the year is a leap year, according to the Hijrah calendar system rules.
     *
     * @return true if this date is in a leap year
     */
    @Override
    public boolean isLeapYear() {
        return chrono.isLeapYear(prolepticYear);
    }

    //-----------------------------------------------------------------------
    @Override
    HijrahDate plusYears(long years) {
        if (years == 0) {
            return this;
        }
        int newYear = Math.addExact(this.prolepticYear, (int)years);
        return resolvePreviousValid(newYear, monthOfYear, dayOfMonth);
    }

    @Override
    HijrahDate plusMonths(long monthsToAdd) {
        if (monthsToAdd == 0) {
            return this;
        }
        long monthCount = prolepticYear * 12L + (monthOfYear - 1);
        long calcMonths = monthCount + monthsToAdd;  // safe overflow
        int newYear = chrono.checkValidYear(Math.floorDiv(calcMonths, 12L));
        int newMonth = (int)Math.floorMod(calcMonths, 12L) + 1;
        return resolvePreviousValid(newYear, newMonth, dayOfMonth);
    }

    @Override
    HijrahDate plusWeeks(long weeksToAdd) {
        return super.plusWeeks(weeksToAdd);
    }

    @Override
    HijrahDate plusDays(long days) {
        return new HijrahDate(chrono, toEpochDay() + days);
    }

    @Override
    public HijrahDate plus(long amountToAdd, TemporalUnit unit) {
        return super.plus(amountToAdd, unit);
    }

    @Override
    public HijrahDate minus(long amountToSubtract, TemporalUnit unit) {
        return super.minus(amountToSubtract, unit);
    }

    @Override
    HijrahDate minusYears(long yearsToSubtract) {
        return super.minusYears(yearsToSubtract);
    }

    @Override
    HijrahDate minusMonths(long monthsToSubtract) {
        return super.minusMonths(monthsToSubtract);
    }

    @Override
    HijrahDate minusWeeks(long weeksToSubtract) {
        return super.minusWeeks(weeksToSubtract);
    }

    @Override
    HijrahDate minusDays(long daysToSubtract) {
        return super.minusDays(daysToSubtract);
    }

    @Override        // for javadoc and covariant return type
    @SuppressWarnings("unchecked")
    public final ChronoLocalDateTime<HijrahDate> atTime(LocalTime localTime) {
        return (ChronoLocalDateTime<HijrahDate>)super.atTime(localTime);
    }

    @Override
    public ChronoPeriod until(ChronoLocalDate endDate) {
        // TODO: untested
        HijrahDate end = getChronology().date(endDate);
        long totalMonths = (end.prolepticYear - this.prolepticYear) * 12 + (end.monthOfYear - this.monthOfYear);  // safe
        int days = end.dayOfMonth - this.dayOfMonth;
        if (totalMonths > 0 && days < 0) {
            totalMonths--;
            HijrahDate calcDate = this.plusMonths(totalMonths);
            days = (int) (end.toEpochDay() - calcDate.toEpochDay());  // safe
        } else if (totalMonths < 0 && days > 0) {
            totalMonths++;
            days -= end.lengthOfMonth();
        }
        long years = totalMonths / 12;  // safe
        int months = (int) (totalMonths % 12);  // safe
        return getChronology().period(Math.toIntExact(years), months, days);
    }

    //-------------------------------------------------------------------------
    /**
     * Compares this date to another date, including the chronology.
     * <p>
     * Compares this {@code HijrahDate} with another ensuring that the date is the same.
     * <p>
     * Only objects of type {@code HijrahDate} are compared, other types return false.
     * To compare the dates of two {@code TemporalAccessor} instances, including dates
     * in two different chronologies, use {@link ChronoField#EPOCH_DAY} as a comparator.
     *
     * @param obj  the object to check, null returns false
     * @return true if this is equal to the other date and the Chronologies are equal
     */
    @Override  // override for performance
    public boolean equals(Object obj) {
        if (this == obj) {
            return true;
        }
        if (obj instanceof HijrahDate) {
            HijrahDate otherDate = (HijrahDate) obj;
            return prolepticYear == otherDate.prolepticYear
                && this.monthOfYear == otherDate.monthOfYear
                && this.dayOfMonth == otherDate.dayOfMonth
                && getChronology().equals(otherDate.getChronology());
        }
        return false;
    }

    /**
     * A hash code for this date.
     *
     * @return a suitable hash code based only on the Chronology and the date
     */
    @Override  // override for performance
    public int hashCode() {
        int yearValue = prolepticYear;
        int monthValue = monthOfYear;
        int dayValue = dayOfMonth;
        return getChronology().getId().hashCode() ^ (yearValue & 0xFFFFF800)
                ^ ((yearValue << 11) + (monthValue << 6) + (dayValue));
    }

    //-----------------------------------------------------------------------
    /**
     * Defend against malicious streams.
     *
     * @param s the stream to read
     * @throws InvalidObjectException always
     */
    private void readObject(ObjectInputStream s) throws InvalidObjectException {
        throw new InvalidObjectException("Deserialization via serialization delegate");
    }

    /**
     * Writes the object using a
     * <a href="../../../serialized-form.html#java.time.chrono.Ser">dedicated serialized form</a>.
     * @serialData
     * <pre>
     *  out.writeByte(6);                 // identifies a HijrahDate
     *  out.writeObject(chrono);          // the HijrahChronology variant
     *  out.writeInt(get(YEAR));
     *  out.writeByte(get(MONTH_OF_YEAR));
     *  out.writeByte(get(DAY_OF_MONTH));
     * </pre>
     *
     * @return the instance of {@code Ser}, not null
     */
    private Object writeReplace() {
        return new Ser(Ser.HIJRAH_DATE_TYPE, this);
    }

    void writeExternal(ObjectOutput out) throws IOException {
        // HijrahChronology is implicit in the Hijrah_DATE_TYPE
        out.writeObject(getChronology());
        out.writeInt(get(YEAR));
        out.writeByte(get(MONTH_OF_YEAR));
        out.writeByte(get(DAY_OF_MONTH));
    }

    static HijrahDate readExternal(ObjectInput in) throws IOException, ClassNotFoundException {
        HijrahChronology chrono = (HijrahChronology) in.readObject();
        int year = in.readInt();
        int month = in.readByte();
        int dayOfMonth = in.readByte();
        return chrono.date(year, month, dayOfMonth);
    }

}<|MERGE_RESOLUTION|>--- conflicted
+++ resolved
@@ -105,16 +105,6 @@
  * Alternatively, the {@link #withVariant} method can be used to convert
  * to a new HijrahChronology.
  *
-<<<<<<< HEAD
-=======
- * <p>
- * This is a <a href="{@docRoot}/java.base/java/lang/doc-files/ValueBased.html">value-based</a>
- * class; use of identity-sensitive operations (including reference equality
- * ({@code ==}), identity hash code, or synchronization) on instances of
- * {@code HijrahDate} may have unpredictable results and should be avoided.
- * The {@code equals} method should be used for comparisons.
- *
->>>>>>> 8c6462ac
  * @implSpec
  * This class is immutable and thread-safe.
  *
