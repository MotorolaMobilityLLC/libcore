/*
 * Copyright (c) 2012, 2019, Oracle and/or its affiliates. All rights reserved.
 * DO NOT ALTER OR REMOVE COPYRIGHT NOTICES OR THIS FILE HEADER.
 *
 * This code is free software; you can redistribute it and/or modify it
 * under the terms of the GNU General Public License version 2 only, as
 * published by the Free Software Foundation.  Oracle designates this
 * particular file as subject to the "Classpath" exception as provided
 * by Oracle in the LICENSE file that accompanied this code.
 *
 * This code is distributed in the hope that it will be useful, but WITHOUT
 * ANY WARRANTY; without even the implied warranty of MERCHANTABILITY or
 * FITNESS FOR A PARTICULAR PURPOSE.  See the GNU General Public License
 * version 2 for more details (a copy is included in the LICENSE file that
 * accompanied this code).
 *
 * You should have received a copy of the GNU General Public License version
 * 2 along with this work; if not, write to the Free Software Foundation,
 * Inc., 51 Franklin St, Fifth Floor, Boston, MA 02110-1301 USA.
 *
 * Please contact Oracle, 500 Oracle Parkway, Redwood Shores, CA 94065 USA
 * or visit www.oracle.com if you need additional information or have any
 * questions.
 */

/*
 * This file is available under and governed by the GNU General Public
 * License version 2 only, as published by the Free Software Foundation.
 * However, the following notice accompanied the original version of this
 * file:
 *
 * Copyright (c) 2012, Stephen Colebourne & Michael Nascimento Santos
 *
 * All rights reserved.
 *
 * Redistribution and use in source and binary forms, with or without
 * modification, are permitted provided that the following conditions are met:
 *
 *  * Redistributions of source code must retain the above copyright notice,
 *    this list of conditions and the following disclaimer.
 *
 *  * Redistributions in binary form must reproduce the above copyright notice,
 *    this list of conditions and the following disclaimer in the documentation
 *    and/or other materials provided with the distribution.
 *
 *  * Neither the name of JSR-310 nor the names of its contributors
 *    may be used to endorse or promote products derived from this software
 *    without specific prior written permission.
 *
 * THIS SOFTWARE IS PROVIDED BY THE COPYRIGHT HOLDERS AND CONTRIBUTORS
 * "AS IS" AND ANY EXPRESS OR IMPLIED WARRANTIES, INCLUDING, BUT NOT
 * LIMITED TO, THE IMPLIED WARRANTIES OF MERCHANTABILITY AND FITNESS FOR
 * A PARTICULAR PURPOSE ARE DISCLAIMED. IN NO EVENT SHALL THE COPYRIGHT OWNER OR
 * CONTRIBUTORS BE LIABLE FOR ANY DIRECT, INDIRECT, INCIDENTAL, SPECIAL,
 * EXEMPLARY, OR CONSEQUENTIAL DAMAGES (INCLUDING, BUT NOT LIMITED TO,
 * PROCUREMENT OF SUBSTITUTE GOODS OR SERVICES; LOSS OF USE, DATA, OR
 * PROFITS; OR BUSINESS INTERRUPTION) HOWEVER CAUSED AND ON ANY THEORY OF
 * LIABILITY, WHETHER IN CONTRACT, STRICT LIABILITY, OR TORT (INCLUDING
 * NEGLIGENCE OR OTHERWISE) ARISING IN ANY WAY OUT OF THE USE OF THIS
 * SOFTWARE, EVEN IF ADVISED OF THE POSSIBILITY OF SUCH DAMAGE.
 */
package java.time.chrono;

import static java.time.chrono.JapaneseDate.MEIJI_6_ISODATE;
import static java.time.temporal.ChronoField.ERA;

import java.io.DataInput;
import java.io.DataOutput;
import java.io.IOException;
import java.io.InvalidObjectException;
import java.io.ObjectInputStream;
import java.io.ObjectStreamException;
import java.io.Serializable;
import java.time.DateTimeException;
import java.time.LocalDate;
import java.time.format.DateTimeFormatterBuilder;
import java.time.format.TextStyle;
import java.time.temporal.ChronoField;
import java.time.temporal.TemporalField;
import java.time.temporal.UnsupportedTemporalTypeException;
import java.time.temporal.ValueRange;
import java.util.Arrays;
import java.util.Locale;
import java.util.Objects;

import sun.util.calendar.CalendarDate;

/**
 * An era in the Japanese Imperial calendar system.
 * <p>
 * The Japanese government defines the official name and start date of
 * each era. Eras are consecutive and their date ranges do not overlap,
 * so the end date of one era is always the day before the start date
 * of the next era.
 * <p>
 * The Java SE Platform supports all eras defined by the Japanese government,
 * beginning with the Meiji era. Each era is identified in the Platform by an
 * integer value and a name. The {@link #of(int)} and {@link #valueOf(String)}
 * methods may be used to obtain a singleton instance of {@code JapaneseEra}
 * for each era. The {@link #values()} method returns the singleton instances
 * of all supported eras.
 * <p>
 * For convenience, this class declares a number of public static final fields
 * that refer to singleton instances returned by the {@link #values()} method.
 *
 * @apiNote
 * The fields declared in this class may evolve over time, in line with the
 * results of the {@link #values()} method. However, there is not necessarily
 * a 1:1 correspondence between the fields and the singleton instances.
 *
 * @apiNote
 * The Japanese government may announce a new era and define its start
 * date but not its official name. In this scenario, the singleton instance
 * that represents the new era may return a name that is not stable until
 * the official name is defined. Developers should exercise caution when
 * relying on the name returned by any singleton instance that does not
 * correspond to a public static final field.
 *
 * @implSpec
 * This class is immutable and thread-safe.
 *
 * @since 1.8
 */
public final class JapaneseEra
        implements Era, Serializable {

    // The offset value to 0-based index from the era value.
    // i.e., getValue() + ERA_OFFSET == 0-based index
    static final int ERA_OFFSET = 2;

    static final sun.util.calendar.Era[] ERA_CONFIG;

    /**
     * The singleton instance for the 'Meiji' era (1868-01-01 - 1912-07-29)
     * which has the value -1.
     */
    public static final JapaneseEra MEIJI = new JapaneseEra(-1, LocalDate.of(1868, 1, 1));
    /**
     * The singleton instance for the 'Taisho' era (1912-07-30 - 1926-12-24)
     * which has the value 0.
     */
    public static final JapaneseEra TAISHO = new JapaneseEra(0, LocalDate.of(1912, 7, 30));
    /**
     * The singleton instance for the 'Showa' era (1926-12-25 - 1989-01-07)
     * which has the value 1.
     */
    public static final JapaneseEra SHOWA = new JapaneseEra(1, LocalDate.of(1926, 12, 25));
    /**
     * The singleton instance for the 'Heisei' era (1989-01-08 - 2019-04-30)
     * which has the value 2.
     */
    public static final JapaneseEra HEISEI = new JapaneseEra(2, LocalDate.of(1989, 1, 8));
    // Android-changed: Integrate OpenJDK support for Japanese Era Reiwa.
    /**
<<<<<<< HEAD
     * The singleton instance for the 'Reiwa' era (2019-05-01 - current)
     * which has the value 3. The end date of this era is not specified, unless
     * the Japanese Government defines it.
=======
     * The singleton instance for the 'Reiwa' era (2019-05-01 - )
     * which has the value 3. The end date of this era is not specified, unless
     * the Japanese Government defines it.
     *
     * @since 13
>>>>>>> d72a9d6b
     */
    public static final JapaneseEra REIWA = new JapaneseEra(3, LocalDate.of(2019, 5, 1));

    // The number of predefined JapaneseEra constants.
    // There may be a supplemental era defined by the property.
    private static final int N_ERA_CONSTANTS = REIWA.getValue() + ERA_OFFSET;

    /**
     * Serialization version.
     */
    @java.io.Serial
    private static final long serialVersionUID = 1466499369062886794L;

    // array for the singleton JapaneseEra instances
    private static final JapaneseEra[] KNOWN_ERAS;

    static {
        ERA_CONFIG = JapaneseChronology.JCAL.getEras();

        KNOWN_ERAS = new JapaneseEra[ERA_CONFIG.length];
        KNOWN_ERAS[0] = MEIJI;
        KNOWN_ERAS[1] = TAISHO;
        KNOWN_ERAS[2] = SHOWA;
        KNOWN_ERAS[3] = HEISEI;
        KNOWN_ERAS[4] = REIWA;
        for (int i = N_ERA_CONSTANTS; i < ERA_CONFIG.length; i++) {
            CalendarDate date = ERA_CONFIG[i].getSinceDate();
            LocalDate isoDate = LocalDate.of(date.getYear(), date.getMonth(), date.getDayOfMonth());
            KNOWN_ERAS[i] = new JapaneseEra(i - ERA_OFFSET + 1, isoDate);
        }
    };

    /**
     * The era value.
     * @serial
     */
    private final transient int eraValue;

    // the first day of the era
    private final transient LocalDate since;

    /**
     * Creates an instance.
     *
     * @param eraValue  the era value, validated
     * @param since  the date representing the first date of the era, validated not null
     */
    private JapaneseEra(int eraValue, LocalDate since) {
        this.eraValue = eraValue;
        this.since = since;
    }

    //-----------------------------------------------------------------------
    /**
     * Returns the Sun private Era instance corresponding to this {@code JapaneseEra}.
     *
     * @return the Sun private Era instance for this {@code JapaneseEra}.
     */
    sun.util.calendar.Era getPrivateEra() {
        return ERA_CONFIG[ordinal(eraValue)];
    }

    //-----------------------------------------------------------------------
    /**
     * Obtains an instance of {@code JapaneseEra} from an {@code int} value.
     * <ul>
     * <li>The value {@code 1} is associated with the 'Showa' era, because
     * it contains 1970-01-01 (ISO calendar system).</li>
     * <li>The values {@code -1} and {@code 0} are associated with two earlier
     * eras, Meiji and Taisho, respectively.</li>
     * <li>A value greater than {@code 1} is associated with a later era,
     * beginning with Heisei ({@code 2}).</li>
     * </ul>
     * <p>
<<<<<<< HEAD
      * Every instance of {@code JapaneseEra} that is returned from the {@link #values()}
      * method has an int value (available via {@link Era#getValue()} which is
      * accepted by this method.
=======
     * Every instance of {@code JapaneseEra} that is returned from the {@link #values()}
     * method has an int value (available via {@link Era#getValue()} which is
     * accepted by this method.
>>>>>>> d72a9d6b
     *
     * @param japaneseEra  the era to represent
     * @return the {@code JapaneseEra} singleton, not null
     * @throws DateTimeException if the value is invalid
     */
    public static JapaneseEra of(int japaneseEra) {
        int i = ordinal(japaneseEra);
        if (i < 0 || i >= KNOWN_ERAS.length) {
            throw new DateTimeException("Invalid era: " + japaneseEra);
        }
        return KNOWN_ERAS[i];
    }

    /**
     * Returns the {@code JapaneseEra} with the name.
     * <p>
     * The string must match exactly the name of the era.
     * (Extraneous whitespace characters are not permitted.)
     * <p>
     * Valid era names are the names of eras returned from {@link #values()}.
     *
     * @param japaneseEra  the japaneseEra name; non-null
     * @return the {@code JapaneseEra} singleton, never null
     * @throws IllegalArgumentException if there is not JapaneseEra with the specified name
     */
    public static JapaneseEra valueOf(String japaneseEra) {
        Objects.requireNonNull(japaneseEra, "japaneseEra");
        for (JapaneseEra era : KNOWN_ERAS) {
            if (era.getName().equals(japaneseEra)) {
                return era;
            }
        }
        throw new IllegalArgumentException("japaneseEra is invalid");
    }

    /**
     * Returns an array of JapaneseEras. The array may contain eras defined
     * by the Japanese government beyond the known era singletons.
     *
     * <p>
     * This method may be used to iterate over the JapaneseEras as follows:
     * <pre>
     * for (JapaneseEra c : JapaneseEra.values())
     *     System.out.println(c);
     * </pre>
     *
     * @return an array of JapaneseEras
     */
    public static JapaneseEra[] values() {
        return Arrays.copyOf(KNOWN_ERAS, KNOWN_ERAS.length);
    }

    /**
     * {@inheritDoc}
     *
     * @param style {@inheritDoc}
     * @param locale {@inheritDoc}
     */
    @Override
    public String getDisplayName(TextStyle style, Locale locale) {
        // If this JapaneseEra is a supplemental one, obtain the name from
        // the era definition.
        if (getValue() > N_ERA_CONSTANTS - ERA_OFFSET) {
            Objects.requireNonNull(locale, "locale");
            return style.asNormal() == TextStyle.NARROW ? getAbbreviation() : getName();
        }

        return new DateTimeFormatterBuilder()
            .appendText(ERA, style)
            .toFormatter(locale)
            .withChronology(JapaneseChronology.INSTANCE)
            .format(this == MEIJI ? MEIJI_6_ISODATE : since);
    }

    //-----------------------------------------------------------------------
    /**
     * Obtains an instance of {@code JapaneseEra} from a date.
     *
     * @param date  the date, not null
     * @return the Era singleton, never null
     */
    static JapaneseEra from(LocalDate date) {
        if (date.isBefore(MEIJI_6_ISODATE)) {
            throw new DateTimeException("JapaneseDate before Meiji 6 are not supported");
        }
        for (int i = KNOWN_ERAS.length - 1; i > 0; i--) {
            JapaneseEra era = KNOWN_ERAS[i];
            if (date.compareTo(era.since) >= 0) {
                return era;
            }
        }
        return null;
    }

    static JapaneseEra toJapaneseEra(sun.util.calendar.Era privateEra) {
        for (int i = ERA_CONFIG.length - 1; i >= 0; i--) {
            if (ERA_CONFIG[i].equals(privateEra)) {
                return KNOWN_ERAS[i];
            }
        }
        return null;
    }

    static sun.util.calendar.Era privateEraFrom(LocalDate isoDate) {
        for (int i = KNOWN_ERAS.length - 1; i > 0; i--) {
            JapaneseEra era = KNOWN_ERAS[i];
            if (isoDate.compareTo(era.since) >= 0) {
                return ERA_CONFIG[i];
            }
        }
        return null;
    }

    /**
     * Returns the index into the arrays from the Era value.
     * the eraValue is a valid Era number, -1..2.
     *
     * @param eraValue  the era value to convert to the index
     * @return the index of the current Era
     */
    private static int ordinal(int eraValue) {
        return eraValue + ERA_OFFSET - 1;
    }

    //-----------------------------------------------------------------------
    /**
     * Gets the numeric era {@code int} value.
     * <p>
     * The {@link #SHOWA} era that contains 1970-01-01 (ISO calendar system) has the value 1.
     * Later eras are numbered from 2 ({@link #HEISEI}).
     * Earlier eras are numbered 0 ({@link #TAISHO}), -1 ({@link #MEIJI})).
     *
     * @return the era value
     */
    @Override
    public int getValue() {
        return eraValue;
    }

    //-----------------------------------------------------------------------
    /**
     * Gets the range of valid values for the specified field.
     * <p>
     * The range object expresses the minimum and maximum valid values for a field.
     * This era is used to enhance the accuracy of the returned range.
     * If it is not possible to return the range, because the field is not supported
     * or for some other reason, an exception is thrown.
     * <p>
     * If the field is a {@link ChronoField} then the query is implemented here.
     * The {@code ERA} field returns the range.
     * All other {@code ChronoField} instances will throw an {@code UnsupportedTemporalTypeException}.
     * <p>
     * If the field is not a {@code ChronoField}, then the result of this method
     * is obtained by invoking {@code TemporalField.rangeRefinedBy(TemporalAccessor)}
     * passing {@code this} as the argument.
     * Whether the range can be obtained is determined by the field.
     * <p>
     * The range of valid Japanese eras can change over time due to the nature
     * of the Japanese calendar system.
     *
     * @param field  the field to query the range for, not null
     * @return the range of valid values for the field, not null
     * @throws DateTimeException if the range for the field cannot be obtained
     * @throws UnsupportedTemporalTypeException if the unit is not supported
     */
    @Override  // override as super would return range from 0 to 1
    public ValueRange range(TemporalField field) {
        if (field == ERA) {
            return JapaneseChronology.INSTANCE.range(ERA);
        }
        return Era.super.range(field);
    }

    //-----------------------------------------------------------------------
    String getAbbreviation() {
        return ERA_CONFIG[ordinal(getValue())].getAbbreviation();
    }

    String getName() {
        return ERA_CONFIG[ordinal(getValue())].getName();
    }

    @Override
    public String toString() {
        return getName();
    }

    //-----------------------------------------------------------------------
    /**
     * Defend against malicious streams.
     *
     * @param s the stream to read
     * @throws InvalidObjectException always
     */
    @java.io.Serial
    private void readObject(ObjectInputStream s) throws InvalidObjectException {
        throw new InvalidObjectException("Deserialization via serialization delegate");
    }

    //-----------------------------------------------------------------------
    /**
     * Writes the object using a
     * <a href="{@docRoot}/serialized-form.html#java.time.chrono.Ser">dedicated serialized form</a>.
     * @serialData
     * <pre>
     *  out.writeByte(5);        // identifies a JapaneseEra
     *  out.writeInt(getValue());
     * </pre>
     *
     * @return the instance of {@code Ser}, not null
     */
    @java.io.Serial
    private Object writeReplace() {
        return new Ser(Ser.JAPANESE_ERA_TYPE, this);
    }

    void writeExternal(DataOutput out) throws IOException {
        out.writeByte(this.getValue());
    }

    static JapaneseEra readExternal(DataInput in) throws IOException {
        byte eraValue = in.readByte();
        return JapaneseEra.of(eraValue);
    }

}<|MERGE_RESOLUTION|>--- conflicted
+++ resolved
@@ -150,19 +150,12 @@
      * which has the value 2.
      */
     public static final JapaneseEra HEISEI = new JapaneseEra(2, LocalDate.of(1989, 1, 8));
-    // Android-changed: Integrate OpenJDK support for Japanese Era Reiwa.
-    /**
-<<<<<<< HEAD
-     * The singleton instance for the 'Reiwa' era (2019-05-01 - current)
-     * which has the value 3. The end date of this era is not specified, unless
-     * the Japanese Government defines it.
-=======
+    /**
      * The singleton instance for the 'Reiwa' era (2019-05-01 - )
      * which has the value 3. The end date of this era is not specified, unless
      * the Japanese Government defines it.
      *
      * @since 13
->>>>>>> d72a9d6b
      */
     public static final JapaneseEra REIWA = new JapaneseEra(3, LocalDate.of(2019, 5, 1));
 
@@ -237,15 +230,9 @@
      * beginning with Heisei ({@code 2}).</li>
      * </ul>
      * <p>
-<<<<<<< HEAD
-      * Every instance of {@code JapaneseEra} that is returned from the {@link #values()}
-      * method has an int value (available via {@link Era#getValue()} which is
-      * accepted by this method.
-=======
      * Every instance of {@code JapaneseEra} that is returned from the {@link #values()}
      * method has an int value (available via {@link Era#getValue()} which is
      * accepted by this method.
->>>>>>> d72a9d6b
      *
      * @param japaneseEra  the era to represent
      * @return the {@code JapaneseEra} singleton, not null
