/*
 * Copyright (c) 2012, 2019, Oracle and/or its affiliates. All rights reserved.
 * DO NOT ALTER OR REMOVE COPYRIGHT NOTICES OR THIS FILE HEADER.
 *
 * This code is free software; you can redistribute it and/or modify it
 * under the terms of the GNU General Public License version 2 only, as
 * published by the Free Software Foundation.  Oracle designates this
 * particular file as subject to the "Classpath" exception as provided
 * by Oracle in the LICENSE file that accompanied this code.
 *
 * This code is distributed in the hope that it will be useful, but WITHOUT
 * ANY WARRANTY; without even the implied warranty of MERCHANTABILITY or
 * FITNESS FOR A PARTICULAR PURPOSE.  See the GNU General Public License
 * version 2 for more details (a copy is included in the LICENSE file that
 * accompanied this code).
 *
 * You should have received a copy of the GNU General Public License version
 * 2 along with this work; if not, write to the Free Software Foundation,
 * Inc., 51 Franklin St, Fifth Floor, Boston, MA 02110-1301 USA.
 *
 * Please contact Oracle, 500 Oracle Parkway, Redwood Shores, CA 94065 USA
 * or visit www.oracle.com if you need additional information or have any
 * questions.
 */

/*
 * Copyright (c) 2012, Stephen Colebourne & Michael Nascimento Santos
 *
 * All rights reserved.
 *
 * Redistribution and use in source and binary forms, with or without
 * modification, are permitted provided that the following conditions are met:
 *
 *  * Redistributions of source code must retain the above copyright notice,
 *    this list of conditions and the following disclaimer.
 *
 *  * Redistributions in binary form must reproduce the above copyright notice,
 *    this list of conditions and the following disclaimer in the documentation
 *    and/or other materials provided with the distribution.
 *
 *  * Neither the name of JSR-310 nor the names of its contributors
 *    may be used to endorse or promote products derived from this software
 *    without specific prior written permission.
 *
 * THIS SOFTWARE IS PROVIDED BY THE COPYRIGHT HOLDERS AND CONTRIBUTORS
 * "AS IS" AND ANY EXPRESS OR IMPLIED WARRANTIES, INCLUDING, BUT NOT
 * LIMITED TO, THE IMPLIED WARRANTIES OF MERCHANTABILITY AND FITNESS FOR
 * A PARTICULAR PURPOSE ARE DISCLAIMED. IN NO EVENT SHALL THE COPYRIGHT OWNER OR
 * CONTRIBUTORS BE LIABLE FOR ANY DIRECT, INDIRECT, INCIDENTAL, SPECIAL,
 * EXEMPLARY, OR CONSEQUENTIAL DAMAGES (INCLUDING, BUT NOT LIMITED TO,
 * PROCUREMENT OF SUBSTITUTE GOODS OR SERVICES; LOSS OF USE, DATA, OR
 * PROFITS; OR BUSINESS INTERRUPTION) HOWEVER CAUSED AND ON ANY THEORY OF
 * LIABILITY, WHETHER IN CONTRACT, STRICT LIABILITY, OR TORT (INCLUDING
 * NEGLIGENCE OR OTHERWISE) ARISING IN ANY WAY OUT OF THE USE OF THIS
 * SOFTWARE, EVEN IF ADVISED OF THE POSSIBILITY OF SUCH DAMAGE.
 */
package java.time.chrono;

import static java.time.chrono.ThaiBuddhistChronology.YEARS_DIFFERENCE;
import static java.time.temporal.ChronoField.DAY_OF_MONTH;
import static java.time.temporal.ChronoField.MONTH_OF_YEAR;
import static java.time.temporal.ChronoField.YEAR;

import java.io.DataInput;
import java.io.DataOutput;
import java.io.IOException;
import java.io.InvalidObjectException;
import java.io.ObjectInputStream;
import java.io.Serializable;
import java.time.Clock;
import java.time.DateTimeException;
import java.time.LocalDate;
import java.time.LocalTime;
import java.time.Period;
import java.time.ZoneId;
import java.time.temporal.ChronoField;
import java.time.temporal.TemporalAccessor;
import java.time.temporal.TemporalAdjuster;
import java.time.temporal.TemporalAmount;
import java.time.temporal.TemporalField;
import java.time.temporal.TemporalQuery;
import java.time.temporal.TemporalUnit;
import java.time.temporal.UnsupportedTemporalTypeException;
import java.time.temporal.ValueRange;
import java.util.Objects;

// Android-changed: removed ValueBased paragraph.
/**
 * A date in the Thai Buddhist calendar system.
 * <p>
 * This date operates using the {@linkplain ThaiBuddhistChronology Thai Buddhist calendar}.
 * This calendar system is primarily used in Thailand.
 * Dates are aligned such that {@code 2484-01-01 (Buddhist)} is {@code 1941-01-01 (ISO)}.
<<<<<<< HEAD
=======
 * <p>
 * This is a <a href="{@docRoot}/java.base/java/lang/doc-files/ValueBased.html">value-based</a>
 * class; programmers should treat instances that are
 * {@linkplain #equals(Object) equal} as interchangeable and should not
 * use instances for synchronization, or unpredictable behavior may
 * occur. For example, in a future release, synchronization may fail.
 * The {@code equals} method should be used for comparisons.
>>>>>>> d72a9d6b
 *
 * @implSpec
 * This class is immutable and thread-safe.
 *
 * @since 1.8
 */
@jdk.internal.ValueBased
public final class ThaiBuddhistDate
        extends ChronoLocalDateImpl<ThaiBuddhistDate>
        implements ChronoLocalDate, Serializable {

    /**
     * Serialization version.
     */
    @java.io.Serial
    private static final long serialVersionUID = -8722293800195731463L;

    /**
     * The underlying date.
     */
    private final transient LocalDate isoDate;

    //-----------------------------------------------------------------------
    /**
     * Obtains the current {@code ThaiBuddhistDate} from the system clock in the default time-zone.
     * <p>
     * This will query the {@link Clock#systemDefaultZone() system clock} in the default
     * time-zone to obtain the current date.
     * <p>
     * Using this method will prevent the ability to use an alternate clock for testing
     * because the clock is hard-coded.
     *
     * @return the current date using the system clock and default time-zone, not null
     */
    public static ThaiBuddhistDate now() {
        return now(Clock.systemDefaultZone());
    }

    /**
     * Obtains the current {@code ThaiBuddhistDate} from the system clock in the specified time-zone.
     * <p>
     * This will query the {@link Clock#system(ZoneId) system clock} to obtain the current date.
     * Specifying the time-zone avoids dependence on the default time-zone.
     * <p>
     * Using this method will prevent the ability to use an alternate clock for testing
     * because the clock is hard-coded.
     *
     * @param zone  the zone ID to use, not null
     * @return the current date using the system clock, not null
     */
    public static ThaiBuddhistDate now(ZoneId zone) {
        return now(Clock.system(zone));
    }

    /**
     * Obtains the current {@code ThaiBuddhistDate} from the specified clock.
     * <p>
     * This will query the specified clock to obtain the current date - today.
     * Using this method allows the use of an alternate clock for testing.
     * The alternate clock may be introduced using {@linkplain Clock dependency injection}.
     *
     * @param clock  the clock to use, not null
     * @return the current date, not null
     * @throws DateTimeException if the current date cannot be obtained
     */
    public static ThaiBuddhistDate now(Clock clock) {
        return new ThaiBuddhistDate(LocalDate.now(clock));
    }

    /**
     * Obtains a {@code ThaiBuddhistDate} representing a date in the Thai Buddhist calendar
     * system from the proleptic-year, month-of-year and day-of-month fields.
     * <p>
     * This returns a {@code ThaiBuddhistDate} with the specified fields.
     * The day must be valid for the year and month, otherwise an exception will be thrown.
     *
     * @param prolepticYear  the Thai Buddhist proleptic-year
     * @param month  the Thai Buddhist month-of-year, from 1 to 12
     * @param dayOfMonth  the Thai Buddhist day-of-month, from 1 to 31
     * @return the date in Thai Buddhist calendar system, not null
     * @throws DateTimeException if the value of any field is out of range,
     *  or if the day-of-month is invalid for the month-year
     */
    public static ThaiBuddhistDate of(int prolepticYear, int month, int dayOfMonth) {
        return new ThaiBuddhistDate(LocalDate.of(prolepticYear - YEARS_DIFFERENCE, month, dayOfMonth));
    }

    /**
     * Obtains a {@code ThaiBuddhistDate} from a temporal object.
     * <p>
     * This obtains a date in the Thai Buddhist calendar system based on the specified temporal.
     * A {@code TemporalAccessor} represents an arbitrary set of date and time information,
     * which this factory converts to an instance of {@code ThaiBuddhistDate}.
     * <p>
     * The conversion typically uses the {@link ChronoField#EPOCH_DAY EPOCH_DAY}
     * field, which is standardized across calendar systems.
     * <p>
     * This method matches the signature of the functional interface {@link TemporalQuery}
     * allowing it to be used as a query via method reference, {@code ThaiBuddhistDate::from}.
     *
     * @param temporal  the temporal object to convert, not null
     * @return the date in Thai Buddhist calendar system, not null
     * @throws DateTimeException if unable to convert to a {@code ThaiBuddhistDate}
     */
    public static ThaiBuddhistDate from(TemporalAccessor temporal) {
        return ThaiBuddhistChronology.INSTANCE.date(temporal);
    }

    //-----------------------------------------------------------------------
    /**
     * Creates an instance from an ISO date.
     *
     * @param isoDate  the standard local date, validated not null
     */
    ThaiBuddhistDate(LocalDate isoDate) {
        Objects.requireNonNull(isoDate, "isoDate");
        this.isoDate = isoDate;
    }

    //-----------------------------------------------------------------------
    /**
     * Gets the chronology of this date, which is the Thai Buddhist calendar system.
     * <p>
     * The {@code Chronology} represents the calendar system in use.
     * The era and other fields in {@link ChronoField} are defined by the chronology.
     *
     * @return the Thai Buddhist chronology, not null
     */
    @Override
    public ThaiBuddhistChronology getChronology() {
        return ThaiBuddhistChronology.INSTANCE;
    }

    /**
     * Gets the era applicable at this date.
     * <p>
     * The Thai Buddhist calendar system has two eras, 'BE' and 'BEFORE_BE',
     * defined by {@link ThaiBuddhistEra}.
     *
     * @return the era applicable at this date, not null
     */
    @Override
    public ThaiBuddhistEra getEra() {
        return (getProlepticYear() >= 1 ? ThaiBuddhistEra.BE : ThaiBuddhistEra.BEFORE_BE);
    }

    /**
     * Returns the length of the month represented by this date.
     * <p>
     * This returns the length of the month in days.
     * Month lengths match those of the ISO calendar system.
     *
     * @return the length of the month in days
     */
    @Override
    public int lengthOfMonth() {
        return isoDate.lengthOfMonth();
    }

    //-----------------------------------------------------------------------
    @Override
    public ValueRange range(TemporalField field) {
        if (field instanceof ChronoField) {
            if (isSupported(field)) {
                ChronoField f = (ChronoField) field;
                switch (f) {
                    case DAY_OF_MONTH:
                    case DAY_OF_YEAR:
                    case ALIGNED_WEEK_OF_MONTH:
                        return isoDate.range(field);
                    case YEAR_OF_ERA: {
                        ValueRange range = YEAR.range();
                        long max = (getProlepticYear() <= 0 ? -(range.getMinimum() + YEARS_DIFFERENCE) + 1 : range.getMaximum() + YEARS_DIFFERENCE);
                        return ValueRange.of(1, max);
                    }
                }
                return getChronology().range(f);
            }
            throw new UnsupportedTemporalTypeException("Unsupported field: " + field);
        }
        return field.rangeRefinedBy(this);
    }

    @Override
    public long getLong(TemporalField field) {
        if (field instanceof ChronoField) {
            switch ((ChronoField) field) {
                case PROLEPTIC_MONTH:
                    return getProlepticMonth();
                case YEAR_OF_ERA: {
                    int prolepticYear = getProlepticYear();
                    return (prolepticYear >= 1 ? prolepticYear : 1 - prolepticYear);
                }
                case YEAR:
                    return getProlepticYear();
                case ERA:
                    return (getProlepticYear() >= 1 ? 1 : 0);
            }
            return isoDate.getLong(field);
        }
        return field.getFrom(this);
    }

    private long getProlepticMonth() {
        return getProlepticYear() * 12L + isoDate.getMonthValue() - 1;
    }

    private int getProlepticYear() {
        return isoDate.getYear() + YEARS_DIFFERENCE;
    }

    //-----------------------------------------------------------------------
    @Override
    public ThaiBuddhistDate with(TemporalField field, long newValue) {
        if (field instanceof ChronoField chronoField) {
            if (getLong(chronoField) == newValue) {
                return this;
            }
            switch (chronoField) {
                case PROLEPTIC_MONTH:
                    getChronology().range(chronoField).checkValidValue(newValue, chronoField);
                    return plusMonths(newValue - getProlepticMonth());
                case YEAR_OF_ERA:
                case YEAR:
                case ERA: {
                    int nvalue = getChronology().range(chronoField).checkValidIntValue(newValue, chronoField);
                    switch (chronoField) {
                        case YEAR_OF_ERA:
                            return with(isoDate.withYear((getProlepticYear() >= 1 ? nvalue : 1 - nvalue)  - YEARS_DIFFERENCE));
                        case YEAR:
                            return with(isoDate.withYear(nvalue - YEARS_DIFFERENCE));
                        case ERA:
                            return with(isoDate.withYear((1 - getProlepticYear()) - YEARS_DIFFERENCE));
                    }
                }
            }
            return with(isoDate.with(field, newValue));
        }
        return super.with(field, newValue);
    }

    /**
     * {@inheritDoc}
     * @throws DateTimeException {@inheritDoc}
     * @throws ArithmeticException {@inheritDoc}
     */
    @Override
    public  ThaiBuddhistDate with(TemporalAdjuster adjuster) {
        return super.with(adjuster);
    }

    /**
     * {@inheritDoc}
     * @throws DateTimeException {@inheritDoc}
     * @throws ArithmeticException {@inheritDoc}
     */
    @Override
    public ThaiBuddhistDate plus(TemporalAmount amount) {
        return super.plus(amount);
    }

    /**
     * {@inheritDoc}
     * @throws DateTimeException {@inheritDoc}
     * @throws ArithmeticException {@inheritDoc}
     */
    @Override
    public ThaiBuddhistDate minus(TemporalAmount amount) {
        return super.minus(amount);
    }

    //-----------------------------------------------------------------------
    @Override
    ThaiBuddhistDate plusYears(long years) {
        return with(isoDate.plusYears(years));
    }

    @Override
    ThaiBuddhistDate plusMonths(long months) {
        return with(isoDate.plusMonths(months));
    }

    @Override
    ThaiBuddhistDate plusWeeks(long weeksToAdd) {
        return super.plusWeeks(weeksToAdd);
    }

    @Override
    ThaiBuddhistDate plusDays(long days) {
        return with(isoDate.plusDays(days));
    }

    @Override
    public ThaiBuddhistDate plus(long amountToAdd, TemporalUnit unit) {
        return super.plus(amountToAdd, unit);
    }

    @Override
    public ThaiBuddhistDate minus(long amountToAdd, TemporalUnit unit) {
        return super.minus(amountToAdd, unit);
    }

    @Override
    ThaiBuddhistDate minusYears(long yearsToSubtract) {
        return super.minusYears(yearsToSubtract);
    }

    @Override
    ThaiBuddhistDate minusMonths(long monthsToSubtract) {
        return super.minusMonths(monthsToSubtract);
    }

    @Override
    ThaiBuddhistDate minusWeeks(long weeksToSubtract) {
        return super.minusWeeks(weeksToSubtract);
    }

    @Override
    ThaiBuddhistDate minusDays(long daysToSubtract) {
        return super.minusDays(daysToSubtract);
    }

    private ThaiBuddhistDate with(LocalDate newDate) {
        return (newDate.equals(isoDate) ? this : new ThaiBuddhistDate(newDate));
    }

    @Override        // for javadoc and covariant return type
    @SuppressWarnings("unchecked")
    public final ChronoLocalDateTime<ThaiBuddhistDate> atTime(LocalTime localTime) {
        return (ChronoLocalDateTime<ThaiBuddhistDate>) super.atTime(localTime);
    }

    @Override
    public ChronoPeriod until(ChronoLocalDate endDate) {
        Period period = isoDate.until(endDate);
        return getChronology().period(period.getYears(), period.getMonths(), period.getDays());
    }

    @Override  // override for performance
    public long toEpochDay() {
        return isoDate.toEpochDay();
    }

    //-------------------------------------------------------------------------
    /**
     * Compares this date to another date, including the chronology.
     * <p>
     * Compares this {@code ThaiBuddhistDate} with another ensuring that the date is the same.
     * <p>
     * Only objects of type {@code ThaiBuddhistDate} are compared, other types return false.
     * To compare the dates of two {@code TemporalAccessor} instances, including dates
     * in two different chronologies, use {@link ChronoField#EPOCH_DAY} as a comparator.
     *
     * @param obj  the object to check, null returns false
     * @return true if this is equal to the other date
     */
    @Override  // override for performance
    public boolean equals(Object obj) {
        if (this == obj) {
            return true;
        }
        return (obj instanceof ThaiBuddhistDate otherDate)
                && this.isoDate.equals(otherDate.isoDate);
    }

    /**
     * A hash code for this date.
     *
     * @return a suitable hash code based only on the Chronology and the date
     */
    @Override  // override for performance
    public int hashCode() {
        return getChronology().getId().hashCode() ^ isoDate.hashCode();
    }

    //-----------------------------------------------------------------------
    /**
     * Defend against malicious streams.
     *
     * @param s the stream to read
     * @throws InvalidObjectException always
     */
    @java.io.Serial
    private void readObject(ObjectInputStream s) throws InvalidObjectException {
        throw new InvalidObjectException("Deserialization via serialization delegate");
    }

    /**
     * Writes the object using a
     * <a href="{@docRoot}/serialized-form.html#java.time.chrono.Ser">dedicated serialized form</a>.
     * @serialData
     * <pre>
     *  out.writeByte(10);                // identifies a ThaiBuddhistDate
     *  out.writeInt(get(YEAR));
     *  out.writeByte(get(MONTH_OF_YEAR));
     *  out.writeByte(get(DAY_OF_MONTH));
     * </pre>
     *
     * @return the instance of {@code Ser}, not null
     */
    @java.io.Serial
    private Object writeReplace() {
        return new Ser(Ser.THAIBUDDHIST_DATE_TYPE, this);
    }

    void writeExternal(DataOutput out) throws IOException {
        // ThaiBuddhistChronology is implicit in the THAIBUDDHIST_DATE_TYPE
        out.writeInt(this.get(YEAR));
        out.writeByte(this.get(MONTH_OF_YEAR));
        out.writeByte(this.get(DAY_OF_MONTH));
    }

    static ThaiBuddhistDate readExternal(DataInput in) throws IOException {
        int year = in.readInt();
        int month = in.readByte();
        int dayOfMonth = in.readByte();
        return ThaiBuddhistChronology.INSTANCE.date(year, month, dayOfMonth);
    }

}<|MERGE_RESOLUTION|>--- conflicted
+++ resolved
@@ -91,23 +91,12 @@
  * This date operates using the {@linkplain ThaiBuddhistChronology Thai Buddhist calendar}.
  * This calendar system is primarily used in Thailand.
  * Dates are aligned such that {@code 2484-01-01 (Buddhist)} is {@code 1941-01-01 (ISO)}.
-<<<<<<< HEAD
-=======
- * <p>
- * This is a <a href="{@docRoot}/java.base/java/lang/doc-files/ValueBased.html">value-based</a>
- * class; programmers should treat instances that are
- * {@linkplain #equals(Object) equal} as interchangeable and should not
- * use instances for synchronization, or unpredictable behavior may
- * occur. For example, in a future release, synchronization may fail.
- * The {@code equals} method should be used for comparisons.
->>>>>>> d72a9d6b
  *
  * @implSpec
  * This class is immutable and thread-safe.
  *
  * @since 1.8
  */
-@jdk.internal.ValueBased
 public final class ThaiBuddhistDate
         extends ChronoLocalDateImpl<ThaiBuddhistDate>
         implements ChronoLocalDate, Serializable {
