--- conflicted
+++ resolved
@@ -1,9 +1,5 @@
 /*
-<<<<<<< HEAD
- * Copyright (c) 2012, 2016, Oracle and/or its affiliates. All rights reserved.
-=======
  * Copyright (c) 2012, 2018, Oracle and/or its affiliates. All rights reserved.
->>>>>>> 8c6462ac
  * DO NOT ALTER OR REMOVE COPYRIGHT NOTICES OR THIS FILE HEADER.
  *
  * This code is free software; you can redistribute it and/or modify it
@@ -116,16 +112,6 @@
  * Calling {@code japaneseDate.get(ERA)} will return 2, corresponding to
  * {@code JapaneseChronology.ERA_HEISEI}.<br>
  *
-<<<<<<< HEAD
-=======
- * <p>
- * This is a <a href="{@docRoot}/java.base/java/lang/doc-files/ValueBased.html">value-based</a>
- * class; use of identity-sensitive operations (including reference equality
- * ({@code ==}), identity hash code, or synchronization) on instances of
- * {@code JapaneseDate} may have unpredictable results and should be avoided.
- * The {@code equals} method should be used for comparisons.
- *
->>>>>>> 8c6462ac
  * @implSpec
  * This class is immutable and thread-safe.
  *
@@ -446,13 +432,6 @@
                 field == ALIGNED_WEEK_OF_MONTH || field == ALIGNED_WEEK_OF_YEAR) {
             return false;
         }
-<<<<<<< HEAD
-        // Android-changed: Apply upstream OpenJDK 9 compilation fix.
-        // Applied OpenJDK 9 change from http://hg.openjdk.java.net/jdk9/dev/jdk/rev/2b7b09c81bf1
-        // On OpenJDK 8, either version is supported and has the same behavior.
-        // return ChronoLocalDate.super.isSupported(field);
-=======
->>>>>>> 8c6462ac
         return super.isSupported(field);
     }
 
