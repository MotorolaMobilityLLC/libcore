/*
 * Copyright (c) 2012, 2019, Oracle and/or its affiliates. All rights reserved.
 * DO NOT ALTER OR REMOVE COPYRIGHT NOTICES OR THIS FILE HEADER.
 *
 * This code is free software; you can redistribute it and/or modify it
 * under the terms of the GNU General Public License version 2 only, as
 * published by the Free Software Foundation.  Oracle designates this
 * particular file as subject to the "Classpath" exception as provided
 * by Oracle in the LICENSE file that accompanied this code.
 *
 * This code is distributed in the hope that it will be useful, but WITHOUT
 * ANY WARRANTY; without even the implied warranty of MERCHANTABILITY or
 * FITNESS FOR A PARTICULAR PURPOSE.  See the GNU General Public License
 * version 2 for more details (a copy is included in the LICENSE file that
 * accompanied this code).
 *
 * You should have received a copy of the GNU General Public License version
 * 2 along with this work; if not, write to the Free Software Foundation,
 * Inc., 51 Franklin St, Fifth Floor, Boston, MA 02110-1301 USA.
 *
 * Please contact Oracle, 500 Oracle Parkway, Redwood Shores, CA 94065 USA
 * or visit www.oracle.com if you need additional information or have any
 * questions.
 */

/*
 * Copyright (c) 2012, Stephen Colebourne & Michael Nascimento Santos
 *
 * All rights reserved.
 *
 * Redistribution and use in source and binary forms, with or without
 * modification, are permitted provided that the following conditions are met:
 *
 *  * Redistributions of source code must retain the above copyright notice,
 *    this list of conditions and the following disclaimer.
 *
 *  * Redistributions in binary form must reproduce the above copyright notice,
 *    this list of conditions and the following disclaimer in the documentation
 *    and/or other materials provided with the distribution.
 *
 *  * Neither the name of JSR-310 nor the names of its contributors
 *    may be used to endorse or promote products derived from this software
 *    without specific prior written permission.
 *
 * THIS SOFTWARE IS PROVIDED BY THE COPYRIGHT HOLDERS AND CONTRIBUTORS
 * "AS IS" AND ANY EXPRESS OR IMPLIED WARRANTIES, INCLUDING, BUT NOT
 * LIMITED TO, THE IMPLIED WARRANTIES OF MERCHANTABILITY AND FITNESS FOR
 * A PARTICULAR PURPOSE ARE DISCLAIMED. IN NO EVENT SHALL THE COPYRIGHT OWNER OR
 * CONTRIBUTORS BE LIABLE FOR ANY DIRECT, INDIRECT, INCIDENTAL, SPECIAL,
 * EXEMPLARY, OR CONSEQUENTIAL DAMAGES (INCLUDING, BUT NOT LIMITED TO,
 * PROCUREMENT OF SUBSTITUTE GOODS OR SERVICES; LOSS OF USE, DATA, OR
 * PROFITS; OR BUSINESS INTERRUPTION) HOWEVER CAUSED AND ON ANY THEORY OF
 * LIABILITY, WHETHER IN CONTRACT, STRICT LIABILITY, OR TORT (INCLUDING
 * NEGLIGENCE OR OTHERWISE) ARISING IN ANY WAY OUT OF THE USE OF THIS
 * SOFTWARE, EVEN IF ADVISED OF THE POSSIBILITY OF SUCH DAMAGE.
 */
package java.time.chrono;

import static java.time.temporal.ChronoField.ALIGNED_DAY_OF_WEEK_IN_MONTH;
import static java.time.temporal.ChronoField.ALIGNED_DAY_OF_WEEK_IN_YEAR;
import static java.time.temporal.ChronoField.ALIGNED_WEEK_OF_MONTH;
import static java.time.temporal.ChronoField.ALIGNED_WEEK_OF_YEAR;
import static java.time.temporal.ChronoField.DAY_OF_MONTH;
import static java.time.temporal.ChronoField.MONTH_OF_YEAR;
import static java.time.temporal.ChronoField.YEAR;

import java.io.DataInput;
import java.io.DataOutput;
import java.io.IOException;
import java.io.InvalidObjectException;
import java.io.ObjectInputStream;
import java.io.Serializable;
import java.time.Clock;
import java.time.DateTimeException;
import java.time.LocalDate;
import java.time.LocalTime;
import java.time.Period;
import java.time.ZoneId;
import java.time.temporal.ChronoField;
import java.time.temporal.TemporalAccessor;
import java.time.temporal.TemporalAdjuster;
import java.time.temporal.TemporalAmount;
import java.time.temporal.TemporalField;
import java.time.temporal.TemporalQuery;
import java.time.temporal.TemporalUnit;
import java.time.temporal.UnsupportedTemporalTypeException;
import java.time.temporal.ValueRange;
import java.util.Calendar;
import java.util.Objects;

import sun.util.calendar.CalendarDate;
import sun.util.calendar.LocalGregorianCalendar;

// Android-changed: removed ValueBased paragraph.
/**
 * A date in the Japanese Imperial calendar system.
 * <p>
 * This date operates using the {@linkplain JapaneseChronology Japanese Imperial calendar}.
 * This calendar system is primarily used in Japan.
 * <p>
 * The Japanese Imperial calendar system is the same as the ISO calendar system
 * apart from the era-based year numbering. The proleptic-year is defined to be
 * equal to the ISO proleptic-year.
 * <p>
 * Japan introduced the Gregorian calendar starting with Meiji 6.
 * Only Meiji and later eras are supported;
 * dates before Meiji 6, January 1 are not supported.
 * <p>
 * For example, the Japanese year "Heisei 24" corresponds to ISO year "2012".<br>
 * Calling {@code japaneseDate.get(YEAR_OF_ERA)} will return 24.<br>
 * Calling {@code japaneseDate.get(YEAR)} will return 2012.<br>
 * Calling {@code japaneseDate.get(ERA)} will return 2, corresponding to
 * {@code JapaneseChronology.ERA_HEISEI}.<br>
<<<<<<< HEAD
=======
 * <p>
 * This is a <a href="{@docRoot}/java.base/java/lang/doc-files/ValueBased.html">value-based</a>
 * class; programmers should treat instances that are
 * {@linkplain #equals(Object) equal} as interchangeable and should not
 * use instances for synchronization, or unpredictable behavior may
 * occur. For example, in a future release, synchronization may fail.
 * The {@code equals} method should be used for comparisons.
>>>>>>> d72a9d6b
 *
 * @implSpec
 * This class is immutable and thread-safe.
 *
 * @since 1.8
 */
@jdk.internal.ValueBased
public final class JapaneseDate
        extends ChronoLocalDateImpl<JapaneseDate>
        implements ChronoLocalDate, Serializable {

    /**
     * Serialization version.
     */
    @java.io.Serial
    private static final long serialVersionUID = -305327627230580483L;

    /**
     * The underlying ISO local date.
     */
    private final transient LocalDate isoDate;
    /**
     * The JapaneseEra of this date.
     */
    private final transient JapaneseEra era;
    /**
     * The Japanese imperial calendar year of this date.
     */
    private final transient int yearOfEra;

    /**
     * The first day supported by the JapaneseChronology is Meiji 6, January 1st.
     */
    static final LocalDate MEIJI_6_ISODATE = LocalDate.of(1873, 1, 1);

    //-----------------------------------------------------------------------
    /**
     * Obtains the current {@code JapaneseDate} from the system clock in the default time-zone.
     * <p>
     * This will query the {@link Clock#systemDefaultZone() system clock} in the default
     * time-zone to obtain the current date.
     * <p>
     * Using this method will prevent the ability to use an alternate clock for testing
     * because the clock is hard-coded.
     *
     * @return the current date using the system clock and default time-zone, not null
     */
    public static JapaneseDate now() {
        return now(Clock.systemDefaultZone());
    }

    /**
     * Obtains the current {@code JapaneseDate} from the system clock in the specified time-zone.
     * <p>
     * This will query the {@link Clock#system(ZoneId) system clock} to obtain the current date.
     * Specifying the time-zone avoids dependence on the default time-zone.
     * <p>
     * Using this method will prevent the ability to use an alternate clock for testing
     * because the clock is hard-coded.
     *
     * @param zone  the zone ID to use, not null
     * @return the current date using the system clock, not null
     */
    public static JapaneseDate now(ZoneId zone) {
        return now(Clock.system(zone));
    }

    /**
     * Obtains the current {@code JapaneseDate} from the specified clock.
     * <p>
     * This will query the specified clock to obtain the current date - today.
     * Using this method allows the use of an alternate clock for testing.
     * The alternate clock may be introduced using {@linkplain Clock dependency injection}.
     *
     * @param clock  the clock to use, not null
     * @return the current date, not null
     * @throws DateTimeException if the current date cannot be obtained
     */
    public static JapaneseDate now(Clock clock) {
        return new JapaneseDate(LocalDate.now(clock));
    }

    /**
     * Obtains a {@code JapaneseDate} representing a date in the Japanese calendar
     * system from the era, year-of-era, month-of-year and day-of-month fields.
     * <p>
     * This returns a {@code JapaneseDate} with the specified fields.
     * The day must be valid for the year and month, otherwise an exception will be thrown.
     * <p>
     * The Japanese month and day-of-month are the same as those in the
     * ISO calendar system. They are not reset when the era changes.
     * For example:
     * <pre>
     *  6th Jan Showa 64 = ISO 1989-01-06
     *  7th Jan Showa 64 = ISO 1989-01-07
     *  8th Jan Heisei 1 = ISO 1989-01-08
     *  9th Jan Heisei 1 = ISO 1989-01-09
     * </pre>
     *
     * @param era  the Japanese era, not null
     * @param yearOfEra  the Japanese year-of-era
     * @param month  the Japanese month-of-year, from 1 to 12
     * @param dayOfMonth  the Japanese day-of-month, from 1 to 31
     * @return the date in Japanese calendar system, not null
     * @throws DateTimeException if the value of any field is out of range,
     *  or if the day-of-month is invalid for the month-year,
     *  or if the date is not a Japanese era
     */
    public static JapaneseDate of(JapaneseEra era, int yearOfEra, int month, int dayOfMonth) {
        Objects.requireNonNull(era, "era");
        LocalGregorianCalendar.Date jdate = JapaneseChronology.JCAL.newCalendarDate(null);
        jdate.setEra(era.getPrivateEra()).setDate(yearOfEra, month, dayOfMonth);
        if (!JapaneseChronology.JCAL.validate(jdate)) {
            throw new DateTimeException("year, month, and day not valid for Era");
        }
        LocalDate date = LocalDate.of(jdate.getNormalizedYear(), month, dayOfMonth);
        return new JapaneseDate(era, yearOfEra, date);
    }

    /**
     * Obtains a {@code JapaneseDate} representing a date in the Japanese calendar
     * system from the proleptic-year, month-of-year and day-of-month fields.
     * <p>
     * This returns a {@code JapaneseDate} with the specified fields.
     * The day must be valid for the year and month, otherwise an exception will be thrown.
     * <p>
     * The Japanese proleptic year, month and day-of-month are the same as those
     * in the ISO calendar system. They are not reset when the era changes.
     *
     * @param prolepticYear  the Japanese proleptic-year
     * @param month  the Japanese month-of-year, from 1 to 12
     * @param dayOfMonth  the Japanese day-of-month, from 1 to 31
     * @return the date in Japanese calendar system, not null
     * @throws DateTimeException if the value of any field is out of range,
     *  or if the day-of-month is invalid for the month-year
     */
    public static JapaneseDate of(int prolepticYear, int month, int dayOfMonth) {
        return new JapaneseDate(LocalDate.of(prolepticYear, month, dayOfMonth));
    }

    /**
     * Obtains a {@code JapaneseDate} representing a date in the Japanese calendar
     * system from the era, year-of-era and day-of-year fields.
     * <p>
     * This returns a {@code JapaneseDate} with the specified fields.
     * The day must be valid for the year, otherwise an exception will be thrown.
     * <p>
     * The day-of-year in this factory is expressed relative to the start of the year-of-era.
     * This definition changes the normal meaning of day-of-year only in those years
     * where the year-of-era is reset to one due to a change in the era.
     * For example:
     * <pre>
     *  6th Jan Showa 64 = day-of-year 6
     *  7th Jan Showa 64 = day-of-year 7
     *  8th Jan Heisei 1 = day-of-year 1
     *  9th Jan Heisei 1 = day-of-year 2
     * </pre>
     *
     * @param era  the Japanese era, not null
     * @param yearOfEra  the Japanese year-of-era
     * @param dayOfYear  the chronology day-of-year, from 1 to 366
     * @return the date in Japanese calendar system, not null
     * @throws DateTimeException if the value of any field is out of range,
     *  or if the day-of-year is invalid for the year
     */
    static JapaneseDate ofYearDay(JapaneseEra era, int yearOfEra, int dayOfYear) {
        Objects.requireNonNull(era, "era");
        CalendarDate firstDay = era.getPrivateEra().getSinceDate();
        LocalGregorianCalendar.Date jdate = JapaneseChronology.JCAL.newCalendarDate(null);
        jdate.setEra(era.getPrivateEra());
        if (yearOfEra == 1) {
            jdate.setDate(yearOfEra, firstDay.getMonth(), firstDay.getDayOfMonth() + dayOfYear - 1);
        } else {
            jdate.setDate(yearOfEra, 1, dayOfYear);
        }
        JapaneseChronology.JCAL.normalize(jdate);
        if (era.getPrivateEra() != jdate.getEra() || yearOfEra != jdate.getYear()) {
            throw new DateTimeException("Invalid parameters");
        }
        LocalDate localdate = LocalDate.of(jdate.getNormalizedYear(),
                                      jdate.getMonth(), jdate.getDayOfMonth());
        return new JapaneseDate(era, yearOfEra, localdate);
    }

    /**
     * Obtains a {@code JapaneseDate} from a temporal object.
     * <p>
     * This obtains a date in the Japanese calendar system based on the specified temporal.
     * A {@code TemporalAccessor} represents an arbitrary set of date and time information,
     * which this factory converts to an instance of {@code JapaneseDate}.
     * <p>
     * The conversion typically uses the {@link ChronoField#EPOCH_DAY EPOCH_DAY}
     * field, which is standardized across calendar systems.
     * <p>
     * This method matches the signature of the functional interface {@link TemporalQuery}
     * allowing it to be used as a query via method reference, {@code JapaneseDate::from}.
     *
     * @param temporal  the temporal object to convert, not null
     * @return the date in Japanese calendar system, not null
     * @throws DateTimeException if unable to convert to a {@code JapaneseDate}
     */
    public static JapaneseDate from(TemporalAccessor temporal) {
        return JapaneseChronology.INSTANCE.date(temporal);
    }

    //-----------------------------------------------------------------------
    /**
     * Creates an instance from an ISO date.
     *
     * @param isoDate  the standard local date, validated not null
     */
    JapaneseDate(LocalDate isoDate) {
        if (isoDate.isBefore(MEIJI_6_ISODATE)) {
            throw new DateTimeException("JapaneseDate before Meiji 6 is not supported");
        }
        LocalGregorianCalendar.Date jdate = toPrivateJapaneseDate(isoDate);
        this.era = JapaneseEra.toJapaneseEra(jdate.getEra());
        this.yearOfEra = jdate.getYear();
        this.isoDate = isoDate;
    }

    /**
     * Constructs a {@code JapaneseDate}. This constructor does NOT validate the given parameters,
     * and {@code era} and {@code year} must agree with {@code isoDate}.
     *
     * @param era  the era, validated not null
     * @param year  the year-of-era, validated
     * @param isoDate  the standard local date, validated not null
     */
    JapaneseDate(JapaneseEra era, int year, LocalDate isoDate) {
        if (isoDate.isBefore(MEIJI_6_ISODATE)) {
            throw new DateTimeException("JapaneseDate before Meiji 6 is not supported");
        }
        this.era = era;
        this.yearOfEra = year;
        this.isoDate = isoDate;
    }

    //-----------------------------------------------------------------------
    /**
     * Gets the chronology of this date, which is the Japanese calendar system.
     * <p>
     * The {@code Chronology} represents the calendar system in use.
     * The era and other fields in {@link ChronoField} are defined by the chronology.
     *
     * @return the Japanese chronology, not null
     */
    @Override
    public JapaneseChronology getChronology() {
        return JapaneseChronology.INSTANCE;
    }

    /**
     * Gets the era applicable at this date.
     * <p>
     * The Japanese calendar system has multiple eras defined by {@link JapaneseEra}.
     *
     * @return the era applicable at this date, not null
     */
    @Override
    public JapaneseEra getEra() {
        return era;
    }

    /**
     * Returns the length of the month represented by this date.
     * <p>
     * This returns the length of the month in days.
     * Month lengths match those of the ISO calendar system.
     *
     * @return the length of the month in days
     */
    @Override
    public int lengthOfMonth() {
        return isoDate.lengthOfMonth();
    }

    @Override
    public int lengthOfYear() {
        // Android-changed: use #createCalendar() to create calendar.
        Calendar jcal = JapaneseChronology.createCalendar();
        jcal.set(Calendar.ERA, era.getValue() + JapaneseEra.ERA_OFFSET);
        jcal.set(yearOfEra, isoDate.getMonthValue() - 1, isoDate.getDayOfMonth());
        return  jcal.getActualMaximum(Calendar.DAY_OF_YEAR);
    }

    //-----------------------------------------------------------------------
    /**
     * Checks if the specified field is supported.
     * <p>
     * This checks if this date can be queried for the specified field.
     * If false, then calling the {@link #range(TemporalField) range} and
     * {@link #get(TemporalField) get} methods will throw an exception.
     * <p>
     * If the field is a {@link ChronoField} then the query is implemented here.
     * The supported fields are:
     * <ul>
     * <li>{@code DAY_OF_WEEK}
     * <li>{@code DAY_OF_MONTH}
     * <li>{@code DAY_OF_YEAR}
     * <li>{@code EPOCH_DAY}
     * <li>{@code MONTH_OF_YEAR}
     * <li>{@code PROLEPTIC_MONTH}
     * <li>{@code YEAR_OF_ERA}
     * <li>{@code YEAR}
     * <li>{@code ERA}
     * </ul>
     * All other {@code ChronoField} instances will return false.
     * <p>
     * If the field is not a {@code ChronoField}, then the result of this method
     * is obtained by invoking {@code TemporalField.isSupportedBy(TemporalAccessor)}
     * passing {@code this} as the argument.
     * Whether the field is supported is determined by the field.
     *
     * @param field  the field to check, null returns false
     * @return true if the field is supported on this date, false if not
     */
    @Override
    public boolean isSupported(TemporalField field) {
        if (field == ALIGNED_DAY_OF_WEEK_IN_MONTH || field == ALIGNED_DAY_OF_WEEK_IN_YEAR ||
                field == ALIGNED_WEEK_OF_MONTH || field == ALIGNED_WEEK_OF_YEAR) {
            return false;
        }
        return super.isSupported(field);
    }

    @Override
    public ValueRange range(TemporalField field) {
        if (field instanceof ChronoField) {
            if (isSupported(field)) {
                ChronoField f = (ChronoField) field;
                switch (f) {
                    case DAY_OF_MONTH: return ValueRange.of(1, lengthOfMonth());
                    case DAY_OF_YEAR: return ValueRange.of(1, lengthOfYear());
                    case YEAR_OF_ERA: {
                        // Android-changed: use #createCalendar() to create calendar.
                        Calendar jcal = JapaneseChronology.createCalendar();
                        jcal.set(Calendar.ERA, era.getValue() + JapaneseEra.ERA_OFFSET);
                        jcal.set(yearOfEra, isoDate.getMonthValue() - 1, isoDate.getDayOfMonth());
                        return ValueRange.of(1, jcal.getActualMaximum(Calendar.YEAR));
                    }
                }
                return getChronology().range(f);
            }
            throw new UnsupportedTemporalTypeException("Unsupported field: " + field);
        }
        return field.rangeRefinedBy(this);
    }

    @Override
    public long getLong(TemporalField field) {
        if (field instanceof ChronoField) {
            // same as ISO:
            // DAY_OF_WEEK, DAY_OF_MONTH, EPOCH_DAY, MONTH_OF_YEAR, PROLEPTIC_MONTH, YEAR
            //
            // calendar specific fields
            // DAY_OF_YEAR, YEAR_OF_ERA, ERA
            switch ((ChronoField) field) {
                case ALIGNED_DAY_OF_WEEK_IN_MONTH:
                case ALIGNED_DAY_OF_WEEK_IN_YEAR:
                case ALIGNED_WEEK_OF_MONTH:
                case ALIGNED_WEEK_OF_YEAR:
                    throw new UnsupportedTemporalTypeException("Unsupported field: " + field);
                case YEAR_OF_ERA:
                    return yearOfEra;
                case ERA:
                    return era.getValue();
                case DAY_OF_YEAR:
                    // Android-changed: use #createCalendar() to create calendar.
                    Calendar jcal = JapaneseChronology.createCalendar();
                    jcal.set(Calendar.ERA, era.getValue() + JapaneseEra.ERA_OFFSET);
                    jcal.set(yearOfEra, isoDate.getMonthValue() - 1, isoDate.getDayOfMonth());
                    return jcal.get(Calendar.DAY_OF_YEAR);
            }
            return isoDate.getLong(field);
        }
        return field.getFrom(this);
    }

    /**
     * Returns a {@code LocalGregorianCalendar.Date} converted from the given {@code isoDate}.
     *
     * @param isoDate  the local date, not null
     * @return a {@code LocalGregorianCalendar.Date}, not null
     */
    private static LocalGregorianCalendar.Date toPrivateJapaneseDate(LocalDate isoDate) {
        LocalGregorianCalendar.Date jdate = JapaneseChronology.JCAL.newCalendarDate(null);
        sun.util.calendar.Era sunEra = JapaneseEra.privateEraFrom(isoDate);
        int year = isoDate.getYear();
        if (sunEra != null) {
            year -= sunEra.getSinceDate().getYear() - 1;
        }
        jdate.setEra(sunEra).setYear(year).setMonth(isoDate.getMonthValue()).setDayOfMonth(isoDate.getDayOfMonth());
        JapaneseChronology.JCAL.normalize(jdate);
        return jdate;
    }

    //-----------------------------------------------------------------------
    @Override
    public JapaneseDate with(TemporalField field, long newValue) {
        if (field instanceof ChronoField chronoField) {
            if (getLong(chronoField) == newValue) {  // getLong() validates for supported fields
                return this;
            }
            switch (chronoField) {
                case YEAR_OF_ERA:
                case YEAR:
                case ERA: {
                    int nvalue = getChronology().range(chronoField).checkValidIntValue(newValue, chronoField);
                    switch (chronoField) {
                        case YEAR_OF_ERA:
                            return this.withYear(nvalue);
                        case YEAR:
                            return with(isoDate.withYear(nvalue));
                        case ERA: {
                            return this.withYear(JapaneseEra.of(nvalue), yearOfEra);
                        }
                    }
                }
            }
            // YEAR, PROLEPTIC_MONTH and others are same as ISO
            return with(isoDate.with(field, newValue));
        }
        return super.with(field, newValue);
    }

    /**
     * {@inheritDoc}
     * @throws DateTimeException {@inheritDoc}
     * @throws ArithmeticException {@inheritDoc}
     */
    @Override
    public  JapaneseDate with(TemporalAdjuster adjuster) {
        return super.with(adjuster);
    }

    /**
     * {@inheritDoc}
     * @throws DateTimeException {@inheritDoc}
     * @throws ArithmeticException {@inheritDoc}
     */
    @Override
    public JapaneseDate plus(TemporalAmount amount) {
        return super.plus(amount);
    }

    /**
     * {@inheritDoc}
     * @throws DateTimeException {@inheritDoc}
     * @throws ArithmeticException {@inheritDoc}
     */
    @Override
    public JapaneseDate minus(TemporalAmount amount) {
        return super.minus(amount);
    }
    //-----------------------------------------------------------------------
    /**
     * Returns a copy of this date with the year altered.
     * <p>
     * This method changes the year of the date.
     * If the month-day is invalid for the year, then the previous valid day
     * will be selected instead.
     * <p>
     * This instance is immutable and unaffected by this method call.
     *
     * @param era  the era to set in the result, not null
     * @param yearOfEra  the year-of-era to set in the returned date
     * @return a {@code JapaneseDate} based on this date with the requested year, never null
     * @throws DateTimeException if {@code year} is invalid
     */
    private JapaneseDate withYear(JapaneseEra era, int yearOfEra) {
        int year = JapaneseChronology.INSTANCE.prolepticYear(era, yearOfEra);
        return with(isoDate.withYear(year));
    }

    /**
     * Returns a copy of this date with the year-of-era altered.
     * <p>
     * This method changes the year-of-era of the date.
     * If the month-day is invalid for the year, then the previous valid day
     * will be selected instead.
     * <p>
     * This instance is immutable and unaffected by this method call.
     *
     * @param year  the year to set in the returned date
     * @return a {@code JapaneseDate} based on this date with the requested year-of-era, never null
     * @throws DateTimeException if {@code year} is invalid
     */
    private JapaneseDate withYear(int year) {
        return withYear(getEra(), year);
    }

    //-----------------------------------------------------------------------
    @Override
    JapaneseDate plusYears(long years) {
        return with(isoDate.plusYears(years));
    }

    @Override
    JapaneseDate plusMonths(long months) {
        return with(isoDate.plusMonths(months));
    }

    @Override
    JapaneseDate plusWeeks(long weeksToAdd) {
        return with(isoDate.plusWeeks(weeksToAdd));
    }

    @Override
    JapaneseDate plusDays(long days) {
        return with(isoDate.plusDays(days));
    }

    @Override
    public JapaneseDate plus(long amountToAdd, TemporalUnit unit) {
        return super.plus(amountToAdd, unit);
    }

    @Override
    public JapaneseDate minus(long amountToAdd, TemporalUnit unit) {
        return super.minus(amountToAdd, unit);
    }

    @Override
    JapaneseDate minusYears(long yearsToSubtract) {
        return super.minusYears(yearsToSubtract);
    }

    @Override
    JapaneseDate minusMonths(long monthsToSubtract) {
        return super.minusMonths(monthsToSubtract);
    }

    @Override
    JapaneseDate minusWeeks(long weeksToSubtract) {
        return super.minusWeeks(weeksToSubtract);
    }

    @Override
    JapaneseDate minusDays(long daysToSubtract) {
        return super.minusDays(daysToSubtract);
    }

    private JapaneseDate with(LocalDate newDate) {
        return (newDate.equals(isoDate) ? this : new JapaneseDate(newDate));
    }

    @Override        // for javadoc and covariant return type
    @SuppressWarnings("unchecked")
    public final ChronoLocalDateTime<JapaneseDate> atTime(LocalTime localTime) {
        return (ChronoLocalDateTime<JapaneseDate>)super.atTime(localTime);
    }

    @Override
    public ChronoPeriod until(ChronoLocalDate endDate) {
        Period period = isoDate.until(endDate);
        return getChronology().period(period.getYears(), period.getMonths(), period.getDays());
    }

    @Override  // override for performance
    public long toEpochDay() {
        return isoDate.toEpochDay();
    }

    //-------------------------------------------------------------------------
    /**
     * Compares this date to another date, including the chronology.
     * <p>
     * Compares this {@code JapaneseDate} with another ensuring that the date is the same.
     * <p>
     * Only objects of type {@code JapaneseDate} are compared, other types return false.
     * To compare the dates of two {@code TemporalAccessor} instances, including dates
     * in two different chronologies, use {@link ChronoField#EPOCH_DAY} as a comparator.
     *
     * @param obj  the object to check, null returns false
     * @return true if this is equal to the other date
     */
    @Override  // override for performance
    public boolean equals(Object obj) {
        if (this == obj) {
            return true;
        }
        return (obj instanceof JapaneseDate otherDate)
            && this.isoDate.equals(otherDate.isoDate);
    }

    /**
     * A hash code for this date.
     *
     * @return a suitable hash code based only on the Chronology and the date
     */
    @Override  // override for performance
    public int hashCode() {
        return getChronology().getId().hashCode() ^ isoDate.hashCode();
    }

    //-----------------------------------------------------------------------
    /**
     * Defend against malicious streams.
     *
     * @param s the stream to read
     * @throws InvalidObjectException always
     */
    @java.io.Serial
    private void readObject(ObjectInputStream s) throws InvalidObjectException {
        throw new InvalidObjectException("Deserialization via serialization delegate");
    }

    /**
     * Writes the object using a
     * <a href="{@docRoot}/serialized-form.html#java.time.chrono.Ser">dedicated serialized form</a>.
     * @serialData
     * <pre>
     *  out.writeByte(4);                 // identifies a JapaneseDate
     *  out.writeInt(get(YEAR));
     *  out.writeByte(get(MONTH_OF_YEAR));
     *  out.writeByte(get(DAY_OF_MONTH));
     * </pre>
     *
     * @return the instance of {@code Ser}, not null
     */
    @java.io.Serial
    private Object writeReplace() {
        return new Ser(Ser.JAPANESE_DATE_TYPE, this);
    }

    void writeExternal(DataOutput out) throws IOException {
        // JapaneseChronology is implicit in the JAPANESE_DATE_TYPE
        out.writeInt(get(YEAR));
        out.writeByte(get(MONTH_OF_YEAR));
        out.writeByte(get(DAY_OF_MONTH));
    }

    static JapaneseDate readExternal(DataInput in) throws IOException {
        int year = in.readInt();
        int month = in.readByte();
        int dayOfMonth = in.readByte();
        return JapaneseChronology.INSTANCE.date(year, month, dayOfMonth);
    }

}<|MERGE_RESOLUTION|>--- conflicted
+++ resolved
@@ -111,23 +111,12 @@
  * Calling {@code japaneseDate.get(YEAR)} will return 2012.<br>
  * Calling {@code japaneseDate.get(ERA)} will return 2, corresponding to
  * {@code JapaneseChronology.ERA_HEISEI}.<br>
-<<<<<<< HEAD
-=======
- * <p>
- * This is a <a href="{@docRoot}/java.base/java/lang/doc-files/ValueBased.html">value-based</a>
- * class; programmers should treat instances that are
- * {@linkplain #equals(Object) equal} as interchangeable and should not
- * use instances for synchronization, or unpredictable behavior may
- * occur. For example, in a future release, synchronization may fail.
- * The {@code equals} method should be used for comparisons.
->>>>>>> d72a9d6b
  *
  * @implSpec
  * This class is immutable and thread-safe.
  *
  * @since 1.8
  */
-@jdk.internal.ValueBased
 public final class JapaneseDate
         extends ChronoLocalDateImpl<JapaneseDate>
         implements ChronoLocalDate, Serializable {
