--- conflicted
+++ resolved
@@ -86,6 +86,7 @@
 import java.util.List;
 import java.util.Map;
 import java.util.Properties;
+import java.util.function.Supplier;
 
 import sun.util.logging.PlatformLogger;
 
@@ -833,16 +834,11 @@
      * @return a Properties containing the properties read from the resource.
      * @throws Exception if access to the property resource fails
      */
-<<<<<<< HEAD
-    private Properties readConfigProperties(final String calendarType) throws Exception {
-        String resourceName = RESOURCE_PREFIX + calendarType + RESOURCE_SUFFIX;
-        // BEGIN Android-changed: Load system resources.
-        /*
-        PrivilegedAction<InputStream> getResourceAction =  () -> HijrahChronology.class.getResourceAsStream(resourceName);
-=======
     private static Properties readConfigProperties(final String chronologyId, final String calendarType) throws Exception {
         String resourceName = RESOURCE_PREFIX + chronologyId + "_" + calendarType + RESOURCE_SUFFIX;
-        PrivilegedAction<InputStream> getResourceAction =  calendarType.equals("islamic-umalqura") ?
+        // Android-changed: Load system resources.
+        // PrivilegedAction<InputStream> getResourceAction =  calendarType.equals("islamic-umalqura") ?
+        Supplier<InputStream> getResourceAction = calendarType.equals("islamic-umalqura") ?
             () -> HijrahChronology.class.getResourceAsStream(resourceName) :
             () -> {
                 try {
@@ -852,12 +848,13 @@
                     throw new UncheckedIOException(e);
                 }
             };
->>>>>>> d72a9d6b
+        // BEGIN Android-changed: Load system resources.
+        /*
         FilePermission perm1 = new FilePermission("<<ALL FILES>>", "read");
         RuntimePermission perm2 = new RuntimePermission("accessSystemModules");
         try (InputStream is = AccessController.doPrivileged(getResourceAction, null, perm1, perm2)) {
         */
-        try (InputStream is = HijrahChronology.class.getResourceAsStream(resourceName)) {
+        try (InputStream is = getResourceAction.get()) {
         // END Android-changed: Load system resources.
             if (is == null) {
                 throw new RuntimeException("Hijrah calendar resource not found: " + resourceName);
