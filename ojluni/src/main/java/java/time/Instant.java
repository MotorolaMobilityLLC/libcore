/*
 * Copyright (c) 2012, 2021, Oracle and/or its affiliates. All rights reserved.
 * DO NOT ALTER OR REMOVE COPYRIGHT NOTICES OR THIS FILE HEADER.
 *
 * This code is free software; you can redistribute it and/or modify it
 * under the terms of the GNU General Public License version 2 only, as
 * published by the Free Software Foundation.  Oracle designates this
 * particular file as subject to the "Classpath" exception as provided
 * by Oracle in the LICENSE file that accompanied this code.
 *
 * This code is distributed in the hope that it will be useful, but WITHOUT
 * ANY WARRANTY; without even the implied warranty of MERCHANTABILITY or
 * FITNESS FOR A PARTICULAR PURPOSE.  See the GNU General Public License
 * version 2 for more details (a copy is included in the LICENSE file that
 * accompanied this code).
 *
 * You should have received a copy of the GNU General Public License version
 * 2 along with this work; if not, write to the Free Software Foundation,
 * Inc., 51 Franklin St, Fifth Floor, Boston, MA 02110-1301 USA.
 *
 * Please contact Oracle, 500 Oracle Parkway, Redwood Shores, CA 94065 USA
 * or visit www.oracle.com if you need additional information or have any
 * questions.
 */

/*
 * This file is available under and governed by the GNU General Public
 * License version 2 only, as published by the Free Software Foundation.
 * However, the following notice accompanied the original version of this
 * file:
 *
 * Copyright (c) 2007-2012, Stephen Colebourne & Michael Nascimento Santos
 *
 * All rights reserved.
 *
 * Redistribution and use in source and binary forms, with or without
 * modification, are permitted provided that the following conditions are met:
 *
 *  * Redistributions of source code must retain the above copyright notice,
 *    this list of conditions and the following disclaimer.
 *
 *  * Redistributions in binary form must reproduce the above copyright notice,
 *    this list of conditions and the following disclaimer in the documentation
 *    and/or other materials provided with the distribution.
 *
 *  * Neither the name of JSR-310 nor the names of its contributors
 *    may be used to endorse or promote products derived from this software
 *    without specific prior written permission.
 *
 * THIS SOFTWARE IS PROVIDED BY THE COPYRIGHT HOLDERS AND CONTRIBUTORS
 * "AS IS" AND ANY EXPRESS OR IMPLIED WARRANTIES, INCLUDING, BUT NOT
 * LIMITED TO, THE IMPLIED WARRANTIES OF MERCHANTABILITY AND FITNESS FOR
 * A PARTICULAR PURPOSE ARE DISCLAIMED. IN NO EVENT SHALL THE COPYRIGHT OWNER OR
 * CONTRIBUTORS BE LIABLE FOR ANY DIRECT, INDIRECT, INCIDENTAL, SPECIAL,
 * EXEMPLARY, OR CONSEQUENTIAL DAMAGES (INCLUDING, BUT NOT LIMITED TO,
 * PROCUREMENT OF SUBSTITUTE GOODS OR SERVICES; LOSS OF USE, DATA, OR
 * PROFITS; OR BUSINESS INTERRUPTION) HOWEVER CAUSED AND ON ANY THEORY OF
 * LIABILITY, WHETHER IN CONTRACT, STRICT LIABILITY, OR TORT (INCLUDING
 * NEGLIGENCE OR OTHERWISE) ARISING IN ANY WAY OUT OF THE USE OF THIS
 * SOFTWARE, EVEN IF ADVISED OF THE POSSIBILITY OF SUCH DAMAGE.
 */
package java.time;

import static java.time.LocalTime.NANOS_PER_SECOND;
import static java.time.LocalTime.SECONDS_PER_DAY;
import static java.time.LocalTime.SECONDS_PER_HOUR;
import static java.time.LocalTime.SECONDS_PER_MINUTE;
import static java.time.temporal.ChronoField.INSTANT_SECONDS;
import static java.time.temporal.ChronoField.MICRO_OF_SECOND;
import static java.time.temporal.ChronoField.MILLI_OF_SECOND;
import static java.time.temporal.ChronoField.NANO_OF_SECOND;
import static java.time.temporal.ChronoUnit.DAYS;
import static java.time.temporal.ChronoUnit.NANOS;

import java.io.DataInput;
import java.io.DataOutput;
import java.io.IOException;
import java.io.InvalidObjectException;
import java.io.ObjectInputStream;
import java.io.Serializable;
import java.time.format.DateTimeFormatter;
import java.time.format.DateTimeParseException;
import java.time.temporal.ChronoField;
import java.time.temporal.ChronoUnit;
import java.time.temporal.Temporal;
import java.time.temporal.TemporalAccessor;
import java.time.temporal.TemporalAdjuster;
import java.time.temporal.TemporalAmount;
import java.time.temporal.TemporalField;
import java.time.temporal.TemporalQueries;
import java.time.temporal.TemporalQuery;
import java.time.temporal.TemporalUnit;
import java.time.temporal.UnsupportedTemporalTypeException;
import java.time.temporal.ValueRange;
import java.util.Objects;

// Android-changed: removed ValueBased paragraph.
/**
 * An instantaneous point on the time-line.
 * <p>
 * This class models a single instantaneous point on the time-line.
 * This might be used to record event time-stamps in the application.
 * <p>
 * The range of an instant requires the storage of a number larger than a {@code long}.
 * To achieve this, the class stores a {@code long} representing epoch-seconds and an
 * {@code int} representing nanosecond-of-second, which will always be between 0 and 999,999,999.
 * The epoch-seconds are measured from the standard Java epoch of {@code 1970-01-01T00:00:00Z}
 * where instants after the epoch have positive values, and earlier instants have negative values.
 * For both the epoch-second and nanosecond parts, a larger value is always later on the time-line
 * than a smaller value.
 *
 * <h2>Time-scale</h2>
 * <p>
 * The length of the solar day is the standard way that humans measure time.
 * This has traditionally been subdivided into 24 hours of 60 minutes of 60 seconds,
 * forming a 86400 second day.
 * <p>
 * Modern timekeeping is based on atomic clocks which precisely define an SI second
 * relative to the transitions of a Caesium atom. The length of an SI second was defined
 * to be very close to the 86400th fraction of a day.
 * <p>
 * Unfortunately, as the Earth rotates the length of the day varies.
 * In addition, over time the average length of the day is getting longer as the Earth slows.
 * As a result, the length of a solar day in 2012 is slightly longer than 86400 SI seconds.
 * The actual length of any given day and the amount by which the Earth is slowing
 * are not predictable and can only be determined by measurement.
 * The UT1 time-scale captures the accurate length of day, but is only available some
 * time after the day has completed.
 * <p>
 * The UTC time-scale is a standard approach to bundle up all the additional fractions
 * of a second from UT1 into whole seconds, known as <i>leap-seconds</i>.
 * A leap-second may be added or removed depending on the Earth's rotational changes.
 * As such, UTC permits a day to have 86399 SI seconds or 86401 SI seconds where
 * necessary in order to keep the day aligned with the Sun.
 * <p>
 * The modern UTC time-scale was introduced in 1972, introducing the concept of whole leap-seconds.
 * Between 1958 and 1972, the definition of UTC was complex, with minor sub-second leaps and
 * alterations to the length of the notional second. As of 2012, discussions are underway
 * to change the definition of UTC again, with the potential to remove leap seconds or
 * introduce other changes.
 * <p>
 * Given the complexity of accurate timekeeping described above, this Java API defines
 * its own time-scale, the <i>Java Time-Scale</i>.
 * <p>
 * The Java Time-Scale divides each calendar day into exactly 86400
 * subdivisions, known as seconds.  These seconds may differ from the
 * SI second.  It closely matches the de facto international civil time
 * scale, the definition of which changes from time to time.
 * <p>
 * The Java Time-Scale has slightly different definitions for different
 * segments of the time-line, each based on the consensus international
 * time scale that is used as the basis for civil time. Whenever the
 * internationally-agreed time scale is modified or replaced, a new
 * segment of the Java Time-Scale must be defined for it.  Each segment
 * must meet these requirements:
 * <ul>
 * <li>the Java Time-Scale shall closely match the underlying international
 *  civil time scale;</li>
 * <li>the Java Time-Scale shall exactly match the international civil
 *  time scale at noon each day;</li>
 * <li>the Java Time-Scale shall have a precisely-defined relationship to
 *  the international civil time scale.</li>
 * </ul>
 * There are currently, as of 2013, two segments in the Java time-scale.
 * <p>
 * For the segment from 1972-11-03 (exact boundary discussed below) until
 * further notice, the consensus international time scale is UTC (with
 * leap seconds).  In this segment, the Java Time-Scale is identical to
 * <a href="http://www.cl.cam.ac.uk/~mgk25/time/utc-sls/">UTC-SLS</a>.
 * This is identical to UTC on days that do not have a leap second.
 * On days that do have a leap second, the leap second is spread equally
 * over the last 1000 seconds of the day, maintaining the appearance of
 * exactly 86400 seconds per day.
 * <p>
 * For the segment prior to 1972-11-03, extending back arbitrarily far,
 * the consensus international time scale is defined to be UT1, applied
 * proleptically, which is equivalent to the (mean) solar time on the
 * prime meridian (Greenwich). In this segment, the Java Time-Scale is
 * identical to the consensus international time scale. The exact
 * boundary between the two segments is the instant where UT1 = UTC
 * between 1972-11-03T00:00 and 1972-11-04T12:00.
 * <p>
 * Implementations of the Java time-scale using the JSR-310 API are not
 * required to provide any clock that is sub-second accurate, or that
 * progresses monotonically or smoothly. Implementations are therefore
 * not required to actually perform the UTC-SLS slew or to otherwise be
 * aware of leap seconds. JSR-310 does, however, require that
 * implementations must document the approach they use when defining a
 * clock representing the current instant.
 * See {@link Clock} for details on the available clocks.
 * <p>
 * The Java time-scale is used for all date-time classes.
 * This includes {@code Instant}, {@code LocalDate}, {@code LocalTime}, {@code OffsetDateTime},
 * {@code ZonedDateTime} and {@code Duration}.
<<<<<<< HEAD
=======
 * <p>
 * This is a <a href="{@docRoot}/java.base/java/lang/doc-files/ValueBased.html">value-based</a>
 * class; programmers should treat instances that are
 * {@linkplain #equals(Object) equal} as interchangeable and should not
 * use instances for synchronization, or unpredictable behavior may
 * occur. For example, in a future release, synchronization may fail.
 * The {@code equals} method should be used for comparisons.
>>>>>>> d72a9d6b
 *
 * @implSpec
 * This class is immutable and thread-safe.
 *
 * @since 1.8
 */
@jdk.internal.ValueBased
public final class Instant
        implements Temporal, TemporalAdjuster, Comparable<Instant>, Serializable {

    /**
     * Constant for the 1970-01-01T00:00:00Z epoch instant.
     */
    public static final Instant EPOCH = new Instant(0, 0);
    /**
     * The minimum supported epoch second.
     */
    private static final long MIN_SECOND = -31557014167219200L;
    /**
     * The maximum supported epoch second.
     */
    private static final long MAX_SECOND = 31556889864403199L;
    /**
     * The minimum supported {@code Instant}, '-1000000000-01-01T00:00Z'.
     * This could be used by an application as a "far past" instant.
     * <p>
     * This is one year earlier than the minimum {@code LocalDateTime}.
     * This provides sufficient values to handle the range of {@code ZoneOffset}
     * which affect the instant in addition to the local date-time.
     * The value is also chosen such that the value of the year fits in
     * an {@code int}.
     */
    public static final Instant MIN = Instant.ofEpochSecond(MIN_SECOND, 0);
    /**
     * The maximum supported {@code Instant}, '1000000000-12-31T23:59:59.999999999Z'.
     * This could be used by an application as a "far future" instant.
     * <p>
     * This is one year later than the maximum {@code LocalDateTime}.
     * This provides sufficient values to handle the range of {@code ZoneOffset}
     * which affect the instant in addition to the local date-time.
     * The value is also chosen such that the value of the year fits in
     * an {@code int}.
     */
    public static final Instant MAX = Instant.ofEpochSecond(MAX_SECOND, 999_999_999);

    /**
     * Serialization version.
     */
    @java.io.Serial
    private static final long serialVersionUID = -665713676816604388L;

    /**
     * The number of seconds from the epoch of 1970-01-01T00:00:00Z.
     */
    private final long seconds;
    /**
     * The number of nanoseconds, later along the time-line, from the seconds field.
     * This is always positive, and never exceeds 999,999,999.
     */
    private final int nanos;

    //-----------------------------------------------------------------------
    /**
     * Obtains the current instant from the system clock.
     * <p>
     * This will query the {@link Clock#systemUTC() system UTC clock} to
     * obtain the current instant.
     * <p>
     * Using this method will prevent the ability to use an alternate time-source for
     * testing because the clock is effectively hard-coded.
     *
     * @return the current instant using the system clock, not null
     */
    public static Instant now() {
        return Clock.currentInstant();
    }

    /**
     * Obtains the current instant from the specified clock.
     * <p>
     * This will query the specified clock to obtain the current time.
     * <p>
     * Using this method allows the use of an alternate clock for testing.
     * The alternate clock may be introduced using {@link Clock dependency injection}.
     *
     * @param clock  the clock to use, not null
     * @return the current instant, not null
     */
    public static Instant now(Clock clock) {
        Objects.requireNonNull(clock, "clock");
        return clock.instant();
    }

    //-----------------------------------------------------------------------
    /**
     * Obtains an instance of {@code Instant} using seconds from the
     * epoch of 1970-01-01T00:00:00Z.
     * <p>
     * The nanosecond field is set to zero.
     *
     * @param epochSecond  the number of seconds from 1970-01-01T00:00:00Z
     * @return an instant, not null
     * @throws DateTimeException if the instant exceeds the maximum or minimum instant
     */
    public static Instant ofEpochSecond(long epochSecond) {
        return create(epochSecond, 0);
    }

    /**
     * Obtains an instance of {@code Instant} using seconds from the
     * epoch of 1970-01-01T00:00:00Z and nanosecond fraction of second.
     * <p>
     * This method allows an arbitrary number of nanoseconds to be passed in.
     * The factory will alter the values of the second and nanosecond in order
     * to ensure that the stored nanosecond is in the range 0 to 999,999,999.
     * For example, the following will result in exactly the same instant:
     * <pre>
     *  Instant.ofEpochSecond(3, 1);
     *  Instant.ofEpochSecond(4, -999_999_999);
     *  Instant.ofEpochSecond(2, 1000_000_001);
     * </pre>
     *
     * @param epochSecond  the number of seconds from 1970-01-01T00:00:00Z
     * @param nanoAdjustment  the nanosecond adjustment to the number of seconds, positive or negative
     * @return an instant, not null
     * @throws DateTimeException if the instant exceeds the maximum or minimum instant
     * @throws ArithmeticException if numeric overflow occurs
     */
    public static Instant ofEpochSecond(long epochSecond, long nanoAdjustment) {
        long secs = Math.addExact(epochSecond, Math.floorDiv(nanoAdjustment, NANOS_PER_SECOND));
        int nos = (int)Math.floorMod(nanoAdjustment, NANOS_PER_SECOND);
        return create(secs, nos);
    }

    /**
     * Obtains an instance of {@code Instant} using milliseconds from the
     * epoch of 1970-01-01T00:00:00Z.
     * <p>
     * The seconds and nanoseconds are extracted from the specified milliseconds.
     *
     * @param epochMilli  the number of milliseconds from 1970-01-01T00:00:00Z
     * @return an instant, not null
     * @throws DateTimeException if the instant exceeds the maximum or minimum instant
     */
    public static Instant ofEpochMilli(long epochMilli) {
        long secs = Math.floorDiv(epochMilli, 1000);
        int mos = Math.floorMod(epochMilli, 1000);
        return create(secs, mos * 1000_000);
    }

    //-----------------------------------------------------------------------
    /**
     * Obtains an instance of {@code Instant} from a temporal object.
     * <p>
     * This obtains an instant based on the specified temporal.
     * A {@code TemporalAccessor} represents an arbitrary set of date and time information,
     * which this factory converts to an instance of {@code Instant}.
     * <p>
     * The conversion extracts the {@link ChronoField#INSTANT_SECONDS INSTANT_SECONDS}
     * and {@link ChronoField#NANO_OF_SECOND NANO_OF_SECOND} fields.
     * <p>
     * This method matches the signature of the functional interface {@link TemporalQuery}
     * allowing it to be used as a query via method reference, {@code Instant::from}.
     *
     * @param temporal  the temporal object to convert, not null
     * @return the instant, not null
     * @throws DateTimeException if unable to convert to an {@code Instant}
     */
    public static Instant from(TemporalAccessor temporal) {
        if (temporal instanceof Instant) {
            return (Instant) temporal;
        }
        Objects.requireNonNull(temporal, "temporal");
        try {
            long instantSecs = temporal.getLong(INSTANT_SECONDS);
            int nanoOfSecond = temporal.get(NANO_OF_SECOND);
            return Instant.ofEpochSecond(instantSecs, nanoOfSecond);
        } catch (DateTimeException ex) {
            throw new DateTimeException("Unable to obtain Instant from TemporalAccessor: " +
                    temporal + " of type " + temporal.getClass().getName(), ex);
        }
    }

    //-----------------------------------------------------------------------
    /**
     * Obtains an instance of {@code Instant} from a text string such as
     * {@code 2007-12-03T10:15:30.00Z}.
     * <p>
     * The string must represent a valid instant in UTC and is parsed using
     * {@link DateTimeFormatter#ISO_INSTANT}.
     *
     * @param text  the text to parse, not null
     * @return the parsed instant, not null
     * @throws DateTimeParseException if the text cannot be parsed
     */
    public static Instant parse(final CharSequence text) {
        return DateTimeFormatter.ISO_INSTANT.parse(text, Instant::from);
    }

    //-----------------------------------------------------------------------
    /**
     * Obtains an instance of {@code Instant} using seconds and nanoseconds.
     *
     * @param seconds  the length of the duration in seconds
     * @param nanoOfSecond  the nano-of-second, from 0 to 999,999,999
     * @throws DateTimeException if the instant exceeds the maximum or minimum instant
     */
    private static Instant create(long seconds, int nanoOfSecond) {
        if ((seconds | nanoOfSecond) == 0) {
            return EPOCH;
        }
        if (seconds < MIN_SECOND || seconds > MAX_SECOND) {
            throw new DateTimeException("Instant exceeds minimum or maximum instant");
        }
        return new Instant(seconds, nanoOfSecond);
    }

    /**
     * Constructs an instance of {@code Instant} using seconds from the epoch of
     * 1970-01-01T00:00:00Z and nanosecond fraction of second.
     *
     * @param epochSecond  the number of seconds from 1970-01-01T00:00:00Z
     * @param nanos  the nanoseconds within the second, must be positive
     */
    private Instant(long epochSecond, int nanos) {
        super();
        this.seconds = epochSecond;
        this.nanos = nanos;
    }

    //-----------------------------------------------------------------------
    /**
     * Checks if the specified field is supported.
     * <p>
     * This checks if this instant can be queried for the specified field.
     * If false, then calling the {@link #range(TemporalField) range},
     * {@link #get(TemporalField) get} and {@link #with(TemporalField, long)}
     * methods will throw an exception.
     * <p>
     * If the field is a {@link ChronoField} then the query is implemented here.
     * The supported fields are:
     * <ul>
     * <li>{@code NANO_OF_SECOND}
     * <li>{@code MICRO_OF_SECOND}
     * <li>{@code MILLI_OF_SECOND}
     * <li>{@code INSTANT_SECONDS}
     * </ul>
     * All other {@code ChronoField} instances will return false.
     * <p>
     * If the field is not a {@code ChronoField}, then the result of this method
     * is obtained by invoking {@code TemporalField.isSupportedBy(TemporalAccessor)}
     * passing {@code this} as the argument.
     * Whether the field is supported is determined by the field.
     *
     * @param field  the field to check, null returns false
     * @return true if the field is supported on this instant, false if not
     */
    @Override
    public boolean isSupported(TemporalField field) {
        if (field instanceof ChronoField) {
            return field == INSTANT_SECONDS || field == NANO_OF_SECOND || field == MICRO_OF_SECOND || field == MILLI_OF_SECOND;
        }
        return field != null && field.isSupportedBy(this);
    }

    /**
     * Checks if the specified unit is supported.
     * <p>
     * This checks if the specified unit can be added to, or subtracted from, this date-time.
     * If false, then calling the {@link #plus(long, TemporalUnit)} and
     * {@link #minus(long, TemporalUnit) minus} methods will throw an exception.
     * <p>
     * If the unit is a {@link ChronoUnit} then the query is implemented here.
     * The supported units are:
     * <ul>
     * <li>{@code NANOS}
     * <li>{@code MICROS}
     * <li>{@code MILLIS}
     * <li>{@code SECONDS}
     * <li>{@code MINUTES}
     * <li>{@code HOURS}
     * <li>{@code HALF_DAYS}
     * <li>{@code DAYS}
     * </ul>
     * All other {@code ChronoUnit} instances will return false.
     * <p>
     * If the unit is not a {@code ChronoUnit}, then the result of this method
     * is obtained by invoking {@code TemporalUnit.isSupportedBy(Temporal)}
     * passing {@code this} as the argument.
     * Whether the unit is supported is determined by the unit.
     *
     * @param unit  the unit to check, null returns false
     * @return true if the unit can be added/subtracted, false if not
     */
    @Override
    public boolean isSupported(TemporalUnit unit) {
        if (unit instanceof ChronoUnit) {
            return unit.isTimeBased() || unit == DAYS;
        }
        return unit != null && unit.isSupportedBy(this);
    }

    //-----------------------------------------------------------------------
    /**
     * Gets the range of valid values for the specified field.
     * <p>
     * The range object expresses the minimum and maximum valid values for a field.
     * This instant is used to enhance the accuracy of the returned range.
     * If it is not possible to return the range, because the field is not supported
     * or for some other reason, an exception is thrown.
     * <p>
     * If the field is a {@link ChronoField} then the query is implemented here.
     * The {@link #isSupported(TemporalField) supported fields} will return
     * appropriate range instances.
     * All other {@code ChronoField} instances will throw an {@code UnsupportedTemporalTypeException}.
     * <p>
     * If the field is not a {@code ChronoField}, then the result of this method
     * is obtained by invoking {@code TemporalField.rangeRefinedBy(TemporalAccessor)}
     * passing {@code this} as the argument.
     * Whether the range can be obtained is determined by the field.
     *
     * @param field  the field to query the range for, not null
     * @return the range of valid values for the field, not null
     * @throws DateTimeException if the range for the field cannot be obtained
     * @throws UnsupportedTemporalTypeException if the field is not supported
     */
    @Override  // override for Javadoc
    public ValueRange range(TemporalField field) {
        return Temporal.super.range(field);
    }

    /**
     * Gets the value of the specified field from this instant as an {@code int}.
     * <p>
     * This queries this instant for the value of the specified field.
     * The returned value will always be within the valid range of values for the field.
     * If it is not possible to return the value, because the field is not supported
     * or for some other reason, an exception is thrown.
     * <p>
     * If the field is a {@link ChronoField} then the query is implemented here.
     * The {@link #isSupported(TemporalField) supported fields} will return valid
     * values based on this date-time, except {@code INSTANT_SECONDS} which is too
     * large to fit in an {@code int} and throws a {@code DateTimeException}.
     * All other {@code ChronoField} instances will throw an {@code UnsupportedTemporalTypeException}.
     * <p>
     * If the field is not a {@code ChronoField}, then the result of this method
     * is obtained by invoking {@code TemporalField.getFrom(TemporalAccessor)}
     * passing {@code this} as the argument. Whether the value can be obtained,
     * and what the value represents, is determined by the field.
     *
     * @param field  the field to get, not null
     * @return the value for the field
     * @throws DateTimeException if a value for the field cannot be obtained or
     *         the value is outside the range of valid values for the field
     * @throws UnsupportedTemporalTypeException if the field is not supported or
     *         the range of values exceeds an {@code int}
     * @throws ArithmeticException if numeric overflow occurs
     */
    @Override  // override for Javadoc and performance
    public int get(TemporalField field) {
        if (field instanceof ChronoField) {
            switch ((ChronoField) field) {
                case NANO_OF_SECOND: return nanos;
                case MICRO_OF_SECOND: return nanos / 1000;
                case MILLI_OF_SECOND: return nanos / 1000_000;
            }
            throw new UnsupportedTemporalTypeException("Unsupported field: " + field);
        }
        return range(field).checkValidIntValue(field.getFrom(this), field);
    }

    /**
     * Gets the value of the specified field from this instant as a {@code long}.
     * <p>
     * This queries this instant for the value of the specified field.
     * If it is not possible to return the value, because the field is not supported
     * or for some other reason, an exception is thrown.
     * <p>
     * If the field is a {@link ChronoField} then the query is implemented here.
     * The {@link #isSupported(TemporalField) supported fields} will return valid
     * values based on this date-time.
     * All other {@code ChronoField} instances will throw an {@code UnsupportedTemporalTypeException}.
     * <p>
     * If the field is not a {@code ChronoField}, then the result of this method
     * is obtained by invoking {@code TemporalField.getFrom(TemporalAccessor)}
     * passing {@code this} as the argument. Whether the value can be obtained,
     * and what the value represents, is determined by the field.
     *
     * @param field  the field to get, not null
     * @return the value for the field
     * @throws DateTimeException if a value for the field cannot be obtained
     * @throws UnsupportedTemporalTypeException if the field is not supported
     * @throws ArithmeticException if numeric overflow occurs
     */
    @Override
    public long getLong(TemporalField field) {
        if (field instanceof ChronoField) {
            switch ((ChronoField) field) {
                case NANO_OF_SECOND: return nanos;
                case MICRO_OF_SECOND: return nanos / 1000;
                case MILLI_OF_SECOND: return nanos / 1000_000;
                case INSTANT_SECONDS: return seconds;
            }
            throw new UnsupportedTemporalTypeException("Unsupported field: " + field);
        }
        return field.getFrom(this);
    }

    //-----------------------------------------------------------------------
    /**
     * Gets the number of seconds from the Java epoch of 1970-01-01T00:00:00Z.
     * <p>
     * The epoch second count is a simple incrementing count of seconds where
     * second 0 is 1970-01-01T00:00:00Z.
     * The nanosecond part is returned by {@link #getNano}.
     *
     * @return the seconds from the epoch of 1970-01-01T00:00:00Z
     */
    public long getEpochSecond() {
        return seconds;
    }

    /**
     * Gets the number of nanoseconds, later along the time-line, from the start
     * of the second.
     * <p>
     * The nanosecond-of-second value measures the total number of nanoseconds from
     * the second returned by {@link #getEpochSecond}.
     *
     * @return the nanoseconds within the second, always positive, never exceeds 999,999,999
     */
    public int getNano() {
        return nanos;
    }

    //-------------------------------------------------------------------------
    /**
     * Returns an adjusted copy of this instant.
     * <p>
     * This returns an {@code Instant}, based on this one, with the instant adjusted.
     * The adjustment takes place using the specified adjuster strategy object.
     * Read the documentation of the adjuster to understand what adjustment will be made.
     * <p>
     * The result of this method is obtained by invoking the
     * {@link TemporalAdjuster#adjustInto(Temporal)} method on the
     * specified adjuster passing {@code this} as the argument.
     * <p>
     * This instance is immutable and unaffected by this method call.
     *
     * @param adjuster the adjuster to use, not null
     * @return an {@code Instant} based on {@code this} with the adjustment made, not null
     * @throws DateTimeException if the adjustment cannot be made
     * @throws ArithmeticException if numeric overflow occurs
     */
    @Override
    public Instant with(TemporalAdjuster adjuster) {
        return (Instant) adjuster.adjustInto(this);
    }

    /**
     * Returns a copy of this instant with the specified field set to a new value.
     * <p>
     * This returns an {@code Instant}, based on this one, with the value
     * for the specified field changed.
     * If it is not possible to set the value, because the field is not supported or for
     * some other reason, an exception is thrown.
     * <p>
     * If the field is a {@link ChronoField} then the adjustment is implemented here.
     * The supported fields behave as follows:
     * <ul>
     * <li>{@code NANO_OF_SECOND} -
     *  Returns an {@code Instant} with the specified nano-of-second.
     *  The epoch-second will be unchanged.
     * <li>{@code MICRO_OF_SECOND} -
     *  Returns an {@code Instant} with the nano-of-second replaced by the specified
     *  micro-of-second multiplied by 1,000. The epoch-second will be unchanged.
     * <li>{@code MILLI_OF_SECOND} -
     *  Returns an {@code Instant} with the nano-of-second replaced by the specified
     *  milli-of-second multiplied by 1,000,000. The epoch-second will be unchanged.
     * <li>{@code INSTANT_SECONDS} -
     *  Returns an {@code Instant} with the specified epoch-second.
     *  The nano-of-second will be unchanged.
     * </ul>
     * <p>
     * In all cases, if the new value is outside the valid range of values for the field
     * then a {@code DateTimeException} will be thrown.
     * <p>
     * All other {@code ChronoField} instances will throw an {@code UnsupportedTemporalTypeException}.
     * <p>
     * If the field is not a {@code ChronoField}, then the result of this method
     * is obtained by invoking {@code TemporalField.adjustInto(Temporal, long)}
     * passing {@code this} as the argument. In this case, the field determines
     * whether and how to adjust the instant.
     * <p>
     * This instance is immutable and unaffected by this method call.
     *
     * @param field  the field to set in the result, not null
     * @param newValue  the new value of the field in the result
     * @return an {@code Instant} based on {@code this} with the specified field set, not null
     * @throws DateTimeException if the field cannot be set
     * @throws UnsupportedTemporalTypeException if the field is not supported
     * @throws ArithmeticException if numeric overflow occurs
     */
    @Override
    public Instant with(TemporalField field, long newValue) {
        if (field instanceof ChronoField chronoField) {
            chronoField.checkValidValue(newValue);
            switch (chronoField) {
                case MILLI_OF_SECOND: {
                    int nval = (int) newValue * 1000_000;
                    return (nval != nanos ? create(seconds, nval) : this);
                }
                case MICRO_OF_SECOND: {
                    int nval = (int) newValue * 1000;
                    return (nval != nanos ? create(seconds, nval) : this);
                }
                case NANO_OF_SECOND: return (newValue != nanos ? create(seconds, (int) newValue) : this);
                case INSTANT_SECONDS: return (newValue != seconds ? create(newValue, nanos) : this);
            }
            throw new UnsupportedTemporalTypeException("Unsupported field: " + field);
        }
        return field.adjustInto(this, newValue);
    }

    //-----------------------------------------------------------------------
    /**
     * Returns a copy of this {@code Instant} truncated to the specified unit.
     * <p>
     * Truncating the instant returns a copy of the original with fields
     * smaller than the specified unit set to zero.
     * The fields are calculated on the basis of using a UTC offset as seen
     * in {@code toString}.
     * For example, truncating with the {@link ChronoUnit#MINUTES MINUTES} unit will
     * round down to the nearest minute, setting the seconds and nanoseconds to zero.
     * <p>
     * The unit must have a {@linkplain TemporalUnit#getDuration() duration}
     * that divides into the length of a standard day without remainder.
     * This includes all supplied time units on {@link ChronoUnit} and
     * {@link ChronoUnit#DAYS DAYS}. Other units throw an exception.
     * <p>
     * This instance is immutable and unaffected by this method call.
     *
     * @param unit  the unit to truncate to, not null
     * @return an {@code Instant} based on this instant with the time truncated, not null
     * @throws DateTimeException if the unit is invalid for truncation
     * @throws UnsupportedTemporalTypeException if the unit is not supported
     */
    public Instant truncatedTo(TemporalUnit unit) {
        if (unit == ChronoUnit.NANOS) {
            return this;
        }
        Duration unitDur = unit.getDuration();
        if (unitDur.getSeconds() > LocalTime.SECONDS_PER_DAY) {
            throw new UnsupportedTemporalTypeException("Unit is too large to be used for truncation");
        }
        long dur = unitDur.toNanos();
        if ((LocalTime.NANOS_PER_DAY % dur) != 0) {
            throw new UnsupportedTemporalTypeException("Unit must divide into a standard day without remainder");
        }
        long nod = (seconds % LocalTime.SECONDS_PER_DAY) * LocalTime.NANOS_PER_SECOND + nanos;
        long result = Math.floorDiv(nod, dur) * dur;
        return plusNanos(result - nod);
    }

    //-----------------------------------------------------------------------
    /**
     * Returns a copy of this instant with the specified amount added.
     * <p>
     * This returns an {@code Instant}, based on this one, with the specified amount added.
     * The amount is typically {@link Duration} but may be any other type implementing
     * the {@link TemporalAmount} interface.
     * <p>
     * The calculation is delegated to the amount object by calling
     * {@link TemporalAmount#addTo(Temporal)}. The amount implementation is free
     * to implement the addition in any way it wishes, however it typically
     * calls back to {@link #plus(long, TemporalUnit)}. Consult the documentation
     * of the amount implementation to determine if it can be successfully added.
     * <p>
     * This instance is immutable and unaffected by this method call.
     *
     * @param amountToAdd  the amount to add, not null
     * @return an {@code Instant} based on this instant with the addition made, not null
     * @throws DateTimeException if the addition cannot be made
     * @throws ArithmeticException if numeric overflow occurs
     */
    @Override
    public Instant plus(TemporalAmount amountToAdd) {
        return (Instant) amountToAdd.addTo(this);
    }

    /**
     * Returns a copy of this instant with the specified amount added.
     * <p>
     * This returns an {@code Instant}, based on this one, with the amount
     * in terms of the unit added. If it is not possible to add the amount, because the
     * unit is not supported or for some other reason, an exception is thrown.
     * <p>
     * If the field is a {@link ChronoUnit} then the addition is implemented here.
     * The supported fields behave as follows:
     * <ul>
     * <li>{@code NANOS} -
     *  Returns an {@code Instant} with the specified number of nanoseconds added.
     *  This is equivalent to {@link #plusNanos(long)}.
     * <li>{@code MICROS} -
     *  Returns an {@code Instant} with the specified number of microseconds added.
     *  This is equivalent to {@link #plusNanos(long)} with the amount
     *  multiplied by 1,000.
     * <li>{@code MILLIS} -
     *  Returns an {@code Instant} with the specified number of milliseconds added.
     *  This is equivalent to {@link #plusNanos(long)} with the amount
     *  multiplied by 1,000,000.
     * <li>{@code SECONDS} -
     *  Returns an {@code Instant} with the specified number of seconds added.
     *  This is equivalent to {@link #plusSeconds(long)}.
     * <li>{@code MINUTES} -
     *  Returns an {@code Instant} with the specified number of minutes added.
     *  This is equivalent to {@link #plusSeconds(long)} with the amount
     *  multiplied by 60.
     * <li>{@code HOURS} -
     *  Returns an {@code Instant} with the specified number of hours added.
     *  This is equivalent to {@link #plusSeconds(long)} with the amount
     *  multiplied by 3,600.
     * <li>{@code HALF_DAYS} -
     *  Returns an {@code Instant} with the specified number of half-days added.
     *  This is equivalent to {@link #plusSeconds(long)} with the amount
     *  multiplied by 43,200 (12 hours).
     * <li>{@code DAYS} -
     *  Returns an {@code Instant} with the specified number of days added.
     *  This is equivalent to {@link #plusSeconds(long)} with the amount
     *  multiplied by 86,400 (24 hours).
     * </ul>
     * <p>
     * All other {@code ChronoUnit} instances will throw an {@code UnsupportedTemporalTypeException}.
     * <p>
     * If the field is not a {@code ChronoUnit}, then the result of this method
     * is obtained by invoking {@code TemporalUnit.addTo(Temporal, long)}
     * passing {@code this} as the argument. In this case, the unit determines
     * whether and how to perform the addition.
     * <p>
     * This instance is immutable and unaffected by this method call.
     *
     * @param amountToAdd  the amount of the unit to add to the result, may be negative
     * @param unit  the unit of the amount to add, not null
     * @return an {@code Instant} based on this instant with the specified amount added, not null
     * @throws DateTimeException if the addition cannot be made
     * @throws UnsupportedTemporalTypeException if the unit is not supported
     * @throws ArithmeticException if numeric overflow occurs
     */
    @Override
    public Instant plus(long amountToAdd, TemporalUnit unit) {
        if (unit instanceof ChronoUnit) {
            switch ((ChronoUnit) unit) {
                case NANOS: return plusNanos(amountToAdd);
                case MICROS: return plus(amountToAdd / 1000_000, (amountToAdd % 1000_000) * 1000);
                case MILLIS: return plusMillis(amountToAdd);
                case SECONDS: return plusSeconds(amountToAdd);
                case MINUTES: return plusSeconds(Math.multiplyExact(amountToAdd, SECONDS_PER_MINUTE));
                case HOURS: return plusSeconds(Math.multiplyExact(amountToAdd, SECONDS_PER_HOUR));
                case HALF_DAYS: return plusSeconds(Math.multiplyExact(amountToAdd, SECONDS_PER_DAY / 2));
                case DAYS: return plusSeconds(Math.multiplyExact(amountToAdd, SECONDS_PER_DAY));
            }
            throw new UnsupportedTemporalTypeException("Unsupported unit: " + unit);
        }
        return unit.addTo(this, amountToAdd);
    }

    //-----------------------------------------------------------------------
    /**
     * Returns a copy of this instant with the specified duration in seconds added.
     * <p>
     * This instance is immutable and unaffected by this method call.
     *
     * @param secondsToAdd  the seconds to add, positive or negative
     * @return an {@code Instant} based on this instant with the specified seconds added, not null
     * @throws DateTimeException if the result exceeds the maximum or minimum instant
     * @throws ArithmeticException if numeric overflow occurs
     */
    public Instant plusSeconds(long secondsToAdd) {
        return plus(secondsToAdd, 0);
    }

    /**
     * Returns a copy of this instant with the specified duration in milliseconds added.
     * <p>
     * This instance is immutable and unaffected by this method call.
     *
     * @param millisToAdd  the milliseconds to add, positive or negative
     * @return an {@code Instant} based on this instant with the specified milliseconds added, not null
     * @throws DateTimeException if the result exceeds the maximum or minimum instant
     * @throws ArithmeticException if numeric overflow occurs
     */
    public Instant plusMillis(long millisToAdd) {
        return plus(millisToAdd / 1000, (millisToAdd % 1000) * 1000_000);
    }

    /**
     * Returns a copy of this instant with the specified duration in nanoseconds added.
     * <p>
     * This instance is immutable and unaffected by this method call.
     *
     * @param nanosToAdd  the nanoseconds to add, positive or negative
     * @return an {@code Instant} based on this instant with the specified nanoseconds added, not null
     * @throws DateTimeException if the result exceeds the maximum or minimum instant
     * @throws ArithmeticException if numeric overflow occurs
     */
    public Instant plusNanos(long nanosToAdd) {
        return plus(0, nanosToAdd);
    }

    /**
     * Returns a copy of this instant with the specified duration added.
     * <p>
     * This instance is immutable and unaffected by this method call.
     *
     * @param secondsToAdd  the seconds to add, positive or negative
     * @param nanosToAdd  the nanos to add, positive or negative
     * @return an {@code Instant} based on this instant with the specified seconds added, not null
     * @throws DateTimeException if the result exceeds the maximum or minimum instant
     * @throws ArithmeticException if numeric overflow occurs
     */
    private Instant plus(long secondsToAdd, long nanosToAdd) {
        if ((secondsToAdd | nanosToAdd) == 0) {
            return this;
        }
        long epochSec = Math.addExact(seconds, secondsToAdd);
        epochSec = Math.addExact(epochSec, nanosToAdd / NANOS_PER_SECOND);
        nanosToAdd = nanosToAdd % NANOS_PER_SECOND;
        long nanoAdjustment = nanos + nanosToAdd;  // safe int+NANOS_PER_SECOND
        return ofEpochSecond(epochSec, nanoAdjustment);
    }

    //-----------------------------------------------------------------------
    /**
     * Returns a copy of this instant with the specified amount subtracted.
     * <p>
     * This returns an {@code Instant}, based on this one, with the specified amount subtracted.
     * The amount is typically {@link Duration} but may be any other type implementing
     * the {@link TemporalAmount} interface.
     * <p>
     * The calculation is delegated to the amount object by calling
     * {@link TemporalAmount#subtractFrom(Temporal)}. The amount implementation is free
     * to implement the subtraction in any way it wishes, however it typically
     * calls back to {@link #minus(long, TemporalUnit)}. Consult the documentation
     * of the amount implementation to determine if it can be successfully subtracted.
     * <p>
     * This instance is immutable and unaffected by this method call.
     *
     * @param amountToSubtract  the amount to subtract, not null
     * @return an {@code Instant} based on this instant with the subtraction made, not null
     * @throws DateTimeException if the subtraction cannot be made
     * @throws ArithmeticException if numeric overflow occurs
     */
    @Override
    public Instant minus(TemporalAmount amountToSubtract) {
        return (Instant) amountToSubtract.subtractFrom(this);
    }

    /**
     * Returns a copy of this instant with the specified amount subtracted.
     * <p>
     * This returns an {@code Instant}, based on this one, with the amount
     * in terms of the unit subtracted. If it is not possible to subtract the amount,
     * because the unit is not supported or for some other reason, an exception is thrown.
     * <p>
     * This method is equivalent to {@link #plus(long, TemporalUnit)} with the amount negated.
     * See that method for a full description of how addition, and thus subtraction, works.
     * <p>
     * This instance is immutable and unaffected by this method call.
     *
     * @param amountToSubtract  the amount of the unit to subtract from the result, may be negative
     * @param unit  the unit of the amount to subtract, not null
     * @return an {@code Instant} based on this instant with the specified amount subtracted, not null
     * @throws DateTimeException if the subtraction cannot be made
     * @throws UnsupportedTemporalTypeException if the unit is not supported
     * @throws ArithmeticException if numeric overflow occurs
     */
    @Override
    public Instant minus(long amountToSubtract, TemporalUnit unit) {
        return (amountToSubtract == Long.MIN_VALUE ? plus(Long.MAX_VALUE, unit).plus(1, unit) : plus(-amountToSubtract, unit));
    }

    //-----------------------------------------------------------------------
    /**
     * Returns a copy of this instant with the specified duration in seconds subtracted.
     * <p>
     * This instance is immutable and unaffected by this method call.
     *
     * @param secondsToSubtract  the seconds to subtract, positive or negative
     * @return an {@code Instant} based on this instant with the specified seconds subtracted, not null
     * @throws DateTimeException if the result exceeds the maximum or minimum instant
     * @throws ArithmeticException if numeric overflow occurs
     */
    public Instant minusSeconds(long secondsToSubtract) {
        if (secondsToSubtract == Long.MIN_VALUE) {
            return plusSeconds(Long.MAX_VALUE).plusSeconds(1);
        }
        return plusSeconds(-secondsToSubtract);
    }

    /**
     * Returns a copy of this instant with the specified duration in milliseconds subtracted.
     * <p>
     * This instance is immutable and unaffected by this method call.
     *
     * @param millisToSubtract  the milliseconds to subtract, positive or negative
     * @return an {@code Instant} based on this instant with the specified milliseconds subtracted, not null
     * @throws DateTimeException if the result exceeds the maximum or minimum instant
     * @throws ArithmeticException if numeric overflow occurs
     */
    public Instant minusMillis(long millisToSubtract) {
        if (millisToSubtract == Long.MIN_VALUE) {
            return plusMillis(Long.MAX_VALUE).plusMillis(1);
        }
        return plusMillis(-millisToSubtract);
    }

    /**
     * Returns a copy of this instant with the specified duration in nanoseconds subtracted.
     * <p>
     * This instance is immutable and unaffected by this method call.
     *
     * @param nanosToSubtract  the nanoseconds to subtract, positive or negative
     * @return an {@code Instant} based on this instant with the specified nanoseconds subtracted, not null
     * @throws DateTimeException if the result exceeds the maximum or minimum instant
     * @throws ArithmeticException if numeric overflow occurs
     */
    public Instant minusNanos(long nanosToSubtract) {
        if (nanosToSubtract == Long.MIN_VALUE) {
            return plusNanos(Long.MAX_VALUE).plusNanos(1);
        }
        return plusNanos(-nanosToSubtract);
    }

    //-------------------------------------------------------------------------
    /**
     * Queries this instant using the specified query.
     * <p>
     * This queries this instant using the specified query strategy object.
     * The {@code TemporalQuery} object defines the logic to be used to
     * obtain the result. Read the documentation of the query to understand
     * what the result of this method will be.
     * <p>
     * The result of this method is obtained by invoking the
     * {@link TemporalQuery#queryFrom(TemporalAccessor)} method on the
     * specified query passing {@code this} as the argument.
     *
     * @param <R> the type of the result
     * @param query  the query to invoke, not null
     * @return the query result, null may be returned (defined by the query)
     * @throws DateTimeException if unable to query (defined by the query)
     * @throws ArithmeticException if numeric overflow occurs (defined by the query)
     */
    @SuppressWarnings("unchecked")
    @Override
    public <R> R query(TemporalQuery<R> query) {
        if (query == TemporalQueries.precision()) {
            return (R) NANOS;
        }
        // inline TemporalAccessor.super.query(query) as an optimization
        if (query == TemporalQueries.chronology() || query == TemporalQueries.zoneId() ||
                query == TemporalQueries.zone() || query == TemporalQueries.offset() ||
                query == TemporalQueries.localDate() || query == TemporalQueries.localTime()) {
            return null;
        }
        return query.queryFrom(this);
    }

    /**
     * Adjusts the specified temporal object to have this instant.
     * <p>
     * This returns a temporal object of the same observable type as the input
     * with the instant changed to be the same as this.
     * <p>
     * The adjustment is equivalent to using {@link Temporal#with(TemporalField, long)}
     * twice, passing {@link ChronoField#INSTANT_SECONDS} and
     * {@link ChronoField#NANO_OF_SECOND} as the fields.
     * <p>
     * In most cases, it is clearer to reverse the calling pattern by using
     * {@link Temporal#with(TemporalAdjuster)}:
     * <pre>
     *   // these two lines are equivalent, but the second approach is recommended
     *   temporal = thisInstant.adjustInto(temporal);
     *   temporal = temporal.with(thisInstant);
     * </pre>
     * <p>
     * This instance is immutable and unaffected by this method call.
     *
     * @param temporal  the target object to be adjusted, not null
     * @return the adjusted object, not null
     * @throws DateTimeException if unable to make the adjustment
     * @throws ArithmeticException if numeric overflow occurs
     */
    @Override
    public Temporal adjustInto(Temporal temporal) {
        return temporal.with(INSTANT_SECONDS, seconds).with(NANO_OF_SECOND, nanos);
    }

    /**
     * Calculates the amount of time until another instant in terms of the specified unit.
     * <p>
     * This calculates the amount of time between two {@code Instant}
     * objects in terms of a single {@code TemporalUnit}.
     * The start and end points are {@code this} and the specified instant.
     * The result will be negative if the end is before the start.
     * The calculation returns a whole number, representing the number of
     * complete units between the two instants.
     * The {@code Temporal} passed to this method is converted to a
     * {@code Instant} using {@link #from(TemporalAccessor)}.
     * For example, the amount in seconds between two dates can be calculated
     * using {@code startInstant.until(endInstant, SECONDS)}.
     * <p>
     * There are two equivalent ways of using this method.
     * The first is to invoke this method.
     * The second is to use {@link TemporalUnit#between(Temporal, Temporal)}:
     * <pre>
     *   // these two lines are equivalent
     *   amount = start.until(end, SECONDS);
     *   amount = SECONDS.between(start, end);
     * </pre>
     * The choice should be made based on which makes the code more readable.
     * <p>
     * The calculation is implemented in this method for {@link ChronoUnit}.
     * The units {@code NANOS}, {@code MICROS}, {@code MILLIS}, {@code SECONDS},
     * {@code MINUTES}, {@code HOURS}, {@code HALF_DAYS} and {@code DAYS}
     * are supported. Other {@code ChronoUnit} values will throw an exception.
     * <p>
     * If the unit is not a {@code ChronoUnit}, then the result of this method
     * is obtained by invoking {@code TemporalUnit.between(Temporal, Temporal)}
     * passing {@code this} as the first argument and the converted input temporal
     * as the second argument.
     * <p>
     * This instance is immutable and unaffected by this method call.
     *
     * @param endExclusive  the end date, exclusive, which is converted to an {@code Instant}, not null
     * @param unit  the unit to measure the amount in, not null
     * @return the amount of time between this instant and the end instant
     * @throws DateTimeException if the amount cannot be calculated, or the end
     *  temporal cannot be converted to an {@code Instant}
     * @throws UnsupportedTemporalTypeException if the unit is not supported
     * @throws ArithmeticException if numeric overflow occurs
     */
    @Override
    public long until(Temporal endExclusive, TemporalUnit unit) {
        Instant end = Instant.from(endExclusive);
        if (unit instanceof ChronoUnit chronoUnit) {
            switch (chronoUnit) {
                case NANOS: return nanosUntil(end);
                case MICROS: return nanosUntil(end) / 1000;
                case MILLIS: return Math.subtractExact(end.toEpochMilli(), toEpochMilli());
                case SECONDS: return secondsUntil(end);
                case MINUTES: return secondsUntil(end) / SECONDS_PER_MINUTE;
                case HOURS: return secondsUntil(end) / SECONDS_PER_HOUR;
                case HALF_DAYS: return secondsUntil(end) / (12 * SECONDS_PER_HOUR);
                case DAYS: return secondsUntil(end) / (SECONDS_PER_DAY);
            }
            throw new UnsupportedTemporalTypeException("Unsupported unit: " + unit);
        }
        return unit.between(this, end);
    }

    private long nanosUntil(Instant end) {
        long secsDiff = Math.subtractExact(end.seconds, seconds);
        long totalNanos = Math.multiplyExact(secsDiff, NANOS_PER_SECOND);
        return Math.addExact(totalNanos, end.nanos - nanos);
    }

    private long secondsUntil(Instant end) {
        long secsDiff = Math.subtractExact(end.seconds, seconds);
        long nanosDiff = end.nanos - nanos;
        if (secsDiff > 0 && nanosDiff < 0) {
            secsDiff--;
        } else if (secsDiff < 0 && nanosDiff > 0) {
            secsDiff++;
        }
        return secsDiff;
    }

    //-----------------------------------------------------------------------
    /**
     * Combines this instant with an offset to create an {@code OffsetDateTime}.
     * <p>
     * This returns an {@code OffsetDateTime} formed from this instant at the
     * specified offset from UTC/Greenwich. An exception will be thrown if the
     * instant is too large to fit into an offset date-time.
     * <p>
     * This method is equivalent to
     * {@link OffsetDateTime#ofInstant(Instant, ZoneId) OffsetDateTime.ofInstant(this, offset)}.
     *
     * @param offset  the offset to combine with, not null
     * @return the offset date-time formed from this instant and the specified offset, not null
     * @throws DateTimeException if the result exceeds the supported range
     */
    public OffsetDateTime atOffset(ZoneOffset offset) {
        return OffsetDateTime.ofInstant(this, offset);
    }

    /**
     * Combines this instant with a time-zone to create a {@code ZonedDateTime}.
     * <p>
     * This returns an {@code ZonedDateTime} formed from this instant at the
     * specified time-zone. An exception will be thrown if the instant is too
     * large to fit into a zoned date-time.
     * <p>
     * This method is equivalent to
     * {@link ZonedDateTime#ofInstant(Instant, ZoneId) ZonedDateTime.ofInstant(this, zone)}.
     *
     * @param zone  the zone to combine with, not null
     * @return the zoned date-time formed from this instant and the specified zone, not null
     * @throws DateTimeException if the result exceeds the supported range
     */
    public ZonedDateTime atZone(ZoneId zone) {
        return ZonedDateTime.ofInstant(this, zone);
    }

    //-----------------------------------------------------------------------
    /**
     * Converts this instant to the number of milliseconds from the epoch
     * of 1970-01-01T00:00:00Z.
     * <p>
     * If this instant represents a point on the time-line too far in the future
     * or past to fit in a {@code long} milliseconds, then an exception is thrown.
     * <p>
     * If this instant has greater than millisecond precision, then the conversion
     * will drop any excess precision information as though the amount in nanoseconds
     * was subject to integer division by one million.
     *
     * @return the number of milliseconds since the epoch of 1970-01-01T00:00:00Z
     * @throws ArithmeticException if numeric overflow occurs
     */
    public long toEpochMilli() {
        if (seconds < 0 && nanos > 0) {
            long millis = Math.multiplyExact(seconds+1, 1000);
            long adjustment = nanos / 1000_000 - 1000;
            return Math.addExact(millis, adjustment);
        } else {
            long millis = Math.multiplyExact(seconds, 1000);
            return Math.addExact(millis, nanos / 1000_000);
        }
    }

    //-----------------------------------------------------------------------
    /**
     * Compares this instant to the specified instant.
     * <p>
     * The comparison is based on the time-line position of the instants.
     * It is "consistent with equals", as defined by {@link Comparable}.
     *
     * @param otherInstant  the other instant to compare to, not null
     * @return the comparator value, negative if less, positive if greater
     * @throws NullPointerException if otherInstant is null
     */
    @Override
    public int compareTo(Instant otherInstant) {
        int cmp = Long.compare(seconds, otherInstant.seconds);
        if (cmp != 0) {
            return cmp;
        }
        return nanos - otherInstant.nanos;
    }

    /**
     * Checks if this instant is after the specified instant.
     * <p>
     * The comparison is based on the time-line position of the instants.
     *
     * @param otherInstant  the other instant to compare to, not null
     * @return true if this instant is after the specified instant
     * @throws NullPointerException if otherInstant is null
     */
    public boolean isAfter(Instant otherInstant) {
        return compareTo(otherInstant) > 0;
    }

    /**
     * Checks if this instant is before the specified instant.
     * <p>
     * The comparison is based on the time-line position of the instants.
     *
     * @param otherInstant  the other instant to compare to, not null
     * @return true if this instant is before the specified instant
     * @throws NullPointerException if otherInstant is null
     */
    public boolean isBefore(Instant otherInstant) {
        return compareTo(otherInstant) < 0;
    }

    //-----------------------------------------------------------------------
    /**
     * Checks if this instant is equal to the specified instant.
     * <p>
     * The comparison is based on the time-line position of the instants.
     *
     * @param other  the other instant, null returns false
     * @return true if the other instant is equal to this one
     */
    @Override
    public boolean equals(Object other) {
        if (this == other) {
            return true;
        }
        return (other instanceof Instant otherInstant)
                && this.seconds == otherInstant.seconds
                && this.nanos == otherInstant.nanos;
    }

    /**
     * Returns a hash code for this instant.
     *
     * @return a suitable hash code
     */
    @Override
    public int hashCode() {
        return ((int) (seconds ^ (seconds >>> 32))) + 51 * nanos;
    }

    //-----------------------------------------------------------------------
    /**
     * A string representation of this instant using ISO-8601 representation.
     * <p>
     * The format used is the same as {@link DateTimeFormatter#ISO_INSTANT}.
     *
     * @return an ISO-8601 representation of this instant, not null
     */
    @Override
    public String toString() {
        return DateTimeFormatter.ISO_INSTANT.format(this);
    }

    // -----------------------------------------------------------------------
    /**
     * Writes the object using a
     * <a href="{@docRoot}/serialized-form.html#java.time.Ser">dedicated serialized form</a>.
     * @serialData
     * <pre>
     *  out.writeByte(2);  // identifies an Instant
     *  out.writeLong(seconds);
     *  out.writeInt(nanos);
     * </pre>
     *
     * @return the instance of {@code Ser}, not null
     */
    @java.io.Serial
    private Object writeReplace() {
        return new Ser(Ser.INSTANT_TYPE, this);
    }

    /**
     * Defend against malicious streams.
     *
     * @param s the stream to read
     * @throws InvalidObjectException always
     */
    @java.io.Serial
    private void readObject(ObjectInputStream s) throws InvalidObjectException {
        throw new InvalidObjectException("Deserialization via serialization delegate");
    }

    void writeExternal(DataOutput out) throws IOException {
        out.writeLong(seconds);
        out.writeInt(nanos);
    }

    static Instant readExternal(DataInput in) throws IOException {
        long seconds = in.readLong();
        int nanos = in.readInt();
        return Instant.ofEpochSecond(seconds, nanos);
    }

}<|MERGE_RESOLUTION|>--- conflicted
+++ resolved
@@ -192,23 +192,12 @@
  * The Java time-scale is used for all date-time classes.
  * This includes {@code Instant}, {@code LocalDate}, {@code LocalTime}, {@code OffsetDateTime},
  * {@code ZonedDateTime} and {@code Duration}.
-<<<<<<< HEAD
-=======
- * <p>
- * This is a <a href="{@docRoot}/java.base/java/lang/doc-files/ValueBased.html">value-based</a>
- * class; programmers should treat instances that are
- * {@linkplain #equals(Object) equal} as interchangeable and should not
- * use instances for synchronization, or unpredictable behavior may
- * occur. For example, in a future release, synchronization may fail.
- * The {@code equals} method should be used for comparisons.
->>>>>>> d72a9d6b
  *
  * @implSpec
  * This class is immutable and thread-safe.
  *
  * @since 1.8
  */
-@jdk.internal.ValueBased
 public final class Instant
         implements Temporal, TemporalAdjuster, Comparable<Instant>, Serializable {
 
