--- conflicted
+++ resolved
@@ -297,19 +297,18 @@
      */
     public static WeekFields of(Locale locale) {
         Objects.requireNonNull(locale, "locale");
-<<<<<<< HEAD
+
         // Android-changed: get Week data from ICU4J
+        /*
+        int calDow = CalendarDataUtility.retrieveFirstDayOfWeek(locale);
+        DayOfWeek dow = DayOfWeek.SUNDAY.plus(calDow - 1);
+        int minDays = CalendarDataUtility.retrieveMinimalDaysInFirstWeek(locale);
+        return WeekFields.of(dow, minDays);
+         */
         Calendar calendar = Calendar.getInstance(locale);
         Calendar.WeekData weekData = calendar.getWeekData();
         DayOfWeek dow = DayOfWeek.SUNDAY.plus(weekData.firstDayOfWeek - 1);
         return WeekFields.of(dow, weekData.minimalDaysInFirstWeek);
-=======
-
-        int calDow = CalendarDataUtility.retrieveFirstDayOfWeek(locale);
-        DayOfWeek dow = DayOfWeek.SUNDAY.plus(calDow - 1);
-        int minDays = CalendarDataUtility.retrieveMinimalDaysInFirstWeek(locale);
-        return WeekFields.of(dow, minDays);
->>>>>>> 8c6462ac
     }
 
     /**
@@ -1052,20 +1051,19 @@
         public String getDisplayName(Locale locale) {
             Objects.requireNonNull(locale, "locale");
             if (rangeUnit == YEARS) {  // only have values for week-of-year
-<<<<<<< HEAD
                 // Android-changed: Use ICU name values.
+                /*
+                LocaleResources lr = LocaleProviderAdapter.getResourceBundleBased()
+                        .getLocaleResources(
+                            CalendarDataUtility.findRegionOverride(locale));
+                ResourceBundle rb = lr.getJavaTimeFormatData();
+                return rb.containsKey("field.week") ? rb.getString("field.week") : name;
+                 */
                 DateTimePatternGenerator dateTimePatternGenerator = DateTimePatternGenerator
                         .getInstance(ULocale.forLocale(locale));
                 String icuName = dateTimePatternGenerator
                         .getAppendItemName(DateTimePatternGenerator.WEEK_OF_YEAR);
                 return icuName != null && !icuName.isEmpty() ? icuName : name;
-=======
-                LocaleResources lr = LocaleProviderAdapter.getResourceBundleBased()
-                        .getLocaleResources(
-                            CalendarDataUtility.findRegionOverride(locale));
-                ResourceBundle rb = lr.getJavaTimeFormatData();
-                return rb.containsKey("field.week") ? rb.getString("field.week") : name;
->>>>>>> 8c6462ac
             }
             return name;
         }
