/*
 * Copyright (c) 2012, 2018, Oracle and/or its affiliates. All rights reserved.
 * DO NOT ALTER OR REMOVE COPYRIGHT NOTICES OR THIS FILE HEADER.
 *
 * This code is free software; you can redistribute it and/or modify it
 * under the terms of the GNU General Public License version 2 only, as
 * published by the Free Software Foundation.  Oracle designates this
 * particular file as subject to the "Classpath" exception as provided
 * by Oracle in the LICENSE file that accompanied this code.
 *
 * This code is distributed in the hope that it will be useful, but WITHOUT
 * ANY WARRANTY; without even the implied warranty of MERCHANTABILITY or
 * FITNESS FOR A PARTICULAR PURPOSE.  See the GNU General Public License
 * version 2 for more details (a copy is included in the LICENSE file that
 * accompanied this code).
 *
 * You should have received a copy of the GNU General Public License version
 * 2 along with this work; if not, write to the Free Software Foundation,
 * Inc., 51 Franklin St, Fifth Floor, Boston, MA 02110-1301 USA.
 *
 * Please contact Oracle, 500 Oracle Parkway, Redwood Shores, CA 94065 USA
 * or visit www.oracle.com if you need additional information or have any
 * questions.
 */

/*
 * This file is available under and governed by the GNU General Public
 * License version 2 only, as published by the Free Software Foundation.
 * However, the following notice accompanied the original version of this
 * file:
 *
 * Copyright (c) 2007-2012, Stephen Colebourne & Michael Nascimento Santos
 *
 * All rights reserved.
 *
 * Redistribution and use in source and binary forms, with or without
 * modification, are permitted provided that the following conditions are met:
 *
 *  * Redistributions of source code must retain the above copyright notice,
 *    this list of conditions and the following disclaimer.
 *
 *  * Redistributions in binary form must reproduce the above copyright notice,
 *    this list of conditions and the following disclaimer in the documentation
 *    and/or other materials provided with the distribution.
 *
 *  * Neither the name of JSR-310 nor the names of its contributors
 *    may be used to endorse or promote products derived from this software
 *    without specific prior written permission.
 *
 * THIS SOFTWARE IS PROVIDED BY THE COPYRIGHT HOLDERS AND CONTRIBUTORS
 * "AS IS" AND ANY EXPRESS OR IMPLIED WARRANTIES, INCLUDING, BUT NOT
 * LIMITED TO, THE IMPLIED WARRANTIES OF MERCHANTABILITY AND FITNESS FOR
 * A PARTICULAR PURPOSE ARE DISCLAIMED. IN NO EVENT SHALL THE COPYRIGHT OWNER OR
 * CONTRIBUTORS BE LIABLE FOR ANY DIRECT, INDIRECT, INCIDENTAL, SPECIAL,
 * EXEMPLARY, OR CONSEQUENTIAL DAMAGES (INCLUDING, BUT NOT LIMITED TO,
 * PROCUREMENT OF SUBSTITUTE GOODS OR SERVICES; LOSS OF USE, DATA, OR
 * PROFITS; OR BUSINESS INTERRUPTION) HOWEVER CAUSED AND ON ANY THEORY OF
 * LIABILITY, WHETHER IN CONTRACT, STRICT LIABILITY, OR TORT (INCLUDING
 * NEGLIGENCE OR OTHERWISE) ARISING IN ANY WAY OUT OF THE USE OF THIS
 * SOFTWARE, EVEN IF ADVISED OF THE POSSIBILITY OF SUCH DAMAGE.
 */
package java.time;

import static java.time.temporal.ChronoField.INSTANT_SECONDS;
import static java.time.temporal.ChronoField.NANO_OF_SECOND;
import static java.time.temporal.ChronoField.OFFSET_SECONDS;

import java.io.DataOutput;
import java.io.IOException;
import java.io.ObjectInput;
import java.io.InvalidObjectException;
import java.io.ObjectInputStream;
import java.io.Serializable;
import java.time.chrono.ChronoZonedDateTime;
import java.time.format.DateTimeFormatter;
import java.time.format.DateTimeParseException;
import java.time.temporal.ChronoField;
import java.time.temporal.ChronoUnit;
import java.time.temporal.Temporal;
import java.time.temporal.TemporalAccessor;
import java.time.temporal.TemporalAdjuster;
import java.time.temporal.TemporalAmount;
import java.time.temporal.TemporalField;
import java.time.temporal.TemporalQueries;
import java.time.temporal.TemporalQuery;
import java.time.temporal.TemporalUnit;
import java.time.temporal.UnsupportedTemporalTypeException;
import java.time.temporal.ValueRange;
import java.time.zone.ZoneOffsetTransition;
import java.time.zone.ZoneRules;
import java.util.List;
import java.util.Objects;

// Android-changed: removed ValueBased paragraph.
/**
 * A date-time with a time-zone in the ISO-8601 calendar system,
 * such as {@code 2007-12-03T10:15:30+01:00 Europe/Paris}.
 * <p>
 * {@code ZonedDateTime} is an immutable representation of a date-time with a time-zone.
 * This class stores all date and time fields, to a precision of nanoseconds,
 * and a time-zone, with a zone offset used to handle ambiguous local date-times.
 * For example, the value
 * "2nd October 2007 at 13:45.30.123456789 +02:00 in the Europe/Paris time-zone"
 * can be stored in a {@code ZonedDateTime}.
 * <p>
 * This class handles conversion from the local time-line of {@code LocalDateTime}
 * to the instant time-line of {@code Instant}.
 * The difference between the two time-lines is the offset from UTC/Greenwich,
 * represented by a {@code ZoneOffset}.
 * <p>
 * Converting between the two time-lines involves calculating the offset using the
 * {@link ZoneRules rules} accessed from the {@code ZoneId}.
 * Obtaining the offset for an instant is simple, as there is exactly one valid
 * offset for each instant. By contrast, obtaining the offset for a local date-time
 * is not straightforward. There are three cases:
 * <ul>
 * <li>Normal, with one valid offset. For the vast majority of the year, the normal
 *  case applies, where there is a single valid offset for the local date-time.</li>
 * <li>Gap, with zero valid offsets. This is when clocks jump forward typically
 *  due to the spring daylight savings change from "winter" to "summer".
 *  In a gap there are local date-time values with no valid offset.</li>
 * <li>Overlap, with two valid offsets. This is when clocks are set back typically
 *  due to the autumn daylight savings change from "summer" to "winter".
 *  In an overlap there are local date-time values with two valid offsets.</li>
 * </ul>
 * <p>
 * Any method that converts directly or implicitly from a local date-time to an
 * instant by obtaining the offset has the potential to be complicated.
 * <p>
 * For Gaps, the general strategy is that if the local date-time falls in the
 * middle of a Gap, then the resulting zoned date-time will have a local date-time
 * shifted forwards by the length of the Gap, resulting in a date-time in the later
 * offset, typically "summer" time.
 * <p>
 * For Overlaps, the general strategy is that if the local date-time falls in the
 * middle of an Overlap, then the previous offset will be retained. If there is no
 * previous offset, or the previous offset is invalid, then the earlier offset is
 * used, typically "summer" time.. Two additional methods,
 * {@link #withEarlierOffsetAtOverlap()} and {@link #withLaterOffsetAtOverlap()},
 * help manage the case of an overlap.
 * <p>
 * In terms of design, this class should be viewed primarily as the combination
 * of a {@code LocalDateTime} and a {@code ZoneId}. The {@code ZoneOffset} is
 * a vital, but secondary, piece of information, used to ensure that the class
 * represents an instant, especially during a daylight savings overlap.
 *
<<<<<<< HEAD
=======
 * <p>
 * This is a <a href="{@docRoot}/java.base/java/lang/doc-files/ValueBased.html">value-based</a>
 * class; use of identity-sensitive operations (including reference equality
 * ({@code ==}), identity hash code, or synchronization) on instances of
 * {@code ZonedDateTime} may have unpredictable results and should be avoided.
 * The {@code equals} method should be used for comparisons.
 *
>>>>>>> 8c6462ac
 * @implSpec
 * A {@code ZonedDateTime} holds state equivalent to three separate objects,
 * a {@code LocalDateTime}, a {@code ZoneId} and the resolved {@code ZoneOffset}.
 * The offset and local date-time are used to define an instant when necessary.
 * The zone ID is used to obtain the rules for how and when the offset changes.
 * The offset cannot be freely set, as the zone controls which offsets are valid.
 * <p>
 * This class is immutable and thread-safe.
 *
 * @since 1.8
 */
public final class ZonedDateTime
        implements Temporal, ChronoZonedDateTime<LocalDate>, Serializable {

    /**
     * Serialization version.
     */
    private static final long serialVersionUID = -6260982410461394882L;

    /**
     * The local date-time.
     */
    private final LocalDateTime dateTime;
    /**
     * The offset from UTC/Greenwich.
     */
    private final ZoneOffset offset;
    /**
     * The time-zone.
     */
    private final ZoneId zone;

    //-----------------------------------------------------------------------
    /**
     * Obtains the current date-time from the system clock in the default time-zone.
     * <p>
     * This will query the {@link Clock#systemDefaultZone() system clock} in the default
     * time-zone to obtain the current date-time.
     * The zone and offset will be set based on the time-zone in the clock.
     * <p>
     * Using this method will prevent the ability to use an alternate clock for testing
     * because the clock is hard-coded.
     *
     * @return the current date-time using the system clock, not null
     */
    public static ZonedDateTime now() {
        return now(Clock.systemDefaultZone());
    }

    /**
     * Obtains the current date-time from the system clock in the specified time-zone.
     * <p>
     * This will query the {@link Clock#system(ZoneId) system clock} to obtain the current date-time.
     * Specifying the time-zone avoids dependence on the default time-zone.
     * The offset will be calculated from the specified time-zone.
     * <p>
     * Using this method will prevent the ability to use an alternate clock for testing
     * because the clock is hard-coded.
     *
     * @param zone  the zone ID to use, not null
     * @return the current date-time using the system clock, not null
     */
    public static ZonedDateTime now(ZoneId zone) {
        return now(Clock.system(zone));
    }

    /**
     * Obtains the current date-time from the specified clock.
     * <p>
     * This will query the specified clock to obtain the current date-time.
     * The zone and offset will be set based on the time-zone in the clock.
     * <p>
     * Using this method allows the use of an alternate clock for testing.
     * The alternate clock may be introduced using {@link Clock dependency injection}.
     *
     * @param clock  the clock to use, not null
     * @return the current date-time, not null
     */
    public static ZonedDateTime now(Clock clock) {
        Objects.requireNonNull(clock, "clock");
        final Instant now = clock.instant();  // called once
        return ofInstant(now, clock.getZone());
    }

    //-----------------------------------------------------------------------
    /**
     * Obtains an instance of {@code ZonedDateTime} from a local date and time.
     * <p>
     * This creates a zoned date-time matching the input local date and time as closely as possible.
     * Time-zone rules, such as daylight savings, mean that not every local date-time
     * is valid for the specified zone, thus the local date-time may be adjusted.
     * <p>
     * The local date time and first combined to form a local date-time.
     * The local date-time is then resolved to a single instant on the time-line.
     * This is achieved by finding a valid offset from UTC/Greenwich for the local
     * date-time as defined by the {@link ZoneRules rules} of the zone ID.
     *<p>
     * In most cases, there is only one valid offset for a local date-time.
     * In the case of an overlap, when clocks are set back, there are two valid offsets.
     * This method uses the earlier offset typically corresponding to "summer".
     * <p>
     * In the case of a gap, when clocks jump forward, there is no valid offset.
     * Instead, the local date-time is adjusted to be later by the length of the gap.
     * For a typical one hour daylight savings change, the local date-time will be
     * moved one hour later into the offset typically corresponding to "summer".
     *
     * @param date  the local date, not null
     * @param time  the local time, not null
     * @param zone  the time-zone, not null
     * @return the offset date-time, not null
     */
    public static ZonedDateTime of(LocalDate date, LocalTime time, ZoneId zone) {
        return of(LocalDateTime.of(date, time), zone);
    }

    /**
     * Obtains an instance of {@code ZonedDateTime} from a local date-time.
     * <p>
     * This creates a zoned date-time matching the input local date-time as closely as possible.
     * Time-zone rules, such as daylight savings, mean that not every local date-time
     * is valid for the specified zone, thus the local date-time may be adjusted.
     * <p>
     * The local date-time is resolved to a single instant on the time-line.
     * This is achieved by finding a valid offset from UTC/Greenwich for the local
     * date-time as defined by the {@link ZoneRules rules} of the zone ID.
     *<p>
     * In most cases, there is only one valid offset for a local date-time.
     * In the case of an overlap, when clocks are set back, there are two valid offsets.
     * This method uses the earlier offset typically corresponding to "summer".
     * <p>
     * In the case of a gap, when clocks jump forward, there is no valid offset.
     * Instead, the local date-time is adjusted to be later by the length of the gap.
     * For a typical one hour daylight savings change, the local date-time will be
     * moved one hour later into the offset typically corresponding to "summer".
     *
     * @param localDateTime  the local date-time, not null
     * @param zone  the time-zone, not null
     * @return the zoned date-time, not null
     */
    public static ZonedDateTime of(LocalDateTime localDateTime, ZoneId zone) {
        return ofLocal(localDateTime, zone, null);
    }

    /**
     * Obtains an instance of {@code ZonedDateTime} from a year, month, day,
     * hour, minute, second, nanosecond and time-zone.
     * <p>
     * This creates a zoned date-time matching the local date-time of the seven
     * specified fields as closely as possible.
     * Time-zone rules, such as daylight savings, mean that not every local date-time
     * is valid for the specified zone, thus the local date-time may be adjusted.
     * <p>
     * The local date-time is resolved to a single instant on the time-line.
     * This is achieved by finding a valid offset from UTC/Greenwich for the local
     * date-time as defined by the {@link ZoneRules rules} of the zone ID.
     *<p>
     * In most cases, there is only one valid offset for a local date-time.
     * In the case of an overlap, when clocks are set back, there are two valid offsets.
     * This method uses the earlier offset typically corresponding to "summer".
     * <p>
     * In the case of a gap, when clocks jump forward, there is no valid offset.
     * Instead, the local date-time is adjusted to be later by the length of the gap.
     * For a typical one hour daylight savings change, the local date-time will be
     * moved one hour later into the offset typically corresponding to "summer".
     * <p>
     * This method exists primarily for writing test cases.
     * Non test-code will typically use other methods to create an offset time.
     * {@code LocalDateTime} has five additional convenience variants of the
     * equivalent factory method taking fewer arguments.
     * They are not provided here to reduce the footprint of the API.
     *
     * @param year  the year to represent, from MIN_YEAR to MAX_YEAR
     * @param month  the month-of-year to represent, from 1 (January) to 12 (December)
     * @param dayOfMonth  the day-of-month to represent, from 1 to 31
     * @param hour  the hour-of-day to represent, from 0 to 23
     * @param minute  the minute-of-hour to represent, from 0 to 59
     * @param second  the second-of-minute to represent, from 0 to 59
     * @param nanoOfSecond  the nano-of-second to represent, from 0 to 999,999,999
     * @param zone  the time-zone, not null
     * @return the offset date-time, not null
     * @throws DateTimeException if the value of any field is out of range, or
     *  if the day-of-month is invalid for the month-year
     */
    public static ZonedDateTime of(
            int year, int month, int dayOfMonth,
            int hour, int minute, int second, int nanoOfSecond, ZoneId zone) {
        LocalDateTime dt = LocalDateTime.of(year, month, dayOfMonth, hour, minute, second, nanoOfSecond);
        return ofLocal(dt, zone, null);
    }

    /**
     * Obtains an instance of {@code ZonedDateTime} from a local date-time
     * using the preferred offset if possible.
     * <p>
     * The local date-time is resolved to a single instant on the time-line.
     * This is achieved by finding a valid offset from UTC/Greenwich for the local
     * date-time as defined by the {@link ZoneRules rules} of the zone ID.
     *<p>
     * In most cases, there is only one valid offset for a local date-time.
     * In the case of an overlap, where clocks are set back, there are two valid offsets.
     * If the preferred offset is one of the valid offsets then it is used.
     * Otherwise the earlier valid offset is used, typically corresponding to "summer".
     * <p>
     * In the case of a gap, where clocks jump forward, there is no valid offset.
     * Instead, the local date-time is adjusted to be later by the length of the gap.
     * For a typical one hour daylight savings change, the local date-time will be
     * moved one hour later into the offset typically corresponding to "summer".
     *
     * @param localDateTime  the local date-time, not null
     * @param zone  the time-zone, not null
     * @param preferredOffset  the zone offset, null if no preference
     * @return the zoned date-time, not null
     */
    public static ZonedDateTime ofLocal(LocalDateTime localDateTime, ZoneId zone, ZoneOffset preferredOffset) {
        Objects.requireNonNull(localDateTime, "localDateTime");
        Objects.requireNonNull(zone, "zone");
        if (zone instanceof ZoneOffset) {
            return new ZonedDateTime(localDateTime, (ZoneOffset) zone, zone);
        }
        ZoneRules rules = zone.getRules();
        List<ZoneOffset> validOffsets = rules.getValidOffsets(localDateTime);
        ZoneOffset offset;
        if (validOffsets.size() == 1) {
            offset = validOffsets.get(0);
        } else if (validOffsets.size() == 0) {
            ZoneOffsetTransition trans = rules.getTransition(localDateTime);
            localDateTime = localDateTime.plusSeconds(trans.getDuration().getSeconds());
            offset = trans.getOffsetAfter();
        } else {
            if (preferredOffset != null && validOffsets.contains(preferredOffset)) {
                offset = preferredOffset;
            } else {
                offset = Objects.requireNonNull(validOffsets.get(0), "offset");  // protect against bad ZoneRules
            }
        }
        return new ZonedDateTime(localDateTime, offset, zone);
    }

    //-----------------------------------------------------------------------
    /**
     * Obtains an instance of {@code ZonedDateTime} from an {@code Instant}.
     * <p>
     * This creates a zoned date-time with the same instant as that specified.
     * Calling {@link #toInstant()} will return an instant equal to the one used here.
     * <p>
     * Converting an instant to a zoned date-time is simple as there is only one valid
     * offset for each instant.
     *
     * @param instant  the instant to create the date-time from, not null
     * @param zone  the time-zone, not null
     * @return the zoned date-time, not null
     * @throws DateTimeException if the result exceeds the supported range
     */
    public static ZonedDateTime ofInstant(Instant instant, ZoneId zone) {
        Objects.requireNonNull(instant, "instant");
        Objects.requireNonNull(zone, "zone");
        return create(instant.getEpochSecond(), instant.getNano(), zone);
    }

    /**
     * Obtains an instance of {@code ZonedDateTime} from the instant formed by combining
     * the local date-time and offset.
     * <p>
     * This creates a zoned date-time by {@link LocalDateTime#toInstant(ZoneOffset) combining}
     * the {@code LocalDateTime} and {@code ZoneOffset}.
     * This combination uniquely specifies an instant without ambiguity.
     * <p>
     * Converting an instant to a zoned date-time is simple as there is only one valid
     * offset for each instant. If the valid offset is different to the offset specified,
     * then the date-time and offset of the zoned date-time will differ from those specified.
     * <p>
     * If the {@code ZoneId} to be used is a {@code ZoneOffset}, this method is equivalent
     * to {@link #of(LocalDateTime, ZoneId)}.
     *
     * @param localDateTime  the local date-time, not null
     * @param offset  the zone offset, not null
     * @param zone  the time-zone, not null
     * @return the zoned date-time, not null
     */
    public static ZonedDateTime ofInstant(LocalDateTime localDateTime, ZoneOffset offset, ZoneId zone) {
        Objects.requireNonNull(localDateTime, "localDateTime");
        Objects.requireNonNull(offset, "offset");
        Objects.requireNonNull(zone, "zone");
        if (zone.getRules().isValidOffset(localDateTime, offset)) {
            return new ZonedDateTime(localDateTime, offset, zone);
        }
        return create(localDateTime.toEpochSecond(offset), localDateTime.getNano(), zone);
    }

    /**
     * Obtains an instance of {@code ZonedDateTime} using seconds from the
     * epoch of 1970-01-01T00:00:00Z.
     *
     * @param epochSecond  the number of seconds from the epoch of 1970-01-01T00:00:00Z
     * @param nanoOfSecond  the nanosecond within the second, from 0 to 999,999,999
     * @param zone  the time-zone, not null
     * @return the zoned date-time, not null
     * @throws DateTimeException if the result exceeds the supported range
     */
    private static ZonedDateTime create(long epochSecond, int nanoOfSecond, ZoneId zone) {
        ZoneRules rules = zone.getRules();
        Instant instant = Instant.ofEpochSecond(epochSecond, nanoOfSecond);  // TODO: rules should be queryable by epochSeconds
        ZoneOffset offset = rules.getOffset(instant);
        LocalDateTime ldt = LocalDateTime.ofEpochSecond(epochSecond, nanoOfSecond, offset);
        return new ZonedDateTime(ldt, offset, zone);
    }

    //-----------------------------------------------------------------------
    /**
     * Obtains an instance of {@code ZonedDateTime} strictly validating the
     * combination of local date-time, offset and zone ID.
     * <p>
     * This creates a zoned date-time ensuring that the offset is valid for the
     * local date-time according to the rules of the specified zone.
     * If the offset is invalid, an exception is thrown.
     *
     * @param localDateTime  the local date-time, not null
     * @param offset  the zone offset, not null
     * @param zone  the time-zone, not null
     * @return the zoned date-time, not null
     * @throws DateTimeException if the combination of arguments is invalid
     */
    public static ZonedDateTime ofStrict(LocalDateTime localDateTime, ZoneOffset offset, ZoneId zone) {
        Objects.requireNonNull(localDateTime, "localDateTime");
        Objects.requireNonNull(offset, "offset");
        Objects.requireNonNull(zone, "zone");
        ZoneRules rules = zone.getRules();
        if (rules.isValidOffset(localDateTime, offset) == false) {
            ZoneOffsetTransition trans = rules.getTransition(localDateTime);
            if (trans != null && trans.isGap()) {
                // error message says daylight savings for simplicity
                // even though there are other kinds of gaps
                throw new DateTimeException("LocalDateTime '" + localDateTime +
                        "' does not exist in zone '" + zone +
                        "' due to a gap in the local time-line, typically caused by daylight savings");
            }
            throw new DateTimeException("ZoneOffset '" + offset + "' is not valid for LocalDateTime '" +
                    localDateTime + "' in zone '" + zone + "'");
        }
        return new ZonedDateTime(localDateTime, offset, zone);
    }

    /**
     * Obtains an instance of {@code ZonedDateTime} leniently, for advanced use cases,
     * allowing any combination of local date-time, offset and zone ID.
     * <p>
     * This creates a zoned date-time with no checks other than no nulls.
     * This means that the resulting zoned date-time may have an offset that is in conflict
     * with the zone ID.
     * <p>
     * This method is intended for advanced use cases.
     * For example, consider the case where a zoned date-time with valid fields is created
     * and then stored in a database or serialization-based store. At some later point,
     * the object is then re-loaded. However, between those points in time, the government
     * that defined the time-zone has changed the rules, such that the originally stored
     * local date-time now does not occur. This method can be used to create the object
     * in an "invalid" state, despite the change in rules.
     *
     * @param localDateTime  the local date-time, not null
     * @param offset  the zone offset, not null
     * @param zone  the time-zone, not null
     * @return the zoned date-time, not null
     */
    private static ZonedDateTime ofLenient(LocalDateTime localDateTime, ZoneOffset offset, ZoneId zone) {
        Objects.requireNonNull(localDateTime, "localDateTime");
        Objects.requireNonNull(offset, "offset");
        Objects.requireNonNull(zone, "zone");
        if (zone instanceof ZoneOffset && offset.equals(zone) == false) {
            throw new IllegalArgumentException("ZoneId must match ZoneOffset");
        }
        return new ZonedDateTime(localDateTime, offset, zone);
    }

    //-----------------------------------------------------------------------
    /**
     * Obtains an instance of {@code ZonedDateTime} from a temporal object.
     * <p>
     * This obtains a zoned date-time based on the specified temporal.
     * A {@code TemporalAccessor} represents an arbitrary set of date and time information,
     * which this factory converts to an instance of {@code ZonedDateTime}.
     * <p>
     * The conversion will first obtain a {@code ZoneId} from the temporal object,
     * falling back to a {@code ZoneOffset} if necessary. It will then try to obtain
     * an {@code Instant}, falling back to a {@code LocalDateTime} if necessary.
     * The result will be either the combination of {@code ZoneId} or {@code ZoneOffset}
     * with {@code Instant} or {@code LocalDateTime}.
     * Implementations are permitted to perform optimizations such as accessing
     * those fields that are equivalent to the relevant objects.
     * <p>
     * This method matches the signature of the functional interface {@link TemporalQuery}
     * allowing it to be used as a query via method reference, {@code ZonedDateTime::from}.
     *
     * @param temporal  the temporal object to convert, not null
     * @return the zoned date-time, not null
     * @throws DateTimeException if unable to convert to an {@code ZonedDateTime}
     */
    public static ZonedDateTime from(TemporalAccessor temporal) {
        if (temporal instanceof ZonedDateTime) {
            return (ZonedDateTime) temporal;
        }
        try {
            ZoneId zone = ZoneId.from(temporal);
            if (temporal.isSupported(INSTANT_SECONDS)) {
                long epochSecond = temporal.getLong(INSTANT_SECONDS);
                int nanoOfSecond = temporal.get(NANO_OF_SECOND);
                return create(epochSecond, nanoOfSecond, zone);
            } else {
                LocalDate date = LocalDate.from(temporal);
                LocalTime time = LocalTime.from(temporal);
                return of(date, time, zone);
            }
        } catch (DateTimeException ex) {
            throw new DateTimeException("Unable to obtain ZonedDateTime from TemporalAccessor: " +
                    temporal + " of type " + temporal.getClass().getName(), ex);
        }
    }

    //-----------------------------------------------------------------------
    /**
     * Obtains an instance of {@code ZonedDateTime} from a text string such as
     * {@code 2007-12-03T10:15:30+01:00[Europe/Paris]}.
     * <p>
     * The string must represent a valid date-time and is parsed using
     * {@link java.time.format.DateTimeFormatter#ISO_ZONED_DATE_TIME}.
     *
     * @param text  the text to parse such as "2007-12-03T10:15:30+01:00[Europe/Paris]", not null
     * @return the parsed zoned date-time, not null
     * @throws DateTimeParseException if the text cannot be parsed
     */
    public static ZonedDateTime parse(CharSequence text) {
        return parse(text, DateTimeFormatter.ISO_ZONED_DATE_TIME);
    }

    /**
     * Obtains an instance of {@code ZonedDateTime} from a text string using a specific formatter.
     * <p>
     * The text is parsed using the formatter, returning a date-time.
     *
     * @param text  the text to parse, not null
     * @param formatter  the formatter to use, not null
     * @return the parsed zoned date-time, not null
     * @throws DateTimeParseException if the text cannot be parsed
     */
    public static ZonedDateTime parse(CharSequence text, DateTimeFormatter formatter) {
        Objects.requireNonNull(formatter, "formatter");
        return formatter.parse(text, ZonedDateTime::from);
    }

    //-----------------------------------------------------------------------
    /**
     * Constructor.
     *
     * @param dateTime  the date-time, validated as not null
     * @param offset  the zone offset, validated as not null
     * @param zone  the time-zone, validated as not null
     */
    private ZonedDateTime(LocalDateTime dateTime, ZoneOffset offset, ZoneId zone) {
        this.dateTime = dateTime;
        this.offset = offset;
        this.zone = zone;
    }

    /**
     * Resolves the new local date-time using this zone ID, retaining the offset if possible.
     *
     * @param newDateTime  the new local date-time, not null
     * @return the zoned date-time, not null
     */
    private ZonedDateTime resolveLocal(LocalDateTime newDateTime) {
        return ofLocal(newDateTime, zone, offset);
    }

    /**
     * Resolves the new local date-time using the offset to identify the instant.
     *
     * @param newDateTime  the new local date-time, not null
     * @return the zoned date-time, not null
     */
    private ZonedDateTime resolveInstant(LocalDateTime newDateTime) {
        return ofInstant(newDateTime, offset, zone);
    }

    /**
     * Resolves the offset into this zoned date-time for the with methods.
     * <p>
     * This typically ignores the offset, unless it can be used to switch offset in a DST overlap.
     *
     * @param offset  the offset, not null
     * @return the zoned date-time, not null
     */
    private ZonedDateTime resolveOffset(ZoneOffset offset) {
        if (offset.equals(this.offset) == false && zone.getRules().isValidOffset(dateTime, offset)) {
            return new ZonedDateTime(dateTime, offset, zone);
        }
        return this;
    }

    //-----------------------------------------------------------------------
    /**
     * Checks if the specified field is supported.
     * <p>
     * This checks if this date-time can be queried for the specified field.
     * If false, then calling the {@link #range(TemporalField) range},
     * {@link #get(TemporalField) get} and {@link #with(TemporalField, long)}
     * methods will throw an exception.
     * <p>
     * If the field is a {@link ChronoField} then the query is implemented here.
     * The supported fields are:
     * <ul>
     * <li>{@code NANO_OF_SECOND}
     * <li>{@code NANO_OF_DAY}
     * <li>{@code MICRO_OF_SECOND}
     * <li>{@code MICRO_OF_DAY}
     * <li>{@code MILLI_OF_SECOND}
     * <li>{@code MILLI_OF_DAY}
     * <li>{@code SECOND_OF_MINUTE}
     * <li>{@code SECOND_OF_DAY}
     * <li>{@code MINUTE_OF_HOUR}
     * <li>{@code MINUTE_OF_DAY}
     * <li>{@code HOUR_OF_AMPM}
     * <li>{@code CLOCK_HOUR_OF_AMPM}
     * <li>{@code HOUR_OF_DAY}
     * <li>{@code CLOCK_HOUR_OF_DAY}
     * <li>{@code AMPM_OF_DAY}
     * <li>{@code DAY_OF_WEEK}
     * <li>{@code ALIGNED_DAY_OF_WEEK_IN_MONTH}
     * <li>{@code ALIGNED_DAY_OF_WEEK_IN_YEAR}
     * <li>{@code DAY_OF_MONTH}
     * <li>{@code DAY_OF_YEAR}
     * <li>{@code EPOCH_DAY}
     * <li>{@code ALIGNED_WEEK_OF_MONTH}
     * <li>{@code ALIGNED_WEEK_OF_YEAR}
     * <li>{@code MONTH_OF_YEAR}
     * <li>{@code PROLEPTIC_MONTH}
     * <li>{@code YEAR_OF_ERA}
     * <li>{@code YEAR}
     * <li>{@code ERA}
     * <li>{@code INSTANT_SECONDS}
     * <li>{@code OFFSET_SECONDS}
     * </ul>
     * All other {@code ChronoField} instances will return false.
     * <p>
     * If the field is not a {@code ChronoField}, then the result of this method
     * is obtained by invoking {@code TemporalField.isSupportedBy(TemporalAccessor)}
     * passing {@code this} as the argument.
     * Whether the field is supported is determined by the field.
     *
     * @param field  the field to check, null returns false
     * @return true if the field is supported on this date-time, false if not
     */
    @Override
    public boolean isSupported(TemporalField field) {
        return field instanceof ChronoField || (field != null && field.isSupportedBy(this));
    }

    /**
     * Checks if the specified unit is supported.
     * <p>
     * This checks if the specified unit can be added to, or subtracted from, this date-time.
     * If false, then calling the {@link #plus(long, TemporalUnit)} and
     * {@link #minus(long, TemporalUnit) minus} methods will throw an exception.
     * <p>
     * If the unit is a {@link ChronoUnit} then the query is implemented here.
     * The supported units are:
     * <ul>
     * <li>{@code NANOS}
     * <li>{@code MICROS}
     * <li>{@code MILLIS}
     * <li>{@code SECONDS}
     * <li>{@code MINUTES}
     * <li>{@code HOURS}
     * <li>{@code HALF_DAYS}
     * <li>{@code DAYS}
     * <li>{@code WEEKS}
     * <li>{@code MONTHS}
     * <li>{@code YEARS}
     * <li>{@code DECADES}
     * <li>{@code CENTURIES}
     * <li>{@code MILLENNIA}
     * <li>{@code ERAS}
     * </ul>
     * All other {@code ChronoUnit} instances will return false.
     * <p>
     * If the unit is not a {@code ChronoUnit}, then the result of this method
     * is obtained by invoking {@code TemporalUnit.isSupportedBy(Temporal)}
     * passing {@code this} as the argument.
     * Whether the unit is supported is determined by the unit.
     *
     * @param unit  the unit to check, null returns false
     * @return true if the unit can be added/subtracted, false if not
     */
    @Override  // override for Javadoc
    public boolean isSupported(TemporalUnit unit) {
        return ChronoZonedDateTime.super.isSupported(unit);
    }

    //-----------------------------------------------------------------------
    /**
     * Gets the range of valid values for the specified field.
     * <p>
     * The range object expresses the minimum and maximum valid values for a field.
     * This date-time is used to enhance the accuracy of the returned range.
     * If it is not possible to return the range, because the field is not supported
     * or for some other reason, an exception is thrown.
     * <p>
     * If the field is a {@link ChronoField} then the query is implemented here.
     * The {@link #isSupported(TemporalField) supported fields} will return
     * appropriate range instances.
     * All other {@code ChronoField} instances will throw an {@code UnsupportedTemporalTypeException}.
     * <p>
     * If the field is not a {@code ChronoField}, then the result of this method
     * is obtained by invoking {@code TemporalField.rangeRefinedBy(TemporalAccessor)}
     * passing {@code this} as the argument.
     * Whether the range can be obtained is determined by the field.
     *
     * @param field  the field to query the range for, not null
     * @return the range of valid values for the field, not null
     * @throws DateTimeException if the range for the field cannot be obtained
     * @throws UnsupportedTemporalTypeException if the field is not supported
     */
    @Override
    public ValueRange range(TemporalField field) {
        if (field instanceof ChronoField) {
            if (field == INSTANT_SECONDS || field == OFFSET_SECONDS) {
                return field.range();
            }
            return dateTime.range(field);
        }
        return field.rangeRefinedBy(this);
    }

    /**
     * Gets the value of the specified field from this date-time as an {@code int}.
     * <p>
     * This queries this date-time for the value of the specified field.
     * The returned value will always be within the valid range of values for the field.
     * If it is not possible to return the value, because the field is not supported
     * or for some other reason, an exception is thrown.
     * <p>
     * If the field is a {@link ChronoField} then the query is implemented here.
     * The {@link #isSupported(TemporalField) supported fields} will return valid
     * values based on this date-time, except {@code NANO_OF_DAY}, {@code MICRO_OF_DAY},
     * {@code EPOCH_DAY}, {@code PROLEPTIC_MONTH} and {@code INSTANT_SECONDS} which are too
     * large to fit in an {@code int} and throw an {@code UnsupportedTemporalTypeException}.
     * All other {@code ChronoField} instances will throw an {@code UnsupportedTemporalTypeException}.
     * <p>
     * If the field is not a {@code ChronoField}, then the result of this method
     * is obtained by invoking {@code TemporalField.getFrom(TemporalAccessor)}
     * passing {@code this} as the argument. Whether the value can be obtained,
     * and what the value represents, is determined by the field.
     *
     * @param field  the field to get, not null
     * @return the value for the field
     * @throws DateTimeException if a value for the field cannot be obtained or
     *         the value is outside the range of valid values for the field
     * @throws UnsupportedTemporalTypeException if the field is not supported or
     *         the range of values exceeds an {@code int}
     * @throws ArithmeticException if numeric overflow occurs
     */
    @Override  // override for Javadoc and performance
    public int get(TemporalField field) {
        if (field instanceof ChronoField) {
            switch ((ChronoField) field) {
                case INSTANT_SECONDS:
                    throw new UnsupportedTemporalTypeException("Invalid field 'InstantSeconds' for get() method, use getLong() instead");
                case OFFSET_SECONDS:
                    return getOffset().getTotalSeconds();
            }
            return dateTime.get(field);
        }
        return ChronoZonedDateTime.super.get(field);
    }

    /**
     * Gets the value of the specified field from this date-time as a {@code long}.
     * <p>
     * This queries this date-time for the value of the specified field.
     * If it is not possible to return the value, because the field is not supported
     * or for some other reason, an exception is thrown.
     * <p>
     * If the field is a {@link ChronoField} then the query is implemented here.
     * The {@link #isSupported(TemporalField) supported fields} will return valid
     * values based on this date-time.
     * All other {@code ChronoField} instances will throw an {@code UnsupportedTemporalTypeException}.
     * <p>
     * If the field is not a {@code ChronoField}, then the result of this method
     * is obtained by invoking {@code TemporalField.getFrom(TemporalAccessor)}
     * passing {@code this} as the argument. Whether the value can be obtained,
     * and what the value represents, is determined by the field.
     *
     * @param field  the field to get, not null
     * @return the value for the field
     * @throws DateTimeException if a value for the field cannot be obtained
     * @throws UnsupportedTemporalTypeException if the field is not supported
     * @throws ArithmeticException if numeric overflow occurs
     */
    @Override
    public long getLong(TemporalField field) {
        if (field instanceof ChronoField) {
            switch ((ChronoField) field) {
                case INSTANT_SECONDS: return toEpochSecond();
                case OFFSET_SECONDS: return getOffset().getTotalSeconds();
            }
            return dateTime.getLong(field);
        }
        return field.getFrom(this);
    }

    //-----------------------------------------------------------------------
    /**
     * Gets the zone offset, such as '+01:00'.
     * <p>
     * This is the offset of the local date-time from UTC/Greenwich.
     *
     * @return the zone offset, not null
     */
    @Override
    public ZoneOffset getOffset() {
        return offset;
    }

    /**
     * Returns a copy of this date-time changing the zone offset to the
     * earlier of the two valid offsets at a local time-line overlap.
     * <p>
     * This method only has any effect when the local time-line overlaps, such as
     * at an autumn daylight savings cutover. In this scenario, there are two
     * valid offsets for the local date-time. Calling this method will return
     * a zoned date-time with the earlier of the two selected.
     * <p>
     * If this method is called when it is not an overlap, {@code this}
     * is returned.
     * <p>
     * This instance is immutable and unaffected by this method call.
     *
     * @return a {@code ZonedDateTime} based on this date-time with the earlier offset, not null
     */
    @Override
    public ZonedDateTime withEarlierOffsetAtOverlap() {
        ZoneOffsetTransition trans = getZone().getRules().getTransition(dateTime);
        if (trans != null && trans.isOverlap()) {
            ZoneOffset earlierOffset = trans.getOffsetBefore();
            if (earlierOffset.equals(offset) == false) {
                return new ZonedDateTime(dateTime, earlierOffset, zone);
            }
        }
        return this;
    }

    /**
     * Returns a copy of this date-time changing the zone offset to the
     * later of the two valid offsets at a local time-line overlap.
     * <p>
     * This method only has any effect when the local time-line overlaps, such as
     * at an autumn daylight savings cutover. In this scenario, there are two
     * valid offsets for the local date-time. Calling this method will return
     * a zoned date-time with the later of the two selected.
     * <p>
     * If this method is called when it is not an overlap, {@code this}
     * is returned.
     * <p>
     * This instance is immutable and unaffected by this method call.
     *
     * @return a {@code ZonedDateTime} based on this date-time with the later offset, not null
     */
    @Override
    public ZonedDateTime withLaterOffsetAtOverlap() {
        ZoneOffsetTransition trans = getZone().getRules().getTransition(toLocalDateTime());
        if (trans != null) {
            ZoneOffset laterOffset = trans.getOffsetAfter();
            if (laterOffset.equals(offset) == false) {
                return new ZonedDateTime(dateTime, laterOffset, zone);
            }
        }
        return this;
    }

    //-----------------------------------------------------------------------
    /**
     * Gets the time-zone, such as 'Europe/Paris'.
     * <p>
     * This returns the zone ID. This identifies the time-zone {@link ZoneRules rules}
     * that determine when and how the offset from UTC/Greenwich changes.
     * <p>
     * The zone ID may be same as the {@linkplain #getOffset() offset}.
     * If this is true, then any future calculations, such as addition or subtraction,
     * have no complex edge cases due to time-zone rules.
     * See also {@link #withFixedOffsetZone()}.
     *
     * @return the time-zone, not null
     */
    @Override
    public ZoneId getZone() {
        return zone;
    }

    /**
     * Returns a copy of this date-time with a different time-zone,
     * retaining the local date-time if possible.
     * <p>
     * This method changes the time-zone and retains the local date-time.
     * The local date-time is only changed if it is invalid for the new zone,
     * determined using the same approach as
     * {@link #ofLocal(LocalDateTime, ZoneId, ZoneOffset)}.
     * <p>
     * To change the zone and adjust the local date-time,
     * use {@link #withZoneSameInstant(ZoneId)}.
     * <p>
     * This instance is immutable and unaffected by this method call.
     *
     * @param zone  the time-zone to change to, not null
     * @return a {@code ZonedDateTime} based on this date-time with the requested zone, not null
     */
    @Override
    public ZonedDateTime withZoneSameLocal(ZoneId zone) {
        Objects.requireNonNull(zone, "zone");
        return this.zone.equals(zone) ? this : ofLocal(dateTime, zone, offset);
    }

    /**
     * Returns a copy of this date-time with a different time-zone,
     * retaining the instant.
     * <p>
     * This method changes the time-zone and retains the instant.
     * This normally results in a change to the local date-time.
     * <p>
     * This method is based on retaining the same instant, thus gaps and overlaps
     * in the local time-line have no effect on the result.
     * <p>
     * To change the offset while keeping the local time,
     * use {@link #withZoneSameLocal(ZoneId)}.
     *
     * @param zone  the time-zone to change to, not null
     * @return a {@code ZonedDateTime} based on this date-time with the requested zone, not null
     * @throws DateTimeException if the result exceeds the supported date range
     */
    @Override
    public ZonedDateTime withZoneSameInstant(ZoneId zone) {
        Objects.requireNonNull(zone, "zone");
        return this.zone.equals(zone) ? this :
            create(dateTime.toEpochSecond(offset), dateTime.getNano(), zone);
    }

    /**
     * Returns a copy of this date-time with the zone ID set to the offset.
     * <p>
     * This returns a zoned date-time where the zone ID is the same as {@link #getOffset()}.
     * The local date-time, offset and instant of the result will be the same as in this date-time.
     * <p>
     * Setting the date-time to a fixed single offset means that any future
     * calculations, such as addition or subtraction, have no complex edge cases
     * due to time-zone rules.
     * This might also be useful when sending a zoned date-time across a network,
     * as most protocols, such as ISO-8601, only handle offsets,
     * and not region-based zone IDs.
     * <p>
     * This is equivalent to {@code ZonedDateTime.of(zdt.toLocalDateTime(), zdt.getOffset())}.
     *
     * @return a {@code ZonedDateTime} with the zone ID set to the offset, not null
     */
    public ZonedDateTime withFixedOffsetZone() {
        return this.zone.equals(offset) ? this : new ZonedDateTime(dateTime, offset, offset);
    }

    //-----------------------------------------------------------------------
    /**
     * Gets the {@code LocalDateTime} part of this date-time.
     * <p>
     * This returns a {@code LocalDateTime} with the same year, month, day and time
     * as this date-time.
     *
     * @return the local date-time part of this date-time, not null
     */
    @Override  // override for return type
    public LocalDateTime toLocalDateTime() {
        return dateTime;
    }

    //-----------------------------------------------------------------------
    /**
     * Gets the {@code LocalDate} part of this date-time.
     * <p>
     * This returns a {@code LocalDate} with the same year, month and day
     * as this date-time.
     *
     * @return the date part of this date-time, not null
     */
    @Override  // override for return type
    public LocalDate toLocalDate() {
        return dateTime.toLocalDate();
    }

    /**
     * Gets the year field.
     * <p>
     * This method returns the primitive {@code int} value for the year.
     * <p>
     * The year returned by this method is proleptic as per {@code get(YEAR)}.
     * To obtain the year-of-era, use {@code get(YEAR_OF_ERA)}.
     *
     * @return the year, from MIN_YEAR to MAX_YEAR
     */
    public int getYear() {
        return dateTime.getYear();
    }

    /**
     * Gets the month-of-year field from 1 to 12.
     * <p>
     * This method returns the month as an {@code int} from 1 to 12.
     * Application code is frequently clearer if the enum {@link Month}
     * is used by calling {@link #getMonth()}.
     *
     * @return the month-of-year, from 1 to 12
     * @see #getMonth()
     */
    public int getMonthValue() {
        return dateTime.getMonthValue();
    }

    /**
     * Gets the month-of-year field using the {@code Month} enum.
     * <p>
     * This method returns the enum {@link Month} for the month.
     * This avoids confusion as to what {@code int} values mean.
     * If you need access to the primitive {@code int} value then the enum
     * provides the {@link Month#getValue() int value}.
     *
     * @return the month-of-year, not null
     * @see #getMonthValue()
     */
    public Month getMonth() {
        return dateTime.getMonth();
    }

    /**
     * Gets the day-of-month field.
     * <p>
     * This method returns the primitive {@code int} value for the day-of-month.
     *
     * @return the day-of-month, from 1 to 31
     */
    public int getDayOfMonth() {
        return dateTime.getDayOfMonth();
    }

    /**
     * Gets the day-of-year field.
     * <p>
     * This method returns the primitive {@code int} value for the day-of-year.
     *
     * @return the day-of-year, from 1 to 365, or 366 in a leap year
     */
    public int getDayOfYear() {
        return dateTime.getDayOfYear();
    }

    /**
     * Gets the day-of-week field, which is an enum {@code DayOfWeek}.
     * <p>
     * This method returns the enum {@link DayOfWeek} for the day-of-week.
     * This avoids confusion as to what {@code int} values mean.
     * If you need access to the primitive {@code int} value then the enum
     * provides the {@link DayOfWeek#getValue() int value}.
     * <p>
     * Additional information can be obtained from the {@code DayOfWeek}.
     * This includes textual names of the values.
     *
     * @return the day-of-week, not null
     */
    public DayOfWeek getDayOfWeek() {
        return dateTime.getDayOfWeek();
    }

    //-----------------------------------------------------------------------
    /**
     * Gets the {@code LocalTime} part of this date-time.
     * <p>
     * This returns a {@code LocalTime} with the same hour, minute, second and
     * nanosecond as this date-time.
     *
     * @return the time part of this date-time, not null
     */
    @Override  // override for Javadoc and performance
    public LocalTime toLocalTime() {
        return dateTime.toLocalTime();
    }

    /**
     * Gets the hour-of-day field.
     *
     * @return the hour-of-day, from 0 to 23
     */
    public int getHour() {
        return dateTime.getHour();
    }

    /**
     * Gets the minute-of-hour field.
     *
     * @return the minute-of-hour, from 0 to 59
     */
    public int getMinute() {
        return dateTime.getMinute();
    }

    /**
     * Gets the second-of-minute field.
     *
     * @return the second-of-minute, from 0 to 59
     */
    public int getSecond() {
        return dateTime.getSecond();
    }

    /**
     * Gets the nano-of-second field.
     *
     * @return the nano-of-second, from 0 to 999,999,999
     */
    public int getNano() {
        return dateTime.getNano();
    }

    //-----------------------------------------------------------------------
    /**
     * Returns an adjusted copy of this date-time.
     * <p>
     * This returns a {@code ZonedDateTime}, based on this one, with the date-time adjusted.
     * The adjustment takes place using the specified adjuster strategy object.
     * Read the documentation of the adjuster to understand what adjustment will be made.
     * <p>
     * A simple adjuster might simply set the one of the fields, such as the year field.
     * A more complex adjuster might set the date to the last day of the month.
     * A selection of common adjustments is provided in
     * {@link java.time.temporal.TemporalAdjusters TemporalAdjusters}.
     * These include finding the "last day of the month" and "next Wednesday".
     * Key date-time classes also implement the {@code TemporalAdjuster} interface,
     * such as {@link Month} and {@link java.time.MonthDay MonthDay}.
     * The adjuster is responsible for handling special cases, such as the varying
     * lengths of month and leap years.
     * <p>
     * For example this code returns a date on the last day of July:
     * <pre>
     *  import static java.time.Month.*;
     *  import static java.time.temporal.TemporalAdjusters.*;
     *
     *  result = zonedDateTime.with(JULY).with(lastDayOfMonth());
     * </pre>
     * <p>
     * The classes {@link LocalDate} and {@link LocalTime} implement {@code TemporalAdjuster},
     * thus this method can be used to change the date, time or offset:
     * <pre>
     *  result = zonedDateTime.with(date);
     *  result = zonedDateTime.with(time);
     * </pre>
     * <p>
     * {@link ZoneOffset} also implements {@code TemporalAdjuster} however using it
     * as an argument typically has no effect. The offset of a {@code ZonedDateTime} is
     * controlled primarily by the time-zone. As such, changing the offset does not generally
     * make sense, because there is only one valid offset for the local date-time and zone.
     * If the zoned date-time is in a daylight savings overlap, then the offset is used
     * to switch between the two valid offsets. In all other cases, the offset is ignored.
     * <p>
     * The result of this method is obtained by invoking the
     * {@link TemporalAdjuster#adjustInto(Temporal)} method on the
     * specified adjuster passing {@code this} as the argument.
     * <p>
     * This instance is immutable and unaffected by this method call.
     *
     * @param adjuster the adjuster to use, not null
     * @return a {@code ZonedDateTime} based on {@code this} with the adjustment made, not null
     * @throws DateTimeException if the adjustment cannot be made
     * @throws ArithmeticException if numeric overflow occurs
     */
    @Override
    public ZonedDateTime with(TemporalAdjuster adjuster) {
        // optimizations
        if (adjuster instanceof LocalDate) {
            return resolveLocal(LocalDateTime.of((LocalDate) adjuster, dateTime.toLocalTime()));
        } else if (adjuster instanceof LocalTime) {
            return resolveLocal(LocalDateTime.of(dateTime.toLocalDate(), (LocalTime) adjuster));
        } else if (adjuster instanceof LocalDateTime) {
            return resolveLocal((LocalDateTime) adjuster);
        } else if (adjuster instanceof OffsetDateTime) {
            OffsetDateTime odt = (OffsetDateTime) adjuster;
            return ofLocal(odt.toLocalDateTime(), zone, odt.getOffset());
        } else if (adjuster instanceof Instant) {
            Instant instant = (Instant) adjuster;
            return create(instant.getEpochSecond(), instant.getNano(), zone);
        } else if (adjuster instanceof ZoneOffset) {
            return resolveOffset((ZoneOffset) adjuster);
        }
        return (ZonedDateTime) adjuster.adjustInto(this);
    }

    /**
     * Returns a copy of this date-time with the specified field set to a new value.
     * <p>
     * This returns a {@code ZonedDateTime}, based on this one, with the value
     * for the specified field changed.
     * This can be used to change any supported field, such as the year, month or day-of-month.
     * If it is not possible to set the value, because the field is not supported or for
     * some other reason, an exception is thrown.
     * <p>
     * In some cases, changing the specified field can cause the resulting date-time to become invalid,
     * such as changing the month from 31st January to February would make the day-of-month invalid.
     * In cases like this, the field is responsible for resolving the date. Typically it will choose
     * the previous valid date, which would be the last valid day of February in this example.
     * <p>
     * If the field is a {@link ChronoField} then the adjustment is implemented here.
     * <p>
     * The {@code INSTANT_SECONDS} field will return a date-time with the specified instant.
     * The zone and nano-of-second are unchanged.
     * The result will have an offset derived from the new instant and original zone.
     * If the new instant value is outside the valid range then a {@code DateTimeException} will be thrown.
     * <p>
     * The {@code OFFSET_SECONDS} field will typically be ignored.
     * The offset of a {@code ZonedDateTime} is controlled primarily by the time-zone.
     * As such, changing the offset does not generally make sense, because there is only
     * one valid offset for the local date-time and zone.
     * If the zoned date-time is in a daylight savings overlap, then the offset is used
     * to switch between the two valid offsets. In all other cases, the offset is ignored.
     * If the new offset value is outside the valid range then a {@code DateTimeException} will be thrown.
     * <p>
     * The other {@link #isSupported(TemporalField) supported fields} will behave as per
     * the matching method on {@link LocalDateTime#with(TemporalField, long) LocalDateTime}.
     * The zone is not part of the calculation and will be unchanged.
     * When converting back to {@code ZonedDateTime}, if the local date-time is in an overlap,
     * then the offset will be retained if possible, otherwise the earlier offset will be used.
     * If in a gap, the local date-time will be adjusted forward by the length of the gap.
     * <p>
     * All other {@code ChronoField} instances will throw an {@code UnsupportedTemporalTypeException}.
     * <p>
     * If the field is not a {@code ChronoField}, then the result of this method
     * is obtained by invoking {@code TemporalField.adjustInto(Temporal, long)}
     * passing {@code this} as the argument. In this case, the field determines
     * whether and how to adjust the instant.
     * <p>
     * This instance is immutable and unaffected by this method call.
     *
     * @param field  the field to set in the result, not null
     * @param newValue  the new value of the field in the result
     * @return a {@code ZonedDateTime} based on {@code this} with the specified field set, not null
     * @throws DateTimeException if the field cannot be set
     * @throws UnsupportedTemporalTypeException if the field is not supported
     * @throws ArithmeticException if numeric overflow occurs
     */
    @Override
    public ZonedDateTime with(TemporalField field, long newValue) {
        if (field instanceof ChronoField) {
            ChronoField f = (ChronoField) field;
            switch (f) {
                case INSTANT_SECONDS:
                    return create(newValue, getNano(), zone);
                case OFFSET_SECONDS:
                    ZoneOffset offset = ZoneOffset.ofTotalSeconds(f.checkValidIntValue(newValue));
                    return resolveOffset(offset);
            }
            return resolveLocal(dateTime.with(field, newValue));
        }
        return field.adjustInto(this, newValue);
    }

    //-----------------------------------------------------------------------
    /**
     * Returns a copy of this {@code ZonedDateTime} with the year altered.
     * <p>
     * This operates on the local time-line,
     * {@link LocalDateTime#withYear(int) changing the year} of the local date-time.
     * This is then converted back to a {@code ZonedDateTime}, using the zone ID
     * to obtain the offset.
     * <p>
     * When converting back to {@code ZonedDateTime}, if the local date-time is in an overlap,
     * then the offset will be retained if possible, otherwise the earlier offset will be used.
     * If in a gap, the local date-time will be adjusted forward by the length of the gap.
     * <p>
     * This instance is immutable and unaffected by this method call.
     *
     * @param year  the year to set in the result, from MIN_YEAR to MAX_YEAR
     * @return a {@code ZonedDateTime} based on this date-time with the requested year, not null
     * @throws DateTimeException if the year value is invalid
     */
    public ZonedDateTime withYear(int year) {
        return resolveLocal(dateTime.withYear(year));
    }

    /**
     * Returns a copy of this {@code ZonedDateTime} with the month-of-year altered.
     * <p>
     * This operates on the local time-line,
     * {@link LocalDateTime#withMonth(int) changing the month} of the local date-time.
     * This is then converted back to a {@code ZonedDateTime}, using the zone ID
     * to obtain the offset.
     * <p>
     * When converting back to {@code ZonedDateTime}, if the local date-time is in an overlap,
     * then the offset will be retained if possible, otherwise the earlier offset will be used.
     * If in a gap, the local date-time will be adjusted forward by the length of the gap.
     * <p>
     * This instance is immutable and unaffected by this method call.
     *
     * @param month  the month-of-year to set in the result, from 1 (January) to 12 (December)
     * @return a {@code ZonedDateTime} based on this date-time with the requested month, not null
     * @throws DateTimeException if the month-of-year value is invalid
     */
    public ZonedDateTime withMonth(int month) {
        return resolveLocal(dateTime.withMonth(month));
    }

    /**
     * Returns a copy of this {@code ZonedDateTime} with the day-of-month altered.
     * <p>
     * This operates on the local time-line,
     * {@link LocalDateTime#withDayOfMonth(int) changing the day-of-month} of the local date-time.
     * This is then converted back to a {@code ZonedDateTime}, using the zone ID
     * to obtain the offset.
     * <p>
     * When converting back to {@code ZonedDateTime}, if the local date-time is in an overlap,
     * then the offset will be retained if possible, otherwise the earlier offset will be used.
     * If in a gap, the local date-time will be adjusted forward by the length of the gap.
     * <p>
     * This instance is immutable and unaffected by this method call.
     *
     * @param dayOfMonth  the day-of-month to set in the result, from 1 to 28-31
     * @return a {@code ZonedDateTime} based on this date-time with the requested day, not null
     * @throws DateTimeException if the day-of-month value is invalid,
     *  or if the day-of-month is invalid for the month-year
     */
    public ZonedDateTime withDayOfMonth(int dayOfMonth) {
        return resolveLocal(dateTime.withDayOfMonth(dayOfMonth));
    }

    /**
     * Returns a copy of this {@code ZonedDateTime} with the day-of-year altered.
     * <p>
     * This operates on the local time-line,
     * {@link LocalDateTime#withDayOfYear(int) changing the day-of-year} of the local date-time.
     * This is then converted back to a {@code ZonedDateTime}, using the zone ID
     * to obtain the offset.
     * <p>
     * When converting back to {@code ZonedDateTime}, if the local date-time is in an overlap,
     * then the offset will be retained if possible, otherwise the earlier offset will be used.
     * If in a gap, the local date-time will be adjusted forward by the length of the gap.
     * <p>
     * This instance is immutable and unaffected by this method call.
     *
     * @param dayOfYear  the day-of-year to set in the result, from 1 to 365-366
     * @return a {@code ZonedDateTime} based on this date with the requested day, not null
     * @throws DateTimeException if the day-of-year value is invalid,
     *  or if the day-of-year is invalid for the year
     */
    public ZonedDateTime withDayOfYear(int dayOfYear) {
        return resolveLocal(dateTime.withDayOfYear(dayOfYear));
    }

    //-----------------------------------------------------------------------
    /**
     * Returns a copy of this {@code ZonedDateTime} with the hour-of-day altered.
     * <p>
     * This operates on the local time-line,
     * {@linkplain LocalDateTime#withHour(int) changing the time} of the local date-time.
     * This is then converted back to a {@code ZonedDateTime}, using the zone ID
     * to obtain the offset.
     * <p>
     * When converting back to {@code ZonedDateTime}, if the local date-time is in an overlap,
     * then the offset will be retained if possible, otherwise the earlier offset will be used.
     * If in a gap, the local date-time will be adjusted forward by the length of the gap.
     * <p>
     * This instance is immutable and unaffected by this method call.
     *
     * @param hour  the hour-of-day to set in the result, from 0 to 23
     * @return a {@code ZonedDateTime} based on this date-time with the requested hour, not null
     * @throws DateTimeException if the hour value is invalid
     */
    public ZonedDateTime withHour(int hour) {
        return resolveLocal(dateTime.withHour(hour));
    }

    /**
     * Returns a copy of this {@code ZonedDateTime} with the minute-of-hour altered.
     * <p>
     * This operates on the local time-line,
     * {@linkplain LocalDateTime#withMinute(int) changing the time} of the local date-time.
     * This is then converted back to a {@code ZonedDateTime}, using the zone ID
     * to obtain the offset.
     * <p>
     * When converting back to {@code ZonedDateTime}, if the local date-time is in an overlap,
     * then the offset will be retained if possible, otherwise the earlier offset will be used.
     * If in a gap, the local date-time will be adjusted forward by the length of the gap.
     * <p>
     * This instance is immutable and unaffected by this method call.
     *
     * @param minute  the minute-of-hour to set in the result, from 0 to 59
     * @return a {@code ZonedDateTime} based on this date-time with the requested minute, not null
     * @throws DateTimeException if the minute value is invalid
     */
    public ZonedDateTime withMinute(int minute) {
        return resolveLocal(dateTime.withMinute(minute));
    }

    /**
     * Returns a copy of this {@code ZonedDateTime} with the second-of-minute altered.
     * <p>
     * This operates on the local time-line,
     * {@linkplain LocalDateTime#withSecond(int) changing the time} of the local date-time.
     * This is then converted back to a {@code ZonedDateTime}, using the zone ID
     * to obtain the offset.
     * <p>
     * When converting back to {@code ZonedDateTime}, if the local date-time is in an overlap,
     * then the offset will be retained if possible, otherwise the earlier offset will be used.
     * If in a gap, the local date-time will be adjusted forward by the length of the gap.
     * <p>
     * This instance is immutable and unaffected by this method call.
     *
     * @param second  the second-of-minute to set in the result, from 0 to 59
     * @return a {@code ZonedDateTime} based on this date-time with the requested second, not null
     * @throws DateTimeException if the second value is invalid
     */
    public ZonedDateTime withSecond(int second) {
        return resolveLocal(dateTime.withSecond(second));
    }

    /**
     * Returns a copy of this {@code ZonedDateTime} with the nano-of-second altered.
     * <p>
     * This operates on the local time-line,
     * {@linkplain LocalDateTime#withNano(int) changing the time} of the local date-time.
     * This is then converted back to a {@code ZonedDateTime}, using the zone ID
     * to obtain the offset.
     * <p>
     * When converting back to {@code ZonedDateTime}, if the local date-time is in an overlap,
     * then the offset will be retained if possible, otherwise the earlier offset will be used.
     * If in a gap, the local date-time will be adjusted forward by the length of the gap.
     * <p>
     * This instance is immutable and unaffected by this method call.
     *
     * @param nanoOfSecond  the nano-of-second to set in the result, from 0 to 999,999,999
     * @return a {@code ZonedDateTime} based on this date-time with the requested nanosecond, not null
     * @throws DateTimeException if the nano value is invalid
     */
    public ZonedDateTime withNano(int nanoOfSecond) {
        return resolveLocal(dateTime.withNano(nanoOfSecond));
    }

    //-----------------------------------------------------------------------
    /**
     * Returns a copy of this {@code ZonedDateTime} with the time truncated.
     * <p>
     * Truncation returns a copy of the original date-time with fields
     * smaller than the specified unit set to zero.
     * For example, truncating with the {@link ChronoUnit#MINUTES minutes} unit
     * will set the second-of-minute and nano-of-second field to zero.
     * <p>
     * The unit must have a {@linkplain TemporalUnit#getDuration() duration}
     * that divides into the length of a standard day without remainder.
     * This includes all supplied time units on {@link ChronoUnit} and
     * {@link ChronoUnit#DAYS DAYS}. Other units throw an exception.
     * <p>
     * This operates on the local time-line,
     * {@link LocalDateTime#truncatedTo(TemporalUnit) truncating}
     * the underlying local date-time. This is then converted back to a
     * {@code ZonedDateTime}, using the zone ID to obtain the offset.
     * <p>
     * When converting back to {@code ZonedDateTime}, if the local date-time is in an overlap,
     * then the offset will be retained if possible, otherwise the earlier offset will be used.
     * If in a gap, the local date-time will be adjusted forward by the length of the gap.
     * <p>
     * This instance is immutable and unaffected by this method call.
     *
     * @param unit  the unit to truncate to, not null
     * @return a {@code ZonedDateTime} based on this date-time with the time truncated, not null
     * @throws DateTimeException if unable to truncate
     * @throws UnsupportedTemporalTypeException if the unit is not supported
     */
    public ZonedDateTime truncatedTo(TemporalUnit unit) {
        return resolveLocal(dateTime.truncatedTo(unit));
    }

    //-----------------------------------------------------------------------
    /**
     * Returns a copy of this date-time with the specified amount added.
     * <p>
     * This returns a {@code ZonedDateTime}, based on this one, with the specified amount added.
     * The amount is typically {@link Period} or {@link Duration} but may be
     * any other type implementing the {@link TemporalAmount} interface.
     * <p>
     * The calculation is delegated to the amount object by calling
     * {@link TemporalAmount#addTo(Temporal)}. The amount implementation is free
     * to implement the addition in any way it wishes, however it typically
     * calls back to {@link #plus(long, TemporalUnit)}. Consult the documentation
     * of the amount implementation to determine if it can be successfully added.
     * <p>
     * This instance is immutable and unaffected by this method call.
     *
     * @param amountToAdd  the amount to add, not null
     * @return a {@code ZonedDateTime} based on this date-time with the addition made, not null
     * @throws DateTimeException if the addition cannot be made
     * @throws ArithmeticException if numeric overflow occurs
     */
    @Override
    public ZonedDateTime plus(TemporalAmount amountToAdd) {
        if (amountToAdd instanceof Period) {
            Period periodToAdd = (Period) amountToAdd;
            return resolveLocal(dateTime.plus(periodToAdd));
        }
        Objects.requireNonNull(amountToAdd, "amountToAdd");
        return (ZonedDateTime) amountToAdd.addTo(this);
    }

    /**
     * Returns a copy of this date-time with the specified amount added.
     * <p>
     * This returns a {@code ZonedDateTime}, based on this one, with the amount
     * in terms of the unit added. If it is not possible to add the amount, because the
     * unit is not supported or for some other reason, an exception is thrown.
     * <p>
     * If the field is a {@link ChronoUnit} then the addition is implemented here.
     * The zone is not part of the calculation and will be unchanged in the result.
     * The calculation for date and time units differ.
     * <p>
     * Date units operate on the local time-line.
     * The period is first added to the local date-time, then converted back
     * to a zoned date-time using the zone ID.
     * The conversion uses {@link #ofLocal(LocalDateTime, ZoneId, ZoneOffset)}
     * with the offset before the addition.
     * <p>
     * Time units operate on the instant time-line.
     * The period is first added to the local date-time, then converted back to
     * a zoned date-time using the zone ID.
     * The conversion uses {@link #ofInstant(LocalDateTime, ZoneOffset, ZoneId)}
     * with the offset before the addition.
     * <p>
     * If the field is not a {@code ChronoUnit}, then the result of this method
     * is obtained by invoking {@code TemporalUnit.addTo(Temporal, long)}
     * passing {@code this} as the argument. In this case, the unit determines
     * whether and how to perform the addition.
     * <p>
     * This instance is immutable and unaffected by this method call.
     *
     * @param amountToAdd  the amount of the unit to add to the result, may be negative
     * @param unit  the unit of the amount to add, not null
     * @return a {@code ZonedDateTime} based on this date-time with the specified amount added, not null
     * @throws DateTimeException if the addition cannot be made
     * @throws UnsupportedTemporalTypeException if the unit is not supported
     * @throws ArithmeticException if numeric overflow occurs
     */
    @Override
    public ZonedDateTime plus(long amountToAdd, TemporalUnit unit) {
        if (unit instanceof ChronoUnit) {
            if (unit.isDateBased()) {
                return resolveLocal(dateTime.plus(amountToAdd, unit));
            } else {
                return resolveInstant(dateTime.plus(amountToAdd, unit));
            }
        }
        return unit.addTo(this, amountToAdd);
    }

    //-----------------------------------------------------------------------
    /**
     * Returns a copy of this {@code ZonedDateTime} with the specified number of years added.
     * <p>
     * This operates on the local time-line,
     * {@link LocalDateTime#plusYears(long) adding years} to the local date-time.
     * This is then converted back to a {@code ZonedDateTime}, using the zone ID
     * to obtain the offset.
     * <p>
     * When converting back to {@code ZonedDateTime}, if the local date-time is in an overlap,
     * then the offset will be retained if possible, otherwise the earlier offset will be used.
     * If in a gap, the local date-time will be adjusted forward by the length of the gap.
     * <p>
     * This instance is immutable and unaffected by this method call.
     *
     * @param years  the years to add, may be negative
     * @return a {@code ZonedDateTime} based on this date-time with the years added, not null
     * @throws DateTimeException if the result exceeds the supported date range
     */
    public ZonedDateTime plusYears(long years) {
        return resolveLocal(dateTime.plusYears(years));
    }

    /**
     * Returns a copy of this {@code ZonedDateTime} with the specified number of months added.
     * <p>
     * This operates on the local time-line,
     * {@link LocalDateTime#plusMonths(long) adding months} to the local date-time.
     * This is then converted back to a {@code ZonedDateTime}, using the zone ID
     * to obtain the offset.
     * <p>
     * When converting back to {@code ZonedDateTime}, if the local date-time is in an overlap,
     * then the offset will be retained if possible, otherwise the earlier offset will be used.
     * If in a gap, the local date-time will be adjusted forward by the length of the gap.
     * <p>
     * This instance is immutable and unaffected by this method call.
     *
     * @param months  the months to add, may be negative
     * @return a {@code ZonedDateTime} based on this date-time with the months added, not null
     * @throws DateTimeException if the result exceeds the supported date range
     */
    public ZonedDateTime plusMonths(long months) {
        return resolveLocal(dateTime.plusMonths(months));
    }

    /**
     * Returns a copy of this {@code ZonedDateTime} with the specified number of weeks added.
     * <p>
     * This operates on the local time-line,
     * {@link LocalDateTime#plusWeeks(long) adding weeks} to the local date-time.
     * This is then converted back to a {@code ZonedDateTime}, using the zone ID
     * to obtain the offset.
     * <p>
     * When converting back to {@code ZonedDateTime}, if the local date-time is in an overlap,
     * then the offset will be retained if possible, otherwise the earlier offset will be used.
     * If in a gap, the local date-time will be adjusted forward by the length of the gap.
     * <p>
     * This instance is immutable and unaffected by this method call.
     *
     * @param weeks  the weeks to add, may be negative
     * @return a {@code ZonedDateTime} based on this date-time with the weeks added, not null
     * @throws DateTimeException if the result exceeds the supported date range
     */
    public ZonedDateTime plusWeeks(long weeks) {
        return resolveLocal(dateTime.plusWeeks(weeks));
    }

    /**
     * Returns a copy of this {@code ZonedDateTime} with the specified number of days added.
     * <p>
     * This operates on the local time-line,
     * {@link LocalDateTime#plusDays(long) adding days} to the local date-time.
     * This is then converted back to a {@code ZonedDateTime}, using the zone ID
     * to obtain the offset.
     * <p>
     * When converting back to {@code ZonedDateTime}, if the local date-time is in an overlap,
     * then the offset will be retained if possible, otherwise the earlier offset will be used.
     * If in a gap, the local date-time will be adjusted forward by the length of the gap.
     * <p>
     * This instance is immutable and unaffected by this method call.
     *
     * @param days  the days to add, may be negative
     * @return a {@code ZonedDateTime} based on this date-time with the days added, not null
     * @throws DateTimeException if the result exceeds the supported date range
     */
    public ZonedDateTime plusDays(long days) {
        return resolveLocal(dateTime.plusDays(days));
    }

    //-----------------------------------------------------------------------
    /**
     * Returns a copy of this {@code ZonedDateTime} with the specified number of hours added.
     * <p>
     * This operates on the instant time-line, such that adding one hour will
     * always be a duration of one hour later.
     * This may cause the local date-time to change by an amount other than one hour.
     * Note that this is a different approach to that used by days, months and years,
     * thus adding one day is not the same as adding 24 hours.
     * <p>
     * For example, consider a time-zone, such as 'Europe/Paris', where the
     * Autumn DST cutover means that the local times 02:00 to 02:59 occur twice
     * changing from offset +02:00 in summer to +01:00 in winter.
     * <ul>
     * <li>Adding one hour to 01:30+02:00 will result in 02:30+02:00
     *     (both in summer time)
     * <li>Adding one hour to 02:30+02:00 will result in 02:30+01:00
     *     (moving from summer to winter time)
     * <li>Adding one hour to 02:30+01:00 will result in 03:30+01:00
     *     (both in winter time)
     * <li>Adding three hours to 01:30+02:00 will result in 03:30+01:00
     *     (moving from summer to winter time)
     * </ul>
     * <p>
     * This instance is immutable and unaffected by this method call.
     *
     * @param hours  the hours to add, may be negative
     * @return a {@code ZonedDateTime} based on this date-time with the hours added, not null
     * @throws DateTimeException if the result exceeds the supported date range
     */
    public ZonedDateTime plusHours(long hours) {
        return resolveInstant(dateTime.plusHours(hours));
    }

    /**
     * Returns a copy of this {@code ZonedDateTime} with the specified number of minutes added.
     * <p>
     * This operates on the instant time-line, such that adding one minute will
     * always be a duration of one minute later.
     * This may cause the local date-time to change by an amount other than one minute.
     * Note that this is a different approach to that used by days, months and years.
     * <p>
     * This instance is immutable and unaffected by this method call.
     *
     * @param minutes  the minutes to add, may be negative
     * @return a {@code ZonedDateTime} based on this date-time with the minutes added, not null
     * @throws DateTimeException if the result exceeds the supported date range
     */
    public ZonedDateTime plusMinutes(long minutes) {
        return resolveInstant(dateTime.plusMinutes(minutes));
    }

    /**
     * Returns a copy of this {@code ZonedDateTime} with the specified number of seconds added.
     * <p>
     * This operates on the instant time-line, such that adding one second will
     * always be a duration of one second later.
     * This may cause the local date-time to change by an amount other than one second.
     * Note that this is a different approach to that used by days, months and years.
     * <p>
     * This instance is immutable and unaffected by this method call.
     *
     * @param seconds  the seconds to add, may be negative
     * @return a {@code ZonedDateTime} based on this date-time with the seconds added, not null
     * @throws DateTimeException if the result exceeds the supported date range
     */
    public ZonedDateTime plusSeconds(long seconds) {
        return resolveInstant(dateTime.plusSeconds(seconds));
    }

    /**
     * Returns a copy of this {@code ZonedDateTime} with the specified number of nanoseconds added.
     * <p>
     * This operates on the instant time-line, such that adding one nano will
     * always be a duration of one nano later.
     * This may cause the local date-time to change by an amount other than one nano.
     * Note that this is a different approach to that used by days, months and years.
     * <p>
     * This instance is immutable and unaffected by this method call.
     *
     * @param nanos  the nanos to add, may be negative
     * @return a {@code ZonedDateTime} based on this date-time with the nanoseconds added, not null
     * @throws DateTimeException if the result exceeds the supported date range
     */
    public ZonedDateTime plusNanos(long nanos) {
        return resolveInstant(dateTime.plusNanos(nanos));
    }

    //-----------------------------------------------------------------------
    /**
     * Returns a copy of this date-time with the specified amount subtracted.
     * <p>
     * This returns a {@code ZonedDateTime}, based on this one, with the specified amount subtracted.
     * The amount is typically {@link Period} or {@link Duration} but may be
     * any other type implementing the {@link TemporalAmount} interface.
     * <p>
     * The calculation is delegated to the amount object by calling
     * {@link TemporalAmount#subtractFrom(Temporal)}. The amount implementation is free
     * to implement the subtraction in any way it wishes, however it typically
     * calls back to {@link #minus(long, TemporalUnit)}. Consult the documentation
     * of the amount implementation to determine if it can be successfully subtracted.
     * <p>
     * This instance is immutable and unaffected by this method call.
     *
     * @param amountToSubtract  the amount to subtract, not null
     * @return a {@code ZonedDateTime} based on this date-time with the subtraction made, not null
     * @throws DateTimeException if the subtraction cannot be made
     * @throws ArithmeticException if numeric overflow occurs
     */
    @Override
    public ZonedDateTime minus(TemporalAmount amountToSubtract) {
        if (amountToSubtract instanceof Period) {
            Period periodToSubtract = (Period) amountToSubtract;
            return resolveLocal(dateTime.minus(periodToSubtract));
        }
        Objects.requireNonNull(amountToSubtract, "amountToSubtract");
        return (ZonedDateTime) amountToSubtract.subtractFrom(this);
    }

    /**
     * Returns a copy of this date-time with the specified amount subtracted.
     * <p>
     * This returns a {@code ZonedDateTime}, based on this one, with the amount
     * in terms of the unit subtracted. If it is not possible to subtract the amount,
     * because the unit is not supported or for some other reason, an exception is thrown.
     * <p>
     * The calculation for date and time units differ.
     * <p>
     * Date units operate on the local time-line.
     * The period is first subtracted from the local date-time, then converted back
     * to a zoned date-time using the zone ID.
     * The conversion uses {@link #ofLocal(LocalDateTime, ZoneId, ZoneOffset)}
     * with the offset before the subtraction.
     * <p>
     * Time units operate on the instant time-line.
     * The period is first subtracted from the local date-time, then converted back to
     * a zoned date-time using the zone ID.
     * The conversion uses {@link #ofInstant(LocalDateTime, ZoneOffset, ZoneId)}
     * with the offset before the subtraction.
     * <p>
     * This method is equivalent to {@link #plus(long, TemporalUnit)} with the amount negated.
     * See that method for a full description of how addition, and thus subtraction, works.
     * <p>
     * This instance is immutable and unaffected by this method call.
     *
     * @param amountToSubtract  the amount of the unit to subtract from the result, may be negative
     * @param unit  the unit of the amount to subtract, not null
     * @return a {@code ZonedDateTime} based on this date-time with the specified amount subtracted, not null
     * @throws DateTimeException if the subtraction cannot be made
     * @throws UnsupportedTemporalTypeException if the unit is not supported
     * @throws ArithmeticException if numeric overflow occurs
     */
    @Override
    public ZonedDateTime minus(long amountToSubtract, TemporalUnit unit) {
        return (amountToSubtract == Long.MIN_VALUE ? plus(Long.MAX_VALUE, unit).plus(1, unit) : plus(-amountToSubtract, unit));
    }

    //-----------------------------------------------------------------------
    /**
     * Returns a copy of this {@code ZonedDateTime} with the specified number of years subtracted.
     * <p>
     * This operates on the local time-line,
     * {@link LocalDateTime#minusYears(long) subtracting years} to the local date-time.
     * This is then converted back to a {@code ZonedDateTime}, using the zone ID
     * to obtain the offset.
     * <p>
     * When converting back to {@code ZonedDateTime}, if the local date-time is in an overlap,
     * then the offset will be retained if possible, otherwise the earlier offset will be used.
     * If in a gap, the local date-time will be adjusted forward by the length of the gap.
     * <p>
     * This instance is immutable and unaffected by this method call.
     *
     * @param years  the years to subtract, may be negative
     * @return a {@code ZonedDateTime} based on this date-time with the years subtracted, not null
     * @throws DateTimeException if the result exceeds the supported date range
     */
    public ZonedDateTime minusYears(long years) {
        return (years == Long.MIN_VALUE ? plusYears(Long.MAX_VALUE).plusYears(1) : plusYears(-years));
    }

    /**
     * Returns a copy of this {@code ZonedDateTime} with the specified number of months subtracted.
     * <p>
     * This operates on the local time-line,
     * {@link LocalDateTime#minusMonths(long) subtracting months} to the local date-time.
     * This is then converted back to a {@code ZonedDateTime}, using the zone ID
     * to obtain the offset.
     * <p>
     * When converting back to {@code ZonedDateTime}, if the local date-time is in an overlap,
     * then the offset will be retained if possible, otherwise the earlier offset will be used.
     * If in a gap, the local date-time will be adjusted forward by the length of the gap.
     * <p>
     * This instance is immutable and unaffected by this method call.
     *
     * @param months  the months to subtract, may be negative
     * @return a {@code ZonedDateTime} based on this date-time with the months subtracted, not null
     * @throws DateTimeException if the result exceeds the supported date range
     */
    public ZonedDateTime minusMonths(long months) {
        return (months == Long.MIN_VALUE ? plusMonths(Long.MAX_VALUE).plusMonths(1) : plusMonths(-months));
    }

    /**
     * Returns a copy of this {@code ZonedDateTime} with the specified number of weeks subtracted.
     * <p>
     * This operates on the local time-line,
     * {@link LocalDateTime#minusWeeks(long) subtracting weeks} to the local date-time.
     * This is then converted back to a {@code ZonedDateTime}, using the zone ID
     * to obtain the offset.
     * <p>
     * When converting back to {@code ZonedDateTime}, if the local date-time is in an overlap,
     * then the offset will be retained if possible, otherwise the earlier offset will be used.
     * If in a gap, the local date-time will be adjusted forward by the length of the gap.
     * <p>
     * This instance is immutable and unaffected by this method call.
     *
     * @param weeks  the weeks to subtract, may be negative
     * @return a {@code ZonedDateTime} based on this date-time with the weeks subtracted, not null
     * @throws DateTimeException if the result exceeds the supported date range
     */
    public ZonedDateTime minusWeeks(long weeks) {
        return (weeks == Long.MIN_VALUE ? plusWeeks(Long.MAX_VALUE).plusWeeks(1) : plusWeeks(-weeks));
    }

    /**
     * Returns a copy of this {@code ZonedDateTime} with the specified number of days subtracted.
     * <p>
     * This operates on the local time-line,
     * {@link LocalDateTime#minusDays(long) subtracting days} to the local date-time.
     * This is then converted back to a {@code ZonedDateTime}, using the zone ID
     * to obtain the offset.
     * <p>
     * When converting back to {@code ZonedDateTime}, if the local date-time is in an overlap,
     * then the offset will be retained if possible, otherwise the earlier offset will be used.
     * If in a gap, the local date-time will be adjusted forward by the length of the gap.
     * <p>
     * This instance is immutable and unaffected by this method call.
     *
     * @param days  the days to subtract, may be negative
     * @return a {@code ZonedDateTime} based on this date-time with the days subtracted, not null
     * @throws DateTimeException if the result exceeds the supported date range
     */
    public ZonedDateTime minusDays(long days) {
        return (days == Long.MIN_VALUE ? plusDays(Long.MAX_VALUE).plusDays(1) : plusDays(-days));
    }

    //-----------------------------------------------------------------------
    /**
     * Returns a copy of this {@code ZonedDateTime} with the specified number of hours subtracted.
     * <p>
     * This operates on the instant time-line, such that subtracting one hour will
     * always be a duration of one hour earlier.
     * This may cause the local date-time to change by an amount other than one hour.
     * Note that this is a different approach to that used by days, months and years,
     * thus subtracting one day is not the same as adding 24 hours.
     * <p>
     * For example, consider a time-zone, such as 'Europe/Paris', where the
     * Autumn DST cutover means that the local times 02:00 to 02:59 occur twice
     * changing from offset +02:00 in summer to +01:00 in winter.
     * <ul>
     * <li>Subtracting one hour from 03:30+01:00 will result in 02:30+01:00
     *     (both in winter time)
     * <li>Subtracting one hour from 02:30+01:00 will result in 02:30+02:00
     *     (moving from winter to summer time)
     * <li>Subtracting one hour from 02:30+02:00 will result in 01:30+02:00
     *     (both in summer time)
     * <li>Subtracting three hours from 03:30+01:00 will result in 01:30+02:00
     *     (moving from winter to summer time)
     * </ul>
     * <p>
     * This instance is immutable and unaffected by this method call.
     *
     * @param hours  the hours to subtract, may be negative
     * @return a {@code ZonedDateTime} based on this date-time with the hours subtracted, not null
     * @throws DateTimeException if the result exceeds the supported date range
     */
    public ZonedDateTime minusHours(long hours) {
        return (hours == Long.MIN_VALUE ? plusHours(Long.MAX_VALUE).plusHours(1) : plusHours(-hours));
    }

    /**
     * Returns a copy of this {@code ZonedDateTime} with the specified number of minutes subtracted.
     * <p>
     * This operates on the instant time-line, such that subtracting one minute will
     * always be a duration of one minute earlier.
     * This may cause the local date-time to change by an amount other than one minute.
     * Note that this is a different approach to that used by days, months and years.
     * <p>
     * This instance is immutable and unaffected by this method call.
     *
     * @param minutes  the minutes to subtract, may be negative
     * @return a {@code ZonedDateTime} based on this date-time with the minutes subtracted, not null
     * @throws DateTimeException if the result exceeds the supported date range
     */
    public ZonedDateTime minusMinutes(long minutes) {
        return (minutes == Long.MIN_VALUE ? plusMinutes(Long.MAX_VALUE).plusMinutes(1) : plusMinutes(-minutes));
    }

    /**
     * Returns a copy of this {@code ZonedDateTime} with the specified number of seconds subtracted.
     * <p>
     * This operates on the instant time-line, such that subtracting one second will
     * always be a duration of one second earlier.
     * This may cause the local date-time to change by an amount other than one second.
     * Note that this is a different approach to that used by days, months and years.
     * <p>
     * This instance is immutable and unaffected by this method call.
     *
     * @param seconds  the seconds to subtract, may be negative
     * @return a {@code ZonedDateTime} based on this date-time with the seconds subtracted, not null
     * @throws DateTimeException if the result exceeds the supported date range
     */
    public ZonedDateTime minusSeconds(long seconds) {
        return (seconds == Long.MIN_VALUE ? plusSeconds(Long.MAX_VALUE).plusSeconds(1) : plusSeconds(-seconds));
    }

    /**
     * Returns a copy of this {@code ZonedDateTime} with the specified number of nanoseconds subtracted.
     * <p>
     * This operates on the instant time-line, such that subtracting one nano will
     * always be a duration of one nano earlier.
     * This may cause the local date-time to change by an amount other than one nano.
     * Note that this is a different approach to that used by days, months and years.
     * <p>
     * This instance is immutable and unaffected by this method call.
     *
     * @param nanos  the nanos to subtract, may be negative
     * @return a {@code ZonedDateTime} based on this date-time with the nanoseconds subtracted, not null
     * @throws DateTimeException if the result exceeds the supported date range
     */
    public ZonedDateTime minusNanos(long nanos) {
        return (nanos == Long.MIN_VALUE ? plusNanos(Long.MAX_VALUE).plusNanos(1) : plusNanos(-nanos));
    }

    //-----------------------------------------------------------------------
    /**
     * Queries this date-time using the specified query.
     * <p>
     * This queries this date-time using the specified query strategy object.
     * The {@code TemporalQuery} object defines the logic to be used to
     * obtain the result. Read the documentation of the query to understand
     * what the result of this method will be.
     * <p>
     * The result of this method is obtained by invoking the
     * {@link TemporalQuery#queryFrom(TemporalAccessor)} method on the
     * specified query passing {@code this} as the argument.
     *
     * @param <R> the type of the result
     * @param query  the query to invoke, not null
     * @return the query result, null may be returned (defined by the query)
     * @throws DateTimeException if unable to query (defined by the query)
     * @throws ArithmeticException if numeric overflow occurs (defined by the query)
     */
    @SuppressWarnings("unchecked")
    @Override  // override for Javadoc
    public <R> R query(TemporalQuery<R> query) {
        if (query == TemporalQueries.localDate()) {
            return (R) toLocalDate();
        }
        return ChronoZonedDateTime.super.query(query);
    }

    /**
     * Calculates the amount of time until another date-time in terms of the specified unit.
     * <p>
     * This calculates the amount of time between two {@code ZonedDateTime}
     * objects in terms of a single {@code TemporalUnit}.
     * The start and end points are {@code this} and the specified date-time.
     * The result will be negative if the end is before the start.
     * For example, the amount in days between two date-times can be calculated
     * using {@code startDateTime.until(endDateTime, DAYS)}.
     * <p>
     * The {@code Temporal} passed to this method is converted to a
     * {@code ZonedDateTime} using {@link #from(TemporalAccessor)}.
     * If the time-zone differs between the two zoned date-times, the specified
     * end date-time is normalized to have the same zone as this date-time.
     * <p>
     * The calculation returns a whole number, representing the number of
     * complete units between the two date-times.
     * For example, the amount in months between 2012-06-15T00:00Z and 2012-08-14T23:59Z
     * will only be one month as it is one minute short of two months.
     * <p>
     * There are two equivalent ways of using this method.
     * The first is to invoke this method.
     * The second is to use {@link TemporalUnit#between(Temporal, Temporal)}:
     * <pre>
     *   // these two lines are equivalent
     *   amount = start.until(end, MONTHS);
     *   amount = MONTHS.between(start, end);
     * </pre>
     * The choice should be made based on which makes the code more readable.
     * <p>
     * The calculation is implemented in this method for {@link ChronoUnit}.
     * The units {@code NANOS}, {@code MICROS}, {@code MILLIS}, {@code SECONDS},
     * {@code MINUTES}, {@code HOURS} and {@code HALF_DAYS}, {@code DAYS},
     * {@code WEEKS}, {@code MONTHS}, {@code YEARS}, {@code DECADES},
     * {@code CENTURIES}, {@code MILLENNIA} and {@code ERAS} are supported.
     * Other {@code ChronoUnit} values will throw an exception.
     * <p>
     * The calculation for date and time units differ.
     * <p>
     * Date units operate on the local time-line, using the local date-time.
     * For example, the period from noon on day 1 to noon the following day
     * in days will always be counted as exactly one day, irrespective of whether
     * there was a daylight savings change or not.
     * <p>
     * Time units operate on the instant time-line.
     * The calculation effectively converts both zoned date-times to instants
     * and then calculates the period between the instants.
     * For example, the period from noon on day 1 to noon the following day
     * in hours may be 23, 24 or 25 hours (or some other amount) depending on
     * whether there was a daylight savings change or not.
     * <p>
     * If the unit is not a {@code ChronoUnit}, then the result of this method
     * is obtained by invoking {@code TemporalUnit.between(Temporal, Temporal)}
     * passing {@code this} as the first argument and the converted input temporal
     * as the second argument.
     * <p>
     * This instance is immutable and unaffected by this method call.
     *
     * @param endExclusive  the end date, exclusive, which is converted to a {@code ZonedDateTime}, not null
     * @param unit  the unit to measure the amount in, not null
     * @return the amount of time between this date-time and the end date-time
     * @throws DateTimeException if the amount cannot be calculated, or the end
     *  temporal cannot be converted to a {@code ZonedDateTime}
     * @throws UnsupportedTemporalTypeException if the unit is not supported
     * @throws ArithmeticException if numeric overflow occurs
     */
    @Override
    public long until(Temporal endExclusive, TemporalUnit unit) {
        ZonedDateTime end = ZonedDateTime.from(endExclusive);
        if (unit instanceof ChronoUnit) {
            end = end.withZoneSameInstant(zone);
            if (unit.isDateBased()) {
                return dateTime.until(end.dateTime, unit);
            } else {
                return toOffsetDateTime().until(end.toOffsetDateTime(), unit);
            }
        }
        return unit.between(this, end);
    }

    /**
     * Formats this date-time using the specified formatter.
     * <p>
     * This date-time will be passed to the formatter to produce a string.
     *
     * @param formatter  the formatter to use, not null
     * @return the formatted date-time string, not null
     * @throws DateTimeException if an error occurs during printing
     */
    @Override  // override for Javadoc and performance
    public String format(DateTimeFormatter formatter) {
        Objects.requireNonNull(formatter, "formatter");
        return formatter.format(this);
    }

    //-----------------------------------------------------------------------
    /**
     * Converts this date-time to an {@code OffsetDateTime}.
     * <p>
     * This creates an offset date-time using the local date-time and offset.
     * The zone ID is ignored.
     *
     * @return an offset date-time representing the same local date-time and offset, not null
     */
    public OffsetDateTime toOffsetDateTime() {
        return OffsetDateTime.of(dateTime, offset);
    }

    //-----------------------------------------------------------------------
    /**
     * Checks if this date-time is equal to another date-time.
     * <p>
     * The comparison is based on the offset date-time and the zone.
     * Only objects of type {@code ZonedDateTime} are compared, other types return false.
     *
     * @param obj  the object to check, null returns false
     * @return true if this is equal to the other date-time
     */
    @Override
    public boolean equals(Object obj) {
        if (this == obj) {
            return true;
        }
        if (obj instanceof ZonedDateTime) {
            ZonedDateTime other = (ZonedDateTime) obj;
            return dateTime.equals(other.dateTime) &&
                offset.equals(other.offset) &&
                zone.equals(other.zone);
        }
        return false;
    }

    /**
     * A hash code for this date-time.
     *
     * @return a suitable hash code
     */
    @Override
    public int hashCode() {
        return dateTime.hashCode() ^ offset.hashCode() ^ Integer.rotateLeft(zone.hashCode(), 3);
    }

    //-----------------------------------------------------------------------
    /**
     * Outputs this date-time as a {@code String}, such as
     * {@code 2007-12-03T10:15:30+01:00[Europe/Paris]}.
     * <p>
     * The format consists of the {@code LocalDateTime} followed by the {@code ZoneOffset}.
     * If the {@code ZoneId} is not the same as the offset, then the ID is output.
     * The output is compatible with ISO-8601 if the offset and ID are the same.
     *
     * @return a string representation of this date-time, not null
     */
    @Override  // override for Javadoc
    public String toString() {
        String str = dateTime.toString() + offset.toString();
        if (offset != zone) {
            str += '[' + zone.toString() + ']';
        }
        return str;
    }

    //-----------------------------------------------------------------------
    /**
     * Writes the object using a
     * <a href="../../serialized-form.html#java.time.Ser">dedicated serialized form</a>.
     * @serialData
     * <pre>
     *  out.writeByte(6);  // identifies a ZonedDateTime
     *  // the <a href="../../serialized-form.html#java.time.LocalDateTime">dateTime</a> excluding the one byte header
     *  // the <a href="../../serialized-form.html#java.time.ZoneOffset">offset</a> excluding the one byte header
     *  // the <a href="../../serialized-form.html#java.time.ZoneId">zone ID</a> excluding the one byte header
     * </pre>
     *
     * @return the instance of {@code Ser}, not null
     */
    private Object writeReplace() {
        return new Ser(Ser.ZONE_DATE_TIME_TYPE, this);
    }

    /**
     * Defend against malicious streams.
     *
     * @param s the stream to read
     * @throws InvalidObjectException always
     */
    private void readObject(ObjectInputStream s) throws InvalidObjectException {
        throw new InvalidObjectException("Deserialization via serialization delegate");
    }

    void writeExternal(DataOutput out) throws IOException {
        dateTime.writeExternal(out);
        offset.writeExternal(out);
        zone.write(out);
    }

    static ZonedDateTime readExternal(ObjectInput in) throws IOException, ClassNotFoundException {
        LocalDateTime dateTime = LocalDateTime.readExternal(in);
        ZoneOffset offset = ZoneOffset.readExternal(in);
        ZoneId zone = (ZoneId) Ser.read(in);
        return ZonedDateTime.ofLenient(dateTime, offset, zone);
    }

}<|MERGE_RESOLUTION|>--- conflicted
+++ resolved
@@ -144,16 +144,6 @@
  * a vital, but secondary, piece of information, used to ensure that the class
  * represents an instant, especially during a daylight savings overlap.
  *
-<<<<<<< HEAD
-=======
- * <p>
- * This is a <a href="{@docRoot}/java.base/java/lang/doc-files/ValueBased.html">value-based</a>
- * class; use of identity-sensitive operations (including reference equality
- * ({@code ==}), identity hash code, or synchronization) on instances of
- * {@code ZonedDateTime} may have unpredictable results and should be avoided.
- * The {@code equals} method should be used for comparisons.
- *
->>>>>>> 8c6462ac
  * @implSpec
  * A {@code ZonedDateTime} holds state equivalent to three separate objects,
  * a {@code LocalDateTime}, a {@code ZoneId} and the resolved {@code ZoneOffset}.
