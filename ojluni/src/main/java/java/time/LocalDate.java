/*
 * Copyright (c) 2012, 2019, Oracle and/or its affiliates. All rights reserved.
 * DO NOT ALTER OR REMOVE COPYRIGHT NOTICES OR THIS FILE HEADER.
 *
 * This code is free software; you can redistribute it and/or modify it
 * under the terms of the GNU General Public License version 2 only, as
 * published by the Free Software Foundation.  Oracle designates this
 * particular file as subject to the "Classpath" exception as provided
 * by Oracle in the LICENSE file that accompanied this code.
 *
 * This code is distributed in the hope that it will be useful, but WITHOUT
 * ANY WARRANTY; without even the implied warranty of MERCHANTABILITY or
 * FITNESS FOR A PARTICULAR PURPOSE.  See the GNU General Public License
 * version 2 for more details (a copy is included in the LICENSE file that
 * accompanied this code).
 *
 * You should have received a copy of the GNU General Public License version
 * 2 along with this work; if not, write to the Free Software Foundation,
 * Inc., 51 Franklin St, Fifth Floor, Boston, MA 02110-1301 USA.
 *
 * Please contact Oracle, 500 Oracle Parkway, Redwood Shores, CA 94065 USA
 * or visit www.oracle.com if you need additional information or have any
 * questions.
 */

/*
 * This file is available under and governed by the GNU General Public
 * License version 2 only, as published by the Free Software Foundation.
 * However, the following notice accompanied the original version of this
 * file:
 *
 * Copyright (c) 2007-2012, Stephen Colebourne & Michael Nascimento Santos
 *
 * All rights reserved.
 *
 * Redistribution and use in source and binary forms, with or without
 * modification, are permitted provided that the following conditions are met:
 *
 *  * Redistributions of source code must retain the above copyright notice,
 *    this list of conditions and the following disclaimer.
 *
 *  * Redistributions in binary form must reproduce the above copyright notice,
 *    this list of conditions and the following disclaimer in the documentation
 *    and/or other materials provided with the distribution.
 *
 *  * Neither the name of JSR-310 nor the names of its contributors
 *    may be used to endorse or promote products derived from this software
 *    without specific prior written permission.
 *
 * THIS SOFTWARE IS PROVIDED BY THE COPYRIGHT HOLDERS AND CONTRIBUTORS
 * "AS IS" AND ANY EXPRESS OR IMPLIED WARRANTIES, INCLUDING, BUT NOT
 * LIMITED TO, THE IMPLIED WARRANTIES OF MERCHANTABILITY AND FITNESS FOR
 * A PARTICULAR PURPOSE ARE DISCLAIMED. IN NO EVENT SHALL THE COPYRIGHT OWNER OR
 * CONTRIBUTORS BE LIABLE FOR ANY DIRECT, INDIRECT, INCIDENTAL, SPECIAL,
 * EXEMPLARY, OR CONSEQUENTIAL DAMAGES (INCLUDING, BUT NOT LIMITED TO,
 * PROCUREMENT OF SUBSTITUTE GOODS OR SERVICES; LOSS OF USE, DATA, OR
 * PROFITS; OR BUSINESS INTERRUPTION) HOWEVER CAUSED AND ON ANY THEORY OF
 * LIABILITY, WHETHER IN CONTRACT, STRICT LIABILITY, OR TORT (INCLUDING
 * NEGLIGENCE OR OTHERWISE) ARISING IN ANY WAY OUT OF THE USE OF THIS
 * SOFTWARE, EVEN IF ADVISED OF THE POSSIBILITY OF SUCH DAMAGE.
 */
package java.time;

import static java.time.LocalTime.SECONDS_PER_DAY;
import static java.time.temporal.ChronoField.ALIGNED_DAY_OF_WEEK_IN_MONTH;
import static java.time.temporal.ChronoField.ALIGNED_DAY_OF_WEEK_IN_YEAR;
import static java.time.temporal.ChronoField.ALIGNED_WEEK_OF_MONTH;
import static java.time.temporal.ChronoField.ALIGNED_WEEK_OF_YEAR;
import static java.time.temporal.ChronoField.DAY_OF_MONTH;
import static java.time.temporal.ChronoField.DAY_OF_YEAR;
import static java.time.temporal.ChronoField.EPOCH_DAY;
import static java.time.temporal.ChronoField.ERA;
import static java.time.temporal.ChronoField.MONTH_OF_YEAR;
import static java.time.temporal.ChronoField.PROLEPTIC_MONTH;
import static java.time.temporal.ChronoField.YEAR;

import dalvik.annotation.codegen.CovariantReturnType;
import java.io.DataInput;
import java.io.DataOutput;
import java.io.IOException;
import java.io.InvalidObjectException;
import java.io.ObjectInputStream;
import java.io.Serializable;
import java.time.chrono.ChronoLocalDate;
import java.time.chrono.Era;
import java.time.chrono.IsoEra;
import java.time.chrono.IsoChronology;
import java.time.format.DateTimeFormatter;
import java.time.format.DateTimeParseException;
import java.time.temporal.ChronoField;
import java.time.temporal.ChronoUnit;
import java.time.temporal.Temporal;
import java.time.temporal.TemporalAccessor;
import java.time.temporal.TemporalAdjuster;
import java.time.temporal.TemporalAmount;
import java.time.temporal.TemporalField;
import java.time.temporal.TemporalQueries;
import java.time.temporal.TemporalQuery;
import java.time.temporal.TemporalUnit;
import java.time.temporal.UnsupportedTemporalTypeException;
import java.time.temporal.ValueRange;
import java.time.zone.ZoneOffsetTransition;
import java.time.zone.ZoneRules;
import java.util.Objects;
import java.util.stream.LongStream;
import java.util.stream.Stream;

// Android-changed: removed ValueBased paragraph.
/**
 * A date without a time-zone in the ISO-8601 calendar system,
 * such as {@code 2007-12-03}.
 * <p>
 * {@code LocalDate} is an immutable date-time object that represents a date,
 * often viewed as year-month-day. Other date fields, such as day-of-year,
 * day-of-week and week-of-year, can also be accessed.
 * For example, the value "2nd October 2007" can be stored in a {@code LocalDate}.
 * <p>
 * This class does not store or represent a time or time-zone.
 * Instead, it is a description of the date, as used for birthdays.
 * It cannot represent an instant on the time-line without additional information
 * such as an offset or time-zone.
 * <p>
 * The ISO-8601 calendar system is the modern civil calendar system used today
 * in most of the world. It is equivalent to the proleptic Gregorian calendar
 * system, in which today's rules for leap years are applied for all time.
 * For most applications written today, the ISO-8601 rules are entirely suitable.
 * However, any application that makes use of historical dates, and requires them
 * to be accurate will find the ISO-8601 approach unsuitable.
<<<<<<< HEAD
=======
 * <p>
 * This is a <a href="{@docRoot}/java.base/java/lang/doc-files/ValueBased.html">value-based</a>
 * class; programmers should treat instances that are
 * {@linkplain #equals(Object) equal} as interchangeable and should not
 * use instances for synchronization, or unpredictable behavior may
 * occur. For example, in a future release, synchronization may fail.
 * The {@code equals} method should be used for comparisons.
>>>>>>> d72a9d6b
 *
 * @implSpec
 * This class is immutable and thread-safe.
 *
 * @since 1.8
 */
@jdk.internal.ValueBased
public final class LocalDate
        implements Temporal, TemporalAdjuster, ChronoLocalDate, Serializable {

    /**
     * The minimum supported {@code LocalDate}, '-999999999-01-01'.
     * This could be used by an application as a "far past" date.
     */
    public static final LocalDate MIN = LocalDate.of(Year.MIN_VALUE, 1, 1);
    /**
     * The maximum supported {@code LocalDate}, '+999999999-12-31'.
     * This could be used by an application as a "far future" date.
     */
    public static final LocalDate MAX = LocalDate.of(Year.MAX_VALUE, 12, 31);
    /**
     * The epoch year {@code LocalDate}, '1970-01-01'.
     */
    public static final LocalDate EPOCH = LocalDate.of(1970, 1, 1);

    /**
     * Serialization version.
     */
    @java.io.Serial
    private static final long serialVersionUID = 2942565459149668126L;
    /**
     * The number of days in a 400 year cycle.
     */
    private static final int DAYS_PER_CYCLE = 146097;
    /**
     * The number of days from year zero to year 1970.
     * There are five 400 year cycles from year zero to 2000.
     * There are 7 leap years from 1970 to 2000.
     */
    static final long DAYS_0000_TO_1970 = (DAYS_PER_CYCLE * 5L) - (30L * 365L + 7L);

    /**
     * The year.
     */
    private final int year;
    /**
     * The month-of-year.
     */
    private final short month;
    /**
     * The day-of-month.
     */
    private final short day;

    //-----------------------------------------------------------------------
    /**
     * Obtains the current date from the system clock in the default time-zone.
     * <p>
     * This will query the {@link Clock#systemDefaultZone() system clock} in the default
     * time-zone to obtain the current date.
     * <p>
     * Using this method will prevent the ability to use an alternate clock for testing
     * because the clock is hard-coded.
     *
     * @return the current date using the system clock and default time-zone, not null
     */
    public static LocalDate now() {
        return now(Clock.systemDefaultZone());
    }

    /**
     * Obtains the current date from the system clock in the specified time-zone.
     * <p>
     * This will query the {@link Clock#system(ZoneId) system clock} to obtain the current date.
     * Specifying the time-zone avoids dependence on the default time-zone.
     * <p>
     * Using this method will prevent the ability to use an alternate clock for testing
     * because the clock is hard-coded.
     *
     * @param zone  the zone ID to use, not null
     * @return the current date using the system clock, not null
     */
    public static LocalDate now(ZoneId zone) {
        return now(Clock.system(zone));
    }

    /**
     * Obtains the current date from the specified clock.
     * <p>
     * This will query the specified clock to obtain the current date - today.
     * Using this method allows the use of an alternate clock for testing.
     * The alternate clock may be introduced using {@link Clock dependency injection}.
     *
     * @param clock  the clock to use, not null
     * @return the current date, not null
     */
    public static LocalDate now(Clock clock) {
        Objects.requireNonNull(clock, "clock");
        final Instant now = clock.instant();  // called once
        return ofInstant(now, clock.getZone());
    }

    //-----------------------------------------------------------------------
    /**
     * Obtains an instance of {@code LocalDate} from a year, month and day.
     * <p>
     * This returns a {@code LocalDate} with the specified year, month and day-of-month.
     * The day must be valid for the year and month, otherwise an exception will be thrown.
     *
     * @param year  the year to represent, from MIN_YEAR to MAX_YEAR
     * @param month  the month-of-year to represent, not null
     * @param dayOfMonth  the day-of-month to represent, from 1 to 31
     * @return the local date, not null
     * @throws DateTimeException if the value of any field is out of range,
     *  or if the day-of-month is invalid for the month-year
     */
    public static LocalDate of(int year, Month month, int dayOfMonth) {
        YEAR.checkValidValue(year);
        Objects.requireNonNull(month, "month");
        DAY_OF_MONTH.checkValidValue(dayOfMonth);
        return create(year, month.getValue(), dayOfMonth);
    }

    /**
     * Obtains an instance of {@code LocalDate} from a year, month and day.
     * <p>
     * This returns a {@code LocalDate} with the specified year, month and day-of-month.
     * The day must be valid for the year and month, otherwise an exception will be thrown.
     *
     * @param year  the year to represent, from MIN_YEAR to MAX_YEAR
     * @param month  the month-of-year to represent, from 1 (January) to 12 (December)
     * @param dayOfMonth  the day-of-month to represent, from 1 to 31
     * @return the local date, not null
     * @throws DateTimeException if the value of any field is out of range,
     *  or if the day-of-month is invalid for the month-year
     */
    public static LocalDate of(int year, int month, int dayOfMonth) {
        YEAR.checkValidValue(year);
        MONTH_OF_YEAR.checkValidValue(month);
        DAY_OF_MONTH.checkValidValue(dayOfMonth);
        return create(year, month, dayOfMonth);
    }

    //-----------------------------------------------------------------------
    /**
     * Obtains an instance of {@code LocalDate} from a year and day-of-year.
     * <p>
     * This returns a {@code LocalDate} with the specified year and day-of-year.
     * The day-of-year must be valid for the year, otherwise an exception will be thrown.
     *
     * @param year  the year to represent, from MIN_YEAR to MAX_YEAR
     * @param dayOfYear  the day-of-year to represent, from 1 to 366
     * @return the local date, not null
     * @throws DateTimeException if the value of any field is out of range,
     *  or if the day-of-year is invalid for the year
     */
    public static LocalDate ofYearDay(int year, int dayOfYear) {
        YEAR.checkValidValue(year);
        DAY_OF_YEAR.checkValidValue(dayOfYear);
        boolean leap = IsoChronology.INSTANCE.isLeapYear(year);
        if (dayOfYear == 366 && leap == false) {
            throw new DateTimeException("Invalid date 'DayOfYear 366' as '" + year + "' is not a leap year");
        }
        Month moy = Month.of((dayOfYear - 1) / 31 + 1);
        int monthEnd = moy.firstDayOfYear(leap) + moy.length(leap) - 1;
        if (dayOfYear > monthEnd) {
            moy = moy.plus(1);
        }
        int dom = dayOfYear - moy.firstDayOfYear(leap) + 1;
        return new LocalDate(year, moy.getValue(), dom);
    }

    //-----------------------------------------------------------------------
    /**
     * Obtains an instance of {@code LocalDate} from an {@code Instant} and zone ID.
     * <p>
     * This creates a local date based on the specified instant.
     * First, the offset from UTC/Greenwich is obtained using the zone ID and instant,
     * which is simple as there is only one valid offset for each instant.
     * Then, the instant and offset are used to calculate the local date.
     *
     * @param instant  the instant to create the date from, not null
     * @param zone  the time-zone, which may be an offset, not null
     * @return the local date, not null
     * @throws DateTimeException if the result exceeds the supported range
     * @since 9
     */
    public static LocalDate ofInstant(Instant instant, ZoneId zone) {
        Objects.requireNonNull(instant, "instant");
        Objects.requireNonNull(zone, "zone");
        ZoneRules rules = zone.getRules();
        ZoneOffset offset = rules.getOffset(instant);
        long localSecond = instant.getEpochSecond() + offset.getTotalSeconds();
        long localEpochDay = Math.floorDiv(localSecond, SECONDS_PER_DAY);
        return ofEpochDay(localEpochDay);
    }

    //-----------------------------------------------------------------------
    /**
     * Obtains an instance of {@code LocalDate} from the epoch day count.
     * <p>
     * This returns a {@code LocalDate} with the specified epoch-day.
     * The {@link ChronoField#EPOCH_DAY EPOCH_DAY} is a simple incrementing count
     * of days where day 0 is 1970-01-01. Negative numbers represent earlier days.
     *
     * @param epochDay  the Epoch Day to convert, based on the epoch 1970-01-01
     * @return the local date, not null
     * @throws DateTimeException if the epoch day exceeds the supported date range
     */
    public static LocalDate ofEpochDay(long epochDay) {
        EPOCH_DAY.checkValidValue(epochDay);
        long zeroDay = epochDay + DAYS_0000_TO_1970;
        // find the march-based year
        zeroDay -= 60;  // adjust to 0000-03-01 so leap day is at end of four year cycle
        long adjust = 0;
        if (zeroDay < 0) {
            // adjust negative years to positive for calculation
            long adjustCycles = (zeroDay + 1) / DAYS_PER_CYCLE - 1;
            adjust = adjustCycles * 400;
            zeroDay += -adjustCycles * DAYS_PER_CYCLE;
        }
        long yearEst = (400 * zeroDay + 591) / DAYS_PER_CYCLE;
        long doyEst = zeroDay - (365 * yearEst + yearEst / 4 - yearEst / 100 + yearEst / 400);
        if (doyEst < 0) {
            // fix estimate
            yearEst--;
            doyEst = zeroDay - (365 * yearEst + yearEst / 4 - yearEst / 100 + yearEst / 400);
        }
        yearEst += adjust;  // reset any negative year
        int marchDoy0 = (int) doyEst;

        // convert march-based values back to january-based
        int marchMonth0 = (marchDoy0 * 5 + 2) / 153;
        int month = (marchMonth0 + 2) % 12 + 1;
        int dom = marchDoy0 - (marchMonth0 * 306 + 5) / 10 + 1;
        yearEst += marchMonth0 / 10;

        // check year now we are certain it is correct
        int year = YEAR.checkValidIntValue(yearEst);
        return new LocalDate(year, month, dom);
    }

    //-----------------------------------------------------------------------
    /**
     * Obtains an instance of {@code LocalDate} from a temporal object.
     * <p>
     * This obtains a local date based on the specified temporal.
     * A {@code TemporalAccessor} represents an arbitrary set of date and time information,
     * which this factory converts to an instance of {@code LocalDate}.
     * <p>
     * The conversion uses the {@link TemporalQueries#localDate()} query, which relies
     * on extracting the {@link ChronoField#EPOCH_DAY EPOCH_DAY} field.
     * <p>
     * This method matches the signature of the functional interface {@link TemporalQuery}
     * allowing it to be used as a query via method reference, {@code LocalDate::from}.
     *
     * @param temporal  the temporal object to convert, not null
     * @return the local date, not null
     * @throws DateTimeException if unable to convert to a {@code LocalDate}
     */
    public static LocalDate from(TemporalAccessor temporal) {
        Objects.requireNonNull(temporal, "temporal");
        LocalDate date = temporal.query(TemporalQueries.localDate());
        if (date == null) {
            throw new DateTimeException("Unable to obtain LocalDate from TemporalAccessor: " +
                    temporal + " of type " + temporal.getClass().getName());
        }
        return date;
    }

    //-----------------------------------------------------------------------
    /**
     * Obtains an instance of {@code LocalDate} from a text string such as {@code 2007-12-03}.
     * <p>
     * The string must represent a valid date and is parsed using
     * {@link java.time.format.DateTimeFormatter#ISO_LOCAL_DATE}.
     *
     * @param text  the text to parse such as "2007-12-03", not null
     * @return the parsed local date, not null
     * @throws DateTimeParseException if the text cannot be parsed
     */
    public static LocalDate parse(CharSequence text) {
        return parse(text, DateTimeFormatter.ISO_LOCAL_DATE);
    }

    /**
     * Obtains an instance of {@code LocalDate} from a text string using a specific formatter.
     * <p>
     * The text is parsed using the formatter, returning a date.
     *
     * @param text  the text to parse, not null
     * @param formatter  the formatter to use, not null
     * @return the parsed local date, not null
     * @throws DateTimeParseException if the text cannot be parsed
     */
    public static LocalDate parse(CharSequence text, DateTimeFormatter formatter) {
        Objects.requireNonNull(formatter, "formatter");
        return formatter.parse(text, LocalDate::from);
    }

    //-----------------------------------------------------------------------
    /**
     * Creates a local date from the year, month and day fields.
     *
     * @param year  the year to represent, validated from MIN_YEAR to MAX_YEAR
     * @param month  the month-of-year to represent, from 1 to 12, validated
     * @param dayOfMonth  the day-of-month to represent, validated from 1 to 31
     * @return the local date, not null
     * @throws DateTimeException if the day-of-month is invalid for the month-year
     */
    private static LocalDate create(int year, int month, int dayOfMonth) {
        if (dayOfMonth > 28) {
            int dom = 31;
            switch (month) {
                case 2:
                    dom = (IsoChronology.INSTANCE.isLeapYear(year) ? 29 : 28);
                    break;
                case 4:
                case 6:
                case 9:
                case 11:
                    dom = 30;
                    break;
            }
            if (dayOfMonth > dom) {
                if (dayOfMonth == 29) {
                    throw new DateTimeException("Invalid date 'February 29' as '" + year + "' is not a leap year");
                } else {
                    throw new DateTimeException("Invalid date '" + Month.of(month).name() + " " + dayOfMonth + "'");
                }
            }
        }
        return new LocalDate(year, month, dayOfMonth);
    }

    /**
     * Resolves the date, resolving days past the end of month.
     *
     * @param year  the year to represent, validated from MIN_YEAR to MAX_YEAR
     * @param month  the month-of-year to represent, validated from 1 to 12
     * @param day  the day-of-month to represent, validated from 1 to 31
     * @return the resolved date, not null
     */
    private static LocalDate resolvePreviousValid(int year, int month, int day) {
        switch (month) {
            case 2:
                day = Math.min(day, IsoChronology.INSTANCE.isLeapYear(year) ? 29 : 28);
                break;
            case 4:
            case 6:
            case 9:
            case 11:
                day = Math.min(day, 30);
                break;
        }
        return new LocalDate(year, month, day);
    }

    /**
     * Constructor, previously validated.
     *
     * @param year  the year to represent, from MIN_YEAR to MAX_YEAR
     * @param month  the month-of-year to represent, not null
     * @param dayOfMonth  the day-of-month to represent, valid for year-month, from 1 to 31
     */
    private LocalDate(int year, int month, int dayOfMonth) {
        this.year = year;
        this.month = (short) month;
        this.day = (short) dayOfMonth;
    }

    //-----------------------------------------------------------------------
    /**
     * Checks if the specified field is supported.
     * <p>
     * This checks if this date can be queried for the specified field.
     * If false, then calling the {@link #range(TemporalField) range},
     * {@link #get(TemporalField) get} and {@link #with(TemporalField, long)}
     * methods will throw an exception.
     * <p>
     * If the field is a {@link ChronoField} then the query is implemented here.
     * The supported fields are:
     * <ul>
     * <li>{@code DAY_OF_WEEK}
     * <li>{@code ALIGNED_DAY_OF_WEEK_IN_MONTH}
     * <li>{@code ALIGNED_DAY_OF_WEEK_IN_YEAR}
     * <li>{@code DAY_OF_MONTH}
     * <li>{@code DAY_OF_YEAR}
     * <li>{@code EPOCH_DAY}
     * <li>{@code ALIGNED_WEEK_OF_MONTH}
     * <li>{@code ALIGNED_WEEK_OF_YEAR}
     * <li>{@code MONTH_OF_YEAR}
     * <li>{@code PROLEPTIC_MONTH}
     * <li>{@code YEAR_OF_ERA}
     * <li>{@code YEAR}
     * <li>{@code ERA}
     * </ul>
     * All other {@code ChronoField} instances will return false.
     * <p>
     * If the field is not a {@code ChronoField}, then the result of this method
     * is obtained by invoking {@code TemporalField.isSupportedBy(TemporalAccessor)}
     * passing {@code this} as the argument.
     * Whether the field is supported is determined by the field.
     *
     * @param field  the field to check, null returns false
     * @return true if the field is supported on this date, false if not
     */
    @Override  // override for Javadoc
    public boolean isSupported(TemporalField field) {
        return ChronoLocalDate.super.isSupported(field);
    }

    /**
     * Checks if the specified unit is supported.
     * <p>
     * This checks if the specified unit can be added to, or subtracted from, this date.
     * If false, then calling the {@link #plus(long, TemporalUnit)} and
     * {@link #minus(long, TemporalUnit) minus} methods will throw an exception.
     * <p>
     * If the unit is a {@link ChronoUnit} then the query is implemented here.
     * The supported units are:
     * <ul>
     * <li>{@code DAYS}
     * <li>{@code WEEKS}
     * <li>{@code MONTHS}
     * <li>{@code YEARS}
     * <li>{@code DECADES}
     * <li>{@code CENTURIES}
     * <li>{@code MILLENNIA}
     * <li>{@code ERAS}
     * </ul>
     * All other {@code ChronoUnit} instances will return false.
     * <p>
     * If the unit is not a {@code ChronoUnit}, then the result of this method
     * is obtained by invoking {@code TemporalUnit.isSupportedBy(Temporal)}
     * passing {@code this} as the argument.
     * Whether the unit is supported is determined by the unit.
     *
     * @param unit  the unit to check, null returns false
     * @return true if the unit can be added/subtracted, false if not
     */
    @Override  // override for Javadoc
    public boolean isSupported(TemporalUnit unit) {
        return ChronoLocalDate.super.isSupported(unit);
    }

    //-----------------------------------------------------------------------
    /**
     * Gets the range of valid values for the specified field.
     * <p>
     * The range object expresses the minimum and maximum valid values for a field.
     * This date is used to enhance the accuracy of the returned range.
     * If it is not possible to return the range, because the field is not supported
     * or for some other reason, an exception is thrown.
     * <p>
     * If the field is a {@link ChronoField} then the query is implemented here.
     * The {@link #isSupported(TemporalField) supported fields} will return
     * appropriate range instances.
     * All other {@code ChronoField} instances will throw an {@code UnsupportedTemporalTypeException}.
     * <p>
     * If the field is not a {@code ChronoField}, then the result of this method
     * is obtained by invoking {@code TemporalField.rangeRefinedBy(TemporalAccessor)}
     * passing {@code this} as the argument.
     * Whether the range can be obtained is determined by the field.
     *
     * @param field  the field to query the range for, not null
     * @return the range of valid values for the field, not null
     * @throws DateTimeException if the range for the field cannot be obtained
     * @throws UnsupportedTemporalTypeException if the field is not supported
     */
    @Override
    public ValueRange range(TemporalField field) {
        if (field instanceof ChronoField chronoField) {
            if (chronoField.isDateBased()) {
                switch (chronoField) {
                    case DAY_OF_MONTH: return ValueRange.of(1, lengthOfMonth());
                    case DAY_OF_YEAR: return ValueRange.of(1, lengthOfYear());
                    case ALIGNED_WEEK_OF_MONTH: return ValueRange.of(1, getMonth() == Month.FEBRUARY && isLeapYear() == false ? 4 : 5);
                    case YEAR_OF_ERA:
                        return (getYear() <= 0 ? ValueRange.of(1, Year.MAX_VALUE + 1) : ValueRange.of(1, Year.MAX_VALUE));
                }
                return field.range();
            }
            throw new UnsupportedTemporalTypeException("Unsupported field: " + field);
        }
        return field.rangeRefinedBy(this);
    }

    /**
     * Gets the value of the specified field from this date as an {@code int}.
     * <p>
     * This queries this date for the value of the specified field.
     * The returned value will always be within the valid range of values for the field.
     * If it is not possible to return the value, because the field is not supported
     * or for some other reason, an exception is thrown.
     * <p>
     * If the field is a {@link ChronoField} then the query is implemented here.
     * The {@link #isSupported(TemporalField) supported fields} will return valid
     * values based on this date, except {@code EPOCH_DAY} and {@code PROLEPTIC_MONTH}
     * which are too large to fit in an {@code int} and throw an {@code UnsupportedTemporalTypeException}.
     * All other {@code ChronoField} instances will throw an {@code UnsupportedTemporalTypeException}.
     * <p>
     * If the field is not a {@code ChronoField}, then the result of this method
     * is obtained by invoking {@code TemporalField.getFrom(TemporalAccessor)}
     * passing {@code this} as the argument. Whether the value can be obtained,
     * and what the value represents, is determined by the field.
     *
     * @param field  the field to get, not null
     * @return the value for the field
     * @throws DateTimeException if a value for the field cannot be obtained or
     *         the value is outside the range of valid values for the field
     * @throws UnsupportedTemporalTypeException if the field is not supported or
     *         the range of values exceeds an {@code int}
     * @throws ArithmeticException if numeric overflow occurs
     */
    @Override  // override for Javadoc and performance
    public int get(TemporalField field) {
        if (field instanceof ChronoField) {
            return get0(field);
        }
        return ChronoLocalDate.super.get(field);
    }

    /**
     * Gets the value of the specified field from this date as a {@code long}.
     * <p>
     * This queries this date for the value of the specified field.
     * If it is not possible to return the value, because the field is not supported
     * or for some other reason, an exception is thrown.
     * <p>
     * If the field is a {@link ChronoField} then the query is implemented here.
     * The {@link #isSupported(TemporalField) supported fields} will return valid
     * values based on this date.
     * All other {@code ChronoField} instances will throw an {@code UnsupportedTemporalTypeException}.
     * <p>
     * If the field is not a {@code ChronoField}, then the result of this method
     * is obtained by invoking {@code TemporalField.getFrom(TemporalAccessor)}
     * passing {@code this} as the argument. Whether the value can be obtained,
     * and what the value represents, is determined by the field.
     *
     * @param field  the field to get, not null
     * @return the value for the field
     * @throws DateTimeException if a value for the field cannot be obtained
     * @throws UnsupportedTemporalTypeException if the field is not supported
     * @throws ArithmeticException if numeric overflow occurs
     */
    @Override
    public long getLong(TemporalField field) {
        if (field instanceof ChronoField) {
            if (field == EPOCH_DAY) {
                return toEpochDay();
            }
            if (field == PROLEPTIC_MONTH) {
                return getProlepticMonth();
            }
            return get0(field);
        }
        return field.getFrom(this);
    }

    private int get0(TemporalField field) {
        switch ((ChronoField) field) {
            case DAY_OF_WEEK: return getDayOfWeek().getValue();
            case ALIGNED_DAY_OF_WEEK_IN_MONTH: return ((day - 1) % 7) + 1;
            case ALIGNED_DAY_OF_WEEK_IN_YEAR: return ((getDayOfYear() - 1) % 7) + 1;
            case DAY_OF_MONTH: return day;
            case DAY_OF_YEAR: return getDayOfYear();
            case EPOCH_DAY: throw new UnsupportedTemporalTypeException("Invalid field 'EpochDay' for get() method, use getLong() instead");
            case ALIGNED_WEEK_OF_MONTH: return ((day - 1) / 7) + 1;
            case ALIGNED_WEEK_OF_YEAR: return ((getDayOfYear() - 1) / 7) + 1;
            case MONTH_OF_YEAR: return month;
            case PROLEPTIC_MONTH: throw new UnsupportedTemporalTypeException("Invalid field 'ProlepticMonth' for get() method, use getLong() instead");
            case YEAR_OF_ERA: return (year >= 1 ? year : 1 - year);
            case YEAR: return year;
            case ERA: return (year >= 1 ? 1 : 0);
        }
        throw new UnsupportedTemporalTypeException("Unsupported field: " + field);
    }

    private long getProlepticMonth() {
        return (year * 12L + month - 1);
    }

    //-----------------------------------------------------------------------
    /**
     * Gets the chronology of this date, which is the ISO calendar system.
     * <p>
     * The {@code Chronology} represents the calendar system in use.
     * The ISO-8601 calendar system is the modern civil calendar system used today
     * in most of the world. It is equivalent to the proleptic Gregorian calendar
     * system, in which today's rules for leap years are applied for all time.
     *
     * @return the ISO chronology, not null
     */
    @Override
    public IsoChronology getChronology() {
        return IsoChronology.INSTANCE;
    }

    /**
     * Gets the era applicable at this date.
     * <p>
     * The official ISO-8601 standard does not define eras, however {@code IsoChronology} does.
     * It defines two eras, 'CE' from year one onwards and 'BCE' from year zero backwards.
     * Since dates before the Julian-Gregorian cutover are not in line with history,
     * the cutover between 'BCE' and 'CE' is also not aligned with the commonly used
     * eras, often referred to using 'BC' and 'AD'.
     * <p>
     * Users of this class should typically ignore this method as it exists primarily
     * to fulfill the {@link ChronoLocalDate} contract where it is necessary to support
     * the Japanese calendar system.
     *
     * @return the IsoEra applicable at this date, not null
     */
    @Override // override for Javadoc
    // Android-changed: To match OpenJDK 11 API, this API returns IsoEra type after Android T.
    @CovariantReturnType(returnType = java.time.chrono.IsoEra.class, presentAfter = 33)
    public Era getEra() {
        return (getYear() >= 1 ? IsoEra.CE : IsoEra.BCE);
    }

    /**
     * Gets the year field.
     * <p>
     * This method returns the primitive {@code int} value for the year.
     * <p>
     * The year returned by this method is proleptic as per {@code get(YEAR)}.
     * To obtain the year-of-era, use {@code get(YEAR_OF_ERA)}.
     *
     * @return the year, from MIN_YEAR to MAX_YEAR
     */
    public int getYear() {
        return year;
    }

    /**
     * Gets the month-of-year field from 1 to 12.
     * <p>
     * This method returns the month as an {@code int} from 1 to 12.
     * Application code is frequently clearer if the enum {@link Month}
     * is used by calling {@link #getMonth()}.
     *
     * @return the month-of-year, from 1 to 12
     * @see #getMonth()
     */
    public int getMonthValue() {
        return month;
    }

    /**
     * Gets the month-of-year field using the {@code Month} enum.
     * <p>
     * This method returns the enum {@link Month} for the month.
     * This avoids confusion as to what {@code int} values mean.
     * If you need access to the primitive {@code int} value then the enum
     * provides the {@link Month#getValue() int value}.
     *
     * @return the month-of-year, not null
     * @see #getMonthValue()
     */
    public Month getMonth() {
        return Month.of(month);
    }

    /**
     * Gets the day-of-month field.
     * <p>
     * This method returns the primitive {@code int} value for the day-of-month.
     *
     * @return the day-of-month, from 1 to 31
     */
    public int getDayOfMonth() {
        return day;
    }

    /**
     * Gets the day-of-year field.
     * <p>
     * This method returns the primitive {@code int} value for the day-of-year.
     *
     * @return the day-of-year, from 1 to 365, or 366 in a leap year
     */
    public int getDayOfYear() {
        return getMonth().firstDayOfYear(isLeapYear()) + day - 1;
    }

    /**
     * Gets the day-of-week field, which is an enum {@code DayOfWeek}.
     * <p>
     * This method returns the enum {@link DayOfWeek} for the day-of-week.
     * This avoids confusion as to what {@code int} values mean.
     * If you need access to the primitive {@code int} value then the enum
     * provides the {@link DayOfWeek#getValue() int value}.
     * <p>
     * Additional information can be obtained from the {@code DayOfWeek}.
     * This includes textual names of the values.
     *
     * @return the day-of-week, not null
     */
    public DayOfWeek getDayOfWeek() {
        int dow0 = Math.floorMod(toEpochDay() + 3, 7);
        return DayOfWeek.of(dow0 + 1);
    }

    //-----------------------------------------------------------------------
    /**
     * Checks if the year is a leap year, according to the ISO proleptic
     * calendar system rules.
     * <p>
     * This method applies the current rules for leap years across the whole time-line.
     * In general, a year is a leap year if it is divisible by four without
     * remainder. However, years divisible by 100, are not leap years, with
     * the exception of years divisible by 400 which are.
     * <p>
     * For example, 1904 is a leap year it is divisible by 4.
     * 1900 was not a leap year as it is divisible by 100, however 2000 was a
     * leap year as it is divisible by 400.
     * <p>
     * The calculation is proleptic - applying the same rules into the far future and far past.
     * This is historically inaccurate, but is correct for the ISO-8601 standard.
     *
     * @return true if the year is leap, false otherwise
     */
    @Override // override for Javadoc and performance
    public boolean isLeapYear() {
        return IsoChronology.INSTANCE.isLeapYear(year);
    }

    /**
     * Returns the length of the month represented by this date.
     * <p>
     * This returns the length of the month in days.
     * For example, a date in January would return 31.
     *
     * @return the length of the month in days
     */
    @Override
    public int lengthOfMonth() {
        switch (month) {
            case 2:
                return (isLeapYear() ? 29 : 28);
            case 4:
            case 6:
            case 9:
            case 11:
                return 30;
            default:
                return 31;
        }
    }

    /**
     * Returns the length of the year represented by this date.
     * <p>
     * This returns the length of the year in days, either 365 or 366.
     *
     * @return 366 if the year is leap, 365 otherwise
     */
    @Override // override for Javadoc and performance
    public int lengthOfYear() {
        return (isLeapYear() ? 366 : 365);
    }

    //-----------------------------------------------------------------------
    /**
     * Returns an adjusted copy of this date.
     * <p>
     * This returns a {@code LocalDate}, based on this one, with the date adjusted.
     * The adjustment takes place using the specified adjuster strategy object.
     * Read the documentation of the adjuster to understand what adjustment will be made.
     * <p>
     * A simple adjuster might simply set the one of the fields, such as the year field.
     * A more complex adjuster might set the date to the last day of the month.
     * <p>
     * A selection of common adjustments is provided in
     * {@link java.time.temporal.TemporalAdjusters TemporalAdjusters}.
     * These include finding the "last day of the month" and "next Wednesday".
     * Key date-time classes also implement the {@code TemporalAdjuster} interface,
     * such as {@link Month} and {@link java.time.MonthDay MonthDay}.
     * The adjuster is responsible for handling special cases, such as the varying
     * lengths of month and leap years.
     * <p>
     * For example this code returns a date on the last day of July:
     * <pre>
     *  import static java.time.Month.*;
     *  import static java.time.temporal.TemporalAdjusters.*;
     *
     *  result = localDate.with(JULY).with(lastDayOfMonth());
     * </pre>
     * <p>
     * The result of this method is obtained by invoking the
     * {@link TemporalAdjuster#adjustInto(Temporal)} method on the
     * specified adjuster passing {@code this} as the argument.
     * <p>
     * This instance is immutable and unaffected by this method call.
     *
     * @param adjuster the adjuster to use, not null
     * @return a {@code LocalDate} based on {@code this} with the adjustment made, not null
     * @throws DateTimeException if the adjustment cannot be made
     * @throws ArithmeticException if numeric overflow occurs
     */
    @Override
    public LocalDate with(TemporalAdjuster adjuster) {
        // optimizations
        if (adjuster instanceof LocalDate) {
            return (LocalDate) adjuster;
        }
        return (LocalDate) adjuster.adjustInto(this);
    }

    /**
     * Returns a copy of this date with the specified field set to a new value.
     * <p>
     * This returns a {@code LocalDate}, based on this one, with the value
     * for the specified field changed.
     * This can be used to change any supported field, such as the year, month or day-of-month.
     * If it is not possible to set the value, because the field is not supported or for
     * some other reason, an exception is thrown.
     * <p>
     * In some cases, changing the specified field can cause the resulting date to become invalid,
     * such as changing the month from 31st January to February would make the day-of-month invalid.
     * In cases like this, the field is responsible for resolving the date. Typically it will choose
     * the previous valid date, which would be the last valid day of February in this example.
     * <p>
     * If the field is a {@link ChronoField} then the adjustment is implemented here.
     * The supported fields behave as follows:
     * <ul>
     * <li>{@code DAY_OF_WEEK} -
     *  Returns a {@code LocalDate} with the specified day-of-week.
     *  The date is adjusted up to 6 days forward or backward within the boundary
     *  of a Monday to Sunday week.
     * <li>{@code ALIGNED_DAY_OF_WEEK_IN_MONTH} -
     *  Returns a {@code LocalDate} with the specified aligned-day-of-week.
     *  The date is adjusted to the specified month-based aligned-day-of-week.
     *  Aligned weeks are counted such that the first week of a given month starts
     *  on the first day of that month.
     *  This may cause the date to be moved up to 6 days into the following month.
     * <li>{@code ALIGNED_DAY_OF_WEEK_IN_YEAR} -
     *  Returns a {@code LocalDate} with the specified aligned-day-of-week.
     *  The date is adjusted to the specified year-based aligned-day-of-week.
     *  Aligned weeks are counted such that the first week of a given year starts
     *  on the first day of that year.
     *  This may cause the date to be moved up to 6 days into the following year.
     * <li>{@code DAY_OF_MONTH} -
     *  Returns a {@code LocalDate} with the specified day-of-month.
     *  The month and year will be unchanged. If the day-of-month is invalid for the
     *  year and month, then a {@code DateTimeException} is thrown.
     * <li>{@code DAY_OF_YEAR} -
     *  Returns a {@code LocalDate} with the specified day-of-year.
     *  The year will be unchanged. If the day-of-year is invalid for the
     *  year, then a {@code DateTimeException} is thrown.
     * <li>{@code EPOCH_DAY} -
     *  Returns a {@code LocalDate} with the specified epoch-day.
     *  This completely replaces the date and is equivalent to {@link #ofEpochDay(long)}.
     * <li>{@code ALIGNED_WEEK_OF_MONTH} -
     *  Returns a {@code LocalDate} with the specified aligned-week-of-month.
     *  Aligned weeks are counted such that the first week of a given month starts
     *  on the first day of that month.
     *  This adjustment moves the date in whole week chunks to match the specified week.
     *  The result will have the same day-of-week as this date.
     *  This may cause the date to be moved into the following month.
     * <li>{@code ALIGNED_WEEK_OF_YEAR} -
     *  Returns a {@code LocalDate} with the specified aligned-week-of-year.
     *  Aligned weeks are counted such that the first week of a given year starts
     *  on the first day of that year.
     *  This adjustment moves the date in whole week chunks to match the specified week.
     *  The result will have the same day-of-week as this date.
     *  This may cause the date to be moved into the following year.
     * <li>{@code MONTH_OF_YEAR} -
     *  Returns a {@code LocalDate} with the specified month-of-year.
     *  The year will be unchanged. The day-of-month will also be unchanged,
     *  unless it would be invalid for the new month and year. In that case, the
     *  day-of-month is adjusted to the maximum valid value for the new month and year.
     * <li>{@code PROLEPTIC_MONTH} -
     *  Returns a {@code LocalDate} with the specified proleptic-month.
     *  The day-of-month will be unchanged, unless it would be invalid for the new month
     *  and year. In that case, the day-of-month is adjusted to the maximum valid value
     *  for the new month and year.
     * <li>{@code YEAR_OF_ERA} -
     *  Returns a {@code LocalDate} with the specified year-of-era.
     *  The era and month will be unchanged. The day-of-month will also be unchanged,
     *  unless it would be invalid for the new month and year. In that case, the
     *  day-of-month is adjusted to the maximum valid value for the new month and year.
     * <li>{@code YEAR} -
     *  Returns a {@code LocalDate} with the specified year.
     *  The month will be unchanged. The day-of-month will also be unchanged,
     *  unless it would be invalid for the new month and year. In that case, the
     *  day-of-month is adjusted to the maximum valid value for the new month and year.
     * <li>{@code ERA} -
     *  Returns a {@code LocalDate} with the specified era.
     *  The year-of-era and month will be unchanged. The day-of-month will also be unchanged,
     *  unless it would be invalid for the new month and year. In that case, the
     *  day-of-month is adjusted to the maximum valid value for the new month and year.
     * </ul>
     * <p>
     * In all cases, if the new value is outside the valid range of values for the field
     * then a {@code DateTimeException} will be thrown.
     * <p>
     * All other {@code ChronoField} instances will throw an {@code UnsupportedTemporalTypeException}.
     * <p>
     * If the field is not a {@code ChronoField}, then the result of this method
     * is obtained by invoking {@code TemporalField.adjustInto(Temporal, long)}
     * passing {@code this} as the argument. In this case, the field determines
     * whether and how to adjust the instant.
     * <p>
     * This instance is immutable and unaffected by this method call.
     *
     * @param field  the field to set in the result, not null
     * @param newValue  the new value of the field in the result
     * @return a {@code LocalDate} based on {@code this} with the specified field set, not null
     * @throws DateTimeException if the field cannot be set
     * @throws UnsupportedTemporalTypeException if the field is not supported
     * @throws ArithmeticException if numeric overflow occurs
     */
    @Override
    public LocalDate with(TemporalField field, long newValue) {
        if (field instanceof ChronoField chronoField) {
            chronoField.checkValidValue(newValue);
            switch (chronoField) {
                case DAY_OF_WEEK: return plusDays(newValue - getDayOfWeek().getValue());
                case ALIGNED_DAY_OF_WEEK_IN_MONTH: return plusDays(newValue - getLong(ALIGNED_DAY_OF_WEEK_IN_MONTH));
                case ALIGNED_DAY_OF_WEEK_IN_YEAR: return plusDays(newValue - getLong(ALIGNED_DAY_OF_WEEK_IN_YEAR));
                case DAY_OF_MONTH: return withDayOfMonth((int) newValue);
                case DAY_OF_YEAR: return withDayOfYear((int) newValue);
                case EPOCH_DAY: return LocalDate.ofEpochDay(newValue);
                case ALIGNED_WEEK_OF_MONTH: return plusWeeks(newValue - getLong(ALIGNED_WEEK_OF_MONTH));
                case ALIGNED_WEEK_OF_YEAR: return plusWeeks(newValue - getLong(ALIGNED_WEEK_OF_YEAR));
                case MONTH_OF_YEAR: return withMonth((int) newValue);
                case PROLEPTIC_MONTH: return plusMonths(newValue - getProlepticMonth());
                case YEAR_OF_ERA: return withYear((int) (year >= 1 ? newValue : 1 - newValue));
                case YEAR: return withYear((int) newValue);
                case ERA: return (getLong(ERA) == newValue ? this : withYear(1 - year));
            }
            throw new UnsupportedTemporalTypeException("Unsupported field: " + field);
        }
        return field.adjustInto(this, newValue);
    }

    //-----------------------------------------------------------------------
    /**
     * Returns a copy of this {@code LocalDate} with the year altered.
     * <p>
     * If the day-of-month is invalid for the year, it will be changed to the last valid day of the month.
     * <p>
     * This instance is immutable and unaffected by this method call.
     *
     * @param year  the year to set in the result, from MIN_YEAR to MAX_YEAR
     * @return a {@code LocalDate} based on this date with the requested year, not null
     * @throws DateTimeException if the year value is invalid
     */
    public LocalDate withYear(int year) {
        if (this.year == year) {
            return this;
        }
        YEAR.checkValidValue(year);
        return resolvePreviousValid(year, month, day);
    }

    /**
     * Returns a copy of this {@code LocalDate} with the month-of-year altered.
     * <p>
     * If the day-of-month is invalid for the year, it will be changed to the last valid day of the month.
     * <p>
     * This instance is immutable and unaffected by this method call.
     *
     * @param month  the month-of-year to set in the result, from 1 (January) to 12 (December)
     * @return a {@code LocalDate} based on this date with the requested month, not null
     * @throws DateTimeException if the month-of-year value is invalid
     */
    public LocalDate withMonth(int month) {
        if (this.month == month) {
            return this;
        }
        MONTH_OF_YEAR.checkValidValue(month);
        return resolvePreviousValid(year, month, day);
    }

    /**
     * Returns a copy of this {@code LocalDate} with the day-of-month altered.
     * <p>
     * If the resulting date is invalid, an exception is thrown.
     * <p>
     * This instance is immutable and unaffected by this method call.
     *
     * @param dayOfMonth  the day-of-month to set in the result, from 1 to 28-31
     * @return a {@code LocalDate} based on this date with the requested day, not null
     * @throws DateTimeException if the day-of-month value is invalid,
     *  or if the day-of-month is invalid for the month-year
     */
    public LocalDate withDayOfMonth(int dayOfMonth) {
        if (this.day == dayOfMonth) {
            return this;
        }
        return of(year, month, dayOfMonth);
    }

    /**
     * Returns a copy of this {@code LocalDate} with the day-of-year altered.
     * <p>
     * If the resulting date is invalid, an exception is thrown.
     * <p>
     * This instance is immutable and unaffected by this method call.
     *
     * @param dayOfYear  the day-of-year to set in the result, from 1 to 365-366
     * @return a {@code LocalDate} based on this date with the requested day, not null
     * @throws DateTimeException if the day-of-year value is invalid,
     *  or if the day-of-year is invalid for the year
     */
    public LocalDate withDayOfYear(int dayOfYear) {
        if (this.getDayOfYear() == dayOfYear) {
            return this;
        }
        return ofYearDay(year, dayOfYear);
    }

    //-----------------------------------------------------------------------
    /**
     * Returns a copy of this date with the specified amount added.
     * <p>
     * This returns a {@code LocalDate}, based on this one, with the specified amount added.
     * The amount is typically {@link Period} but may be any other type implementing
     * the {@link TemporalAmount} interface.
     * <p>
     * The calculation is delegated to the amount object by calling
     * {@link TemporalAmount#addTo(Temporal)}. The amount implementation is free
     * to implement the addition in any way it wishes, however it typically
     * calls back to {@link #plus(long, TemporalUnit)}. Consult the documentation
     * of the amount implementation to determine if it can be successfully added.
     * <p>
     * This instance is immutable and unaffected by this method call.
     *
     * @param amountToAdd  the amount to add, not null
     * @return a {@code LocalDate} based on this date with the addition made, not null
     * @throws DateTimeException if the addition cannot be made
     * @throws ArithmeticException if numeric overflow occurs
     */
    @Override
    public LocalDate plus(TemporalAmount amountToAdd) {
        if (amountToAdd instanceof Period periodToAdd) {
            return plusMonths(periodToAdd.toTotalMonths()).plusDays(periodToAdd.getDays());
        }
        Objects.requireNonNull(amountToAdd, "amountToAdd");
        return (LocalDate) amountToAdd.addTo(this);
    }

    /**
     * Returns a copy of this date with the specified amount added.
     * <p>
     * This returns a {@code LocalDate}, based on this one, with the amount
     * in terms of the unit added. If it is not possible to add the amount, because the
     * unit is not supported or for some other reason, an exception is thrown.
     * <p>
     * In some cases, adding the amount can cause the resulting date to become invalid.
     * For example, adding one month to 31st January would result in 31st February.
     * In cases like this, the unit is responsible for resolving the date.
     * Typically it will choose the previous valid date, which would be the last valid
     * day of February in this example.
     * <p>
     * If the field is a {@link ChronoUnit} then the addition is implemented here.
     * The supported fields behave as follows:
     * <ul>
     * <li>{@code DAYS} -
     *  Returns a {@code LocalDate} with the specified number of days added.
     *  This is equivalent to {@link #plusDays(long)}.
     * <li>{@code WEEKS} -
     *  Returns a {@code LocalDate} with the specified number of weeks added.
     *  This is equivalent to {@link #plusWeeks(long)} and uses a 7 day week.
     * <li>{@code MONTHS} -
     *  Returns a {@code LocalDate} with the specified number of months added.
     *  This is equivalent to {@link #plusMonths(long)}.
     *  The day-of-month will be unchanged unless it would be invalid for the new
     *  month and year. In that case, the day-of-month is adjusted to the maximum
     *  valid value for the new month and year.
     * <li>{@code YEARS} -
     *  Returns a {@code LocalDate} with the specified number of years added.
     *  This is equivalent to {@link #plusYears(long)}.
     *  The day-of-month will be unchanged unless it would be invalid for the new
     *  month and year. In that case, the day-of-month is adjusted to the maximum
     *  valid value for the new month and year.
     * <li>{@code DECADES} -
     *  Returns a {@code LocalDate} with the specified number of decades added.
     *  This is equivalent to calling {@link #plusYears(long)} with the amount
     *  multiplied by 10.
     *  The day-of-month will be unchanged unless it would be invalid for the new
     *  month and year. In that case, the day-of-month is adjusted to the maximum
     *  valid value for the new month and year.
     * <li>{@code CENTURIES} -
     *  Returns a {@code LocalDate} with the specified number of centuries added.
     *  This is equivalent to calling {@link #plusYears(long)} with the amount
     *  multiplied by 100.
     *  The day-of-month will be unchanged unless it would be invalid for the new
     *  month and year. In that case, the day-of-month is adjusted to the maximum
     *  valid value for the new month and year.
     * <li>{@code MILLENNIA} -
     *  Returns a {@code LocalDate} with the specified number of millennia added.
     *  This is equivalent to calling {@link #plusYears(long)} with the amount
     *  multiplied by 1,000.
     *  The day-of-month will be unchanged unless it would be invalid for the new
     *  month and year. In that case, the day-of-month is adjusted to the maximum
     *  valid value for the new month and year.
     * <li>{@code ERAS} -
     *  Returns a {@code LocalDate} with the specified number of eras added.
     *  Only two eras are supported so the amount must be one, zero or minus one.
     *  If the amount is non-zero then the year is changed such that the year-of-era
     *  is unchanged.
     *  The day-of-month will be unchanged unless it would be invalid for the new
     *  month and year. In that case, the day-of-month is adjusted to the maximum
     *  valid value for the new month and year.
     * </ul>
     * <p>
     * All other {@code ChronoUnit} instances will throw an {@code UnsupportedTemporalTypeException}.
     * <p>
     * If the field is not a {@code ChronoUnit}, then the result of this method
     * is obtained by invoking {@code TemporalUnit.addTo(Temporal, long)}
     * passing {@code this} as the argument. In this case, the unit determines
     * whether and how to perform the addition.
     * <p>
     * This instance is immutable and unaffected by this method call.
     *
     * @param amountToAdd  the amount of the unit to add to the result, may be negative
     * @param unit  the unit of the amount to add, not null
     * @return a {@code LocalDate} based on this date with the specified amount added, not null
     * @throws DateTimeException if the addition cannot be made
     * @throws UnsupportedTemporalTypeException if the unit is not supported
     * @throws ArithmeticException if numeric overflow occurs
     */
    @Override
    public LocalDate plus(long amountToAdd, TemporalUnit unit) {
        if (unit instanceof ChronoUnit chronoUnit) {
            switch (chronoUnit) {
                case DAYS: return plusDays(amountToAdd);
                case WEEKS: return plusWeeks(amountToAdd);
                case MONTHS: return plusMonths(amountToAdd);
                case YEARS: return plusYears(amountToAdd);
                case DECADES: return plusYears(Math.multiplyExact(amountToAdd, 10));
                case CENTURIES: return plusYears(Math.multiplyExact(amountToAdd, 100));
                case MILLENNIA: return plusYears(Math.multiplyExact(amountToAdd, 1000));
                case ERAS: return with(ERA, Math.addExact(getLong(ERA), amountToAdd));
            }
            throw new UnsupportedTemporalTypeException("Unsupported unit: " + unit);
        }
        return unit.addTo(this, amountToAdd);
    }

    //-----------------------------------------------------------------------
    /**
     * Returns a copy of this {@code LocalDate} with the specified number of years added.
     * <p>
     * This method adds the specified amount to the years field in three steps:
     * <ol>
     * <li>Add the input years to the year field</li>
     * <li>Check if the resulting date would be invalid</li>
     * <li>Adjust the day-of-month to the last valid day if necessary</li>
     * </ol>
     * <p>
     * For example, 2008-02-29 (leap year) plus one year would result in the
     * invalid date 2009-02-29 (standard year). Instead of returning an invalid
     * result, the last valid day of the month, 2009-02-28, is selected instead.
     * <p>
     * This instance is immutable and unaffected by this method call.
     *
     * @param yearsToAdd  the years to add, may be negative
     * @return a {@code LocalDate} based on this date with the years added, not null
     * @throws DateTimeException if the result exceeds the supported date range
     */
    public LocalDate plusYears(long yearsToAdd) {
        if (yearsToAdd == 0) {
            return this;
        }
        int newYear = YEAR.checkValidIntValue(year + yearsToAdd);  // safe overflow
        return resolvePreviousValid(newYear, month, day);
    }

    /**
     * Returns a copy of this {@code LocalDate} with the specified number of months added.
     * <p>
     * This method adds the specified amount to the months field in three steps:
     * <ol>
     * <li>Add the input months to the month-of-year field</li>
     * <li>Check if the resulting date would be invalid</li>
     * <li>Adjust the day-of-month to the last valid day if necessary</li>
     * </ol>
     * <p>
     * For example, 2007-03-31 plus one month would result in the invalid date
     * 2007-04-31. Instead of returning an invalid result, the last valid day
     * of the month, 2007-04-30, is selected instead.
     * <p>
     * This instance is immutable and unaffected by this method call.
     *
     * @param monthsToAdd  the months to add, may be negative
     * @return a {@code LocalDate} based on this date with the months added, not null
     * @throws DateTimeException if the result exceeds the supported date range
     */
    public LocalDate plusMonths(long monthsToAdd) {
        if (monthsToAdd == 0) {
            return this;
        }
        long monthCount = year * 12L + (month - 1);
        long calcMonths = monthCount + monthsToAdd;  // safe overflow
        int newYear = YEAR.checkValidIntValue(Math.floorDiv(calcMonths, 12));
        int newMonth = Math.floorMod(calcMonths, 12) + 1;
        return resolvePreviousValid(newYear, newMonth, day);
    }

    /**
     * Returns a copy of this {@code LocalDate} with the specified number of weeks added.
     * <p>
     * This method adds the specified amount in weeks to the days field incrementing
     * the month and year fields as necessary to ensure the result remains valid.
     * The result is only invalid if the maximum/minimum year is exceeded.
     * <p>
     * For example, 2008-12-31 plus one week would result in 2009-01-07.
     * <p>
     * This instance is immutable and unaffected by this method call.
     *
     * @param weeksToAdd  the weeks to add, may be negative
     * @return a {@code LocalDate} based on this date with the weeks added, not null
     * @throws DateTimeException if the result exceeds the supported date range
     */
    public LocalDate plusWeeks(long weeksToAdd) {
        return plusDays(Math.multiplyExact(weeksToAdd, 7));
    }

    /**
     * Returns a copy of this {@code LocalDate} with the specified number of days added.
     * <p>
     * This method adds the specified amount to the days field incrementing the
     * month and year fields as necessary to ensure the result remains valid.
     * The result is only invalid if the maximum/minimum year is exceeded.
     * <p>
     * For example, 2008-12-31 plus one day would result in 2009-01-01.
     * <p>
     * This instance is immutable and unaffected by this method call.
     *
     * @param daysToAdd  the days to add, may be negative
     * @return a {@code LocalDate} based on this date with the days added, not null
     * @throws DateTimeException if the result exceeds the supported date range
     */
    public LocalDate plusDays(long daysToAdd) {
        if (daysToAdd == 0) {
            return this;
        }
        long dom = day + daysToAdd;
        if (dom > 0) {
            if (dom <= 28) {
                return new LocalDate(year, month, (int) dom);
            } else if (dom <= 59) { // 59th Jan is 28th Feb, 59th Feb is 31st Mar
                long monthLen = lengthOfMonth();
                if (dom <= monthLen) {
                    return new LocalDate(year, month, (int) dom);
                } else if (month < 12) {
                    return new LocalDate(year, month + 1, (int) (dom - monthLen));
                } else {
                    YEAR.checkValidValue(year + 1);
                    return new LocalDate(year + 1, 1, (int) (dom - monthLen));
                }
            }
        }

        long mjDay = Math.addExact(toEpochDay(), daysToAdd);
        return LocalDate.ofEpochDay(mjDay);
    }

    //-----------------------------------------------------------------------
    /**
     * Returns a copy of this date with the specified amount subtracted.
     * <p>
     * This returns a {@code LocalDate}, based on this one, with the specified amount subtracted.
     * The amount is typically {@link Period} but may be any other type implementing
     * the {@link TemporalAmount} interface.
     * <p>
     * The calculation is delegated to the amount object by calling
     * {@link TemporalAmount#subtractFrom(Temporal)}. The amount implementation is free
     * to implement the subtraction in any way it wishes, however it typically
     * calls back to {@link #minus(long, TemporalUnit)}. Consult the documentation
     * of the amount implementation to determine if it can be successfully subtracted.
     * <p>
     * This instance is immutable and unaffected by this method call.
     *
     * @param amountToSubtract  the amount to subtract, not null
     * @return a {@code LocalDate} based on this date with the subtraction made, not null
     * @throws DateTimeException if the subtraction cannot be made
     * @throws ArithmeticException if numeric overflow occurs
     */
    @Override
    public LocalDate minus(TemporalAmount amountToSubtract) {
        if (amountToSubtract instanceof Period periodToSubtract) {
            return minusMonths(periodToSubtract.toTotalMonths()).minusDays(periodToSubtract.getDays());
        }
        Objects.requireNonNull(amountToSubtract, "amountToSubtract");
        return (LocalDate) amountToSubtract.subtractFrom(this);
    }

    /**
     * Returns a copy of this date with the specified amount subtracted.
     * <p>
     * This returns a {@code LocalDate}, based on this one, with the amount
     * in terms of the unit subtracted. If it is not possible to subtract the amount,
     * because the unit is not supported or for some other reason, an exception is thrown.
     * <p>
     * This method is equivalent to {@link #plus(long, TemporalUnit)} with the amount negated.
     * See that method for a full description of how addition, and thus subtraction, works.
     * <p>
     * This instance is immutable and unaffected by this method call.
     *
     * @param amountToSubtract  the amount of the unit to subtract from the result, may be negative
     * @param unit  the unit of the amount to subtract, not null
     * @return a {@code LocalDate} based on this date with the specified amount subtracted, not null
     * @throws DateTimeException if the subtraction cannot be made
     * @throws UnsupportedTemporalTypeException if the unit is not supported
     * @throws ArithmeticException if numeric overflow occurs
     */
    @Override
    public LocalDate minus(long amountToSubtract, TemporalUnit unit) {
        return (amountToSubtract == Long.MIN_VALUE ? plus(Long.MAX_VALUE, unit).plus(1, unit) : plus(-amountToSubtract, unit));
    }

    //-----------------------------------------------------------------------
    /**
     * Returns a copy of this {@code LocalDate} with the specified number of years subtracted.
     * <p>
     * This method subtracts the specified amount from the years field in three steps:
     * <ol>
     * <li>Subtract the input years from the year field</li>
     * <li>Check if the resulting date would be invalid</li>
     * <li>Adjust the day-of-month to the last valid day if necessary</li>
     * </ol>
     * <p>
     * For example, 2008-02-29 (leap year) minus one year would result in the
     * invalid date 2007-02-29 (standard year). Instead of returning an invalid
     * result, the last valid day of the month, 2007-02-28, is selected instead.
     * <p>
     * This instance is immutable and unaffected by this method call.
     *
     * @param yearsToSubtract  the years to subtract, may be negative
     * @return a {@code LocalDate} based on this date with the years subtracted, not null
     * @throws DateTimeException if the result exceeds the supported date range
     */
    public LocalDate minusYears(long yearsToSubtract) {
        return (yearsToSubtract == Long.MIN_VALUE ? plusYears(Long.MAX_VALUE).plusYears(1) : plusYears(-yearsToSubtract));
    }

    /**
     * Returns a copy of this {@code LocalDate} with the specified number of months subtracted.
     * <p>
     * This method subtracts the specified amount from the months field in three steps:
     * <ol>
     * <li>Subtract the input months from the month-of-year field</li>
     * <li>Check if the resulting date would be invalid</li>
     * <li>Adjust the day-of-month to the last valid day if necessary</li>
     * </ol>
     * <p>
     * For example, 2007-03-31 minus one month would result in the invalid date
     * 2007-02-31. Instead of returning an invalid result, the last valid day
     * of the month, 2007-02-28, is selected instead.
     * <p>
     * This instance is immutable and unaffected by this method call.
     *
     * @param monthsToSubtract  the months to subtract, may be negative
     * @return a {@code LocalDate} based on this date with the months subtracted, not null
     * @throws DateTimeException if the result exceeds the supported date range
     */
    public LocalDate minusMonths(long monthsToSubtract) {
        return (monthsToSubtract == Long.MIN_VALUE ? plusMonths(Long.MAX_VALUE).plusMonths(1) : plusMonths(-monthsToSubtract));
    }

    /**
     * Returns a copy of this {@code LocalDate} with the specified number of weeks subtracted.
     * <p>
     * This method subtracts the specified amount in weeks from the days field decrementing
     * the month and year fields as necessary to ensure the result remains valid.
     * The result is only invalid if the maximum/minimum year is exceeded.
     * <p>
     * For example, 2009-01-07 minus one week would result in 2008-12-31.
     * <p>
     * This instance is immutable and unaffected by this method call.
     *
     * @param weeksToSubtract  the weeks to subtract, may be negative
     * @return a {@code LocalDate} based on this date with the weeks subtracted, not null
     * @throws DateTimeException if the result exceeds the supported date range
     */
    public LocalDate minusWeeks(long weeksToSubtract) {
        return (weeksToSubtract == Long.MIN_VALUE ? plusWeeks(Long.MAX_VALUE).plusWeeks(1) : plusWeeks(-weeksToSubtract));
    }

    /**
     * Returns a copy of this {@code LocalDate} with the specified number of days subtracted.
     * <p>
     * This method subtracts the specified amount from the days field decrementing the
     * month and year fields as necessary to ensure the result remains valid.
     * The result is only invalid if the maximum/minimum year is exceeded.
     * <p>
     * For example, 2009-01-01 minus one day would result in 2008-12-31.
     * <p>
     * This instance is immutable and unaffected by this method call.
     *
     * @param daysToSubtract  the days to subtract, may be negative
     * @return a {@code LocalDate} based on this date with the days subtracted, not null
     * @throws DateTimeException if the result exceeds the supported date range
     */
    public LocalDate minusDays(long daysToSubtract) {
        return (daysToSubtract == Long.MIN_VALUE ? plusDays(Long.MAX_VALUE).plusDays(1) : plusDays(-daysToSubtract));
    }

    //-----------------------------------------------------------------------
    /**
     * Queries this date using the specified query.
     * <p>
     * This queries this date using the specified query strategy object.
     * The {@code TemporalQuery} object defines the logic to be used to
     * obtain the result. Read the documentation of the query to understand
     * what the result of this method will be.
     * <p>
     * The result of this method is obtained by invoking the
     * {@link TemporalQuery#queryFrom(TemporalAccessor)} method on the
     * specified query passing {@code this} as the argument.
     *
     * @param <R> the type of the result
     * @param query  the query to invoke, not null
     * @return the query result, null may be returned (defined by the query)
     * @throws DateTimeException if unable to query (defined by the query)
     * @throws ArithmeticException if numeric overflow occurs (defined by the query)
     */
    @SuppressWarnings("unchecked")
    @Override
    public <R> R query(TemporalQuery<R> query) {
        if (query == TemporalQueries.localDate()) {
            return (R) this;
        }
        return ChronoLocalDate.super.query(query);
    }

    /**
     * Adjusts the specified temporal object to have the same date as this object.
     * <p>
     * This returns a temporal object of the same observable type as the input
     * with the date changed to be the same as this.
     * <p>
     * The adjustment is equivalent to using {@link Temporal#with(TemporalField, long)}
     * passing {@link ChronoField#EPOCH_DAY} as the field.
     * <p>
     * In most cases, it is clearer to reverse the calling pattern by using
     * {@link Temporal#with(TemporalAdjuster)}:
     * <pre>
     *   // these two lines are equivalent, but the second approach is recommended
     *   temporal = thisLocalDate.adjustInto(temporal);
     *   temporal = temporal.with(thisLocalDate);
     * </pre>
     * <p>
     * This instance is immutable and unaffected by this method call.
     *
     * @param temporal  the target object to be adjusted, not null
     * @return the adjusted object, not null
     * @throws DateTimeException if unable to make the adjustment
     * @throws ArithmeticException if numeric overflow occurs
     */
    @Override  // override for Javadoc
    public Temporal adjustInto(Temporal temporal) {
        return ChronoLocalDate.super.adjustInto(temporal);
    }

    /**
     * Calculates the amount of time until another date in terms of the specified unit.
     * <p>
     * This calculates the amount of time between two {@code LocalDate}
     * objects in terms of a single {@code TemporalUnit}.
     * The start and end points are {@code this} and the specified date.
     * The result will be negative if the end is before the start.
     * The {@code Temporal} passed to this method is converted to a
     * {@code LocalDate} using {@link #from(TemporalAccessor)}.
     * For example, the amount in days between two dates can be calculated
     * using {@code startDate.until(endDate, DAYS)}.
     * <p>
     * The calculation returns a whole number, representing the number of
     * complete units between the two dates.
     * For example, the amount in months between 2012-06-15 and 2012-08-14
     * will only be one month as it is one day short of two months.
     * <p>
     * There are two equivalent ways of using this method.
     * The first is to invoke this method.
     * The second is to use {@link TemporalUnit#between(Temporal, Temporal)}:
     * <pre>
     *   // these two lines are equivalent
     *   amount = start.until(end, MONTHS);
     *   amount = MONTHS.between(start, end);
     * </pre>
     * The choice should be made based on which makes the code more readable.
     * <p>
     * The calculation is implemented in this method for {@link ChronoUnit}.
     * The units {@code DAYS}, {@code WEEKS}, {@code MONTHS}, {@code YEARS},
     * {@code DECADES}, {@code CENTURIES}, {@code MILLENNIA} and {@code ERAS}
     * are supported. Other {@code ChronoUnit} values will throw an exception.
     * <p>
     * If the unit is not a {@code ChronoUnit}, then the result of this method
     * is obtained by invoking {@code TemporalUnit.between(Temporal, Temporal)}
     * passing {@code this} as the first argument and the converted input temporal
     * as the second argument.
     * <p>
     * This instance is immutable and unaffected by this method call.
     *
     * @param endExclusive  the end date, exclusive, which is converted to a {@code LocalDate}, not null
     * @param unit  the unit to measure the amount in, not null
     * @return the amount of time between this date and the end date
     * @throws DateTimeException if the amount cannot be calculated, or the end
     *  temporal cannot be converted to a {@code LocalDate}
     * @throws UnsupportedTemporalTypeException if the unit is not supported
     * @throws ArithmeticException if numeric overflow occurs
     */
    @Override
    public long until(Temporal endExclusive, TemporalUnit unit) {
        LocalDate end = LocalDate.from(endExclusive);
        if (unit instanceof ChronoUnit) {
            switch ((ChronoUnit) unit) {
                case DAYS: return daysUntil(end);
                case WEEKS: return daysUntil(end) / 7;
                case MONTHS: return monthsUntil(end);
                case YEARS: return monthsUntil(end) / 12;
                case DECADES: return monthsUntil(end) / 120;
                case CENTURIES: return monthsUntil(end) / 1200;
                case MILLENNIA: return monthsUntil(end) / 12000;
                case ERAS: return end.getLong(ERA) - getLong(ERA);
            }
            throw new UnsupportedTemporalTypeException("Unsupported unit: " + unit);
        }
        return unit.between(this, end);
    }

    long daysUntil(LocalDate end) {
        return end.toEpochDay() - toEpochDay();  // no overflow
    }

    private long monthsUntil(LocalDate end) {
        long packed1 = getProlepticMonth() * 32L + getDayOfMonth();  // no overflow
        long packed2 = end.getProlepticMonth() * 32L + end.getDayOfMonth();  // no overflow
        return (packed2 - packed1) / 32;
    }

    /**
     * Calculates the period between this date and another date as a {@code Period}.
     * <p>
     * This calculates the period between two dates in terms of years, months and days.
     * The start and end points are {@code this} and the specified date.
     * The result will be negative if the end is before the start.
     * The negative sign will be the same in each of year, month and day.
     * <p>
     * The calculation is performed using the ISO calendar system.
     * If necessary, the input date will be converted to ISO.
     * <p>
     * The start date is included, but the end date is not.
     * The period is calculated by removing complete months, then calculating
     * the remaining number of days, adjusting to ensure that both have the same sign.
     * The number of months is then normalized into years and months based on a 12 month year.
     * A month is considered to be complete if the end day-of-month is greater
     * than or equal to the start day-of-month.
     * For example, from {@code 2010-01-15} to {@code 2011-03-18} is "1 year, 2 months and 3 days".
     * <p>
     * There are two equivalent ways of using this method.
     * The first is to invoke this method.
     * The second is to use {@link Period#between(LocalDate, LocalDate)}:
     * <pre>
     *   // these two lines are equivalent
     *   period = start.until(end);
     *   period = Period.between(start, end);
     * </pre>
     * The choice should be made based on which makes the code more readable.
     *
     * @param endDateExclusive  the end date, exclusive, which may be in any chronology, not null
     * @return the period between this date and the end date, not null
     */
    @Override
    public Period until(ChronoLocalDate endDateExclusive) {
        LocalDate end = LocalDate.from(endDateExclusive);
        long totalMonths = end.getProlepticMonth() - this.getProlepticMonth();  // safe
        int days = end.day - this.day;
        if (totalMonths > 0 && days < 0) {
            totalMonths--;
            LocalDate calcDate = this.plusMonths(totalMonths);
            days = (int) (end.toEpochDay() - calcDate.toEpochDay());  // safe
        } else if (totalMonths < 0 && days > 0) {
            totalMonths++;
            days -= end.lengthOfMonth();
        }
        long years = totalMonths / 12;  // safe
        int months = (int) (totalMonths % 12);  // safe
        return Period.of(Math.toIntExact(years), months, days);
    }

    /**
     * Returns a sequential ordered stream of dates. The returned stream starts from this date
     * (inclusive) and goes to {@code endExclusive} (exclusive) by an incremental step of 1 day.
     * <p>
     * This method is equivalent to {@code datesUntil(endExclusive, Period.ofDays(1))}.
     *
     * @param endExclusive  the end date, exclusive, not null
     * @return a sequential {@code Stream} for the range of {@code LocalDate} values
     * @throws IllegalArgumentException if end date is before this date
     * @since 9
     */
    public Stream<LocalDate> datesUntil(LocalDate endExclusive) {
        long end = endExclusive.toEpochDay();
        long start = toEpochDay();
        if (end < start) {
            throw new IllegalArgumentException(endExclusive + " < " + this);
        }
        return LongStream.range(start, end).mapToObj(LocalDate::ofEpochDay);
    }

    /**
     * Returns a sequential ordered stream of dates by given incremental step. The returned stream
     * starts from this date (inclusive) and goes to {@code endExclusive} (exclusive).
     * <p>
     * The n-th date which appears in the stream is equal to {@code this.plus(step.multipliedBy(n))}
     * (but the result of step multiplication never overflows). For example, if this date is
     * {@code 2015-01-31}, the end date is {@code 2015-05-01} and the step is 1 month, then the
     * stream contains {@code 2015-01-31}, {@code 2015-02-28}, {@code 2015-03-31}, and
     * {@code 2015-04-30}.
     *
     * @param endExclusive  the end date, exclusive, not null
     * @param step  the non-zero, non-negative {@code Period} which represents the step.
     * @return a sequential {@code Stream} for the range of {@code LocalDate} values
     * @throws IllegalArgumentException if step is zero, or {@code step.getDays()} and
     *             {@code step.toTotalMonths()} have opposite sign, or end date is before this date
     *             and step is positive, or end date is after this date and step is negative
     * @since 9
     */
    public Stream<LocalDate> datesUntil(LocalDate endExclusive, Period step) {
        if (step.isZero()) {
            throw new IllegalArgumentException("step is zero");
        }
        long end = endExclusive.toEpochDay();
        long start = toEpochDay();
        long until = end - start;
        long months = step.toTotalMonths();
        long days = step.getDays();
        if ((months < 0 && days > 0) || (months > 0 && days < 0)) {
            throw new IllegalArgumentException("period months and days are of opposite sign");
        }
        if (until == 0) {
            return Stream.empty();
        }
        int sign = months > 0 || days > 0 ? 1 : -1;
        if (sign < 0 ^ until < 0) {
            throw new IllegalArgumentException(endExclusive + (sign < 0 ? " > " : " < ") + this);
        }
        if (months == 0) {
            long steps = (until - sign) / days; // non-negative
            return LongStream.rangeClosed(0, steps).mapToObj(
                    n -> LocalDate.ofEpochDay(start + n * days));
        }
        // 48699/1600 = 365.2425/12, no overflow, non-negative result
        long steps = until * 1600 / (months * 48699 + days * 1600) + 1;
        long addMonths = months * steps;
        long addDays = days * steps;
        long maxAddMonths = months > 0 ? MAX.getProlepticMonth() - getProlepticMonth()
                : getProlepticMonth() - MIN.getProlepticMonth();
        // adjust steps estimation
        if (addMonths * sign > maxAddMonths
                || (plusMonths(addMonths).toEpochDay() + addDays) * sign >= end * sign) {
            steps--;
            addMonths -= months;
            addDays -= days;
            if (addMonths * sign > maxAddMonths
                    || (plusMonths(addMonths).toEpochDay() + addDays) * sign >= end * sign) {
                steps--;
            }
        }
        return LongStream.rangeClosed(0, steps).mapToObj(
                n -> this.plusMonths(months * n).plusDays(days * n));
    }

    /**
     * Formats this date using the specified formatter.
     * <p>
     * This date will be passed to the formatter to produce a string.
     *
     * @param formatter  the formatter to use, not null
     * @return the formatted date string, not null
     * @throws DateTimeException if an error occurs during printing
     */
    @Override  // override for Javadoc and performance
    public String format(DateTimeFormatter formatter) {
        Objects.requireNonNull(formatter, "formatter");
        return formatter.format(this);
    }

    //-----------------------------------------------------------------------
    /**
     * Combines this date with a time to create a {@code LocalDateTime}.
     * <p>
     * This returns a {@code LocalDateTime} formed from this date at the specified time.
     * All possible combinations of date and time are valid.
     *
     * @param time  the time to combine with, not null
     * @return the local date-time formed from this date and the specified time, not null
     */
    @Override
    public LocalDateTime atTime(LocalTime time) {
        return LocalDateTime.of(this, time);
    }

    /**
     * Combines this date with a time to create a {@code LocalDateTime}.
     * <p>
     * This returns a {@code LocalDateTime} formed from this date at the
     * specified hour and minute.
     * The seconds and nanosecond fields will be set to zero.
     * The individual time fields must be within their valid range.
     * All possible combinations of date and time are valid.
     *
     * @param hour  the hour-of-day to use, from 0 to 23
     * @param minute  the minute-of-hour to use, from 0 to 59
     * @return the local date-time formed from this date and the specified time, not null
     * @throws DateTimeException if the value of any field is out of range
     */
    public LocalDateTime atTime(int hour, int minute) {
        return atTime(LocalTime.of(hour, minute));
    }

    /**
     * Combines this date with a time to create a {@code LocalDateTime}.
     * <p>
     * This returns a {@code LocalDateTime} formed from this date at the
     * specified hour, minute and second.
     * The nanosecond field will be set to zero.
     * The individual time fields must be within their valid range.
     * All possible combinations of date and time are valid.
     *
     * @param hour  the hour-of-day to use, from 0 to 23
     * @param minute  the minute-of-hour to use, from 0 to 59
     * @param second  the second-of-minute to represent, from 0 to 59
     * @return the local date-time formed from this date and the specified time, not null
     * @throws DateTimeException if the value of any field is out of range
     */
    public LocalDateTime atTime(int hour, int minute, int second) {
        return atTime(LocalTime.of(hour, minute, second));
    }

    /**
     * Combines this date with a time to create a {@code LocalDateTime}.
     * <p>
     * This returns a {@code LocalDateTime} formed from this date at the
     * specified hour, minute, second and nanosecond.
     * The individual time fields must be within their valid range.
     * All possible combinations of date and time are valid.
     *
     * @param hour  the hour-of-day to use, from 0 to 23
     * @param minute  the minute-of-hour to use, from 0 to 59
     * @param second  the second-of-minute to represent, from 0 to 59
     * @param nanoOfSecond  the nano-of-second to represent, from 0 to 999,999,999
     * @return the local date-time formed from this date and the specified time, not null
     * @throws DateTimeException if the value of any field is out of range
     */
    public LocalDateTime atTime(int hour, int minute, int second, int nanoOfSecond) {
        return atTime(LocalTime.of(hour, minute, second, nanoOfSecond));
    }

    /**
     * Combines this date with an offset time to create an {@code OffsetDateTime}.
     * <p>
     * This returns an {@code OffsetDateTime} formed from this date at the specified time.
     * All possible combinations of date and time are valid.
     *
     * @param time  the time to combine with, not null
     * @return the offset date-time formed from this date and the specified time, not null
     */
    public OffsetDateTime atTime(OffsetTime time) {
        return OffsetDateTime.of(LocalDateTime.of(this, time.toLocalTime()), time.getOffset());
    }

    /**
     * Combines this date with the time of midnight to create a {@code LocalDateTime}
     * at the start of this date.
     * <p>
     * This returns a {@code LocalDateTime} formed from this date at the time of
     * midnight, 00:00, at the start of this date.
     *
     * @return the local date-time of midnight at the start of this date, not null
     */
    public LocalDateTime atStartOfDay() {
        return LocalDateTime.of(this, LocalTime.MIDNIGHT);
    }

    /**
     * Returns a zoned date-time from this date at the earliest valid time according
     * to the rules in the time-zone.
     * <p>
     * Time-zone rules, such as daylight savings, mean that not every local date-time
     * is valid for the specified zone, thus the local date-time may not be midnight.
     * <p>
     * In most cases, there is only one valid offset for a local date-time.
     * In the case of an overlap, there are two valid offsets, and the earlier one is used,
     * corresponding to the first occurrence of midnight on the date.
     * In the case of a gap, the zoned date-time will represent the instant just after the gap.
     * <p>
     * If the zone ID is a {@link ZoneOffset}, then the result always has a time of midnight.
     * <p>
     * To convert to a specific time in a given time-zone call {@link #atTime(LocalTime)}
     * followed by {@link LocalDateTime#atZone(ZoneId)}.
     *
     * @param zone  the zone ID to use, not null
     * @return the zoned date-time formed from this date and the earliest valid time for the zone, not null
     */
    public ZonedDateTime atStartOfDay(ZoneId zone) {
        Objects.requireNonNull(zone, "zone");
        // need to handle case where there is a gap from 11:30 to 00:30
        // standard ZDT factory would result in 01:00 rather than 00:30
        LocalDateTime ldt = atTime(LocalTime.MIDNIGHT);
        if (!(zone instanceof ZoneOffset)) {
            ZoneRules rules = zone.getRules();
            ZoneOffsetTransition trans = rules.getTransition(ldt);
            if (trans != null && trans.isGap()) {
                ldt = trans.getDateTimeAfter();
            }
        }
        return ZonedDateTime.of(ldt, zone);
    }

    //-----------------------------------------------------------------------
    @Override
    public long toEpochDay() {
        long y = year;
        long m = month;
        long total = 0;
        total += 365 * y;
        if (y >= 0) {
            total += (y + 3) / 4 - (y + 99) / 100 + (y + 399) / 400;
        } else {
            total -= y / -4 - y / -100 + y / -400;
        }
        total += ((367 * m - 362) / 12);
        total += day - 1;
        if (m > 2) {
            total--;
            if (isLeapYear() == false) {
                total--;
            }
        }
        return total - DAYS_0000_TO_1970;
    }

    /**
     * Converts this {@code LocalDate} to the number of seconds since the epoch
     * of 1970-01-01T00:00:00Z.
     * <p>
     * This combines this local date with the specified time and
     * offset to calculate the epoch-second value, which is the
     * number of elapsed seconds from 1970-01-01T00:00:00Z.
     * Instants on the time-line after the epoch are positive, earlier
     * are negative.
     *
     * @param time the local time, not null
     * @param offset the zone offset, not null
     * @return the number of seconds since the epoch of 1970-01-01T00:00:00Z, may be negative
     * @since 9
     */
    public long toEpochSecond(LocalTime time, ZoneOffset offset) {
        Objects.requireNonNull(time, "time");
        Objects.requireNonNull(offset, "offset");
        long secs = toEpochDay() * SECONDS_PER_DAY + time.toSecondOfDay();
        secs -= offset.getTotalSeconds();
        return secs;
    }

    //-----------------------------------------------------------------------
    /**
     * Compares this date to another date.
     * <p>
     * The comparison is primarily based on the date, from earliest to latest.
     * It is "consistent with equals", as defined by {@link Comparable}.
     * <p>
     * If all the dates being compared are instances of {@code LocalDate},
     * then the comparison will be entirely based on the date.
     * If some dates being compared are in different chronologies, then the
     * chronology is also considered, see {@link java.time.chrono.ChronoLocalDate#compareTo}.
     *
     * @param other  the other date to compare to, not null
     * @return the comparator value, negative if less, positive if greater
     */
    @Override  // override for Javadoc and performance
    public int compareTo(ChronoLocalDate other) {
        if (other instanceof LocalDate) {
            return compareTo0((LocalDate) other);
        }
        return ChronoLocalDate.super.compareTo(other);
    }

    int compareTo0(LocalDate otherDate) {
        int cmp = (year - otherDate.year);
        if (cmp == 0) {
            cmp = (month - otherDate.month);
            if (cmp == 0) {
                cmp = (day - otherDate.day);
            }
        }
        return cmp;
    }

    /**
     * Checks if this date is after the specified date.
     * <p>
     * This checks to see if this date represents a point on the
     * local time-line after the other date.
     * <pre>
     *   LocalDate a = LocalDate.of(2012, 6, 30);
     *   LocalDate b = LocalDate.of(2012, 7, 1);
     *   a.isAfter(b) == false
     *   a.isAfter(a) == false
     *   b.isAfter(a) == true
     * </pre>
     * <p>
     * This method only considers the position of the two dates on the local time-line.
     * It does not take into account the chronology, or calendar system.
     * This is different from the comparison in {@link #compareTo(ChronoLocalDate)},
     * but is the same approach as {@link ChronoLocalDate#timeLineOrder()}.
     *
     * @param other  the other date to compare to, not null
     * @return true if this date is after the specified date
     */
    @Override  // override for Javadoc and performance
    public boolean isAfter(ChronoLocalDate other) {
        if (other instanceof LocalDate) {
            return compareTo0((LocalDate) other) > 0;
        }
        return ChronoLocalDate.super.isAfter(other);
    }

    /**
     * Checks if this date is before the specified date.
     * <p>
     * This checks to see if this date represents a point on the
     * local time-line before the other date.
     * <pre>
     *   LocalDate a = LocalDate.of(2012, 6, 30);
     *   LocalDate b = LocalDate.of(2012, 7, 1);
     *   a.isBefore(b) == true
     *   a.isBefore(a) == false
     *   b.isBefore(a) == false
     * </pre>
     * <p>
     * This method only considers the position of the two dates on the local time-line.
     * It does not take into account the chronology, or calendar system.
     * This is different from the comparison in {@link #compareTo(ChronoLocalDate)},
     * but is the same approach as {@link ChronoLocalDate#timeLineOrder()}.
     *
     * @param other  the other date to compare to, not null
     * @return true if this date is before the specified date
     */
    @Override  // override for Javadoc and performance
    public boolean isBefore(ChronoLocalDate other) {
        if (other instanceof LocalDate) {
            return compareTo0((LocalDate) other) < 0;
        }
        return ChronoLocalDate.super.isBefore(other);
    }

    /**
     * Checks if this date is equal to the specified date.
     * <p>
     * This checks to see if this date represents the same point on the
     * local time-line as the other date.
     * <pre>
     *   LocalDate a = LocalDate.of(2012, 6, 30);
     *   LocalDate b = LocalDate.of(2012, 7, 1);
     *   a.isEqual(b) == false
     *   a.isEqual(a) == true
     *   b.isEqual(a) == false
     * </pre>
     * <p>
     * This method only considers the position of the two dates on the local time-line.
     * It does not take into account the chronology, or calendar system.
     * This is different from the comparison in {@link #compareTo(ChronoLocalDate)}
     * but is the same approach as {@link ChronoLocalDate#timeLineOrder()}.
     *
     * @param other  the other date to compare to, not null
     * @return true if this date is equal to the specified date
     */
    @Override  // override for Javadoc and performance
    public boolean isEqual(ChronoLocalDate other) {
        if (other instanceof LocalDate) {
            return compareTo0((LocalDate) other) == 0;
        }
        return ChronoLocalDate.super.isEqual(other);
    }

    //-----------------------------------------------------------------------
    /**
     * Checks if this date is equal to another date.
     * <p>
     * Compares this {@code LocalDate} with another ensuring that the date is the same.
     * <p>
     * Only objects of type {@code LocalDate} are compared, other types return false.
     * To compare the dates of two {@code TemporalAccessor} instances, including dates
     * in two different chronologies, use {@link ChronoField#EPOCH_DAY} as a comparator.
     *
     * @param obj  the object to check, null returns false
     * @return true if this is equal to the other date
     */
    @Override
    public boolean equals(Object obj) {
        if (this == obj) {
            return true;
        }
        if (obj instanceof LocalDate) {
            return compareTo0((LocalDate) obj) == 0;
        }
        return false;
    }

    /**
     * A hash code for this date.
     *
     * @return a suitable hash code
     */
    @Override
    public int hashCode() {
        int yearValue = year;
        int monthValue = month;
        int dayValue = day;
        return (yearValue & 0xFFFFF800) ^ ((yearValue << 11) + (monthValue << 6) + (dayValue));
    }

    //-----------------------------------------------------------------------
    /**
     * Outputs this date as a {@code String}, such as {@code 2007-12-03}.
     * <p>
     * The output will be in the ISO-8601 format {@code uuuu-MM-dd}.
     *
     * @return a string representation of this date, not null
     */
    @Override
    public String toString() {
        int yearValue = year;
        int monthValue = month;
        int dayValue = day;
        int absYear = Math.abs(yearValue);
        StringBuilder buf = new StringBuilder(10);
        if (absYear < 1000) {
            if (yearValue < 0) {
                buf.append(yearValue - 10000).deleteCharAt(1);
            } else {
                buf.append(yearValue + 10000).deleteCharAt(0);
            }
        } else {
            if (yearValue > 9999) {
                buf.append('+');
            }
            buf.append(yearValue);
        }
        return buf.append(monthValue < 10 ? "-0" : "-")
            .append(monthValue)
            .append(dayValue < 10 ? "-0" : "-")
            .append(dayValue)
            .toString();
    }

    //-----------------------------------------------------------------------
    /**
     * Writes the object using a
     * <a href="{@docRoot}/serialized-form.html#java.time.Ser">dedicated serialized form</a>.
     * @serialData
     * <pre>
     *  out.writeByte(3);  // identifies a LocalDate
     *  out.writeInt(year);
     *  out.writeByte(month);
     *  out.writeByte(day);
     * </pre>
     *
     * @return the instance of {@code Ser}, not null
     */
    @java.io.Serial
    private Object writeReplace() {
        return new Ser(Ser.LOCAL_DATE_TYPE, this);
    }

    /**
     * Defend against malicious streams.
     *
     * @param s the stream to read
     * @throws InvalidObjectException always
     */
    @java.io.Serial
    private void readObject(ObjectInputStream s) throws InvalidObjectException {
        throw new InvalidObjectException("Deserialization via serialization delegate");
    }

    void writeExternal(DataOutput out) throws IOException {
        out.writeInt(year);
        out.writeByte(month);
        out.writeByte(day);
    }

    static LocalDate readExternal(DataInput in) throws IOException {
        int year = in.readInt();
        int month = in.readByte();
        int dayOfMonth = in.readByte();
        return LocalDate.of(year, month, dayOfMonth);
    }

}<|MERGE_RESOLUTION|>--- conflicted
+++ resolved
@@ -126,23 +126,12 @@
  * For most applications written today, the ISO-8601 rules are entirely suitable.
  * However, any application that makes use of historical dates, and requires them
  * to be accurate will find the ISO-8601 approach unsuitable.
-<<<<<<< HEAD
-=======
- * <p>
- * This is a <a href="{@docRoot}/java.base/java/lang/doc-files/ValueBased.html">value-based</a>
- * class; programmers should treat instances that are
- * {@linkplain #equals(Object) equal} as interchangeable and should not
- * use instances for synchronization, or unpredictable behavior may
- * occur. For example, in a future release, synchronization may fail.
- * The {@code equals} method should be used for comparisons.
->>>>>>> d72a9d6b
  *
  * @implSpec
  * This class is immutable and thread-safe.
  *
  * @since 1.8
  */
-@jdk.internal.ValueBased
 public final class LocalDate
         implements Temporal, TemporalAdjuster, ChronoLocalDate, Serializable {
 
