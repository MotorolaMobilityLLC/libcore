--- conflicted
+++ resolved
@@ -1,10 +1,6 @@
 /*
-<<<<<<< HEAD
  * Copyright (C) 2014 The Android Open Source Project
- * Copyright (c) 2000, 2013, Oracle and/or its affiliates. All rights reserved.
-=======
  * Copyright (c) 2000, 2017, Oracle and/or its affiliates. All rights reserved.
->>>>>>> 7e2630fc
  * DO NOT ALTER OR REMOVE COPYRIGHT NOTICES OR THIS FILE HEADER.
  *
  * This code is free software; you can redistribute it and/or modify it
@@ -30,25 +26,21 @@
 
 package java.nio.charset;
 
-<<<<<<< HEAD
 import com.android.icu.charset.CharsetFactory;
 import java.io.UnsupportedEncodingException;
-=======
+
 import jdk.internal.misc.VM;
+import sun.misc.ASCIICaseInsensitiveComparator;
 import sun.nio.cs.ThreadLocalCoders;
 import sun.security.action.GetPropertyAction;
 
->>>>>>> 7e2630fc
 import java.nio.ByteBuffer;
 import java.nio.CharBuffer;
 import java.nio.charset.spi.CharsetProvider;
 import java.security.AccessController;
 import java.security.PrivilegedAction;
-<<<<<<< HEAD
 import java.util.AbstractMap;
-=======
 import java.util.Arrays;
->>>>>>> 7e2630fc
 import java.util.Collections;
 import java.util.HashMap;
 import java.util.HashSet;
@@ -62,12 +54,6 @@
 import java.util.Set;
 import java.util.SortedMap;
 import java.util.TreeMap;
-<<<<<<< HEAD
-import sun.misc.ASCIICaseInsensitiveComparator;
-import sun.nio.cs.ThreadLocalCoders;
-import sun.security.action.GetPropertyAction;
-=======
->>>>>>> 7e2630fc
 
 
 // Android-changed: Docs to say UTF-8 is always the platform default charset.
@@ -300,6 +286,21 @@
 
     /* -- Static methods -- */
 
+    // Android-added: Charset.atBugLevel method is needed by the existing version of CharsetDecoder.
+    // TODO: Remove this when CharsetDecoder is upgraded.
+    private static volatile String bugLevel = null;
+
+    static boolean atBugLevel(String bl) {              // package-private
+        String level = bugLevel;
+        if (level == null) {
+            if (!sun.misc.VM.isBooted())
+                return false;
+            bugLevel = level = AccessController.doPrivileged(
+                new GetPropertyAction("sun.nio.cs.bugLevel", ""));
+        }
+        return level.equals(bl);
+    }
+
     /**
      * Checks that the given string is a legal charset name. </p>
      *
@@ -330,27 +331,18 @@
 
     // Android-removed: We use ICU's list of standard charsets.
     /* The standard set of charsets */
-<<<<<<< HEAD
-    // private static CharsetProvider standardProvider = new StandardCharsets();
-=======
-    private static final CharsetProvider standardProvider
-        = new sun.nio.cs.StandardCharsets();
+    // private static final CharsetProvider standardProvider
+    //        = new sun.nio.cs.StandardCharsets();
 
     private static final String[] zeroAliases = new String[0];
->>>>>>> 7e2630fc
 
     // Cache of the most-recently-returned charsets,
     // along with the names that were used to find them
     //
-<<<<<<< HEAD
     // cache1/2 usage is explained in the lookup method
     //
     private static volatile Map.Entry<String, Charset> cache1 = null; // "Level 1" cache
     private static final HashMap<String, Charset> cache2 = new HashMap<>(); // "Level 2" cache
-=======
-    private static volatile Object[] cache1; // "Level 1" cache
-    private static volatile Object[] cache2; // "Level 2" cache
->>>>>>> 7e2630fc
 
     private static void cache(String charsetName, Charset cs) {
         synchronized(cache2) {
@@ -378,13 +370,7 @@
     // thrown.  Should be invoked with full privileges.
     //
     private static Iterator<CharsetProvider> providers() {
-<<<<<<< HEAD
-        return new Iterator<CharsetProvider>() {
-
-=======
         return new Iterator<>() {
-                ClassLoader cl = ClassLoader.getSystemClassLoader();
->>>>>>> 7e2630fc
                 ServiceLoader<CharsetProvider> sl =
                     ServiceLoader.load(CharsetProvider.class);
                 Iterator<CharsetProvider> i = sl.iterator();
@@ -471,49 +457,7 @@
     // Android-removed: Remove support for the extended charset provider.
     //
     /* The extended set of charsets */
-<<<<<<< HEAD
-    // private static Object extendedProviderLock = new Object();
-    // private static boolean extendedProviderProbed = false;
-    // private static CharsetProvider extendedProvider = null;
-    //
-    // private static void probeExtendedProvider() {
-    //     AccessController.doPrivileged(new PrivilegedAction<Object>() {
-    //            public Object run() {
-    //                 try {
-    //                     Class epc
-    //                         = Class.forName("sun.nio.cs.ext.ExtendedCharsets");
-    //                     extendedProvider = (CharsetProvider)epc.newInstance();
-    //                 } catch (ClassNotFoundException x) {
-    //                     // Extended charsets not available
-    //                     // (charsets.jar not present)
-    //                 } catch (InstantiationException x) {
-    //                     throw new Error(x);
-    //                 } catch (IllegalAccessException x) {
-    //                     throw new Error(x);
-    //                }
-    //                 return null;
-    //             }
-    //         });
-    // }
-    //
-    // private static Charset lookupExtendedCharset(String charsetName) {
-    //     CharsetProvider ecp = null;
-    //     synchronized (extendedProviderLock) {
-    //         if (!extendedProviderProbed) {
-    //             probeExtendedProvider();
-    //             extendedProviderProbed = true;
-    //         }
-    //         ecp = extendedProvider;
-    //     }
-    //     return (ecp != null) ? ecp.charsetForName(charsetName) : null;
-    // }
-
-    // We expect most programs to use one Charset repeatedly, so the most recently used Charset
-    // instance is stored in the level 1 cache. We convey a hint to this effect to the VM by putting
-    // the level 1 cache miss code in a separate method. Since charsetName is not necessarily in
-    // canonical form, we store the mapping from both the canonical name and the aliases to the
-    // instance in a map for level 2 cache.
-=======
+    /*
     private static class ExtendedProviderHolder {
         static final CharsetProvider[] extendedProviders = extendedProviders();
         // returns ExtendedProvider, if installed
@@ -546,8 +490,13 @@
         }
         return null;
     }
-
->>>>>>> 7e2630fc
+    */
+
+    // We expect most programs to use one Charset repeatedly, so the most recently used Charset
+    // instance is stored in the level 1 cache. We convey a hint to this effect to the VM by putting
+    // the level 1 cache miss code in a separate method. Since charsetName is not necessarily in
+    // canonical form, we store the mapping from both the canonical name and the aliases to the
+    // instance in a map for level 2 cache.
     private static Charset lookup(String charsetName) {
         if (charsetName == null)
             throw new IllegalArgumentException("Null charset name");
@@ -688,28 +637,20 @@
             new PrivilegedAction<>() {
                 public SortedMap<String,Charset> run() {
                     TreeMap<String,Charset> m =
-<<<<<<< HEAD
-                        new TreeMap<String,Charset>(
-                            ASCIICaseInsensitiveComparator.CASE_INSENSITIVE_ORDER);
+                        new TreeMap<>(
+                            String.CASE_INSENSITIVE_ORDER);
+                    // Android-changed: No more "standard" and extended provider.
+                    // put(standardProvider.charsets(), m);
+                    // CharsetProvider[] ecps = ExtendedProviderHolder.extendedProviders;
+                    // for (CharsetProvider ecp :ecps) {
+                    //     put(ecp.charsets(), m);
+                    // }
                     for (String charsetName : CharsetFactory.getAvailableCharsetNames()) {
                         Charset charset = CharsetFactory.create(charsetName);
                         m.put(charset.name(), charset);
                     }
-                    // Android-changed: No more "standard" provider.
-                    // put(standardProvider.charsets(), m);
-                    for (Iterator i = providers(); i.hasNext();) {
-                        CharsetProvider cp = (CharsetProvider)i.next();
-=======
-                        new TreeMap<>(
-                            String.CASE_INSENSITIVE_ORDER);
-                    put(standardProvider.charsets(), m);
-                    CharsetProvider[] ecps = ExtendedProviderHolder.extendedProviders;
-                    for (CharsetProvider ecp :ecps) {
-                        put(ecp.charsets(), m);
-                    }
                     for (Iterator<CharsetProvider> i = providers(); i.hasNext();) {
                         CharsetProvider cp = i.next();
->>>>>>> 7e2630fc
                         put(cp.charsets(), m);
                     }
                     return Collections.unmodifiableSortedMap(m);
@@ -729,12 +670,8 @@
      * @since 1.5
      */
     public static Charset defaultCharset() {
-<<<<<<< HEAD
         // Android-changed: Use UTF_8 unconditionally.
-        synchronized (Charset.class) {
-            if (defaultCharset == null) {
-                defaultCharset = java.nio.charset.StandardCharsets.UTF_8;
-=======
+        /*
         if (defaultCharset == null) {
             synchronized (Charset.class) {
                 String csn = GetPropertyAction
@@ -744,9 +681,13 @@
                     defaultCharset = cs;
                 else
                     defaultCharset = sun.nio.cs.UTF_8.INSTANCE;
->>>>>>> 7e2630fc
             }
-
+        }
+        */
+        synchronized (Charset.class) {
+            if (defaultCharset == null) {
+                defaultCharset = java.nio.charset.StandardCharsets.UTF_8;
+            }
             return defaultCharset;
         }
     }
