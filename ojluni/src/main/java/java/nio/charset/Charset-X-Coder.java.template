/*
<<<<<<< HEAD
 * Copyright (C) 2014 The Android Open Source Project
 * Copyright (c) 2000, 2017, Oracle and/or its affiliates. All rights reserved.
=======
 * Copyright (c) 2000, 2020, Oracle and/or its affiliates. All rights reserved.
>>>>>>> 7f1b0aa8
 * DO NOT ALTER OR REMOVE COPYRIGHT NOTICES OR THIS FILE HEADER.
 *
 * This code is free software; you can redistribute it and/or modify it
 * under the terms of the GNU General Public License version 2 only, as
 * published by the Free Software Foundation.  Oracle designates this
 * particular file as subject to the "Classpath" exception as provided
 * by Oracle in the LICENSE file that accompanied this code.
 *
 * This code is distributed in the hope that it will be useful, but WITHOUT
 * ANY WARRANTY; without even the implied warranty of MERCHANTABILITY or
 * FITNESS FOR A PARTICULAR PURPOSE.  See the GNU General Public License
 * version 2 for more details (a copy is included in the LICENSE file that
 * accompanied this code).
 *
 * You should have received a copy of the GNU General Public License version
 * 2 along with this work; if not, write to the Free Software Foundation,
 * Inc., 51 Franklin St, Fifth Floor, Boston, MA 02110-1301 USA.
 *
 * Please contact Oracle, 500 Oracle Parkway, Redwood Shores, CA 94065 USA
 * or visit www.oracle.com if you need additional information or have any
 * questions.
 */

#warn This file is preprocessed before being compiled

package java.nio.charset;

import java.nio.Buffer;
import java.nio.ByteBuffer;
import java.nio.CharBuffer;
import java.nio.BufferOverflowException;
import java.nio.BufferUnderflowException;
import java.lang.ref.WeakReference;
import java.nio.charset.CoderMalfunctionError;                  // javadoc
import java.util.Arrays;


/**
 * An engine that can transform a sequence of $itypesPhrase$ into a sequence of
 * $otypesPhrase$.
 *
 * <a id="steps"></a>
 *
 * <p> The input $itype$ sequence is provided in a $itype$ buffer or a series
 * of such buffers.  The output $otype$ sequence is written to a $otype$ buffer
 * or a series of such buffers.  $A$ $coder$ should always be used by making
 * the following sequence of method invocations, hereinafter referred to as $a$
 * <i>$coding$ operation</i>:
 *
 * <ol>
 *
 *   <li><p> Reset the $coder$ via the {@link #reset reset} method, unless it
 *   has not been used before; </p></li>
 *
 *   <li><p> Invoke the {@link #$code$ $code$} method zero or more times, as
 *   long as additional input may be available, passing {@code false} for the
 *   {@code endOfInput} argument and filling the input buffer and flushing the
 *   output buffer between invocations; </p></li>
 *
 *   <li><p> Invoke the {@link #$code$ $code$} method one final time, passing
 *   {@code true} for the {@code endOfInput} argument; and then </p></li>
 *
 *   <li><p> Invoke the {@link #flush flush} method so that the $coder$ can
 *   flush any internal state to the output buffer. </p></li>
 *
 * </ol>
 *
 * Each invocation of the {@link #$code$ $code$} method will $code$ as many
 * $itype$s as possible from the input buffer, writing the resulting $otype$s
 * to the output buffer.  The {@link #$code$ $code$} method returns when more
 * input is required, when there is not enough room in the output buffer, or
 * when $a$ $coding$ error has occurred.  In each case a {@link CoderResult}
 * object is returned to describe the reason for termination.  An invoker can
 * examine this object and fill the input buffer, flush the output buffer, or
 * attempt to recover from $a$ $coding$ error, as appropriate, and try again.
 *
 * <a id="ce"></a>
 *
 * <p> There are two general types of $coding$ errors.  If the input $itype$
 * sequence is $notLegal$ then the input is considered <i>malformed</i>.  If
 * the input $itype$ sequence is legal but cannot be mapped to a valid
 * $outSequence$ then an <i>unmappable character</i> has been encountered.
 *
 * <a id="cae"></a>
 *
 * <p> How $a$ $coding$ error is handled depends upon the action requested for
 * that type of error, which is described by an instance of the {@link
 * CodingErrorAction} class.  The possible error actions are to {@linkplain
 * CodingErrorAction#IGNORE ignore} the erroneous input, {@linkplain
 * CodingErrorAction#REPORT report} the error to the invoker via
 * the returned {@link CoderResult} object, or {@linkplain CodingErrorAction#REPLACE
 * replace} the erroneous input with the current value of the
 * replacement $replTypeName$.  The replacement
 *
#if[encoder]
 * is initially set to the $coder$'s default replacement, which often
 * (but not always) has the initial value&nbsp;$defaultReplName$;
#end[encoder]
#if[decoder]
 * has the initial value $defaultReplName$;
#end[decoder]
 *
 * its value may be changed via the {@link #replaceWith($replFQType$)
 * replaceWith} method.
 *
 * <p> The default action for malformed-input and unmappable-character errors
 * is to {@linkplain CodingErrorAction#REPORT report} them.  The
 * malformed-input error action may be changed via the {@link
 * #onMalformedInput(CodingErrorAction) onMalformedInput} method; the
 * unmappable-character action may be changed via the {@link
 * #onUnmappableCharacter(CodingErrorAction) onUnmappableCharacter} method.
 *
 * <p> This class is designed to handle many of the details of the $coding$
 * process, including the implementation of error actions.  $A$ $coder$ for a
 * specific charset, which is a concrete subclass of this class, need only
 * implement the abstract {@link #$code$Loop $code$Loop} method, which
 * encapsulates the basic $coding$ loop.  A subclass that maintains internal
 * state should, additionally, override the {@link #implFlush implFlush} and
 * {@link #implReset implReset} methods.
 *
 * <p> Instances of this class are not safe for use by multiple concurrent
 * threads.  </p>
 *
 *
 * @author Mark Reinhold
 * @author JSR-51 Expert Group
 * @since 1.4
 *
 * @see ByteBuffer
 * @see CharBuffer
 * @see Charset
 * @see Charset$OtherCoder$
 */

public abstract class Charset$Coder$ {

    private final Charset charset;
    private final float average$ItypesPerOtype$;
    private final float max$ItypesPerOtype$;

    private $replType$ replacement;
    private CodingErrorAction malformedInputAction
        = CodingErrorAction.REPORT;
    private CodingErrorAction unmappableCharacterAction
        = CodingErrorAction.REPORT;

    // Internal states
    //
    private static final int ST_RESET   = 0;
    private static final int ST_CODING  = 1;
    private static final int ST_END     = 2;
    private static final int ST_FLUSHED = 3;

    private int state = ST_RESET;

    private static String stateNames[]
        = { "RESET", "CODING", "CODING_END", "FLUSHED" };


    /**
     * Initializes a new $coder$.  The new $coder$ will have the given
     * $otypes-per-itype$ and replacement values.
     *
     * @param  cs
     *         The charset that created this $coder$
     *
     * @param  average$ItypesPerOtype$
     *         A positive float value indicating the expected number of
     *         $otype$s that will be produced for each input $itype$
     *
     * @param  max$ItypesPerOtype$
     *         A positive float value indicating the maximum number of
     *         $otype$s that will be produced for each input $itype$
     *
     * @param  replacement
     *         The initial replacement; must not be {@code null}, must have
     *         non-zero length, must not be longer than max$ItypesPerOtype$,
     *         and must be {@linkplain #isLegalReplacement legal}
     *
     * @throws  IllegalArgumentException
     *          If the preconditions on the parameters do not hold
     */
    {#if[encoder]?protected:private}
    Charset$Coder$(Charset cs,
                   float average$ItypesPerOtype$,
                   float max$ItypesPerOtype$,
                   $replType$ replacement)
    {
#if[encoder] // Android-added
        // BEGIN Android-added: A hidden constructor for the CharsetEncoderICU subclass.
        this(cs, averageBytesPerChar, maxBytesPerChar, replacement, false);
    }

    /**
     * This constructor is for subclasses to specify whether {@code replacement} can be used as it
     * is ("trusted"). If it is trusted, {@link #replaceWith(byte[])} and
     * {@link #implReplaceWith(byte[])} will not be called.
     * @hide
     */
    protected CharsetEncoder(Charset cs, float averageBytesPerChar, float maxBytesPerChar, byte[] replacement,
            boolean trusted)
    {
        // END Android-added: A hidden constructor for the CharsetEncoderICU subclass.
#end[encoder]
        this.charset = cs;
        // Use !(a > 0.0f) rather than (a <= 0.0f) to exclude NaN values
        if (!(average$ItypesPerOtype$ > 0.0f))
            throw new IllegalArgumentException("Non-positive "
                                               + "average$ItypesPerOtype$");
        // Use !(a > 0.0f) rather than (a <= 0.0f) to exclude NaN values
        if (!(max$ItypesPerOtype$ > 0.0f))
            throw new IllegalArgumentException("Non-positive "
                                               + "max$ItypesPerOtype$");
        if (average$ItypesPerOtype$ > max$ItypesPerOtype$)
            throw new IllegalArgumentException("average$ItypesPerOtype$"
                                               + " exceeds "
                                               + "max$ItypesPerOtype$");
        this.replacement = replacement;
        this.average$ItypesPerOtype$ = average$ItypesPerOtype$;
        this.max$ItypesPerOtype$ = max$ItypesPerOtype$;
// ## Android-changed: Remove unnecessary replaceWith() for performance reason.
// ##   replaceWith(replacement);
#if[decoder]
        // Android-removed
        // replaceWith(replacement);
#else[decoder]
        // BEGIN Android-changed: Avoid calling replaceWith() for trusted subclasses.
        // replaceWith(replacement);
        if (!trusted) {
            replaceWith(replacement);
        }
        // END Android-changed: Avoid calling replaceWith() for trusted subclasses.
#end[decoder]
    }

    /**
     * Initializes a new $coder$.  The new $coder$ will have the given
     * $otypes-per-itype$ values and its replacement will be the
     * $replTypeName$ $defaultReplName$.
     *
     * @param  cs
     *         The charset that created this $coder$
     *
     * @param  average$ItypesPerOtype$
     *         A positive float value indicating the expected number of
     *         $otype$s that will be produced for each input $itype$
     *
     * @param  max$ItypesPerOtype$
     *         A positive float value indicating the maximum number of
     *         $otype$s that will be produced for each input $itype$
     *
     * @throws  IllegalArgumentException
     *          If the preconditions on the parameters do not hold
     */
    protected Charset$Coder$(Charset cs,
                             float average$ItypesPerOtype$,
                             float max$ItypesPerOtype$)
    {
        this(cs,
             average$ItypesPerOtype$, max$ItypesPerOtype$,
             $defaultRepl$);
    }

    /**
     * Returns the charset that created this $coder$.
     *
     * @return  This $coder$'s charset
     */
    public final Charset charset() {
        return charset;
    }

    /**
     * Returns this $coder$'s replacement value.
     *
     * @return  This $coder$'s current replacement,
     *          which is never {@code null} and is never empty
     */
    public final $replType$ replacement() {
#if[decoder]
        return replacement;
#end[decoder]
#if[encoder]
        return Arrays.copyOf(replacement, replacement.$replLength$);
#end[encoder]
    }

    /**
     * Changes this $coder$'s replacement value.
     *
     * <p> This method invokes the {@link #implReplaceWith implReplaceWith}
     * method, passing the new replacement, after checking that the new
     * replacement is acceptable.  </p>
     *
     * @param  newReplacement  The new replacement; must not be
     *         {@code null}, must have non-zero length,
#if[decoder]
     *         and must not be longer than the value returned by the
     *         {@link #max$ItypesPerOtype$() max$ItypesPerOtype$} method
#end[decoder]
#if[encoder]
     *         must not be longer than the value returned by the
     *         {@link #max$ItypesPerOtype$() max$ItypesPerOtype$} method, and
     *         must be {@link #isLegalReplacement legal}
#end[encoder]
     *
     * @return  This $coder$
     *
     * @throws  IllegalArgumentException
     *          If the preconditions on the parameter do not hold
     */
    public final Charset$Coder$ replaceWith($replType$ newReplacement) {
        if (newReplacement == null)
            throw new IllegalArgumentException("Null replacement");
        int len = newReplacement.$replLength$;
        if (len == 0)
            throw new IllegalArgumentException("Empty replacement");
        if (len > max$ItypesPerOtype$)
            throw new IllegalArgumentException("Replacement too long");
#if[decoder]
        this.replacement = newReplacement;
#end[decoder]
#if[encoder]
        if (!isLegalReplacement(newReplacement))
            throw new IllegalArgumentException("Illegal replacement");
        this.replacement = Arrays.copyOf(newReplacement, newReplacement.$replLength$);
#end[encoder]
        implReplaceWith(this.replacement);
        return this;
    }

    /**
     * Reports a change to this $coder$'s replacement value.
     *
     * <p> The default implementation of this method does nothing.  This method
     * should be overridden by $coder$s that require notification of changes to
     * the replacement.  </p>
     *
     * @param  newReplacement    The replacement value
     */
    protected void implReplaceWith($replType$ newReplacement) {
    }

#if[encoder]

    private WeakReference<CharsetDecoder> cachedDecoder = null;

    /**
     * Tells whether or not the given byte array is a legal replacement value
     * for this encoder.
     *
     * <p> A replacement is legal if, and only if, it is a legal sequence of
     * bytes in this encoder's charset; that is, it must be possible to decode
     * the replacement into one or more sixteen-bit Unicode characters.
     *
     * <p> The default implementation of this method is not very efficient; it
     * should generally be overridden to improve performance.  </p>
     *
     * @param  repl  The byte array to be tested
     *
     * @return  {@code true} if, and only if, the given byte array
     *          is a legal replacement value for this encoder
     */
    public boolean isLegalReplacement(byte[] repl) {
        WeakReference<CharsetDecoder> wr = cachedDecoder;
        CharsetDecoder dec = null;
        if ((wr == null) || ((dec = wr.get()) == null)) {
            dec = charset().newDecoder();
            dec.onMalformedInput(CodingErrorAction.REPORT);
            dec.onUnmappableCharacter(CodingErrorAction.REPORT);
            cachedDecoder = new WeakReference<CharsetDecoder>(dec);
        } else {
            dec.reset();
        }
        ByteBuffer bb = ByteBuffer.wrap(repl);
        CharBuffer cb = CharBuffer.allocate((int)(bb.remaining()
                                                  * dec.maxCharsPerByte()));
        CoderResult cr = dec.decode(bb, cb, true);
        return !cr.isError();
    }

#end[encoder]

    /**
     * Returns this $coder$'s current action for malformed-input errors.
     *
     * @return The current malformed-input action, which is never {@code null}
     */
    public CodingErrorAction malformedInputAction() {
        return malformedInputAction;
    }

    /**
     * Changes this $coder$'s action for malformed-input errors.
     *
     * <p> This method invokes the {@link #implOnMalformedInput
     * implOnMalformedInput} method, passing the new action.  </p>
     *
     * @param  newAction  The new action; must not be {@code null}
     *
     * @return  This $coder$
     *
     * @throws IllegalArgumentException
     *         If the precondition on the parameter does not hold
     */
    public final Charset$Coder$ onMalformedInput(CodingErrorAction newAction) {
        if (newAction == null)
            throw new IllegalArgumentException("Null action");
        malformedInputAction = newAction;
        implOnMalformedInput(newAction);
        return this;
    }

    /**
     * Reports a change to this $coder$'s malformed-input action.
     *
     * <p> The default implementation of this method does nothing.  This method
     * should be overridden by $coder$s that require notification of changes to
     * the malformed-input action.  </p>
     *
     * @param  newAction  The new action
     */
    protected void implOnMalformedInput(CodingErrorAction newAction) { }

    /**
     * Returns this $coder$'s current action for unmappable-character errors.
     *
     * @return The current unmappable-character action, which is never
     *         {@code null}
     */
    public CodingErrorAction unmappableCharacterAction() {
        return unmappableCharacterAction;
    }

    /**
     * Changes this $coder$'s action for unmappable-character errors.
     *
     * <p> This method invokes the {@link #implOnUnmappableCharacter
     * implOnUnmappableCharacter} method, passing the new action.  </p>
     *
     * @param  newAction  The new action; must not be {@code null}
     *
     * @return  This $coder$
     *
     * @throws IllegalArgumentException
     *         If the precondition on the parameter does not hold
     */
    public final Charset$Coder$ onUnmappableCharacter(CodingErrorAction
                                                      newAction)
    {
        if (newAction == null)
            throw new IllegalArgumentException("Null action");
        unmappableCharacterAction = newAction;
        implOnUnmappableCharacter(newAction);
        return this;
    }

    /**
     * Reports a change to this $coder$'s unmappable-character action.
     *
     * <p> The default implementation of this method does nothing.  This method
     * should be overridden by $coder$s that require notification of changes to
     * the unmappable-character action.  </p>
     *
     * @param  newAction  The new action
     */
    protected void implOnUnmappableCharacter(CodingErrorAction newAction) { }

    /**
     * Returns the average number of $otype$s that will be produced for each
     * $itype$ of input.  This heuristic value may be used to estimate the size
     * of the output buffer required for a given input sequence.
     *
     * @return  The average number of $otype$s produced
     *          per $itype$ of input
     */
    public final float average$ItypesPerOtype$() {
        return average$ItypesPerOtype$;
    }

    /**
     * Returns the maximum number of $otype$s that will be produced for each
     * $itype$ of input.  This value may be used to compute the worst-case size
     * of the output buffer required for a given input sequence. This value
     * accounts for any necessary content-independent prefix or suffix
#if[encoder]
     * $otype$s, such as byte-order marks.
#end[encoder]
#if[decoder]
     * $otype$s.
#end[decoder]
     *
     * @return  The maximum number of $otype$s that will be produced per
     *          $itype$ of input
     */
    public final float max$ItypesPerOtype$() {
        return max$ItypesPerOtype$;
    }

    /**
     * $Code$s as many $itype$s as possible from the given input buffer,
     * writing the results to the given output buffer.
     *
     * <p> The buffers are read from, and written to, starting at their current
     * positions.  At most {@link Buffer#remaining in.remaining()} $itype$s
     * will be read and at most {@link Buffer#remaining out.remaining()}
     * $otype$s will be written.  The buffers' positions will be advanced to
     * reflect the $itype$s read and the $otype$s written, but their marks and
     * limits will not be modified.
     *
     * <p> In addition to reading $itype$s from the input buffer and writing
     * $otype$s to the output buffer, this method returns a {@link CoderResult}
     * object to describe its reason for termination:
     *
     * <ul>
     *
     *   <li><p> {@link CoderResult#UNDERFLOW} indicates that as much of the
     *   input buffer as possible has been $code$d.  If there is no further
     *   input then the invoker can proceed to the next step of the
     *   <a href="#steps">$coding$ operation</a>.  Otherwise this method
     *   should be invoked again with further input.  </p></li>
     *
     *   <li><p> {@link CoderResult#OVERFLOW} indicates that there is
     *   insufficient space in the output buffer to $code$ any more $itype$s.
     *   This method should be invoked again with an output buffer that has
     *   more {@linkplain Buffer#remaining remaining} $otype$s. This is
     *   typically done by draining any $code$d $otype$s from the output
     *   buffer.  </p></li>
     *
     *   <li><p> A {@linkplain CoderResult#malformedForLength
     *   malformed-input} result indicates that a malformed-input
     *   error has been detected.  The malformed $itype$s begin at the input
     *   buffer's (possibly incremented) position; the number of malformed
     *   $itype$s may be determined by invoking the result object's {@link
     *   CoderResult#length() length} method.  This case applies only if the
     *   {@linkplain #onMalformedInput malformed action} of this $coder$
     *   is {@link CodingErrorAction#REPORT}; otherwise the malformed input
     *   will be ignored or replaced, as requested.  </p></li>
     *
     *   <li><p> An {@linkplain CoderResult#unmappableForLength
     *   unmappable-character} result indicates that an
     *   unmappable-character error has been detected.  The $itype$s that
     *   $code$ the unmappable character begin at the input buffer's (possibly
     *   incremented) position; the number of such $itype$s may be determined
     *   by invoking the result object's {@link CoderResult#length() length}
     *   method.  This case applies only if the {@linkplain #onUnmappableCharacter
     *   unmappable action} of this $coder$ is {@link
     *   CodingErrorAction#REPORT}; otherwise the unmappable character will be
     *   ignored or replaced, as requested.  </p></li>
     *
     * </ul>
     *
     * In any case, if this method is to be reinvoked in the same $coding$
     * operation then care should be taken to preserve any $itype$s remaining
     * in the input buffer so that they are available to the next invocation.
     *
     * <p> The {@code endOfInput} parameter advises this method as to whether
     * the invoker can provide further input beyond that contained in the given
     * input buffer.  If there is a possibility of providing additional input
     * then the invoker should pass {@code false} for this parameter; if there
     * is no possibility of providing further input then the invoker should
     * pass {@code true}.  It is not erroneous, and in fact it is quite
     * common, to pass {@code false} in one invocation and later discover that
     * no further input was actually available.  It is critical, however, that
     * the final invocation of this method in a sequence of invocations always
     * pass {@code true} so that any remaining un$code$d input will be treated
     * as being malformed.
     *
     * <p> This method works by invoking the {@link #$code$Loop $code$Loop}
     * method, interpreting its results, handling error conditions, and
     * reinvoking it as necessary.  </p>
     *
     *
     * @param  in
     *         The input $itype$ buffer
     *
     * @param  out
     *         The output $otype$ buffer
     *
     * @param  endOfInput
     *         {@code true} if, and only if, the invoker can provide no
     *         additional input $itype$s beyond those in the given buffer
     *
     * @return  A coder-result object describing the reason for termination
     *
     * @throws  IllegalStateException
     *          If $a$ $coding$ operation is already in progress and the previous
     *          step was an invocation neither of the {@link #reset reset}
     *          method, nor of this method with a value of {@code false} for
     *          the {@code endOfInput} parameter, nor of this method with a
     *          value of {@code true} for the {@code endOfInput} parameter
     *          but a return value indicating an incomplete $coding$ operation
     *
     * @throws  CoderMalfunctionError
     *          If an invocation of the $code$Loop method threw
     *          an unexpected exception
     */
    public final CoderResult $code$($Itype$Buffer in, $Otype$Buffer out,
                                    boolean endOfInput)
    {
        int newState = endOfInput ? ST_END : ST_CODING;
        if ((state != ST_RESET) && (state != ST_CODING)
            && !(endOfInput && (state == ST_END)))
            throwIllegalStateException(state, newState);
        state = newState;

        for (;;) {

            CoderResult cr;
            try {
                cr = $code$Loop(in, out);
            } catch (RuntimeException x) {
                throw new CoderMalfunctionError(x);
            }

            if (cr.isOverflow())
                return cr;

            if (cr.isUnderflow()) {
                if (endOfInput && in.hasRemaining()) {
                    cr = CoderResult.malformedForLength(in.remaining());
                    // Fall through to malformed-input case
                } else {
                    return cr;
                }
            }

            CodingErrorAction action = null;
            if (cr.isMalformed())
                action = malformedInputAction;
            else if (cr.isUnmappable())
                action = unmappableCharacterAction;
            else
                assert false : cr.toString();

            if (action == CodingErrorAction.REPORT)
                return cr;

            if (action == CodingErrorAction.REPLACE) {
                if (out.remaining() < replacement.$replLength$)
                    return CoderResult.OVERFLOW;
                out.put(replacement);
            }

            if ((action == CodingErrorAction.IGNORE)
                || (action == CodingErrorAction.REPLACE)) {
                // Skip erroneous input either way
                in.position(in.position() + cr.length());
                continue;
            }

            assert false;
        }

    }

    /**
     * Flushes this $coder$.
     *
     * <p> Some $coder$s maintain internal state and may need to write some
     * final $otype$s to the output buffer once the overall input sequence has
     * been read.
     *
     * <p> Any additional output is written to the output buffer beginning at
     * its current position.  At most {@link Buffer#remaining out.remaining()}
     * $otype$s will be written.  The buffer's position will be advanced
     * appropriately, but its mark and limit will not be modified.
     *
     * <p> If this method completes successfully then it returns {@link
     * CoderResult#UNDERFLOW}.  If there is insufficient room in the output
     * buffer then it returns {@link CoderResult#OVERFLOW}.  If this happens
     * then this method must be invoked again, with an output buffer that has
     * more room, in order to complete the current <a href="#steps">$coding$
     * operation</a>.
     *
     * <p> If this $coder$ has already been flushed then invoking this method
     * has no effect.
     *
     * <p> This method invokes the {@link #implFlush implFlush} method to
     * perform the actual flushing operation.  </p>
     *
     * @param  out
     *         The output $otype$ buffer
     *
     * @return  A coder-result object, either {@link CoderResult#UNDERFLOW} or
     *          {@link CoderResult#OVERFLOW}
     *
     * @throws  IllegalStateException
     *          If the previous step of the current $coding$ operation was an
     *          invocation neither of the {@link #flush flush} method nor of
     *          the three-argument {@link
     *          #$code$($Itype$Buffer,$Otype$Buffer,boolean) $code$} method
     *          with a value of {@code true} for the {@code endOfInput}
     *          parameter
     */
    public final CoderResult flush($Otype$Buffer out) {
        if (state == ST_END) {
            CoderResult cr = implFlush(out);
            if (cr.isUnderflow())
                state = ST_FLUSHED;
            return cr;
        }

        if (state != ST_FLUSHED)
            throwIllegalStateException(state, ST_FLUSHED);

        return CoderResult.UNDERFLOW; // Already flushed
    }

    /**
     * Flushes this $coder$.
     *
     * <p> The default implementation of this method does nothing, and always
     * returns {@link CoderResult#UNDERFLOW}.  This method should be overridden
     * by $coder$s that may need to write final $otype$s to the output buffer
     * once the entire input sequence has been read. </p>
     *
     * @param  out
     *         The output $otype$ buffer
     *
     * @return  A coder-result object, either {@link CoderResult#UNDERFLOW} or
     *          {@link CoderResult#OVERFLOW}
     */
    protected CoderResult implFlush($Otype$Buffer out) {
        return CoderResult.UNDERFLOW;
    }

    /**
     * Resets this $coder$, clearing any internal state.
     *
     * <p> This method resets charset-independent state and also invokes the
     * {@link #implReset() implReset} method in order to perform any
     * charset-specific reset actions.  </p>
     *
     * @return  This $coder$
     *
     */
    public final Charset$Coder$ reset() {
        implReset();
        state = ST_RESET;
        return this;
    }

    /**
     * Resets this $coder$, clearing any charset-specific internal state.
     *
     * <p> The default implementation of this method does nothing.  This method
     * should be overridden by $coder$s that maintain internal state.  </p>
     */
    protected void implReset() { }

    /**
     * $Code$s one or more $itype$s into one or more $otype$s.
     *
     * <p> This method encapsulates the basic $coding$ loop, $coding$ as many
     * $itype$s as possible until it either runs out of input, runs out of room
     * in the output buffer, or encounters $a$ $coding$ error.  This method is
     * invoked by the {@link #$code$ $code$} method, which handles result
     * interpretation and error recovery.
     *
     * <p> The buffers are read from, and written to, starting at their current
     * positions.  At most {@link Buffer#remaining in.remaining()} $itype$s
     * will be read, and at most {@link Buffer#remaining out.remaining()}
     * $otype$s will be written.  The buffers' positions will be advanced to
     * reflect the $itype$s read and the $otype$s written, but their marks and
     * limits will not be modified.
     *
     * <p> This method returns a {@link CoderResult} object to describe its
     * reason for termination, in the same manner as the {@link #$code$ $code$}
     * method.  Most implementations of this method will handle $coding$ errors
     * by returning an appropriate result object for interpretation by the
     * {@link #$code$ $code$} method.  An optimized implementation may instead
     * examine the relevant error action and implement that action itself.
     *
     * <p> An implementation of this method may perform arbitrary lookahead by
     * returning {@link CoderResult#UNDERFLOW} until it receives sufficient
     * input.  </p>
     *
     * @param  in
     *         The input $itype$ buffer
     *
     * @param  out
     *         The output $otype$ buffer
     *
     * @return  A coder-result object describing the reason for termination
     */
    protected abstract CoderResult $code$Loop($Itype$Buffer in,
                                              $Otype$Buffer out);

    /**
     * Convenience method that $code$s the remaining content of a single input
     * $itype$ buffer into a newly-allocated $otype$ buffer.
     *
     * <p> This method implements an entire <a href="#steps">$coding$
     * operation</a>; that is, it resets this $coder$, then it $code$s the
     * $itype$s in the given $itype$ buffer, and finally it flushes this
     * $coder$.  This method should therefore not be invoked if $a$ $coding$
     * operation is already in progress.  </p>
     *
     * @param  in
     *         The input $itype$ buffer
     *
     * @return A newly-allocated $otype$ buffer containing the result of the
     *         $coding$ operation.  The buffer's position will be zero and its
     *         limit will follow the last $otype$ written.
     *
     * @throws  IllegalStateException
     *          If $a$ $coding$ operation is already in progress
     *
     * @throws  MalformedInputException
     *          If the $itype$ sequence starting at the input buffer's current
     *          position is $notLegal$ and the current malformed-input action
     *          is {@link CodingErrorAction#REPORT}
     *
     * @throws  UnmappableCharacterException
     *          If the $itype$ sequence starting at the input buffer's current
     *          position cannot be mapped to an equivalent $otype$ sequence and
     *          the current unmappable-character action is {@link
     *          CodingErrorAction#REPORT}
     */
    public final $Otype$Buffer $code$($Itype$Buffer in)
        throws CharacterCodingException
    {
        int n = (int)(in.remaining() * average$ItypesPerOtype$());
        $Otype$Buffer out = $Otype$Buffer.allocate(n);

        if ((n == 0) && (in.remaining() == 0))
            return out;
        reset();
        for (;;) {
            CoderResult cr = in.hasRemaining() ?
                $code$(in, out, true) : CoderResult.UNDERFLOW;
            if (cr.isUnderflow())
                cr = flush(out);

            if (cr.isUnderflow())
                break;
            if (cr.isOverflow()) {
                n = 2*n + 1;    // Ensure progress; n might be 0!
                $Otype$Buffer o = $Otype$Buffer.allocate(n);
                out.flip();
                o.put(out);
                out = o;
                continue;
            }
            cr.throwException();
        }
        out.flip();
        return out;
    }

#if[decoder]

    /**
     * Tells whether or not this decoder implements an auto-detecting charset.
     *
     * <p> The default implementation of this method always returns
     * {@code false}; it should be overridden by auto-detecting decoders to
     * return {@code true}.  </p>
     *
     * @return  {@code true} if, and only if, this decoder implements an
     *          auto-detecting charset
     */
    public boolean isAutoDetecting() {
        return false;
    }

    /**
     * Tells whether or not this decoder has yet detected a
     * charset&nbsp;&nbsp;<i>(optional operation)</i>.
     *
     * <p> If this decoder implements an auto-detecting charset then at a
     * single point during a decoding operation this method may start returning
     * {@code true} to indicate that a specific charset has been detected in
     * the input byte sequence.  Once this occurs, the {@link #detectedCharset
     * detectedCharset} method may be invoked to retrieve the detected charset.
     *
     * <p> That this method returns {@code false} does not imply that no bytes
     * have yet been decoded.  Some auto-detecting decoders are capable of
     * decoding some, or even all, of an input byte sequence without fixing on
     * a particular charset.
     *
     * <p> The default implementation of this method always throws an {@link
     * UnsupportedOperationException}; it should be overridden by
     * auto-detecting decoders to return {@code true} once the input charset
     * has been determined.  </p>
     *
     * @return  {@code true} if, and only if, this decoder has detected a
     *          specific charset
     *
     * @throws  UnsupportedOperationException
     *          If this decoder does not implement an auto-detecting charset
     */
    public boolean isCharsetDetected() {
        throw new UnsupportedOperationException();
    }

    /**
     * Retrieves the charset that was detected by this
     * decoder&nbsp;&nbsp;<i>(optional operation)</i>.
     *
     * <p> If this decoder implements an auto-detecting charset then this
     * method returns the actual charset once it has been detected.  After that
     * point, this method returns the same value for the duration of the
     * current decoding operation.  If not enough input bytes have yet been
     * read to determine the actual charset then this method throws an {@link
     * IllegalStateException}.
     *
     * <p> The default implementation of this method always throws an {@link
     * UnsupportedOperationException}; it should be overridden by
     * auto-detecting decoders to return the appropriate value.  </p>
     *
     * @return  The charset detected by this auto-detecting decoder,
     *          or {@code null} if the charset has not yet been determined
     *
     * @throws  IllegalStateException
     *          If insufficient bytes have been read to determine a charset
     *
     * @throws  UnsupportedOperationException
     *          If this decoder does not implement an auto-detecting charset
     */
    public Charset detectedCharset() {
        throw new UnsupportedOperationException();
    }

#end[decoder]

#if[encoder]

    private boolean canEncode(CharBuffer cb) {
        if (state == ST_FLUSHED)
            reset();
        else if (state != ST_RESET)
            throwIllegalStateException(state, ST_CODING);

        // BEGIN Android-added: Fast path handling for empty buffers.
        // Empty buffers can always be "encoded".
        if (!cb.hasRemaining()) {
            return true;
        }
        // END Android-added: Fast path handling for empty buffers.

        CodingErrorAction ma = malformedInputAction();
        CodingErrorAction ua = unmappableCharacterAction();
        try {
            onMalformedInput(CodingErrorAction.REPORT);
            onUnmappableCharacter(CodingErrorAction.REPORT);
            encode(cb);
        } catch (CharacterCodingException x) {
            return false;
        } finally {
            onMalformedInput(ma);
            onUnmappableCharacter(ua);
            reset();
        }
        return true;
    }

    /**
     * Tells whether or not this encoder can encode the given character.
     *
     * <p> This method returns {@code false} if the given character is a
     * surrogate character; such characters can be interpreted only when they
     * are members of a pair consisting of a high surrogate followed by a low
     * surrogate.  The {@link #canEncode(java.lang.CharSequence)
     * canEncode(CharSequence)} method may be used to test whether or not a
     * character sequence can be encoded.
     *
     * <p> This method may modify this encoder's state; it should therefore not
     * be invoked if an <a href="#steps">encoding operation</a> is already in
     * progress.
     *
     * <p> The default implementation of this method is not very efficient; it
     * should generally be overridden to improve performance.  </p>
     *
     * @param   c
     *          The given character
     *
     * @return  {@code true} if, and only if, this encoder can encode
     *          the given character
     *
     * @throws  IllegalStateException
     *          If $a$ $coding$ operation is already in progress
     */
    public boolean canEncode(char c) {
        CharBuffer cb = CharBuffer.allocate(1);
        cb.put(c);
        cb.flip();
        return canEncode(cb);
    }

    /**
     * Tells whether or not this encoder can encode the given character
     * sequence.
     *
     * <p> If this method returns {@code false} for a particular character
     * sequence then more information about why the sequence cannot be encoded
     * may be obtained by performing a full <a href="#steps">encoding
     * operation</a>.
     *
     * <p> This method may modify this encoder's state; it should therefore not
     * be invoked if an encoding operation is already in progress.
     *
     * <p> The default implementation of this method is not very efficient; it
     * should generally be overridden to improve performance.  </p>
     *
     * @param   cs
     *          The given character sequence
     *
     * @return  {@code true} if, and only if, this encoder can encode
     *          the given character without throwing any exceptions and without
     *          performing any replacements
     *
     * @throws  IllegalStateException
     *          If $a$ $coding$ operation is already in progress
     */
    public boolean canEncode(CharSequence cs) {
        CharBuffer cb;
        if (cs instanceof CharBuffer)
            cb = ((CharBuffer)cs).duplicate();
        else
            // Android-removed: An unnecessary call to toString().
            // cb = CharBuffer.wrap(cs.toString());
            cb = CharBuffer.wrap(cs);

        return canEncode(cb);
    }

#end[encoder]


    private void throwIllegalStateException(int from, int to) {
        throw new IllegalStateException("Current state = " + stateNames[from]
                                        + ", new state = " + stateNames[to]);
    }

}<|MERGE_RESOLUTION|>--- conflicted
+++ resolved
@@ -1,10 +1,6 @@
 /*
-<<<<<<< HEAD
  * Copyright (C) 2014 The Android Open Source Project
- * Copyright (c) 2000, 2017, Oracle and/or its affiliates. All rights reserved.
-=======
  * Copyright (c) 2000, 2020, Oracle and/or its affiliates. All rights reserved.
->>>>>>> 7f1b0aa8
  * DO NOT ALTER OR REMOVE COPYRIGHT NOTICES OR THIS FILE HEADER.
  *
  * This code is free software; you can redistribute it and/or modify it
@@ -40,6 +36,7 @@
 import java.lang.ref.WeakReference;
 import java.nio.charset.CoderMalfunctionError;                  // javadoc
 import java.util.Arrays;
+import java.util.Objects;
 
 
 /**
@@ -504,6 +501,7 @@
         return max$ItypesPerOtype$;
     }
 
+    // Android-changed: Keep compat behavior. Document NPE thrown for null arguments.
     /**
      * $Code$s as many $itype$s as possible from the given input buffer,
      * writing the results to the given output buffer.
@@ -601,10 +599,16 @@
      * @throws  CoderMalfunctionError
      *          If an invocation of the $code$Loop method threw
      *          an unexpected exception
+     *
+     * @throws  NullPointerException if input or output buffer is null
      */
     public final CoderResult $code$($Itype$Buffer in, $Otype$Buffer out,
                                     boolean endOfInput)
     {
+        // Android-added: Keep compat behavior. libcore throws NPE for null arguments.
+        Objects.requireNonNull(in, "in");
+        Objects.requireNonNull(out, "out");
+
         int newState = endOfInput ? ST_END : ST_CODING;
         if ((state != ST_RESET) && (state != ST_CODING)
             && !(endOfInput && (state == ST_END)))
@@ -794,6 +798,7 @@
     protected abstract CoderResult $code$Loop($Itype$Buffer in,
                                               $Otype$Buffer out);
 
+    // Android-changed: Document CoderMalfunctionError and NPE thrown for null input buffer.
     /**
      * Convenience method that $code$s the remaining content of a single input
      * $itype$ buffer into a newly-allocated $otype$ buffer.
@@ -824,6 +829,12 @@
      *          position cannot be mapped to an equivalent $otype$ sequence and
      *          the current unmappable-character action is {@link
      *          CodingErrorAction#REPORT}
+     *
+     * @throws  CoderMalfunctionError
+     *          If an invocation of the $code$Loop method threw
+     *          an unexpected exception
+     *
+     * @throws  NullPointerException if input buffer is null
      */
     public final $Otype$Buffer $code$($Itype$Buffer in)
         throws CharacterCodingException
