/*
<<<<<<< HEAD
 * Copyright (C) 2014 The Android Open Source Project
=======
>>>>>>> b339e08d
 * Copyright (c) 2000, 2017, Oracle and/or its affiliates. All rights reserved.
 * DO NOT ALTER OR REMOVE COPYRIGHT NOTICES OR THIS FILE HEADER.
 *
 * This code is free software; you can redistribute it and/or modify it
 * under the terms of the GNU General Public License version 2 only, as
 * published by the Free Software Foundation.  Oracle designates this
 * particular file as subject to the "Classpath" exception as provided
 * by Oracle in the LICENSE file that accompanied this code.
 *
 * This code is distributed in the hope that it will be useful, but WITHOUT
 * ANY WARRANTY; without even the implied warranty of MERCHANTABILITY or
 * FITNESS FOR A PARTICULAR PURPOSE.  See the GNU General Public License
 * version 2 for more details (a copy is included in the LICENSE file that
 * accompanied this code).
 *
 * You should have received a copy of the GNU General Public License version
 * 2 along with this work; if not, write to the Free Software Foundation,
 * Inc., 51 Franklin St, Fifth Floor, Boston, MA 02110-1301 USA.
 *
 * Please contact Oracle, 500 Oracle Parkway, Redwood Shores, CA 94065 USA
 * or visit www.oracle.com if you need additional information or have any
 * questions.
 */

package java.nio.channels;

import java.io.FileInputStream;
import java.io.FileOutputStream;
import java.io.InputStream;
import java.io.OutputStream;
import java.io.Reader;
import java.io.Writer;
import java.io.IOException;
import java.nio.ByteBuffer;
import java.nio.charset.Charset;
import java.nio.charset.CharsetDecoder;
import java.nio.charset.CharsetEncoder;
import java.nio.charset.UnsupportedCharsetException;
import java.nio.channels.spi.AbstractInterruptibleChannel;
import java.util.Objects;
import java.util.concurrent.ExecutionException;
import sun.nio.ch.ChannelInputStream;
import sun.nio.cs.StreamDecoder;
import sun.nio.cs.StreamEncoder;


/**
 * Utility methods for channels and streams.
 *
 * <p> This class defines static methods that support the interoperation of the
 * stream classes of the {@link java.io} package with the channel classes
 * of this package.  </p>
 *
 *
 * @author Mark Reinhold
 * @author Mike McCloskey
 * @author JSR-51 Expert Group
 * @since 1.4
 */

public final class Channels {

    private Channels() { throw new Error("no instances"); }

    /**
     * Write all remaining bytes in buffer to the given channel.
     * If the channel is selectable then it must be configured blocking.
     */
    private static void writeFullyImpl(WritableByteChannel ch, ByteBuffer bb)
        throws IOException
    {
        while (bb.remaining() > 0) {
            int n = ch.write(bb);
            if (n <= 0)
                throw new RuntimeException("no bytes written");
        }
    }

    /**
     * Write all remaining bytes in buffer to the given channel.
     *
     * @throws  IllegalBlockingModeException
     *          If the channel is selectable and configured non-blocking.
     */
    private static void writeFully(WritableByteChannel ch, ByteBuffer bb)
        throws IOException
    {
        if (ch instanceof SelectableChannel) {
            SelectableChannel sc = (SelectableChannel) ch;
            synchronized (sc.blockingLock()) {
                if (!sc.isBlocking())
                    throw new IllegalBlockingModeException();
                writeFullyImpl(ch, bb);
            }
        } else {
            writeFullyImpl(ch, bb);
        }
    }

    // -- Byte streams from channels --

    /**
     * Constructs a stream that reads bytes from the given channel.
     *
     * <p> The {@code read} methods of the resulting stream will throw an
     * {@link IllegalBlockingModeException} if invoked while the underlying
     * channel is in non-blocking mode.  The stream will not be buffered, and
     * it will not support the {@link InputStream#mark mark} or {@link
     * InputStream#reset reset} methods.  The stream will be safe for access by
     * multiple concurrent threads.  Closing the stream will in turn cause the
     * channel to be closed.  </p>
     *
     * @param  ch
     *         The channel from which bytes will be read
     *
     * @return  A new input stream
     */
    public static InputStream newInputStream(ReadableByteChannel ch) {
        Objects.requireNonNull(ch, "ch");
        return new ChannelInputStream(ch);
    }

    /**
     * Constructs a stream that writes bytes to the given channel.
     *
     * <p> The {@code write} methods of the resulting stream will throw an
     * {@link IllegalBlockingModeException} if invoked while the underlying
     * channel is in non-blocking mode.  The stream will not be buffered.  The
     * stream will be safe for access by multiple concurrent threads.  Closing
     * the stream will in turn cause the channel to be closed.  </p>
     *
     * @param  ch
     *         The channel to which bytes will be written
     *
     * @return  A new output stream
     */
    public static OutputStream newOutputStream(WritableByteChannel ch) {
        Objects.requireNonNull(ch, "ch");

        return new OutputStream() {

            private ByteBuffer bb;
            private byte[] bs;       // Invoker's previous array
            private byte[] b1;

            @Override
            public synchronized void write(int b) throws IOException {
                if (b1 == null)
                    b1 = new byte[1];
                b1[0] = (byte) b;
                this.write(b1);
            }

            @Override
            public synchronized void write(byte[] bs, int off, int len)
                    throws IOException
            {
                if ((off < 0) || (off > bs.length) || (len < 0) ||
                    ((off + len) > bs.length) || ((off + len) < 0)) {
                    throw new IndexOutOfBoundsException();
                } else if (len == 0) {
                    return;
                }
                ByteBuffer bb = ((this.bs == bs)
                                 ? this.bb
                                 : ByteBuffer.wrap(bs));
                bb.limit(Math.min(off + len, bb.capacity()));
                bb.position(off);
                this.bb = bb;
                this.bs = bs;
                Channels.writeFully(ch, bb);
            }

            @Override
            public void close() throws IOException {
                ch.close();
            }

        };
    }

    /**
     * Constructs a stream that reads bytes from the given channel.
     *
     * <p> The stream will not be buffered, and it will not support the {@link
     * InputStream#mark mark} or {@link InputStream#reset reset} methods.  The
     * stream will be safe for access by multiple concurrent threads.  Closing
     * the stream will in turn cause the channel to be closed.  </p>
     *
     * @param  ch
     *         The channel from which bytes will be read
     *
     * @return  A new input stream
     *
     * @since 1.7
     */
    public static InputStream newInputStream(AsynchronousByteChannel ch) {
        Objects.requireNonNull(ch, "ch");
        return new InputStream() {

            private ByteBuffer bb;
            private byte[] bs;           // Invoker's previous array
            private byte[] b1;

            @Override
            public synchronized int read() throws IOException {
                if (b1 == null)
                    b1 = new byte[1];
                int n = this.read(b1);
                if (n == 1)
                    return b1[0] & 0xff;
                return -1;
            }

            @Override
            public synchronized int read(byte[] bs, int off, int len)
                    throws IOException
            {
                if ((off < 0) || (off > bs.length) || (len < 0) ||
                    ((off + len) > bs.length) || ((off + len) < 0)) {
                    throw new IndexOutOfBoundsException();
                } else if (len == 0) {
                    return 0;
                }

                ByteBuffer bb = ((this.bs == bs)
                                 ? this.bb
                                 : ByteBuffer.wrap(bs));
                bb.position(off);
                bb.limit(Math.min(off + len, bb.capacity()));
                this.bb = bb;
                this.bs = bs;

                boolean interrupted = false;
                try {
                    for (;;) {
                        try {
                            return ch.read(bb).get();
                        } catch (ExecutionException ee) {
                            throw new IOException(ee.getCause());
                        } catch (InterruptedException ie) {
                            interrupted = true;
                        }
                    }
                } finally {
                    if (interrupted)
                        Thread.currentThread().interrupt();
                }
            }

            @Override
            public void close() throws IOException {
                ch.close();
            }
        };
    }

    /**
     * Constructs a stream that writes bytes to the given channel.
     *
     * <p> The stream will not be buffered. The stream will be safe for access
     * by multiple concurrent threads.  Closing the stream will in turn cause
     * the channel to be closed.  </p>
     *
     * @param  ch
     *         The channel to which bytes will be written
     *
     * @return  A new output stream
     *
     * @since 1.7
     */
    public static OutputStream newOutputStream(AsynchronousByteChannel ch) {
        Objects.requireNonNull(ch, "ch");
        return new OutputStream() {

            private ByteBuffer bb;
            private byte[] bs;   // Invoker's previous array
            private byte[] b1;

            @Override
            public synchronized void write(int b) throws IOException {
                if (b1 == null)
                    b1 = new byte[1];
                b1[0] = (byte) b;
                this.write(b1);
            }

            @Override
            public synchronized void write(byte[] bs, int off, int len)
                    throws IOException
            {
                if ((off < 0) || (off > bs.length) || (len < 0) ||
                    ((off + len) > bs.length) || ((off + len) < 0)) {
                    throw new IndexOutOfBoundsException();
                } else if (len == 0) {
                    return;
                }
                ByteBuffer bb = ((this.bs == bs)
                                 ? this.bb
                                 : ByteBuffer.wrap(bs));
                bb.limit(Math.min(off + len, bb.capacity()));
                bb.position(off);
                this.bb = bb;
                this.bs = bs;

                boolean interrupted = false;
                try {
                    while (bb.remaining() > 0) {
                        try {
                            ch.write(bb).get();
                        } catch (ExecutionException ee) {
                            throw new IOException(ee.getCause());
                        } catch (InterruptedException ie) {
                            interrupted = true;
                        }
                    }
                } finally {
                    if (interrupted)
                        Thread.currentThread().interrupt();
                }
            }

            @Override
            public void close() throws IOException {
                ch.close();
            }
        };
    }


    // -- Channels from streams --

    /**
     * Constructs a channel that reads bytes from the given stream.
     *
     * <p> The resulting channel will not be buffered; it will simply redirect
     * its I/O operations to the given stream.  Closing the channel will in
     * turn cause the stream to be closed.  </p>
     *
     * @param  in
     *         The stream from which bytes are to be read
     *
     * @return  A new readable byte channel
     */
    public static ReadableByteChannel newChannel(InputStream in) {
        Objects.requireNonNull(in, "in");

        if (in.getClass() == FileInputStream.class) {
            return ((FileInputStream) in).getChannel();
        }

        return new ReadableByteChannelImpl(in);
    }

    private static class ReadableByteChannelImpl
        extends AbstractInterruptibleChannel    // Not really interruptible
        implements ReadableByteChannel
    {
        private final InputStream in;
        private static final int TRANSFER_SIZE = 8192;
        private byte[] buf = new byte[0];
        private final Object readLock = new Object();

        ReadableByteChannelImpl(InputStream in) {
            this.in = in;
        }

        @Override
        public int read(ByteBuffer dst) throws IOException {
            if (!isOpen()) {
                throw new ClosedChannelException();
            }

            int len = dst.remaining();
            int totalRead = 0;
            int bytesRead = 0;
            synchronized (readLock) {
                while (totalRead < len) {
                    int bytesToRead = Math.min((len - totalRead),
                                               TRANSFER_SIZE);
                    if (buf.length < bytesToRead)
                        buf = new byte[bytesToRead];
                    if ((totalRead > 0) && !(in.available() > 0))
                        break; // block at most once
                    try {
                        begin();
                        bytesRead = in.read(buf, 0, bytesToRead);
                    } finally {
                        end(bytesRead > 0);
                    }
                    if (bytesRead < 0)
                        break;
                    else
                        totalRead += bytesRead;
                    dst.put(buf, 0, bytesRead);
                }
                if ((bytesRead < 0) && (totalRead == 0))
                    return -1;

                return totalRead;
            }
        }

        @Override
        protected void implCloseChannel() throws IOException {
            in.close();
        }
    }


    /**
     * Constructs a channel that writes bytes to the given stream.
     *
     * <p> The resulting channel will not be buffered; it will simply redirect
     * its I/O operations to the given stream.  Closing the channel will in
     * turn cause the stream to be closed.  </p>
     *
     * @param  out
     *         The stream to which bytes are to be written
     *
     * @return  A new writable byte channel
     */
<<<<<<< HEAD
    public static WritableByteChannel newChannel(final OutputStream out) {
        Objects.requireNonNull(out, "out");
=======
    public static WritableByteChannel newChannel(OutputStream out) {
        Objects.requireNonNull(out, "out");

        if (out.getClass() == FileOutputStream.class) {
            return ((FileOutputStream) out).getChannel();
        }

>>>>>>> b339e08d
        return new WritableByteChannelImpl(out);
    }

    private static class WritableByteChannelImpl
        extends AbstractInterruptibleChannel    // Not really interruptible
        implements WritableByteChannel
    {
        private final OutputStream out;
        private static final int TRANSFER_SIZE = 8192;
        private byte[] buf = new byte[0];
        private final Object writeLock = new Object();

        WritableByteChannelImpl(OutputStream out) {
            this.out = out;
        }

        @Override
        public int write(ByteBuffer src) throws IOException {
            if (!isOpen()) {
                throw new ClosedChannelException();
            }

            int len = src.remaining();
            int totalWritten = 0;
            synchronized (writeLock) {
                while (totalWritten < len) {
                    int bytesToWrite = Math.min((len - totalWritten),
                                                TRANSFER_SIZE);
                    if (buf.length < bytesToWrite)
                        buf = new byte[bytesToWrite];
                    src.get(buf, 0, bytesToWrite);
                    try {
                        begin();
                        out.write(buf, 0, bytesToWrite);
                    } finally {
                        end(bytesToWrite > 0);
                    }
                    totalWritten += bytesToWrite;
                }
                return totalWritten;
            }
        }

        @Override
        protected void implCloseChannel() throws IOException {
            out.close();
        }
    }


    // -- Character streams from channels --

    /**
     * Constructs a reader that decodes bytes from the given channel using the
     * given decoder.
     *
     * <p> The resulting stream will contain an internal input buffer of at
     * least {@code minBufferCap} bytes.  The stream's {@code read} methods
     * will, as needed, fill the buffer by reading bytes from the underlying
     * channel; if the channel is in non-blocking mode when bytes are to be
     * read then an {@link IllegalBlockingModeException} will be thrown.  The
     * resulting stream will not otherwise be buffered, and it will not support
     * the {@link Reader#mark mark} or {@link Reader#reset reset} methods.
     * Closing the stream will in turn cause the channel to be closed.  </p>
     *
     * @param  ch
     *         The channel from which bytes will be read
     *
     * @param  dec
     *         The charset decoder to be used
     *
     * @param  minBufferCap
     *         The minimum capacity of the internal byte buffer,
     *         or {@code -1} if an implementation-dependent
     *         default capacity is to be used
     *
     * @return  A new reader
     */
    public static Reader newReader(ReadableByteChannel ch,
                                   CharsetDecoder dec,
                                   int minBufferCap)
    {
        Objects.requireNonNull(ch, "ch");
        return StreamDecoder.forDecoder(ch, dec.reset(), minBufferCap);
    }

    /**
     * Constructs a reader that decodes bytes from the given channel according
     * to the named charset.
     *
     * <p> An invocation of this method of the form
     *
     * <pre> {@code
     *     Channels.newReader(ch, csname)
     * } </pre>
     *
     * behaves in exactly the same way as the expression
     *
     * <pre> {@code
     *     Channels.newReader(ch, Charset.forName(csName))
     * } </pre>
     *
     * @param  ch
     *         The channel from which bytes will be read
     *
     * @param  csName
     *         The name of the charset to be used
     *
     * @return  A new reader
     *
     * @throws  UnsupportedCharsetException
     *          If no support for the named charset is available
     *          in this instance of the Java virtual machine
     */
    public static Reader newReader(ReadableByteChannel ch,
                                   String csName)
    {
        Objects.requireNonNull(csName, "csName");
        return newReader(ch, Charset.forName(csName).newDecoder(), -1);
    }

    /**
     * Constructs a reader that decodes bytes from the given channel according
     * to the given charset.
     *
     * <p> An invocation of this method of the form
     *
     * <pre> {@code
     *     Channels.newReader(ch, charset)
     * } </pre>
     *
     * behaves in exactly the same way as the expression
     *
     * <pre> {@code
     *     Channels.newReader(ch, Charset.forName(csName).newDecoder(), -1)
     * } </pre>
     *
     * <p> The reader's default action for malformed-input and unmappable-character
     * errors is to {@linkplain java.nio.charset.CodingErrorAction#REPORT report}
     * them. When more control over the error handling is required, the constructor
     * that takes a {@linkplain java.nio.charset.CharsetDecoder} should be used.
     *
     * @param  ch The channel from which bytes will be read
     *
     * @param  charset The charset to be used
     *
     * @return  A new reader
     */
    public static Reader newReader(ReadableByteChannel ch, Charset charset) {
        Objects.requireNonNull(charset, "charset");
        return newReader(ch, charset.newDecoder(), -1);
    }

    /**
     * Constructs a writer that encodes characters using the given encoder and
     * writes the resulting bytes to the given channel.
     *
     * <p> The resulting stream will contain an internal output buffer of at
     * least {@code minBufferCap} bytes.  The stream's {@code write} methods
     * will, as needed, flush the buffer by writing bytes to the underlying
     * channel; if the channel is in non-blocking mode when bytes are to be
     * written then an {@link IllegalBlockingModeException} will be thrown.
     * The resulting stream will not otherwise be buffered.  Closing the stream
     * will in turn cause the channel to be closed.  </p>
     *
     * @param  ch
     *         The channel to which bytes will be written
     *
     * @param  enc
     *         The charset encoder to be used
     *
     * @param  minBufferCap
     *         The minimum capacity of the internal byte buffer,
     *         or {@code -1} if an implementation-dependent
     *         default capacity is to be used
     *
     * @return  A new writer
     */
    public static Writer newWriter(WritableByteChannel ch,
                                   CharsetEncoder enc,
                                   int minBufferCap)
    {
        Objects.requireNonNull(ch, "ch");
        return StreamEncoder.forEncoder(ch, enc.reset(), minBufferCap);
    }

    /**
     * Constructs a writer that encodes characters according to the named
     * charset and writes the resulting bytes to the given channel.
     *
     * <p> An invocation of this method of the form
     *
     * <pre> {@code
     *     Channels.newWriter(ch, csname)
     * } </pre>
     *
     * behaves in exactly the same way as the expression
     *
     * <pre> {@code
     *     Channels.newWriter(ch, Charset.forName(csName))
     * } </pre>
     *
     * @param  ch
     *         The channel to which bytes will be written
     *
     * @param  csName
     *         The name of the charset to be used
     *
     * @return  A new writer
     *
     * @throws  UnsupportedCharsetException
     *          If no support for the named charset is available
     *          in this instance of the Java virtual machine
     */
    public static Writer newWriter(WritableByteChannel ch,
                                   String csName)
    {
        Objects.requireNonNull(csName, "csName");
        return newWriter(ch, Charset.forName(csName).newEncoder(), -1);
    }

    /**
     * Constructs a writer that encodes characters according to the given
     * charset and writes the resulting bytes to the given channel.
     *
     * <p> An invocation of this method of the form
     *
     * <pre> {@code
     *     Channels.newWriter(ch, charset)
     * } </pre>
     *
     * behaves in exactly the same way as the expression
     *
     * <pre> {@code
     *     Channels.newWriter(ch, Charset.forName(csName).newEncoder(), -1)
     * } </pre>
     *
     * <p> The writer's default action for malformed-input and unmappable-character
     * errors is to {@linkplain java.nio.charset.CodingErrorAction#REPORT report}
     * them. When more control over the error handling is required, the constructor
     * that takes a {@linkplain java.nio.charset.CharsetEncoder} should be used.
     *
     * @param  ch
     *         The channel to which bytes will be written
     *
     * @param  charset
     *         The charset to be used
     *
     * @return  A new writer
     */
    public static Writer newWriter(WritableByteChannel ch, Charset charset) {
        Objects.requireNonNull(charset, "charset");
        return newWriter(ch, charset.newEncoder(), -1);
}
}<|MERGE_RESOLUTION|>--- conflicted
+++ resolved
@@ -1,8 +1,5 @@
 /*
-<<<<<<< HEAD
  * Copyright (C) 2014 The Android Open Source Project
-=======
->>>>>>> b339e08d
  * Copyright (c) 2000, 2017, Oracle and/or its affiliates. All rights reserved.
  * DO NOT ALTER OR REMOVE COPYRIGHT NOTICES OR THIS FILE HEADER.
  *
@@ -425,18 +422,17 @@
      *
      * @return  A new writable byte channel
      */
-<<<<<<< HEAD
-    public static WritableByteChannel newChannel(final OutputStream out) {
-        Objects.requireNonNull(out, "out");
-=======
     public static WritableByteChannel newChannel(OutputStream out) {
         Objects.requireNonNull(out, "out");
 
+        // Android-removed: App compat issue. Create a new channel for FileOutputStream
+        // Avoid ChannelClosedException on write after close().
+        // See ChannelsTest#testNewChannelOutputStream and the commit 1d857a6.
+        /*
         if (out.getClass() == FileOutputStream.class) {
             return ((FileOutputStream) out).getChannel();
         }
-
->>>>>>> b339e08d
+        */
         return new WritableByteChannelImpl(out);
     }
 
