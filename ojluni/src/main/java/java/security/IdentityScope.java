--- conflicted
+++ resolved
@@ -1,10 +1,6 @@
 /*
-<<<<<<< HEAD
  * Copyright (C) 2014 The Android Open Source Project
- * Copyright (c) 1996, 2013, Oracle and/or its affiliates. All rights reserved.
-=======
  * Copyright (c) 1996, 2017, Oracle and/or its affiliates. All rights reserved.
->>>>>>> f4dfe8a1
  * DO NOT ALTER OR REMOVE COPYRIGHT NOTICES OR THIS FILE HEADER.
  *
  * This code is free software; you can redistribute it and/or modify it
@@ -67,12 +63,8 @@
  *     {@code java.security.KeyStore}, the {@code java.security.cert} package,
  *     and {@code java.security.Principal}.
  */
-<<<<<<< HEAD
-@Deprecated
+@Deprecated(since="1.2", forRemoval=true)
 // Android-added: Identity is deprecated too, no need to warn here.
-=======
-@Deprecated(since="1.2", forRemoval=true)
->>>>>>> f4dfe8a1
 @SuppressWarnings("removal")
 public abstract
 class IdentityScope extends Identity {
@@ -98,19 +90,12 @@
         } else {
 
             try {
-<<<<<<< HEAD
                 // Android-changed: Actually set the system scope after initializing it
                 // Class.forName(classname);
                 scope = (IdentityScope) Class.forName(classname).newInstance();
             } catch (Exception e) {
-                //Security.error("unable to establish a system scope from " +
-                //             classname);
-=======
-                Class.forName(classname);
-            } catch (ClassNotFoundException e) {
                 System.err.println("unable to establish a system scope from " +
-                             classname);
->>>>>>> f4dfe8a1
+                        classname);
                 e.printStackTrace();
             }
         }
