--- conflicted
+++ resolved
@@ -35,23 +35,11 @@
 import java.io.IOException;
 import java.security.cert.*;
 import sun.net.util.URLUtil;
-import sun.security.util.IOUtils;
 
 // Android-changed: Stubbed the implementation.  Android doesn't support SecurityManager.
 // See comments in java.lang.SecurityManager for details.
 /**
-<<<<<<< HEAD
  * Legacy security code; do not use.
-=======
- *
- * <p>This class extends the concept of a codebase to
- * encapsulate not only the location (URL) but also the certificate chains
- * that were used to verify signed code originating from that location.
- *
- * @author Li Gong
- * @author Roland Schemers
- * @since 1.2
->>>>>>> f4dfe8a1
  */
 
 public class CodeSource implements java.io.Serializable {
@@ -63,8 +51,7 @@
      */
     private final URL location;
 
-<<<<<<< HEAD
-    public CodeSource(URL url, java.security.cert.Certificate certs[]) {
+    public CodeSource(URL url, java.security.cert.Certificate[] certs) {
         this.location = url;
     }
 
@@ -72,627 +59,15 @@
         this.location = url;
     }
 
-=======
-    /*
-     * The code signers.
-     */
-    private transient CodeSigner[] signers = null;
-
-    /*
-     * The code signers. Certificate chains are concatenated.
-     */
-    private transient java.security.cert.Certificate[] certs = null;
-
-    // cached SocketPermission used for matchLocation
-    private transient SocketPermission sp;
-
-    // for generating cert paths
-    private transient CertificateFactory factory = null;
-
-    /**
-     * A String form of the URL for use as a key in HashMaps/Sets. The String
-     * form should be behave in the same manner as the URL when compared for
-     * equality in a HashMap/Set, except that no nameservice lookup is done
-     * on the hostname (only string comparison), and the fragment is not
-     * considered.
-     */
-    private transient String locationNoFragString;
-
-    /**
-     * Constructs a CodeSource and associates it with the specified
-     * location and set of certificates.
-     *
-     * @param url the location (URL).  It may be {@code null}.
-     * @param certs the certificate(s). It may be {@code null}. The contents
-     * of the array are copied to protect against subsequent modification.
-     */
-    public CodeSource(URL url, java.security.cert.Certificate[] certs) {
-        this.location = url;
-        if (url != null) {
-            this.locationNoFragString = URLUtil.urlNoFragString(url);
-        }
-
-        // Copy the supplied certs
-        if (certs != null) {
-            this.certs = certs.clone();
-        }
-    }
-
-    /**
-     * Constructs a CodeSource and associates it with the specified
-     * location and set of code signers.
-     *
-     * @param url the location (URL).  It may be {@code null}.
-     * @param signers the code signers. It may be {@code null}. The contents
-     * of the array are copied to protect against subsequent modification.
-     *
-     * @since 1.5
-     */
-    public CodeSource(URL url, CodeSigner[] signers) {
-        this.location = url;
-        if (url != null) {
-            this.locationNoFragString = URLUtil.urlNoFragString(url);
-        }
-
-        // Copy the supplied signers
-        if (signers != null) {
-            this.signers = signers.clone();
-        }
-    }
-
-    /**
-     * Returns the hash code value for this object.
-     *
-     * @return a hash code value for this object.
-     */
-    @Override
-    public int hashCode() {
-        if (location != null)
-            return location.hashCode();
-        else
-            return 0;
-    }
-
-    /**
-     * Tests for equality between the specified object and this
-     * object. Two CodeSource objects are considered equal if their
-     * locations are of identical value and if their signer certificate
-     * chains are of identical value. It is not required that
-     * the certificate chains be in the same order.
-     *
-     * @param obj the object to test for equality with this object.
-     *
-     * @return true if the objects are considered equal, false otherwise.
-     */
-    @Override
-    public boolean equals(Object obj) {
-        if (obj == this)
-            return true;
-
-        // objects types must be equal
-        if (!(obj instanceof CodeSource))
-            return false;
-
-        CodeSource cs = (CodeSource) obj;
-
-        // URLs must match
-        if (location == null) {
-            // if location is null, then cs.location must be null as well
-            if (cs.location != null) return false;
-        } else {
-            // if location is not null, then it must equal cs.location
-            if (!location.equals(cs.location)) return false;
-        }
-
-        // certs must match
-        return matchCerts(cs, true);
-    }
-
-    /**
-     * Returns the location associated with this CodeSource.
-     *
-     * @return the location (URL), or {@code null} if no URL was supplied
-     * during construction.
-     */
->>>>>>> f4dfe8a1
     public final URL getLocation() {
         /* since URL is practically immutable, returning itself is not
            a security problem */
         return this.location;
     }
 
-<<<<<<< HEAD
     public final java.security.cert.Certificate[] getCertificates() { return null; }
-=======
-    /**
-     * Returns a String form of the URL for use as a key in HashMaps/Sets.
-     */
-    String getLocationNoFragString() {
-        return locationNoFragString;
-    }
-
-    /**
-     * Returns the certificates associated with this CodeSource.
-     * <p>
-     * If this CodeSource object was created using the
-     * {@link #CodeSource(URL url, CodeSigner[] signers)}
-     * constructor then its certificate chains are extracted and used to
-     * create an array of Certificate objects. Each signer certificate is
-     * followed by its supporting certificate chain (which may be empty).
-     * Each signer certificate and its supporting certificate chain is ordered
-     * bottom-to-top (i.e., with the signer certificate first and the (root)
-     * certificate authority last).
-     *
-     * @return a copy of the certificate array, or {@code null} if there
-     * is none.
-     */
-    public final java.security.cert.Certificate[] getCertificates() {
-        if (certs != null) {
-            return certs.clone();
-
-        } else if (signers != null) {
-            // Convert the code signers to certs
-            ArrayList<java.security.cert.Certificate> certChains =
-                        new ArrayList<>();
-            for (int i = 0; i < signers.length; i++) {
-                certChains.addAll(
-                    signers[i].getSignerCertPath().getCertificates());
-            }
-            certs = certChains.toArray(
-                        new java.security.cert.Certificate[certChains.size()]);
-            return certs.clone();
-
-        } else {
-            return null;
-        }
-    }
-
-    /**
-     * Returns the code signers associated with this CodeSource.
-     * <p>
-     * If this CodeSource object was created using the
-     * {@link #CodeSource(URL url, java.security.cert.Certificate[] certs)}
-     * constructor then its certificate chains are extracted and used to
-     * create an array of CodeSigner objects. Note that only X.509 certificates
-     * are examined - all other certificate types are ignored.
-     *
-     * @return a copy of the code signer array, or {@code null} if there
-     * is none.
-     *
-     * @since 1.5
-     */
-    public final CodeSigner[] getCodeSigners() {
-        if (signers != null) {
-            return signers.clone();
-
-        } else if (certs != null) {
-            // Convert the certs to code signers
-            signers = convertCertArrayToSignerArray(certs);
-            return signers.clone();
-
-        } else {
-            return null;
-        }
-    }
-
-    /**
-     * Returns true if this CodeSource object "implies" the specified CodeSource.
-     * <p>
-     * More specifically, this method makes the following checks.
-     * If any fail, it returns false. If they all succeed, it returns true.
-     * <ul>
-     * <li> <i>codesource</i> must not be null.
-     * <li> If this object's certificates are not null, then all
-     * of this object's certificates must be present in <i>codesource</i>'s
-     * certificates.
-     * <li> If this object's location (getLocation()) is not null, then the
-     * following checks are made against this object's location and
-     * <i>codesource</i>'s:
-     *   <ul>
-     *     <li>  <i>codesource</i>'s location must not be null.
-     *
-     *     <li>  If this object's location
-     *           equals <i>codesource</i>'s location, then return true.
-     *
-     *     <li>  This object's protocol (getLocation().getProtocol()) must be
-     *           equal to <i>codesource</i>'s protocol, ignoring case.
-     *
-     *     <li>  If this object's host (getLocation().getHost()) is not null,
-     *           then the SocketPermission
-     *           constructed with this object's host must imply the
-     *           SocketPermission constructed with <i>codesource</i>'s host.
-     *
-     *     <li>  If this object's port (getLocation().getPort()) is not
-     *           equal to -1 (that is, if a port is specified), it must equal
-     *           <i>codesource</i>'s port or default port
-     *           (codesource.getLocation().getDefaultPort()).
-     *
-     *     <li>  If this object's file (getLocation().getFile()) doesn't equal
-     *           <i>codesource</i>'s file, then the following checks are made:
-     *           If this object's file ends with "/-",
-     *           then <i>codesource</i>'s file must start with this object's
-     *           file (exclusive the trailing "-").
-     *           If this object's file ends with a "/*",
-     *           then <i>codesource</i>'s file must start with this object's
-     *           file and must not have any further "/" separators.
-     *           If this object's file doesn't end with a "/",
-     *           then <i>codesource</i>'s file must match this object's
-     *           file with a '/' appended.
-     *
-     *     <li>  If this object's reference (getLocation().getRef()) is
-     *           not null, it must equal <i>codesource</i>'s reference.
-     *
-     *   </ul>
-     * </ul>
-     * <p>
-     * For example, the codesource objects with the following locations
-     * and null certificates all imply
-     * the codesource with the location "http://java.sun.com/classes/foo.jar"
-     * and null certificates:
-     * <pre>
-     *     http:
-     *     http://*.sun.com/classes/*
-     *     http://java.sun.com/classes/-
-     *     http://java.sun.com/classes/foo.jar
-     * </pre>
-     *
-     * Note that if this CodeSource has a null location and a null
-     * certificate chain, then it implies every other CodeSource.
-     *
-     * @param codesource CodeSource to compare against.
-     *
-     * @return true if the specified codesource is implied by this codesource,
-     * false if not.
-     */
-    public boolean implies(CodeSource codesource)
-    {
-        if (codesource == null)
-            return false;
-
-        return matchCerts(codesource, false) && matchLocation(codesource);
-    }
-
-    /**
-     * Returns true if all the certs in this
-     * CodeSource are also in <i>that</i>.
-     *
-     * @param that the CodeSource to check against.
-     * @param strict if true then a strict equality match is performed.
-     *               Otherwise a subset match is performed.
-     */
-    boolean matchCerts(CodeSource that, boolean strict)
-    {
-        boolean match;
-
-        // match any key
-        if (certs == null && signers == null) {
-            if (strict) {
-                return (that.certs == null && that.signers == null);
-            } else {
-                return true;
-            }
-        // both have signers
-        } else if (signers != null && that.signers != null) {
-            if (strict && signers.length != that.signers.length) {
-                return false;
-            }
-            for (int i = 0; i < signers.length; i++) {
-                match = false;
-                for (int j = 0; j < that.signers.length; j++) {
-                    if (signers[i].equals(that.signers[j])) {
-                        match = true;
-                        break;
-                    }
-                }
-                if (!match) return false;
-            }
-            return true;
-
-        // both have certs
-        } else if (certs != null && that.certs != null) {
-            if (strict && certs.length != that.certs.length) {
-                return false;
-            }
-            for (int i = 0; i < certs.length; i++) {
-                match = false;
-                for (int j = 0; j < that.certs.length; j++) {
-                    if (certs[i].equals(that.certs[j])) {
-                        match = true;
-                        break;
-                    }
-                }
-                if (!match) return false;
-            }
-            return true;
-        }
-
-        return false;
-    }
-
-
-    /**
-     * Returns true if two CodeSource's have the "same" location.
-     *
-     * @param that CodeSource to compare against
-     */
-    private boolean matchLocation(CodeSource that) {
-        if (location == null)
-            return true;
-
-        if ((that == null) || (that.location == null))
-            return false;
-
-        if (location.equals(that.location))
-            return true;
->>>>>>> f4dfe8a1
 
     public final CodeSigner[] getCodeSigners() { return null; }
 
-<<<<<<< HEAD
     public boolean implies(CodeSource codesource) { return true; }
-=======
-        int thisPort = location.getPort();
-        if (thisPort != -1) {
-            int thatPort = that.location.getPort();
-            int port = thatPort != -1 ? thatPort
-                                      : that.location.getDefaultPort();
-            if (thisPort != port)
-                return false;
-        }
-
-        if (location.getFile().endsWith("/-")) {
-            // Matches the directory and (recursively) all files
-            // and subdirectories contained in that directory.
-            // For example, "/a/b/-" implies anything that starts with
-            // "/a/b/"
-            String thisPath = location.getFile().substring(0,
-                                            location.getFile().length()-1);
-            if (!that.location.getFile().startsWith(thisPath))
-                return false;
-        } else if (location.getFile().endsWith("/*")) {
-            // Matches the directory and all the files contained in that
-            // directory.
-            // For example, "/a/b/*" implies anything that starts with
-            // "/a/b/" but has no further slashes
-            int last = that.location.getFile().lastIndexOf('/');
-            if (last == -1)
-                return false;
-            String thisPath = location.getFile().substring(0,
-                                            location.getFile().length()-1);
-            String thatPath = that.location.getFile().substring(0, last+1);
-            if (!thatPath.equals(thisPath))
-                return false;
-        } else {
-            // Exact matches only.
-            // For example, "/a/b" and "/a/b/" both imply "/a/b/"
-            if ((!that.location.getFile().equals(location.getFile()))
-                && (!that.location.getFile().equals(location.getFile()+"/"))) {
-                return false;
-            }
-        }
-
-        if (location.getRef() != null
-            && !location.getRef().equals(that.location.getRef())) {
-            return false;
-        }
-
-        String thisHost = location.getHost();
-        String thatHost = that.location.getHost();
-        if (thisHost != null) {
-            if (("".equals(thisHost) || "localhost".equals(thisHost)) &&
-                ("".equals(thatHost) || "localhost".equals(thatHost))) {
-                // ok
-            } else if (!thisHost.equals(thatHost)) {
-                if (thatHost == null) {
-                    return false;
-                }
-                if (this.sp == null) {
-                    this.sp = new SocketPermission(thisHost, "resolve");
-                }
-                if (that.sp == null) {
-                    that.sp = new SocketPermission(thatHost, "resolve");
-                }
-                if (!this.sp.implies(that.sp)) {
-                    return false;
-                }
-            }
-        }
-        // everything matches
-        return true;
-    }
-
-    /**
-     * Returns a string describing this CodeSource, telling its
-     * URL and certificates.
-     *
-     * @return information about this CodeSource.
-     */
-    @Override
-    public String toString() {
-        StringBuilder sb = new StringBuilder();
-        sb.append("(");
-        sb.append(this.location);
-
-        if (this.certs != null && this.certs.length > 0) {
-            for (int i = 0; i < this.certs.length; i++) {
-                sb.append( " " + this.certs[i]);
-            }
-
-        } else if (this.signers != null && this.signers.length > 0) {
-            for (int i = 0; i < this.signers.length; i++) {
-                sb.append( " " + this.signers[i]);
-            }
-        } else {
-            sb.append(" <no signer certificates>");
-        }
-        sb.append(")");
-        return sb.toString();
-    }
-
-    /**
-     * Writes this object out to a stream (i.e., serializes it).
-     *
-     * @serialData An initial {@code URL} is followed by an
-     * {@code int} indicating the number of certificates to follow
-     * (a value of "zero" denotes that there are no certificates associated
-     * with this object).
-     * Each certificate is written out starting with a {@code String}
-     * denoting the certificate type, followed by an
-     * {@code int} specifying the length of the certificate encoding,
-     * followed by the certificate encoding itself which is written out as an
-     * array of bytes. Finally, if any code signers are present then the array
-     * of code signers is serialized and written out too.
-     */
-    private void writeObject(java.io.ObjectOutputStream oos)
-        throws IOException
-    {
-        oos.defaultWriteObject(); // location
-
-        // Serialize the array of certs
-        if (certs == null || certs.length == 0) {
-            oos.writeInt(0);
-        } else {
-            // write out the total number of certs
-            oos.writeInt(certs.length);
-            // write out each cert, including its type
-            for (int i = 0; i < certs.length; i++) {
-                java.security.cert.Certificate cert = certs[i];
-                try {
-                    oos.writeUTF(cert.getType());
-                    byte[] encoded = cert.getEncoded();
-                    oos.writeInt(encoded.length);
-                    oos.write(encoded);
-                } catch (CertificateEncodingException cee) {
-                    throw new IOException(cee.getMessage());
-                }
-            }
-        }
-
-        // Serialize the array of code signers (if any)
-        if (signers != null && signers.length > 0) {
-            oos.writeObject(signers);
-        }
-    }
-
-    /**
-     * Restores this object from a stream (i.e., deserializes it).
-     */
-    private void readObject(java.io.ObjectInputStream ois)
-        throws IOException, ClassNotFoundException
-    {
-        CertificateFactory cf;
-        Hashtable<String, CertificateFactory> cfs = null;
-        List<java.security.cert.Certificate> certList = null;
-
-        ois.defaultReadObject(); // location
-
-        // process any new-style certs in the stream (if present)
-        int size = ois.readInt();
-        if (size > 0) {
-            // we know of 3 different cert types: X.509, PGP, SDSI, which
-            // could all be present in the stream at the same time
-            cfs = new Hashtable<>(3);
-            certList = new ArrayList<>(size > 20 ? 20 : size);
-        } else if (size < 0) {
-            throw new IOException("size cannot be negative");
-        }
-
-        for (int i = 0; i < size; i++) {
-            // read the certificate type, and instantiate a certificate
-            // factory of that type (reuse existing factory if possible)
-            String certType = ois.readUTF();
-            if (cfs.containsKey(certType)) {
-                // reuse certificate factory
-                cf = cfs.get(certType);
-            } else {
-                // create new certificate factory
-                try {
-                    cf = CertificateFactory.getInstance(certType);
-                } catch (CertificateException ce) {
-                    throw new ClassNotFoundException
-                        ("Certificate factory for " + certType + " not found");
-                }
-                // store the certificate factory so we can reuse it later
-                cfs.put(certType, cf);
-            }
-            // parse the certificate
-            byte[] encoded = IOUtils.readExactlyNBytes(ois, ois.readInt());
-            ByteArrayInputStream bais = new ByteArrayInputStream(encoded);
-            try {
-                certList.add(cf.generateCertificate(bais));
-            } catch (CertificateException ce) {
-                throw new IOException(ce.getMessage());
-            }
-            bais.close();
-        }
-
-        if (certList != null) {
-            this.certs = certList.toArray(
-                    new java.security.cert.Certificate[size]);
-        }
-        // Deserialize array of code signers (if any)
-        try {
-            this.signers = ((CodeSigner[])ois.readObject()).clone();
-        } catch (IOException ioe) {
-            // no signers present
-        }
-
-        if (location != null) {
-            locationNoFragString = URLUtil.urlNoFragString(location);
-        }
-    }
-
-    /*
-     * Convert an array of certificates to an array of code signers.
-     * The array of certificates is a concatenation of certificate chains
-     * where the initial certificate in each chain is the end-entity cert.
-     *
-     * @return an array of code signers or null if none are generated.
-     */
-    private CodeSigner[] convertCertArrayToSignerArray(
-        java.security.cert.Certificate[] certs) {
-
-        if (certs == null) {
-            return null;
-        }
-
-        try {
-            // Initialize certificate factory
-            if (factory == null) {
-                factory = CertificateFactory.getInstance("X.509");
-            }
-
-            // Iterate through all the certificates
-            int i = 0;
-            List<CodeSigner> signers = new ArrayList<>();
-            while (i < certs.length) {
-                List<java.security.cert.Certificate> certChain =
-                        new ArrayList<>();
-                certChain.add(certs[i++]); // first cert is an end-entity cert
-                int j = i;
-
-                // Extract chain of certificates
-                // (loop while certs are not end-entity certs)
-                while (j < certs.length &&
-                    certs[j] instanceof X509Certificate &&
-                    ((X509Certificate)certs[j]).getBasicConstraints() != -1) {
-                    certChain.add(certs[j]);
-                    j++;
-                }
-                i = j;
-                CertPath certPath = factory.generateCertPath(certChain);
-                signers.add(new CodeSigner(certPath, null));
-            }
-
-            if (signers.isEmpty()) {
-                return null;
-            } else {
-                return signers.toArray(new CodeSigner[signers.size()]);
-            }
-
-        } catch (CertificateException e) {
-            return null; //TODO - may be better to throw an ex. here
-        }
-    }
->>>>>>> f4dfe8a1
 }