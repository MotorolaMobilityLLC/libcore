--- conflicted
+++ resolved
@@ -29,21 +29,7 @@
 // Android-changed: Stubbed the implementation.  Android doesn't support SecurityManager.
 // See comments in java.lang.SecurityManager for details.
 /**
-<<<<<<< HEAD
- * Legacy security code; do not use.
-=======
- * A computation to be performed with privileges enabled.  The computation is
- * performed by invoking {@code AccessController.doPrivileged} on the
- * {@code PrivilegedAction} object.  This interface is used only for
- * computations that do not throw checked exceptions; computations that
- * throw checked exceptions must use {@code PrivilegedExceptionAction}
- * instead.
- *
- * @since 1.2
- * @see AccessController
- * @see AccessController#doPrivileged(PrivilegedAction)
- * @see PrivilegedExceptionAction
->>>>>>> f4dfe8a1
+ * Android doesn't support {@link SecurityManager}. Do not use this class.
  */
 
 public interface PrivilegedAction<T> {
