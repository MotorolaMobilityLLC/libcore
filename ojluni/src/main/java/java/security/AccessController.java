/*
<<<<<<< HEAD
 * Copyright (C) 2014 The Android Open Source Project
 * Copyright (c) 1997, 2013, Oracle and/or its affiliates. All rights reserved.
=======
 * Copyright (c) 1997, 2019, Oracle and/or its affiliates. All rights reserved.
>>>>>>> f4dfe8a1
 * DO NOT ALTER OR REMOVE COPYRIGHT NOTICES OR THIS FILE HEADER.
 *
 * This code is free software; you can redistribute it and/or modify it
 * under the terms of the GNU General Public License version 2 only, as
 * published by the Free Software Foundation.  Oracle designates this
 * particular file as subject to the "Classpath" exception as provided
 * by Oracle in the LICENSE file that accompanied this code.
 *
 * This code is distributed in the hope that it will be useful, but WITHOUT
 * ANY WARRANTY; without even the implied warranty of MERCHANTABILITY or
 * FITNESS FOR A PARTICULAR PURPOSE.  See the GNU General Public License
 * version 2 for more details (a copy is included in the LICENSE file that
 * accompanied this code).
 *
 * You should have received a copy of the GNU General Public License version
 * 2 along with this work; if not, write to the Free Software Foundation,
 * Inc., 51 Franklin St, Fifth Floor, Boston, MA 02110-1301 USA.
 *
 * Please contact Oracle, 500 Oracle Parkway, Redwood Shores, CA 94065 USA
 * or visit www.oracle.com if you need additional information or have any
 * questions.
 */

package java.security;

<<<<<<< HEAD
=======
import sun.security.util.Debug;
import jdk.internal.reflect.CallerSensitive;
import jdk.internal.reflect.Reflection;
>>>>>>> f4dfe8a1

// Android-changed: Stubbed the implementation.  Android doesn't support SecurityManager.
// See comments in java.lang.SecurityManager for details.
/**
<<<<<<< HEAD
 * Legacy security code; do not use.
=======
 * <p> The AccessController class is used for access control operations
 * and decisions.
 *
 * <p> More specifically, the AccessController class is used for
 * three purposes:
 *
 * <ul>
 * <li> to decide whether an access to a critical system
 * resource is to be allowed or denied, based on the security policy
 * currently in effect,
 * <li>to mark code as being "privileged", thus affecting subsequent
 * access determinations, and
 * <li>to obtain a "snapshot" of the current calling context so
 * access-control decisions from a different context can be made with
 * respect to the saved context. </ul>
 *
 * <p> The {@link #checkPermission(Permission) checkPermission} method
 * determines whether the access request indicated by a specified
 * permission should be granted or denied. A sample call appears
 * below. In this example, {@code checkPermission} will determine
 * whether or not to grant "read" access to the file named "testFile" in
 * the "/temp" directory.
 *
 * <pre>
 *
 * FilePermission perm = new FilePermission("/temp/testFile", "read");
 * AccessController.checkPermission(perm);
 *
 * </pre>
 *
 * <p> If a requested access is allowed,
 * {@code checkPermission} returns quietly. If denied, an
 * AccessControlException is
 * thrown. AccessControlException can also be thrown if the requested
 * permission is of an incorrect type or contains an invalid value.
 * Such information is given whenever possible.
 *
 * Suppose the current thread traversed m callers, in the order of caller 1
 * to caller 2 to caller m. Then caller m invoked the
 * {@code checkPermission} method.
 * The {@code checkPermission} method determines whether access
 * is granted or denied based on the following algorithm:
 *
 *  <pre> {@code
 * for (int i = m; i > 0; i--) {
 *
 *     if (caller i's domain does not have the permission)
 *         throw AccessControlException
 *
 *     else if (caller i is marked as privileged) {
 *         if (a context was specified in the call to doPrivileged)
 *             context.checkPermission(permission)
 *         if (limited permissions were specified in the call to doPrivileged) {
 *             for (each limited permission) {
 *                 if (the limited permission implies the requested permission)
 *                     return;
 *             }
 *         } else
 *             return;
 *     }
 * }
 *
 * // Next, check the context inherited when the thread was created.
 * // Whenever a new thread is created, the AccessControlContext at
 * // that time is stored and associated with the new thread, as the
 * // "inherited" context.
 *
 * inheritedContext.checkPermission(permission);
 * }</pre>
 *
 * <p> A caller can be marked as being "privileged"
 * (see {@link #doPrivileged(PrivilegedAction) doPrivileged} and below).
 * When making access control decisions, the {@code checkPermission}
 * method stops checking if it reaches a caller that
 * was marked as "privileged" via a {@code doPrivileged}
 * call without a context argument (see below for information about a
 * context argument). If that caller's domain has the
 * specified permission and at least one limiting permission argument (if any)
 * implies the requested permission, no further checking is done and
 * {@code checkPermission}
 * returns quietly, indicating that the requested access is allowed.
 * If that domain does not have the specified permission, an exception
 * is thrown, as usual. If the caller's domain had the specified permission
 * but it was not implied by any limiting permission arguments given in the call
 * to {@code doPrivileged} then the permission checking continues
 * until there are no more callers or another {@code doPrivileged}
 * call matches the requested permission and returns normally.
 *
 * <p> The normal use of the "privileged" feature is as follows. If you
 * don't need to return a value from within the "privileged" block, do
 * the following:
 *
 *  <pre> {@code
 * somemethod() {
 *     ...normal code here...
 *     AccessController.doPrivileged(new PrivilegedAction<Void>() {
 *         public Void run() {
 *             // privileged code goes here, for example:
 *             System.loadLibrary("awt");
 *             return null; // nothing to return
 *         }
 *     });
 *     ...normal code here...
 * }}</pre>
 *
 * <p>
 * PrivilegedAction is an interface with a single method, named
 * {@code run}.
 * The above example shows creation of an implementation
 * of that interface; a concrete implementation of the
 * {@code run} method is supplied.
 * When the call to {@code doPrivileged} is made, an
 * instance of the PrivilegedAction implementation is passed
 * to it. The {@code doPrivileged} method calls the
 * {@code run} method from the PrivilegedAction
 * implementation after enabling privileges, and returns the
 * {@code run} method's return value as the
 * {@code doPrivileged} return value (which is
 * ignored in this example).
 *
 * <p> If you need to return a value, you can do something like the following:
 *
 *  <pre> {@code
 * somemethod() {
 *     ...normal code here...
 *     String user = AccessController.doPrivileged(
 *         new PrivilegedAction<String>() {
 *         public String run() {
 *             return System.getProperty("user.name");
 *             }
 *         });
 *     ...normal code here...
 * }}</pre>
 *
 * <p>If the action performed in your {@code run} method could
 * throw a "checked" exception (those listed in the {@code throws} clause
 * of a method), then you need to use the
 * {@code PrivilegedExceptionAction} interface instead of the
 * {@code PrivilegedAction} interface:
 *
 *  <pre> {@code
 * somemethod() throws FileNotFoundException {
 *     ...normal code here...
 *     try {
 *         FileInputStream fis = AccessController.doPrivileged(
 *         new PrivilegedExceptionAction<FileInputStream>() {
 *             public FileInputStream run() throws FileNotFoundException {
 *                 return new FileInputStream("someFile");
 *             }
 *         });
 *     } catch (PrivilegedActionException e) {
 *         // e.getException() should be an instance of FileNotFoundException,
 *         // as only "checked" exceptions will be "wrapped" in a
 *         // PrivilegedActionException.
 *         throw (FileNotFoundException) e.getException();
 *     }
 *     ...normal code here...
 *  }}</pre>
 *
 * <p> Be *very* careful in your use of the "privileged" construct, and
 * always remember to make the privileged code section as small as possible.
 * You can pass {@code Permission} arguments to further limit the
 * scope of the "privilege" (see below).
 *
 *
 * <p> Note that {@code checkPermission} always performs security checks
 * within the context of the currently executing thread.
 * Sometimes a security check that should be made within a given context
 * will actually need to be done from within a
 * <i>different</i> context (for example, from within a worker thread).
 * The {@link #getContext() getContext} method and
 * AccessControlContext class are provided
 * for this situation. The {@code getContext} method takes a "snapshot"
 * of the current calling context, and places
 * it in an AccessControlContext object, which it returns. A sample call is
 * the following:
 *
 * <pre>
 *
 * AccessControlContext acc = AccessController.getContext()
 *
 * </pre>
 *
 * <p>
 * AccessControlContext itself has a {@code checkPermission} method
 * that makes access decisions based on the context <i>it</i> encapsulates,
 * rather than that of the current execution thread.
 * Code within a different context can thus call that method on the
 * previously-saved AccessControlContext object. A sample call is the
 * following:
 *
 * <pre>
 *
 * acc.checkPermission(permission)
 *
 * </pre>
 *
 * <p> There are also times where you don't know a priori which permissions
 * to check the context against. In these cases you can use the
 * doPrivileged method that takes a context. You can also limit the scope
 * of the privileged code by passing additional {@code Permission}
 * parameters.
 *
 *  <pre> {@code
 * somemethod() {
 *     AccessController.doPrivileged(new PrivilegedAction<Object>() {
 *         public Object run() {
 *             // Code goes here. Any permission checks within this
 *             // run method will require that the intersection of the
 *             // caller's protection domain and the snapshot's
 *             // context have the desired permission. If a requested
 *             // permission is not implied by the limiting FilePermission
 *             // argument then checking of the thread continues beyond the
 *             // caller of doPrivileged.
 *         }
 *     }, acc, new FilePermission("/temp/*", read));
 *     ...normal code here...
 * }}</pre>
 * <p> Passing a limiting {@code Permission} argument of an instance of
 * {@code AllPermission} is equivalent to calling the equivalent
 * {@code doPrivileged} method without limiting {@code Permission}
 * arguments. Passing a zero length array of {@code Permission} disables
 * the code privileges so that checking always continues beyond the caller of
 * that {@code doPrivileged} method.
 *
 * @see AccessControlContext
 *
 * @author Li Gong
 * @author Roland Schemers
 * @since 1.2
>>>>>>> f4dfe8a1
 */
public final class AccessController {

    private AccessController() { }

    /**
     * Calls {@code action.run()}.
     */
    public static <T> T doPrivileged(PrivilegedAction<T> action) {
        return action.run();
    }

    /**
     * Calls {@code action.run()}.
     */
    public static <T> T doPrivilegedWithCombiner(PrivilegedAction<T> action) {
        return action.run();
    }


    /**
     * Calls {@code action.run()}.
     */
    public static <T> T doPrivileged(PrivilegedAction<T> action,
<<<<<<< HEAD
                                     AccessControlContext context) {
        return action.run();
=======
        AccessControlContext context, Permission... perms) {

        AccessControlContext parent = getContext();
        if (perms == null) {
            throw new NullPointerException("null permissions parameter");
        }
        Class <?> caller = Reflection.getCallerClass();
        DomainCombiner dc = (context == null) ? null : context.getCombiner();
        return AccessController.doPrivileged(action, createWrapper(dc,
            caller, parent, context, perms));
    }


    /**
     * Performs the specified {@code PrivilegedAction} with privileges
     * enabled and restricted by the specified
     * {@code AccessControlContext} and with a privilege scope limited
     * by specified {@code Permission} arguments.
     *
     * The action is performed with the intersection of the permissions
     * possessed by the caller's protection domain, and those possessed
     * by the domains represented by the specified
     * {@code AccessControlContext}.
     * <p>
     * If the action's {@code run} method throws an (unchecked) exception,
     * it will propagate through this method.
     *
     * <p> This method preserves the current AccessControlContext's
     * DomainCombiner (which may be null) while the action is performed.
     * <p>
     * If a security manager is installed and the specified
     * {@code AccessControlContext} was not created by system code and the
     * caller's {@code ProtectionDomain} has not been granted the
     * {@literal "createAccessControlContext"}
     * {@link java.security.SecurityPermission}, then the action is performed
     * with no permissions.
     *
     * @param <T> the type of the value returned by the PrivilegedAction's
     *                  {@code run} method.
     * @param action the action to be performed.
     * @param context an <i>access control context</i>
     *                representing the restriction to be applied to the
     *                caller's domain's privileges before performing
     *                the specified action.  If the context is
     *                {@code null},
     *                then no additional restriction is applied.
     * @param perms the {@code Permission} arguments which limit the
     *              scope of the caller's privileges. The number of arguments
     *              is variable.
     *
     * @return the value returned by the action's {@code run} method.
     *
     * @throws NullPointerException if action or perms or any element of
     *         perms is {@code null}
     *
     * @see #doPrivileged(PrivilegedAction)
     * @see #doPrivileged(PrivilegedExceptionAction,AccessControlContext)
     * @see java.security.DomainCombiner
     *
     * @since 1.8
     */
    @CallerSensitive
    public static <T> T doPrivilegedWithCombiner(PrivilegedAction<T> action,
        AccessControlContext context, Permission... perms) {

        AccessControlContext parent = getContext();
        DomainCombiner dc = parent.getCombiner();
        if (dc == null && context != null) {
            dc = context.getCombiner();
        }
        if (perms == null) {
            throw new NullPointerException("null permissions parameter");
        }
        Class <?> caller = Reflection.getCallerClass();
        return AccessController.doPrivileged(action, createWrapper(dc, caller,
            parent, context, perms));
>>>>>>> f4dfe8a1
    }

    /**
     * Calls {@code action.run()}.
     */
    public static <T> T
        doPrivileged(PrivilegedExceptionAction<T> action)
        throws PrivilegedActionException {
        try {
            return action.run();
        } catch (RuntimeException e) {
            throw e;
        } catch (Exception e) {
            throw new PrivilegedActionException(e);
        }
    }


    /**
     * Calls {@code action.run()}.
     */
<<<<<<< HEAD
    public static <T> T doPrivilegedWithCombiner
        (PrivilegedExceptionAction<T> action) throws PrivilegedActionException {
        return doPrivileged(action);
    }

=======
    private static AccessControlContext
        createWrapper(DomainCombiner combiner, Class<?> caller,
                      AccessControlContext parent, AccessControlContext context,
                      Permission[] perms)
    {
        ProtectionDomain callerPD = getCallerPD(caller);
        // check if caller is authorized to create context
        if (context != null && !context.isAuthorized() &&
            System.getSecurityManager() != null &&
            !callerPD.impliesCreateAccessControlContext())
        {
            return getInnocuousAcc();
        } else {
            return new AccessControlContext(callerPD, combiner, parent,
                                            context, perms);
        }
    }

    private static class AccHolder {
        // An AccessControlContext with no granted permissions.
        // Only initialized on demand when getInnocuousAcc() is called.
        static final AccessControlContext innocuousAcc =
            new AccessControlContext(new ProtectionDomain[] {
                                     new ProtectionDomain(null, null) });
    }
    private static AccessControlContext getInnocuousAcc() {
        return AccHolder.innocuousAcc;
    }

    private static ProtectionDomain getCallerPD(final Class <?> caller) {
        ProtectionDomain callerPd = doPrivileged
            (new PrivilegedAction<>() {
            public ProtectionDomain run() {
                return caller.getProtectionDomain();
            }
        });

        return callerPd;
    }
>>>>>>> f4dfe8a1

    /**
     * Calls {@code action.run()}.
     */
    public static <T> T
        doPrivileged(PrivilegedExceptionAction<T> action,
                     AccessControlContext context)
<<<<<<< HEAD
        throws PrivilegedActionException {
        return doPrivileged(action);
=======
        throws PrivilegedActionException;


    /**
     * Performs the specified {@code PrivilegedExceptionAction} with
     * privileges enabled and restricted by the specified
     * {@code AccessControlContext} and with a privilege scope limited by
     * specified {@code Permission} arguments.
     *
     * The action is performed with the intersection of the permissions
     * possessed by the caller's protection domain, and those possessed
     * by the domains represented by the specified
     * {@code AccessControlContext}.
     * <p>
     * If the action's {@code run} method throws an (unchecked) exception,
     * it will propagate through this method.
     * <p>
     * If a security manager is installed and the specified
     * {@code AccessControlContext} was not created by system code and the
     * caller's {@code ProtectionDomain} has not been granted the
     * {@literal "createAccessControlContext"}
     * {@link java.security.SecurityPermission}, then the action is performed
     * with no permissions.
     *
     * @param <T> the type of the value returned by the
     *                  PrivilegedExceptionAction's {@code run} method.
     * @param action the action to be performed.
     * @param context an <i>access control context</i>
     *                representing the restriction to be applied to the
     *                caller's domain's privileges before performing
     *                the specified action.  If the context is
     *                {@code null},
     *                then no additional restriction is applied.
     * @param perms the {@code Permission} arguments which limit the
     *              scope of the caller's privileges. The number of arguments
     *              is variable.
     *
     * @return the value returned by the action's {@code run} method.
     *
     * @throws PrivilegedActionException if the specified action's
     *         {@code run} method threw a <i>checked</i> exception
     * @throws NullPointerException if action or perms or any element of
     *         perms is {@code null}
     *
     * @see #doPrivileged(PrivilegedAction)
     * @see #doPrivileged(PrivilegedAction,AccessControlContext)
     *
     * @since 1.8
     */
    @CallerSensitive
    public static <T> T doPrivileged(PrivilegedExceptionAction<T> action,
                                     AccessControlContext context, Permission... perms)
        throws PrivilegedActionException
    {
        AccessControlContext parent = getContext();
        if (perms == null) {
            throw new NullPointerException("null permissions parameter");
        }
        Class <?> caller = Reflection.getCallerClass();
        DomainCombiner dc = (context == null) ? null : context.getCombiner();
        return AccessController.doPrivileged(action, createWrapper(dc, caller, parent, context, perms));
>>>>>>> f4dfe8a1
    }

    /**
     * Calls {@code action.run()}.
     * @hide
     */
    public static <T> T doPrivileged(PrivilegedAction<T> action,
            AccessControlContext context, Permission... perms) {
        return doPrivileged(action);
    }

    public static AccessControlContext getContext() {
        return new AccessControlContext(null);
    }

    public static void checkPermission(Permission perm)
                 throws AccessControlException {
    }
}<|MERGE_RESOLUTION|>--- conflicted
+++ resolved
@@ -1,10 +1,6 @@
 /*
-<<<<<<< HEAD
  * Copyright (C) 2014 The Android Open Source Project
- * Copyright (c) 1997, 2013, Oracle and/or its affiliates. All rights reserved.
-=======
  * Copyright (c) 1997, 2019, Oracle and/or its affiliates. All rights reserved.
->>>>>>> f4dfe8a1
  * DO NOT ALTER OR REMOVE COPYRIGHT NOTICES OR THIS FILE HEADER.
  *
  * This code is free software; you can redistribute it and/or modify it
@@ -30,250 +26,14 @@
 
 package java.security;
 
-<<<<<<< HEAD
-=======
 import sun.security.util.Debug;
 import jdk.internal.reflect.CallerSensitive;
 import jdk.internal.reflect.Reflection;
->>>>>>> f4dfe8a1
 
 // Android-changed: Stubbed the implementation.  Android doesn't support SecurityManager.
 // See comments in java.lang.SecurityManager for details.
 /**
-<<<<<<< HEAD
- * Legacy security code; do not use.
-=======
- * <p> The AccessController class is used for access control operations
- * and decisions.
- *
- * <p> More specifically, the AccessController class is used for
- * three purposes:
- *
- * <ul>
- * <li> to decide whether an access to a critical system
- * resource is to be allowed or denied, based on the security policy
- * currently in effect,
- * <li>to mark code as being "privileged", thus affecting subsequent
- * access determinations, and
- * <li>to obtain a "snapshot" of the current calling context so
- * access-control decisions from a different context can be made with
- * respect to the saved context. </ul>
- *
- * <p> The {@link #checkPermission(Permission) checkPermission} method
- * determines whether the access request indicated by a specified
- * permission should be granted or denied. A sample call appears
- * below. In this example, {@code checkPermission} will determine
- * whether or not to grant "read" access to the file named "testFile" in
- * the "/temp" directory.
- *
- * <pre>
- *
- * FilePermission perm = new FilePermission("/temp/testFile", "read");
- * AccessController.checkPermission(perm);
- *
- * </pre>
- *
- * <p> If a requested access is allowed,
- * {@code checkPermission} returns quietly. If denied, an
- * AccessControlException is
- * thrown. AccessControlException can also be thrown if the requested
- * permission is of an incorrect type or contains an invalid value.
- * Such information is given whenever possible.
- *
- * Suppose the current thread traversed m callers, in the order of caller 1
- * to caller 2 to caller m. Then caller m invoked the
- * {@code checkPermission} method.
- * The {@code checkPermission} method determines whether access
- * is granted or denied based on the following algorithm:
- *
- *  <pre> {@code
- * for (int i = m; i > 0; i--) {
- *
- *     if (caller i's domain does not have the permission)
- *         throw AccessControlException
- *
- *     else if (caller i is marked as privileged) {
- *         if (a context was specified in the call to doPrivileged)
- *             context.checkPermission(permission)
- *         if (limited permissions were specified in the call to doPrivileged) {
- *             for (each limited permission) {
- *                 if (the limited permission implies the requested permission)
- *                     return;
- *             }
- *         } else
- *             return;
- *     }
- * }
- *
- * // Next, check the context inherited when the thread was created.
- * // Whenever a new thread is created, the AccessControlContext at
- * // that time is stored and associated with the new thread, as the
- * // "inherited" context.
- *
- * inheritedContext.checkPermission(permission);
- * }</pre>
- *
- * <p> A caller can be marked as being "privileged"
- * (see {@link #doPrivileged(PrivilegedAction) doPrivileged} and below).
- * When making access control decisions, the {@code checkPermission}
- * method stops checking if it reaches a caller that
- * was marked as "privileged" via a {@code doPrivileged}
- * call without a context argument (see below for information about a
- * context argument). If that caller's domain has the
- * specified permission and at least one limiting permission argument (if any)
- * implies the requested permission, no further checking is done and
- * {@code checkPermission}
- * returns quietly, indicating that the requested access is allowed.
- * If that domain does not have the specified permission, an exception
- * is thrown, as usual. If the caller's domain had the specified permission
- * but it was not implied by any limiting permission arguments given in the call
- * to {@code doPrivileged} then the permission checking continues
- * until there are no more callers or another {@code doPrivileged}
- * call matches the requested permission and returns normally.
- *
- * <p> The normal use of the "privileged" feature is as follows. If you
- * don't need to return a value from within the "privileged" block, do
- * the following:
- *
- *  <pre> {@code
- * somemethod() {
- *     ...normal code here...
- *     AccessController.doPrivileged(new PrivilegedAction<Void>() {
- *         public Void run() {
- *             // privileged code goes here, for example:
- *             System.loadLibrary("awt");
- *             return null; // nothing to return
- *         }
- *     });
- *     ...normal code here...
- * }}</pre>
- *
- * <p>
- * PrivilegedAction is an interface with a single method, named
- * {@code run}.
- * The above example shows creation of an implementation
- * of that interface; a concrete implementation of the
- * {@code run} method is supplied.
- * When the call to {@code doPrivileged} is made, an
- * instance of the PrivilegedAction implementation is passed
- * to it. The {@code doPrivileged} method calls the
- * {@code run} method from the PrivilegedAction
- * implementation after enabling privileges, and returns the
- * {@code run} method's return value as the
- * {@code doPrivileged} return value (which is
- * ignored in this example).
- *
- * <p> If you need to return a value, you can do something like the following:
- *
- *  <pre> {@code
- * somemethod() {
- *     ...normal code here...
- *     String user = AccessController.doPrivileged(
- *         new PrivilegedAction<String>() {
- *         public String run() {
- *             return System.getProperty("user.name");
- *             }
- *         });
- *     ...normal code here...
- * }}</pre>
- *
- * <p>If the action performed in your {@code run} method could
- * throw a "checked" exception (those listed in the {@code throws} clause
- * of a method), then you need to use the
- * {@code PrivilegedExceptionAction} interface instead of the
- * {@code PrivilegedAction} interface:
- *
- *  <pre> {@code
- * somemethod() throws FileNotFoundException {
- *     ...normal code here...
- *     try {
- *         FileInputStream fis = AccessController.doPrivileged(
- *         new PrivilegedExceptionAction<FileInputStream>() {
- *             public FileInputStream run() throws FileNotFoundException {
- *                 return new FileInputStream("someFile");
- *             }
- *         });
- *     } catch (PrivilegedActionException e) {
- *         // e.getException() should be an instance of FileNotFoundException,
- *         // as only "checked" exceptions will be "wrapped" in a
- *         // PrivilegedActionException.
- *         throw (FileNotFoundException) e.getException();
- *     }
- *     ...normal code here...
- *  }}</pre>
- *
- * <p> Be *very* careful in your use of the "privileged" construct, and
- * always remember to make the privileged code section as small as possible.
- * You can pass {@code Permission} arguments to further limit the
- * scope of the "privilege" (see below).
- *
- *
- * <p> Note that {@code checkPermission} always performs security checks
- * within the context of the currently executing thread.
- * Sometimes a security check that should be made within a given context
- * will actually need to be done from within a
- * <i>different</i> context (for example, from within a worker thread).
- * The {@link #getContext() getContext} method and
- * AccessControlContext class are provided
- * for this situation. The {@code getContext} method takes a "snapshot"
- * of the current calling context, and places
- * it in an AccessControlContext object, which it returns. A sample call is
- * the following:
- *
- * <pre>
- *
- * AccessControlContext acc = AccessController.getContext()
- *
- * </pre>
- *
- * <p>
- * AccessControlContext itself has a {@code checkPermission} method
- * that makes access decisions based on the context <i>it</i> encapsulates,
- * rather than that of the current execution thread.
- * Code within a different context can thus call that method on the
- * previously-saved AccessControlContext object. A sample call is the
- * following:
- *
- * <pre>
- *
- * acc.checkPermission(permission)
- *
- * </pre>
- *
- * <p> There are also times where you don't know a priori which permissions
- * to check the context against. In these cases you can use the
- * doPrivileged method that takes a context. You can also limit the scope
- * of the privileged code by passing additional {@code Permission}
- * parameters.
- *
- *  <pre> {@code
- * somemethod() {
- *     AccessController.doPrivileged(new PrivilegedAction<Object>() {
- *         public Object run() {
- *             // Code goes here. Any permission checks within this
- *             // run method will require that the intersection of the
- *             // caller's protection domain and the snapshot's
- *             // context have the desired permission. If a requested
- *             // permission is not implied by the limiting FilePermission
- *             // argument then checking of the thread continues beyond the
- *             // caller of doPrivileged.
- *         }
- *     }, acc, new FilePermission("/temp/*", read));
- *     ...normal code here...
- * }}</pre>
- * <p> Passing a limiting {@code Permission} argument of an instance of
- * {@code AllPermission} is equivalent to calling the equivalent
- * {@code doPrivileged} method without limiting {@code Permission}
- * arguments. Passing a zero length array of {@code Permission} disables
- * the code privileges so that checking always continues beyond the caller of
- * that {@code doPrivileged} method.
- *
- * @see AccessControlContext
- *
- * @author Li Gong
- * @author Roland Schemers
- * @since 1.2
->>>>>>> f4dfe8a1
+ * Android doesn't support {@link SecurityManager}. Do not use this class.
  */
 public final class AccessController {
 
@@ -298,87 +58,18 @@
      * Calls {@code action.run()}.
      */
     public static <T> T doPrivileged(PrivilegedAction<T> action,
-<<<<<<< HEAD
                                      AccessControlContext context) {
         return action.run();
-=======
-        AccessControlContext context, Permission... perms) {
-
-        AccessControlContext parent = getContext();
-        if (perms == null) {
-            throw new NullPointerException("null permissions parameter");
-        }
-        Class <?> caller = Reflection.getCallerClass();
-        DomainCombiner dc = (context == null) ? null : context.getCombiner();
-        return AccessController.doPrivileged(action, createWrapper(dc,
-            caller, parent, context, perms));
     }
 
-
     /**
-     * Performs the specified {@code PrivilegedAction} with privileges
-     * enabled and restricted by the specified
-     * {@code AccessControlContext} and with a privilege scope limited
-     * by specified {@code Permission} arguments.
+     * Calls {@code action.run()}.
      *
-     * The action is performed with the intersection of the permissions
-     * possessed by the caller's protection domain, and those possessed
-     * by the domains represented by the specified
-     * {@code AccessControlContext}.
-     * <p>
-     * If the action's {@code run} method throws an (unchecked) exception,
-     * it will propagate through this method.
-     *
-     * <p> This method preserves the current AccessControlContext's
-     * DomainCombiner (which may be null) while the action is performed.
-     * <p>
-     * If a security manager is installed and the specified
-     * {@code AccessControlContext} was not created by system code and the
-     * caller's {@code ProtectionDomain} has not been granted the
-     * {@literal "createAccessControlContext"}
-     * {@link java.security.SecurityPermission}, then the action is performed
-     * with no permissions.
-     *
-     * @param <T> the type of the value returned by the PrivilegedAction's
-     *                  {@code run} method.
-     * @param action the action to be performed.
-     * @param context an <i>access control context</i>
-     *                representing the restriction to be applied to the
-     *                caller's domain's privileges before performing
-     *                the specified action.  If the context is
-     *                {@code null},
-     *                then no additional restriction is applied.
-     * @param perms the {@code Permission} arguments which limit the
-     *              scope of the caller's privileges. The number of arguments
-     *              is variable.
-     *
-     * @return the value returned by the action's {@code run} method.
-     *
-     * @throws NullPointerException if action or perms or any element of
-     *         perms is {@code null}
-     *
-     * @see #doPrivileged(PrivilegedAction)
-     * @see #doPrivileged(PrivilegedExceptionAction,AccessControlContext)
-     * @see java.security.DomainCombiner
-     *
-     * @since 1.8
+     * @hide
      */
-    @CallerSensitive
     public static <T> T doPrivilegedWithCombiner(PrivilegedAction<T> action,
         AccessControlContext context, Permission... perms) {
-
-        AccessControlContext parent = getContext();
-        DomainCombiner dc = parent.getCombiner();
-        if (dc == null && context != null) {
-            dc = context.getCombiner();
-        }
-        if (perms == null) {
-            throw new NullPointerException("null permissions parameter");
-        }
-        Class <?> caller = Reflection.getCallerClass();
-        return AccessController.doPrivileged(action, createWrapper(dc, caller,
-            parent, context, perms));
->>>>>>> f4dfe8a1
+        return doPrivileged(action);
     }
 
     /**
@@ -389,8 +80,6 @@
         throws PrivilegedActionException {
         try {
             return action.run();
-        } catch (RuntimeException e) {
-            throw e;
         } catch (Exception e) {
             throw new PrivilegedActionException(e);
         }
@@ -400,53 +89,12 @@
     /**
      * Calls {@code action.run()}.
      */
-<<<<<<< HEAD
-    public static <T> T doPrivilegedWithCombiner
-        (PrivilegedExceptionAction<T> action) throws PrivilegedActionException {
+    public static <T> T doPrivilegedWithCombiner(PrivilegedExceptionAction<T> action)
+        throws PrivilegedActionException
+    {
         return doPrivileged(action);
     }
 
-=======
-    private static AccessControlContext
-        createWrapper(DomainCombiner combiner, Class<?> caller,
-                      AccessControlContext parent, AccessControlContext context,
-                      Permission[] perms)
-    {
-        ProtectionDomain callerPD = getCallerPD(caller);
-        // check if caller is authorized to create context
-        if (context != null && !context.isAuthorized() &&
-            System.getSecurityManager() != null &&
-            !callerPD.impliesCreateAccessControlContext())
-        {
-            return getInnocuousAcc();
-        } else {
-            return new AccessControlContext(callerPD, combiner, parent,
-                                            context, perms);
-        }
-    }
-
-    private static class AccHolder {
-        // An AccessControlContext with no granted permissions.
-        // Only initialized on demand when getInnocuousAcc() is called.
-        static final AccessControlContext innocuousAcc =
-            new AccessControlContext(new ProtectionDomain[] {
-                                     new ProtectionDomain(null, null) });
-    }
-    private static AccessControlContext getInnocuousAcc() {
-        return AccHolder.innocuousAcc;
-    }
-
-    private static ProtectionDomain getCallerPD(final Class <?> caller) {
-        ProtectionDomain callerPd = doPrivileged
-            (new PrivilegedAction<>() {
-            public ProtectionDomain run() {
-                return caller.getProtectionDomain();
-            }
-        });
-
-        return callerPd;
-    }
->>>>>>> f4dfe8a1
 
     /**
      * Calls {@code action.run()}.
@@ -454,76 +102,38 @@
     public static <T> T
         doPrivileged(PrivilegedExceptionAction<T> action,
                      AccessControlContext context)
-<<<<<<< HEAD
         throws PrivilegedActionException {
         return doPrivileged(action);
-=======
-        throws PrivilegedActionException;
-
+    }
 
     /**
-     * Performs the specified {@code PrivilegedExceptionAction} with
-     * privileges enabled and restricted by the specified
-     * {@code AccessControlContext} and with a privilege scope limited by
-     * specified {@code Permission} arguments.
+     * Calls {@code action.run()}.
      *
-     * The action is performed with the intersection of the permissions
-     * possessed by the caller's protection domain, and those possessed
-     * by the domains represented by the specified
-     * {@code AccessControlContext}.
-     * <p>
-     * If the action's {@code run} method throws an (unchecked) exception,
-     * it will propagate through this method.
-     * <p>
-     * If a security manager is installed and the specified
-     * {@code AccessControlContext} was not created by system code and the
-     * caller's {@code ProtectionDomain} has not been granted the
-     * {@literal "createAccessControlContext"}
-     * {@link java.security.SecurityPermission}, then the action is performed
-     * with no permissions.
-     *
-     * @param <T> the type of the value returned by the
-     *                  PrivilegedExceptionAction's {@code run} method.
-     * @param action the action to be performed.
-     * @param context an <i>access control context</i>
-     *                representing the restriction to be applied to the
-     *                caller's domain's privileges before performing
-     *                the specified action.  If the context is
-     *                {@code null},
-     *                then no additional restriction is applied.
-     * @param perms the {@code Permission} arguments which limit the
-     *              scope of the caller's privileges. The number of arguments
-     *              is variable.
-     *
-     * @return the value returned by the action's {@code run} method.
-     *
-     * @throws PrivilegedActionException if the specified action's
-     *         {@code run} method threw a <i>checked</i> exception
-     * @throws NullPointerException if action or perms or any element of
-     *         perms is {@code null}
-     *
-     * @see #doPrivileged(PrivilegedAction)
-     * @see #doPrivileged(PrivilegedAction,AccessControlContext)
-     *
-     * @since 1.8
+     * @hide
      */
-    @CallerSensitive
     public static <T> T doPrivileged(PrivilegedExceptionAction<T> action,
                                      AccessControlContext context, Permission... perms)
         throws PrivilegedActionException
     {
-        AccessControlContext parent = getContext();
-        if (perms == null) {
-            throw new NullPointerException("null permissions parameter");
-        }
-        Class <?> caller = Reflection.getCallerClass();
-        DomainCombiner dc = (context == null) ? null : context.getCombiner();
-        return AccessController.doPrivileged(action, createWrapper(dc, caller, parent, context, perms));
->>>>>>> f4dfe8a1
+        return doPrivileged(action);
     }
 
     /**
      * Calls {@code action.run()}.
+     *
+     * @hide
+     */
+    public static <T> T doPrivilegedWithCombiner(PrivilegedExceptionAction<T> action,
+            AccessControlContext context,
+            Permission... perms)
+            throws PrivilegedActionException
+    {
+        return doPrivileged(action);
+    }
+
+    /**
+     * Calls {@code action.run()}.
+     *
      * @hide
      */
     public static <T> T doPrivileged(PrivilegedAction<T> action,
