--- conflicted
+++ resolved
@@ -29,24 +29,7 @@
 // Android-changed: Stubbed the implementation.  Android doesn't support SecurityManager.
 // See comments in java.lang.SecurityManager for details.
 /**
-<<<<<<< HEAD
- * Legacy security code; do not use.
-=======
- * A computation to be performed with privileges enabled, that throws one or
- * more checked exceptions.  The computation is performed by invoking
- * {@code AccessController.doPrivileged} on the
- * {@code PrivilegedExceptionAction} object.  This interface is
- * used only for computations that throw checked exceptions;
- * computations that do not throw
- * checked exceptions should use {@code PrivilegedAction} instead.
- *
- * @since 1.2
- * @see AccessController
- * @see AccessController#doPrivileged(PrivilegedExceptionAction)
- * @see AccessController#doPrivileged(PrivilegedExceptionAction,
- *                                              AccessControlContext)
- * @see PrivilegedAction
->>>>>>> f4dfe8a1
+ * Android doesn't support {@link SecurityManager}. Do not use this class.
  */
 public interface PrivilegedExceptionAction<T> {
 
