/*
 * Copyright (C) 2014 The Android Open Source Project
 * Copyright (c) 1997, 2015, Oracle and/or its affiliates. All rights reserved.
 * DO NOT ALTER OR REMOVE COPYRIGHT NOTICES OR THIS FILE HEADER.
 *
 * This code is free software; you can redistribute it and/or modify it
 * under the terms of the GNU General Public License version 2 only, as
 * published by the Free Software Foundation.  Oracle designates this
 * particular file as subject to the "Classpath" exception as provided
 * by Oracle in the LICENSE file that accompanied this code.
 *
 * This code is distributed in the hope that it will be useful, but WITHOUT
 * ANY WARRANTY; without even the implied warranty of MERCHANTABILITY or
 * FITNESS FOR A PARTICULAR PURPOSE.  See the GNU General Public License
 * version 2 for more details (a copy is included in the LICENSE file that
 * accompanied this code).
 *
 * You should have received a copy of the GNU General Public License version
 * 2 along with this work; if not, write to the Free Software Foundation,
 * Inc., 51 Franklin St, Fifth Floor, Boston, MA 02110-1301 USA.
 *
 * Please contact Oracle, 500 Oracle Parkway, Redwood Shores, CA 94065 USA
 * or visit www.oracle.com if you need additional information or have any
 * questions.
 */

package java.security;

import java.util.ArrayList;
import java.util.List;
<<<<<<< HEAD
=======

import sun.security.util.Debug;
import sun.security.util.FilePermCompat;
import sun.security.util.SecurityConstants;
>>>>>>> f4dfe8a1


// Android-changed: Stubbed the implementation.  Android doesn't support SecurityManager.
// See comments in java.lang.SecurityManager for details.
/**
<<<<<<< HEAD
 * Legacy security code; do not use.
=======
 * An AccessControlContext is used to make system resource access decisions
 * based on the context it encapsulates.
 *
 * <p>More specifically, it encapsulates a context and
 * has a single method, {@code checkPermission},
 * that is equivalent to the {@code checkPermission} method
 * in the AccessController class, with one difference: The AccessControlContext
 * {@code checkPermission} method makes access decisions based on the
 * context it encapsulates,
 * rather than that of the current execution thread.
 *
 * <p>Thus, the purpose of AccessControlContext is for those situations where
 * a security check that should be made within a given context
 * actually needs to be done from within a
 * <i>different</i> context (for example, from within a worker thread).
 *
 * <p> An AccessControlContext is created by calling the
 * {@code AccessController.getContext} method.
 * The {@code getContext} method takes a "snapshot"
 * of the current calling context, and places
 * it in an AccessControlContext object, which it returns. A sample call is
 * the following:
 *
 * <pre>
 *   AccessControlContext acc = AccessController.getContext()
 * </pre>
 *
 * <p>
 * Code within a different context can subsequently call the
 * {@code checkPermission} method on the
 * previously-saved AccessControlContext object. A sample call is the
 * following:
 *
 * <pre>
 *   acc.checkPermission(permission)
 * </pre>
 *
 * @see AccessController
 *
 * @author Roland Schemers
 * @since 1.2
>>>>>>> f4dfe8a1
 */
public final class AccessControlContext {
<<<<<<< HEAD
    public AccessControlContext(ProtectionDomain context[]) {
    }

    public AccessControlContext(AccessControlContext acc,
                                DomainCombiner combiner) {
    }


=======

    private ProtectionDomain[] context;
    // isPrivileged and isAuthorized are referenced by the VM - do not remove
    // or change their names
    private boolean isPrivileged;
    private boolean isAuthorized = false;

    // Note: This field is directly used by the virtual machine
    // native codes. Don't touch it.
    private AccessControlContext privilegedContext;

    private DomainCombiner combiner = null;

    // limited privilege scope
    private Permission[] permissions;
    private AccessControlContext parent;
    private boolean isWrapped;

    // is constrained by limited privilege scope?
    private boolean isLimited;
    private ProtectionDomain[] limitedContext;

    private static boolean debugInit = false;
    private static Debug debug = null;

    static Debug getDebug()
    {
        if (debugInit)
            return debug;
        else {
            if (Policy.isSet()) {
                debug = Debug.getInstance("access");
                debugInit = true;
            }
            return debug;
        }
    }

    /**
     * Create an AccessControlContext with the given array of ProtectionDomains.
     * Context must not be null. Duplicate domains will be removed from the
     * context.
     *
     * @param context the ProtectionDomains associated with this context.
     * The non-duplicate domains are copied from the array. Subsequent
     * changes to the array will not affect this AccessControlContext.
     * @throws NullPointerException if {@code context} is {@code null}
     */
    public AccessControlContext(ProtectionDomain[] context)
    {
        if (context.length == 0) {
            this.context = null;
        } else if (context.length == 1) {
            if (context[0] != null) {
                this.context = context.clone();
            } else {
                this.context = null;
            }
        } else {
            List<ProtectionDomain> v = new ArrayList<>(context.length);
            for (int i =0; i< context.length; i++) {
                if ((context[i] != null) &&  (!v.contains(context[i])))
                    v.add(context[i]);
            }
            if (!v.isEmpty()) {
                this.context = new ProtectionDomain[v.size()];
                this.context = v.toArray(this.context);
            }
        }
    }

    /**
     * Create a new {@code AccessControlContext} with the given
     * {@code AccessControlContext} and {@code DomainCombiner}.
     * This constructor associates the provided
     * {@code DomainCombiner} with the provided
     * {@code AccessControlContext}.
     *
     * @param acc the {@code AccessControlContext} associated
     *          with the provided {@code DomainCombiner}.
     *
     * @param combiner the {@code DomainCombiner} to be associated
     *          with the provided {@code AccessControlContext}.
     *
     * @exception NullPointerException if the provided
     *          {@code context} is {@code null}.
     *
     * @exception SecurityException if a security manager is installed and the
     *          caller does not have the "createAccessControlContext"
     *          {@link SecurityPermission}
     * @since 1.3
     */
    public AccessControlContext(AccessControlContext acc,
                                DomainCombiner combiner) {

        this(acc, combiner, false);
    }

    /**
     * package private to allow calls from ProtectionDomain without performing
     * the security check for {@linkplain SecurityConstants#CREATE_ACC_PERMISSION}
     * permission
     */
    AccessControlContext(AccessControlContext acc,
                        DomainCombiner combiner,
                        boolean preauthorized) {
        if (!preauthorized) {
            SecurityManager sm = System.getSecurityManager();
            if (sm != null) {
                sm.checkPermission(SecurityConstants.CREATE_ACC_PERMISSION);
                this.isAuthorized = true;
            }
        } else {
            this.isAuthorized = true;
        }

        this.context = acc.context;

        // we do not need to run the combine method on the
        // provided ACC.  it was already "combined" when the
        // context was originally retrieved.
        //
        // at this point in time, we simply throw away the old
        // combiner and use the newly provided one.
        this.combiner = combiner;
    }

    /**
     * package private for AccessController
     *
     * This "argument wrapper" context will be passed as the actual context
     * parameter on an internal doPrivileged() call used in the implementation.
     */
    AccessControlContext(ProtectionDomain caller, DomainCombiner combiner,
        AccessControlContext parent, AccessControlContext context,
        Permission[] perms)
    {
        /*
         * Combine the domains from the doPrivileged() context into our
         * wrapper context, if necessary.
         */
        ProtectionDomain[] callerPDs = null;
        if (caller != null) {
             callerPDs = new ProtectionDomain[] { caller };
        }
        if (context != null) {
            if (combiner != null) {
                this.context = combiner.combine(callerPDs, context.context);
            } else {
                this.context = combine(callerPDs, context.context);
            }
        } else {
            /*
             * Call combiner even if there is seemingly nothing to combine.
             */
            if (combiner != null) {
                this.context = combiner.combine(callerPDs, null);
            } else {
                this.context = combine(callerPDs, null);
            }
        }
        this.combiner = combiner;

        Permission[] tmp = null;
        if (perms != null) {
            tmp = new Permission[perms.length];
            for (int i=0; i < perms.length; i++) {
                if (perms[i] == null) {
                    throw new NullPointerException("permission can't be null");
                }

                /*
                 * An AllPermission argument is equivalent to calling
                 * doPrivileged() without any limit permissions.
                 */
                if (perms[i].getClass() == AllPermission.class) {
                    parent = null;
                }
                // Add altPath into permission for compatibility.
                tmp[i] = FilePermCompat.newPermPlusAltPath(perms[i]);
            }
        }

        /*
         * For a doPrivileged() with limited privilege scope, initialize
         * the relevant fields.
         *
         * The limitedContext field contains the union of all domains which
         * are enclosed by this limited privilege scope. In other words,
         * it contains all of the domains which could potentially be checked
         * if none of the limiting permissions implied a requested permission.
         */
        if (parent != null) {
            this.limitedContext = combine(parent.context, parent.limitedContext);
            this.isLimited = true;
            this.isWrapped = true;
            this.permissions = tmp;
            this.parent = parent;
            this.privilegedContext = context; // used in checkPermission2()
        }
        this.isAuthorized = true;
    }


    /**
     * package private constructor for AccessController.getContext()
     */

    AccessControlContext(ProtectionDomain[] context,
                         boolean isPrivileged)
    {
        this.context = context;
        this.isPrivileged = isPrivileged;
        this.isAuthorized = true;
    }

    /**
     * Constructor for JavaSecurityAccess.doIntersectionPrivilege()
     */
    AccessControlContext(ProtectionDomain[] context,
                         AccessControlContext privilegedContext)
    {
        this.context = context;
        this.privilegedContext = privilegedContext;
        this.isPrivileged = true;
    }

    /**
     * Returns this context's context.
     */
    ProtectionDomain[] getContext() {
        return context;
    }

    /**
     * Returns true if this context is privileged.
     */
    boolean isPrivileged()
    {
        return isPrivileged;
    }

    /**
     * get the assigned combiner from the privileged or inherited context
     */
    DomainCombiner getAssignedCombiner() {
        AccessControlContext acc;
        if (isPrivileged) {
            acc = privilegedContext;
        } else {
            acc = AccessController.getInheritedAccessControlContext();
        }
        if (acc != null) {
            return acc.combiner;
        }
        return null;
    }

    /**
     * Get the {@code DomainCombiner} associated with this
     * {@code AccessControlContext}.
     *
     * @return the {@code DomainCombiner} associated with this
     *          {@code AccessControlContext}, or {@code null}
     *          if there is none.
     *
     * @exception SecurityException if a security manager is installed and
     *          the caller does not have the "getDomainCombiner"
     *          {@link SecurityPermission}
     * @since 1.3
     */
>>>>>>> f4dfe8a1
    public DomainCombiner getDomainCombiner() {
      return null;
    }

    public void checkPermission(Permission perm)
<<<<<<< HEAD
        throws AccessControlException {
    }

=======
        throws AccessControlException
    {
        boolean dumpDebug = false;

        if (perm == null) {
            throw new NullPointerException("permission can't be null");
        }
        if (getDebug() != null) {
            // If "codebase" is not specified, we dump the info by default.
            dumpDebug = !Debug.isOn("codebase=");
            if (!dumpDebug) {
                // If "codebase" is specified, only dump if the specified code
                // value is in the stack.
                for (int i = 0; context != null && i < context.length; i++) {
                    if (context[i].getCodeSource() != null &&
                        context[i].getCodeSource().getLocation() != null &&
                        Debug.isOn("codebase=" + context[i].getCodeSource().getLocation().toString())) {
                        dumpDebug = true;
                        break;
                    }
                }
            }

            dumpDebug &= !Debug.isOn("permission=") ||
                Debug.isOn("permission=" + perm.getClass().getCanonicalName());

            if (dumpDebug && Debug.isOn("stack")) {
                Thread.dumpStack();
            }

            if (dumpDebug && Debug.isOn("domain")) {
                if (context == null) {
                    debug.println("domain (context is null)");
                } else {
                    for (int i=0; i< context.length; i++) {
                        debug.println("domain "+i+" "+context[i]);
                    }
                }
            }
        }

        /*
         * iterate through the ProtectionDomains in the context.
         * Stop at the first one that doesn't allow the
         * requested permission (throwing an exception).
         *
         */

        /* if ctxt is null, all we had on the stack were system domains,
           or the first domain was a Privileged system domain. This
           is to make the common case for system code very fast */

        if (context == null) {
            checkPermission2(perm);
            return;
        }

        for (int i=0; i< context.length; i++) {
            if (context[i] != null && !context[i].impliesWithAltFilePerm(perm)) {
                if (dumpDebug) {
                    debug.println("access denied " + perm);
                }

                if (Debug.isOn("failure") && debug != null) {
                    // Want to make sure this is always displayed for failure,
                    // but do not want to display again if already displayed
                    // above.
                    if (!dumpDebug) {
                        debug.println("access denied " + perm);
                    }
                    Thread.dumpStack();
                    final ProtectionDomain pd = context[i];
                    final Debug db = debug;
                    AccessController.doPrivileged (new PrivilegedAction<>() {
                        public Void run() {
                            db.println("domain that failed "+pd);
                            return null;
                        }
                    });
                }
                throw new AccessControlException("access denied "+perm, perm);
            }
        }

        // allow if all of them allowed access
        if (dumpDebug) {
            debug.println("access allowed "+perm);
        }

        checkPermission2(perm);
    }

    /*
     * Check the domains associated with the limited privilege scope.
     */
    private void checkPermission2(Permission perm) {
        if (!isLimited) {
            return;
        }

        /*
         * Check the doPrivileged() context parameter, if present.
         */
        if (privilegedContext != null) {
            privilegedContext.checkPermission2(perm);
        }

        /*
         * Ignore the limited permissions and parent fields of a wrapper
         * context since they were already carried down into the unwrapped
         * context.
         */
        if (isWrapped) {
            return;
        }

        /*
         * Try to match any limited privilege scope.
         */
        if (permissions != null) {
            Class<?> permClass = perm.getClass();
            for (int i=0; i < permissions.length; i++) {
                Permission limit = permissions[i];
                if (limit.getClass().equals(permClass) && limit.implies(perm)) {
                    return;
                }
            }
        }

        /*
         * Check the limited privilege scope up the call stack or the inherited
         * parent thread call stack of this ACC.
         */
        if (parent != null) {
            /*
             * As an optimization, if the parent context is the inherited call
             * stack context from a parent thread then checking the protection
             * domains of the parent context is redundant since they have
             * already been merged into the child thread's context by
             * optimize(). When parent is set to an inherited context this
             * context was not directly created by a limited scope
             * doPrivileged() and it does not have its own limited permissions.
             */
            if (permissions == null) {
                parent.checkPermission2(perm);
            } else {
                parent.checkPermission(perm);
            }
        }
    }

    /**
     * Take the stack-based context (this) and combine it with the
     * privileged or inherited context, if need be. Any limited
     * privilege scope is flagged regardless of whether the assigned
     * context comes from an immediately enclosing limited doPrivileged().
     * The limited privilege scope can indirectly flow from the inherited
     * parent thread or an assigned context previously captured by getContext().
     */
    AccessControlContext optimize() {
        // the assigned (privileged or inherited) context
        AccessControlContext acc;
        DomainCombiner combiner = null;
        AccessControlContext parent = null;
        Permission[] permissions = null;

        if (isPrivileged) {
            acc = privilegedContext;
            if (acc != null) {
                /*
                 * If the context is from a limited scope doPrivileged() then
                 * copy the permissions and parent fields out of the wrapper
                 * context that was created to hold them.
                 */
                if (acc.isWrapped) {
                    permissions = acc.permissions;
                    parent = acc.parent;
                }
            }
        } else {
            acc = AccessController.getInheritedAccessControlContext();
            if (acc != null) {
                /*
                 * If the inherited context is constrained by a limited scope
                 * doPrivileged() then set it as our parent so we will process
                 * the non-domain-related state.
                 */
                if (acc.isLimited) {
                    parent = acc;
                }
            }
        }

        // this.context could be null if only system code is on the stack;
        // in that case, ignore the stack context
        boolean skipStack = (context == null);

        // acc.context could be null if only system code was involved;
        // in that case, ignore the assigned context
        boolean skipAssigned = (acc == null || acc.context == null);
        ProtectionDomain[] assigned = (skipAssigned) ? null : acc.context;
        ProtectionDomain[] pd;

        // if there is no enclosing limited privilege scope on the stack or
        // inherited from a parent thread
        boolean skipLimited = ((acc == null || !acc.isWrapped) && parent == null);

        if (acc != null && acc.combiner != null) {
            // let the assigned acc's combiner do its thing
            if (getDebug() != null) {
                debug.println("AccessControlContext invoking the Combiner");
            }

            // No need to clone current and assigned.context
            // combine() will not update them
            combiner = acc.combiner;
            pd = combiner.combine(context, assigned);
        } else {
            if (skipStack) {
                if (skipAssigned) {
                    calculateFields(acc, parent, permissions);
                    return this;
                } else if (skipLimited) {
                    return acc;
                }
            } else if (assigned != null) {
                if (skipLimited) {
                    // optimization: if there is a single stack domain and
                    // that domain is already in the assigned context; no
                    // need to combine
                    if (context.length == 1 && context[0] == assigned[0]) {
                        return acc;
                    }
                }
            }

            pd = combine(context, assigned);
            if (skipLimited && !skipAssigned && pd == assigned) {
                return acc;
            } else if (skipAssigned && pd == context) {
                calculateFields(acc, parent, permissions);
                return this;
            }
        }

        // Reuse existing ACC
        this.context = pd;
        this.combiner = combiner;
        this.isPrivileged = false;

        calculateFields(acc, parent, permissions);
        return this;
    }


    /*
     * Combine the current (stack) and assigned domains.
     */
    private static ProtectionDomain[] combine(ProtectionDomain[] current,
        ProtectionDomain[] assigned) {

        // current could be null if only system code is on the stack;
        // in that case, ignore the stack context
        boolean skipStack = (current == null);

        // assigned could be null if only system code was involved;
        // in that case, ignore the assigned context
        boolean skipAssigned = (assigned == null);

        int slen = (skipStack) ? 0 : current.length;

        // optimization: if there is no assigned context and the stack length
        // is less then or equal to two; there is no reason to compress the
        // stack context, it already is
        if (skipAssigned && slen <= 2) {
            return current;
        }

        int n = (skipAssigned) ? 0 : assigned.length;

        // now we combine both of them, and create a new context
        ProtectionDomain[] pd = new ProtectionDomain[slen + n];

        // first copy in the assigned context domains, no need to compress
        if (!skipAssigned) {
            System.arraycopy(assigned, 0, pd, 0, n);
        }

        // now add the stack context domains, discarding nulls and duplicates
    outer:
        for (int i = 0; i < slen; i++) {
            ProtectionDomain sd = current[i];
            if (sd != null) {
                for (int j = 0; j < n; j++) {
                    if (sd == pd[j]) {
                        continue outer;
                    }
                }
                pd[n++] = sd;
            }
        }

        // if length isn't equal, we need to shorten the array
        if (n != pd.length) {
            // optimization: if we didn't really combine anything
            if (!skipAssigned && n == assigned.length) {
                return assigned;
            } else if (skipAssigned && n == slen) {
                return current;
            }
            ProtectionDomain[] tmp = new ProtectionDomain[n];
            System.arraycopy(pd, 0, tmp, 0, n);
            pd = tmp;
        }

        return pd;
    }


    /*
     * Calculate the additional domains that could potentially be reached via
     * limited privilege scope. Mark the context as being subject to limited
     * privilege scope unless the reachable domains (if any) are already
     * contained in this domain context (in which case any limited
     * privilege scope checking would be redundant).
     */
    private void calculateFields(AccessControlContext assigned,
        AccessControlContext parent, Permission[] permissions)
    {
        ProtectionDomain[] parentLimit = null;
        ProtectionDomain[] assignedLimit = null;
        ProtectionDomain[] newLimit;

        parentLimit = (parent != null)? parent.limitedContext: null;
        assignedLimit = (assigned != null)? assigned.limitedContext: null;
        newLimit = combine(parentLimit, assignedLimit);
        if (newLimit != null) {
            if (context == null || !containsAllPDs(newLimit, context)) {
                this.limitedContext = newLimit;
                this.permissions = permissions;
                this.parent = parent;
                this.isLimited = true;
            }
        }
    }


    /**
     * Checks two AccessControlContext objects for equality.
     * Checks that {@code obj} is
     * an AccessControlContext and has the same set of ProtectionDomains
     * as this context.
     *
     * @param obj the object we are testing for equality with this object.
     * @return true if {@code obj} is an AccessControlContext, and has the
     * same set of ProtectionDomains as this context, false otherwise.
     */
    public boolean equals(Object obj) {
        if (obj == this)
            return true;

        if (! (obj instanceof AccessControlContext))
            return false;

        AccessControlContext that = (AccessControlContext) obj;

        if (!equalContext(that))
            return false;

        if (!equalLimitedContext(that))
            return false;

        return true;
    }

    /*
     * Compare for equality based on state that is free of limited
     * privilege complications.
     */
    private boolean equalContext(AccessControlContext that) {
        if (!equalPDs(this.context, that.context))
            return false;

        if (this.combiner == null && that.combiner != null)
            return false;

        if (this.combiner != null && !this.combiner.equals(that.combiner))
            return false;

        return true;
    }

    private boolean equalPDs(ProtectionDomain[] a, ProtectionDomain[] b) {
        if (a == null) {
            return (b == null);
        }

        if (b == null)
            return false;

        if (!(containsAllPDs(a, b) && containsAllPDs(b, a)))
            return false;

        return true;
    }

    /*
     * Compare for equality based on state that is captured during a
     * call to AccessController.getContext() when a limited privilege
     * scope is in effect.
     */
    private boolean equalLimitedContext(AccessControlContext that) {
        if (that == null)
            return false;

        /*
         * If neither instance has limited privilege scope then we're done.
         */
        if (!this.isLimited && !that.isLimited)
            return true;

        /*
         * If only one instance has limited privilege scope then we're done.
         */
         if (!(this.isLimited && that.isLimited))
             return false;

        /*
         * Wrapped instances should never escape outside the implementation
         * this class and AccessController so this will probably never happen
         * but it only makes any sense to compare if they both have the same
         * isWrapped state.
         */
        if ((this.isWrapped && !that.isWrapped) ||
            (!this.isWrapped && that.isWrapped)) {
            return false;
        }

        if (this.permissions == null && that.permissions != null)
            return false;

        if (this.permissions != null && that.permissions == null)
            return false;

        if (!(this.containsAllLimits(that) && that.containsAllLimits(this)))
            return false;

        /*
         * Skip through any wrapped contexts.
         */
        AccessControlContext thisNextPC = getNextPC(this);
        AccessControlContext thatNextPC = getNextPC(that);

        /*
         * The protection domains and combiner of a privilegedContext are
         * not relevant because they have already been included in the context
         * of this instance by optimize() so we only care about any limited
         * privilege state they may have.
         */
        if (thisNextPC == null && thatNextPC != null && thatNextPC.isLimited)
            return false;

        if (thisNextPC != null && !thisNextPC.equalLimitedContext(thatNextPC))
            return false;

        if (this.parent == null && that.parent != null)
            return false;

        if (this.parent != null && !this.parent.equals(that.parent))
            return false;

        return true;
    }

    /*
     * Follow the privilegedContext link making our best effort to skip
     * through any wrapper contexts.
     */
    private static AccessControlContext getNextPC(AccessControlContext acc) {
        while (acc != null && acc.privilegedContext != null) {
            acc = acc.privilegedContext;
            if (!acc.isWrapped)
                return acc;
        }
        return null;
    }

    private static boolean containsAllPDs(ProtectionDomain[] thisContext,
        ProtectionDomain[] thatContext) {
        boolean match = false;

        //
        // ProtectionDomains within an ACC currently cannot be null
        // and this is enforced by the constructor and the various
        // optimize methods. However, historically this logic made attempts
        // to support the notion of a null PD and therefore this logic continues
        // to support that notion.
        ProtectionDomain thisPd;
        for (int i = 0; i < thisContext.length; i++) {
            match = false;
            if ((thisPd = thisContext[i]) == null) {
                for (int j = 0; (j < thatContext.length) && !match; j++) {
                    match = (thatContext[j] == null);
                }
            } else {
                Class<?> thisPdClass = thisPd.getClass();
                ProtectionDomain thatPd;
                for (int j = 0; (j < thatContext.length) && !match; j++) {
                    thatPd = thatContext[j];

                    // Class check required to avoid PD exposure (4285406)
                    match = (thatPd != null &&
                        thisPdClass == thatPd.getClass() && thisPd.equals(thatPd));
                }
            }
            if (!match) return false;
        }
        return match;
    }

    private boolean containsAllLimits(AccessControlContext that) {
        boolean match = false;
        Permission thisPerm;

        if (this.permissions == null && that.permissions == null)
            return true;

        for (int i = 0; i < this.permissions.length; i++) {
            Permission limit = this.permissions[i];
            Class <?> limitClass = limit.getClass();
            match = false;
            for (int j = 0; (j < that.permissions.length) && !match; j++) {
                Permission perm = that.permissions[j];
                match = (limitClass.equals(perm.getClass()) &&
                    limit.equals(perm));
            }
            if (!match) return false;
        }
        return match;
    }


    /**
     * Returns the hash code value for this context. The hash code
     * is computed by exclusive or-ing the hash code of all the protection
     * domains in the context together.
     *
     * @return a hash code value for this context.
     */

    public int hashCode() {
        int hashCode = 0;

        if (context == null)
            return hashCode;

        for (int i =0; i < context.length; i++) {
            if (context[i] != null)
                hashCode ^= context[i].hashCode();
        }

        return hashCode;
    }
>>>>>>> f4dfe8a1
}<|MERGE_RESOLUTION|>--- conflicted
+++ resolved
@@ -28,171 +28,23 @@
 
 import java.util.ArrayList;
 import java.util.List;
-<<<<<<< HEAD
-=======
 
 import sun.security.util.Debug;
-import sun.security.util.FilePermCompat;
 import sun.security.util.SecurityConstants;
->>>>>>> f4dfe8a1
 
 
 // Android-changed: Stubbed the implementation.  Android doesn't support SecurityManager.
 // See comments in java.lang.SecurityManager for details.
 /**
-<<<<<<< HEAD
- * Legacy security code; do not use.
-=======
- * An AccessControlContext is used to make system resource access decisions
- * based on the context it encapsulates.
- *
- * <p>More specifically, it encapsulates a context and
- * has a single method, {@code checkPermission},
- * that is equivalent to the {@code checkPermission} method
- * in the AccessController class, with one difference: The AccessControlContext
- * {@code checkPermission} method makes access decisions based on the
- * context it encapsulates,
- * rather than that of the current execution thread.
- *
- * <p>Thus, the purpose of AccessControlContext is for those situations where
- * a security check that should be made within a given context
- * actually needs to be done from within a
- * <i>different</i> context (for example, from within a worker thread).
- *
- * <p> An AccessControlContext is created by calling the
- * {@code AccessController.getContext} method.
- * The {@code getContext} method takes a "snapshot"
- * of the current calling context, and places
- * it in an AccessControlContext object, which it returns. A sample call is
- * the following:
- *
- * <pre>
- *   AccessControlContext acc = AccessController.getContext()
- * </pre>
- *
- * <p>
- * Code within a different context can subsequently call the
- * {@code checkPermission} method on the
- * previously-saved AccessControlContext object. A sample call is the
- * following:
- *
- * <pre>
- *   acc.checkPermission(permission)
- * </pre>
- *
- * @see AccessController
- *
- * @author Roland Schemers
- * @since 1.2
->>>>>>> f4dfe8a1
+ * Android doesn't support {@link SecurityManager}. Do not use this class.
  */
 public final class AccessControlContext {
-<<<<<<< HEAD
-    public AccessControlContext(ProtectionDomain context[]) {
+
+    public AccessControlContext(ProtectionDomain[] context) {
     }
 
     public AccessControlContext(AccessControlContext acc,
                                 DomainCombiner combiner) {
-    }
-
-
-=======
-
-    private ProtectionDomain[] context;
-    // isPrivileged and isAuthorized are referenced by the VM - do not remove
-    // or change their names
-    private boolean isPrivileged;
-    private boolean isAuthorized = false;
-
-    // Note: This field is directly used by the virtual machine
-    // native codes. Don't touch it.
-    private AccessControlContext privilegedContext;
-
-    private DomainCombiner combiner = null;
-
-    // limited privilege scope
-    private Permission[] permissions;
-    private AccessControlContext parent;
-    private boolean isWrapped;
-
-    // is constrained by limited privilege scope?
-    private boolean isLimited;
-    private ProtectionDomain[] limitedContext;
-
-    private static boolean debugInit = false;
-    private static Debug debug = null;
-
-    static Debug getDebug()
-    {
-        if (debugInit)
-            return debug;
-        else {
-            if (Policy.isSet()) {
-                debug = Debug.getInstance("access");
-                debugInit = true;
-            }
-            return debug;
-        }
-    }
-
-    /**
-     * Create an AccessControlContext with the given array of ProtectionDomains.
-     * Context must not be null. Duplicate domains will be removed from the
-     * context.
-     *
-     * @param context the ProtectionDomains associated with this context.
-     * The non-duplicate domains are copied from the array. Subsequent
-     * changes to the array will not affect this AccessControlContext.
-     * @throws NullPointerException if {@code context} is {@code null}
-     */
-    public AccessControlContext(ProtectionDomain[] context)
-    {
-        if (context.length == 0) {
-            this.context = null;
-        } else if (context.length == 1) {
-            if (context[0] != null) {
-                this.context = context.clone();
-            } else {
-                this.context = null;
-            }
-        } else {
-            List<ProtectionDomain> v = new ArrayList<>(context.length);
-            for (int i =0; i< context.length; i++) {
-                if ((context[i] != null) &&  (!v.contains(context[i])))
-                    v.add(context[i]);
-            }
-            if (!v.isEmpty()) {
-                this.context = new ProtectionDomain[v.size()];
-                this.context = v.toArray(this.context);
-            }
-        }
-    }
-
-    /**
-     * Create a new {@code AccessControlContext} with the given
-     * {@code AccessControlContext} and {@code DomainCombiner}.
-     * This constructor associates the provided
-     * {@code DomainCombiner} with the provided
-     * {@code AccessControlContext}.
-     *
-     * @param acc the {@code AccessControlContext} associated
-     *          with the provided {@code DomainCombiner}.
-     *
-     * @param combiner the {@code DomainCombiner} to be associated
-     *          with the provided {@code AccessControlContext}.
-     *
-     * @exception NullPointerException if the provided
-     *          {@code context} is {@code null}.
-     *
-     * @exception SecurityException if a security manager is installed and the
-     *          caller does not have the "createAccessControlContext"
-     *          {@link SecurityPermission}
-     * @since 1.3
-     */
-    public AccessControlContext(AccessControlContext acc,
-                                DomainCombiner combiner) {
-
-        this(acc, combiner, false);
     }
 
     /**
@@ -203,25 +55,6 @@
     AccessControlContext(AccessControlContext acc,
                         DomainCombiner combiner,
                         boolean preauthorized) {
-        if (!preauthorized) {
-            SecurityManager sm = System.getSecurityManager();
-            if (sm != null) {
-                sm.checkPermission(SecurityConstants.CREATE_ACC_PERMISSION);
-                this.isAuthorized = true;
-            }
-        } else {
-            this.isAuthorized = true;
-        }
-
-        this.context = acc.context;
-
-        // we do not need to run the combine method on the
-        // provided ACC.  it was already "combined" when the
-        // context was originally retrieved.
-        //
-        // at this point in time, we simply throw away the old
-        // combiner and use the newly provided one.
-        this.combiner = combiner;
     }
 
     /**
@@ -234,70 +67,6 @@
         AccessControlContext parent, AccessControlContext context,
         Permission[] perms)
     {
-        /*
-         * Combine the domains from the doPrivileged() context into our
-         * wrapper context, if necessary.
-         */
-        ProtectionDomain[] callerPDs = null;
-        if (caller != null) {
-             callerPDs = new ProtectionDomain[] { caller };
-        }
-        if (context != null) {
-            if (combiner != null) {
-                this.context = combiner.combine(callerPDs, context.context);
-            } else {
-                this.context = combine(callerPDs, context.context);
-            }
-        } else {
-            /*
-             * Call combiner even if there is seemingly nothing to combine.
-             */
-            if (combiner != null) {
-                this.context = combiner.combine(callerPDs, null);
-            } else {
-                this.context = combine(callerPDs, null);
-            }
-        }
-        this.combiner = combiner;
-
-        Permission[] tmp = null;
-        if (perms != null) {
-            tmp = new Permission[perms.length];
-            for (int i=0; i < perms.length; i++) {
-                if (perms[i] == null) {
-                    throw new NullPointerException("permission can't be null");
-                }
-
-                /*
-                 * An AllPermission argument is equivalent to calling
-                 * doPrivileged() without any limit permissions.
-                 */
-                if (perms[i].getClass() == AllPermission.class) {
-                    parent = null;
-                }
-                // Add altPath into permission for compatibility.
-                tmp[i] = FilePermCompat.newPermPlusAltPath(perms[i]);
-            }
-        }
-
-        /*
-         * For a doPrivileged() with limited privilege scope, initialize
-         * the relevant fields.
-         *
-         * The limitedContext field contains the union of all domains which
-         * are enclosed by this limited privilege scope. In other words,
-         * it contains all of the domains which could potentially be checked
-         * if none of the limiting permissions implied a requested permission.
-         */
-        if (parent != null) {
-            this.limitedContext = combine(parent.context, parent.limitedContext);
-            this.isLimited = true;
-            this.isWrapped = true;
-            this.permissions = tmp;
-            this.parent = parent;
-            this.privilegedContext = context; // used in checkPermission2()
-        }
-        this.isAuthorized = true;
     }
 
 
@@ -308,9 +77,6 @@
     AccessControlContext(ProtectionDomain[] context,
                          boolean isPrivileged)
     {
-        this.context = context;
-        this.isPrivileged = isPrivileged;
-        this.isAuthorized = true;
     }
 
     /**
@@ -319,215 +85,30 @@
     AccessControlContext(ProtectionDomain[] context,
                          AccessControlContext privilegedContext)
     {
-        this.context = context;
-        this.privilegedContext = privilegedContext;
-        this.isPrivileged = true;
     }
 
-    /**
-     * Returns this context's context.
-     */
     ProtectionDomain[] getContext() {
-        return context;
+        return null;
     }
 
-    /**
-     * Returns true if this context is privileged.
-     */
     boolean isPrivileged()
     {
-        return isPrivileged;
+        return false;
     }
 
     /**
      * get the assigned combiner from the privileged or inherited context
      */
     DomainCombiner getAssignedCombiner() {
-        AccessControlContext acc;
-        if (isPrivileged) {
-            acc = privilegedContext;
-        } else {
-            acc = AccessController.getInheritedAccessControlContext();
-        }
-        if (acc != null) {
-            return acc.combiner;
-        }
         return null;
     }
 
-    /**
-     * Get the {@code DomainCombiner} associated with this
-     * {@code AccessControlContext}.
-     *
-     * @return the {@code DomainCombiner} associated with this
-     *          {@code AccessControlContext}, or {@code null}
-     *          if there is none.
-     *
-     * @exception SecurityException if a security manager is installed and
-     *          the caller does not have the "getDomainCombiner"
-     *          {@link SecurityPermission}
-     * @since 1.3
-     */
->>>>>>> f4dfe8a1
     public DomainCombiner getDomainCombiner() {
-      return null;
+        return null;
     }
 
     public void checkPermission(Permission perm)
-<<<<<<< HEAD
         throws AccessControlException {
-    }
-
-=======
-        throws AccessControlException
-    {
-        boolean dumpDebug = false;
-
-        if (perm == null) {
-            throw new NullPointerException("permission can't be null");
-        }
-        if (getDebug() != null) {
-            // If "codebase" is not specified, we dump the info by default.
-            dumpDebug = !Debug.isOn("codebase=");
-            if (!dumpDebug) {
-                // If "codebase" is specified, only dump if the specified code
-                // value is in the stack.
-                for (int i = 0; context != null && i < context.length; i++) {
-                    if (context[i].getCodeSource() != null &&
-                        context[i].getCodeSource().getLocation() != null &&
-                        Debug.isOn("codebase=" + context[i].getCodeSource().getLocation().toString())) {
-                        dumpDebug = true;
-                        break;
-                    }
-                }
-            }
-
-            dumpDebug &= !Debug.isOn("permission=") ||
-                Debug.isOn("permission=" + perm.getClass().getCanonicalName());
-
-            if (dumpDebug && Debug.isOn("stack")) {
-                Thread.dumpStack();
-            }
-
-            if (dumpDebug && Debug.isOn("domain")) {
-                if (context == null) {
-                    debug.println("domain (context is null)");
-                } else {
-                    for (int i=0; i< context.length; i++) {
-                        debug.println("domain "+i+" "+context[i]);
-                    }
-                }
-            }
-        }
-
-        /*
-         * iterate through the ProtectionDomains in the context.
-         * Stop at the first one that doesn't allow the
-         * requested permission (throwing an exception).
-         *
-         */
-
-        /* if ctxt is null, all we had on the stack were system domains,
-           or the first domain was a Privileged system domain. This
-           is to make the common case for system code very fast */
-
-        if (context == null) {
-            checkPermission2(perm);
-            return;
-        }
-
-        for (int i=0; i< context.length; i++) {
-            if (context[i] != null && !context[i].impliesWithAltFilePerm(perm)) {
-                if (dumpDebug) {
-                    debug.println("access denied " + perm);
-                }
-
-                if (Debug.isOn("failure") && debug != null) {
-                    // Want to make sure this is always displayed for failure,
-                    // but do not want to display again if already displayed
-                    // above.
-                    if (!dumpDebug) {
-                        debug.println("access denied " + perm);
-                    }
-                    Thread.dumpStack();
-                    final ProtectionDomain pd = context[i];
-                    final Debug db = debug;
-                    AccessController.doPrivileged (new PrivilegedAction<>() {
-                        public Void run() {
-                            db.println("domain that failed "+pd);
-                            return null;
-                        }
-                    });
-                }
-                throw new AccessControlException("access denied "+perm, perm);
-            }
-        }
-
-        // allow if all of them allowed access
-        if (dumpDebug) {
-            debug.println("access allowed "+perm);
-        }
-
-        checkPermission2(perm);
-    }
-
-    /*
-     * Check the domains associated with the limited privilege scope.
-     */
-    private void checkPermission2(Permission perm) {
-        if (!isLimited) {
-            return;
-        }
-
-        /*
-         * Check the doPrivileged() context parameter, if present.
-         */
-        if (privilegedContext != null) {
-            privilegedContext.checkPermission2(perm);
-        }
-
-        /*
-         * Ignore the limited permissions and parent fields of a wrapper
-         * context since they were already carried down into the unwrapped
-         * context.
-         */
-        if (isWrapped) {
-            return;
-        }
-
-        /*
-         * Try to match any limited privilege scope.
-         */
-        if (permissions != null) {
-            Class<?> permClass = perm.getClass();
-            for (int i=0; i < permissions.length; i++) {
-                Permission limit = permissions[i];
-                if (limit.getClass().equals(permClass) && limit.implies(perm)) {
-                    return;
-                }
-            }
-        }
-
-        /*
-         * Check the limited privilege scope up the call stack or the inherited
-         * parent thread call stack of this ACC.
-         */
-        if (parent != null) {
-            /*
-             * As an optimization, if the parent context is the inherited call
-             * stack context from a parent thread then checking the protection
-             * domains of the parent context is redundant since they have
-             * already been merged into the child thread's context by
-             * optimize(). When parent is set to an inherited context this
-             * context was not directly created by a limited scope
-             * doPrivileged() and it does not have its own limited permissions.
-             */
-            if (permissions == null) {
-                parent.checkPermission2(perm);
-            } else {
-                parent.checkPermission(perm);
-            }
-        }
     }
 
     /**
@@ -539,408 +120,7 @@
      * parent thread or an assigned context previously captured by getContext().
      */
     AccessControlContext optimize() {
-        // the assigned (privileged or inherited) context
-        AccessControlContext acc;
-        DomainCombiner combiner = null;
-        AccessControlContext parent = null;
-        Permission[] permissions = null;
-
-        if (isPrivileged) {
-            acc = privilegedContext;
-            if (acc != null) {
-                /*
-                 * If the context is from a limited scope doPrivileged() then
-                 * copy the permissions and parent fields out of the wrapper
-                 * context that was created to hold them.
-                 */
-                if (acc.isWrapped) {
-                    permissions = acc.permissions;
-                    parent = acc.parent;
-                }
-            }
-        } else {
-            acc = AccessController.getInheritedAccessControlContext();
-            if (acc != null) {
-                /*
-                 * If the inherited context is constrained by a limited scope
-                 * doPrivileged() then set it as our parent so we will process
-                 * the non-domain-related state.
-                 */
-                if (acc.isLimited) {
-                    parent = acc;
-                }
-            }
-        }
-
-        // this.context could be null if only system code is on the stack;
-        // in that case, ignore the stack context
-        boolean skipStack = (context == null);
-
-        // acc.context could be null if only system code was involved;
-        // in that case, ignore the assigned context
-        boolean skipAssigned = (acc == null || acc.context == null);
-        ProtectionDomain[] assigned = (skipAssigned) ? null : acc.context;
-        ProtectionDomain[] pd;
-
-        // if there is no enclosing limited privilege scope on the stack or
-        // inherited from a parent thread
-        boolean skipLimited = ((acc == null || !acc.isWrapped) && parent == null);
-
-        if (acc != null && acc.combiner != null) {
-            // let the assigned acc's combiner do its thing
-            if (getDebug() != null) {
-                debug.println("AccessControlContext invoking the Combiner");
-            }
-
-            // No need to clone current and assigned.context
-            // combine() will not update them
-            combiner = acc.combiner;
-            pd = combiner.combine(context, assigned);
-        } else {
-            if (skipStack) {
-                if (skipAssigned) {
-                    calculateFields(acc, parent, permissions);
-                    return this;
-                } else if (skipLimited) {
-                    return acc;
-                }
-            } else if (assigned != null) {
-                if (skipLimited) {
-                    // optimization: if there is a single stack domain and
-                    // that domain is already in the assigned context; no
-                    // need to combine
-                    if (context.length == 1 && context[0] == assigned[0]) {
-                        return acc;
-                    }
-                }
-            }
-
-            pd = combine(context, assigned);
-            if (skipLimited && !skipAssigned && pd == assigned) {
-                return acc;
-            } else if (skipAssigned && pd == context) {
-                calculateFields(acc, parent, permissions);
-                return this;
-            }
-        }
-
-        // Reuse existing ACC
-        this.context = pd;
-        this.combiner = combiner;
-        this.isPrivileged = false;
-
-        calculateFields(acc, parent, permissions);
-        return this;
-    }
-
-
-    /*
-     * Combine the current (stack) and assigned domains.
-     */
-    private static ProtectionDomain[] combine(ProtectionDomain[] current,
-        ProtectionDomain[] assigned) {
-
-        // current could be null if only system code is on the stack;
-        // in that case, ignore the stack context
-        boolean skipStack = (current == null);
-
-        // assigned could be null if only system code was involved;
-        // in that case, ignore the assigned context
-        boolean skipAssigned = (assigned == null);
-
-        int slen = (skipStack) ? 0 : current.length;
-
-        // optimization: if there is no assigned context and the stack length
-        // is less then or equal to two; there is no reason to compress the
-        // stack context, it already is
-        if (skipAssigned && slen <= 2) {
-            return current;
-        }
-
-        int n = (skipAssigned) ? 0 : assigned.length;
-
-        // now we combine both of them, and create a new context
-        ProtectionDomain[] pd = new ProtectionDomain[slen + n];
-
-        // first copy in the assigned context domains, no need to compress
-        if (!skipAssigned) {
-            System.arraycopy(assigned, 0, pd, 0, n);
-        }
-
-        // now add the stack context domains, discarding nulls and duplicates
-    outer:
-        for (int i = 0; i < slen; i++) {
-            ProtectionDomain sd = current[i];
-            if (sd != null) {
-                for (int j = 0; j < n; j++) {
-                    if (sd == pd[j]) {
-                        continue outer;
-                    }
-                }
-                pd[n++] = sd;
-            }
-        }
-
-        // if length isn't equal, we need to shorten the array
-        if (n != pd.length) {
-            // optimization: if we didn't really combine anything
-            if (!skipAssigned && n == assigned.length) {
-                return assigned;
-            } else if (skipAssigned && n == slen) {
-                return current;
-            }
-            ProtectionDomain[] tmp = new ProtectionDomain[n];
-            System.arraycopy(pd, 0, tmp, 0, n);
-            pd = tmp;
-        }
-
-        return pd;
-    }
-
-
-    /*
-     * Calculate the additional domains that could potentially be reached via
-     * limited privilege scope. Mark the context as being subject to limited
-     * privilege scope unless the reachable domains (if any) are already
-     * contained in this domain context (in which case any limited
-     * privilege scope checking would be redundant).
-     */
-    private void calculateFields(AccessControlContext assigned,
-        AccessControlContext parent, Permission[] permissions)
-    {
-        ProtectionDomain[] parentLimit = null;
-        ProtectionDomain[] assignedLimit = null;
-        ProtectionDomain[] newLimit;
-
-        parentLimit = (parent != null)? parent.limitedContext: null;
-        assignedLimit = (assigned != null)? assigned.limitedContext: null;
-        newLimit = combine(parentLimit, assignedLimit);
-        if (newLimit != null) {
-            if (context == null || !containsAllPDs(newLimit, context)) {
-                this.limitedContext = newLimit;
-                this.permissions = permissions;
-                this.parent = parent;
-                this.isLimited = true;
-            }
-        }
-    }
-
-
-    /**
-     * Checks two AccessControlContext objects for equality.
-     * Checks that {@code obj} is
-     * an AccessControlContext and has the same set of ProtectionDomains
-     * as this context.
-     *
-     * @param obj the object we are testing for equality with this object.
-     * @return true if {@code obj} is an AccessControlContext, and has the
-     * same set of ProtectionDomains as this context, false otherwise.
-     */
-    public boolean equals(Object obj) {
-        if (obj == this)
-            return true;
-
-        if (! (obj instanceof AccessControlContext))
-            return false;
-
-        AccessControlContext that = (AccessControlContext) obj;
-
-        if (!equalContext(that))
-            return false;
-
-        if (!equalLimitedContext(that))
-            return false;
-
-        return true;
-    }
-
-    /*
-     * Compare for equality based on state that is free of limited
-     * privilege complications.
-     */
-    private boolean equalContext(AccessControlContext that) {
-        if (!equalPDs(this.context, that.context))
-            return false;
-
-        if (this.combiner == null && that.combiner != null)
-            return false;
-
-        if (this.combiner != null && !this.combiner.equals(that.combiner))
-            return false;
-
-        return true;
-    }
-
-    private boolean equalPDs(ProtectionDomain[] a, ProtectionDomain[] b) {
-        if (a == null) {
-            return (b == null);
-        }
-
-        if (b == null)
-            return false;
-
-        if (!(containsAllPDs(a, b) && containsAllPDs(b, a)))
-            return false;
-
-        return true;
-    }
-
-    /*
-     * Compare for equality based on state that is captured during a
-     * call to AccessController.getContext() when a limited privilege
-     * scope is in effect.
-     */
-    private boolean equalLimitedContext(AccessControlContext that) {
-        if (that == null)
-            return false;
-
-        /*
-         * If neither instance has limited privilege scope then we're done.
-         */
-        if (!this.isLimited && !that.isLimited)
-            return true;
-
-        /*
-         * If only one instance has limited privilege scope then we're done.
-         */
-         if (!(this.isLimited && that.isLimited))
-             return false;
-
-        /*
-         * Wrapped instances should never escape outside the implementation
-         * this class and AccessController so this will probably never happen
-         * but it only makes any sense to compare if they both have the same
-         * isWrapped state.
-         */
-        if ((this.isWrapped && !that.isWrapped) ||
-            (!this.isWrapped && that.isWrapped)) {
-            return false;
-        }
-
-        if (this.permissions == null && that.permissions != null)
-            return false;
-
-        if (this.permissions != null && that.permissions == null)
-            return false;
-
-        if (!(this.containsAllLimits(that) && that.containsAllLimits(this)))
-            return false;
-
-        /*
-         * Skip through any wrapped contexts.
-         */
-        AccessControlContext thisNextPC = getNextPC(this);
-        AccessControlContext thatNextPC = getNextPC(that);
-
-        /*
-         * The protection domains and combiner of a privilegedContext are
-         * not relevant because they have already been included in the context
-         * of this instance by optimize() so we only care about any limited
-         * privilege state they may have.
-         */
-        if (thisNextPC == null && thatNextPC != null && thatNextPC.isLimited)
-            return false;
-
-        if (thisNextPC != null && !thisNextPC.equalLimitedContext(thatNextPC))
-            return false;
-
-        if (this.parent == null && that.parent != null)
-            return false;
-
-        if (this.parent != null && !this.parent.equals(that.parent))
-            return false;
-
-        return true;
-    }
-
-    /*
-     * Follow the privilegedContext link making our best effort to skip
-     * through any wrapper contexts.
-     */
-    private static AccessControlContext getNextPC(AccessControlContext acc) {
-        while (acc != null && acc.privilegedContext != null) {
-            acc = acc.privilegedContext;
-            if (!acc.isWrapped)
-                return acc;
-        }
         return null;
     }
 
-    private static boolean containsAllPDs(ProtectionDomain[] thisContext,
-        ProtectionDomain[] thatContext) {
-        boolean match = false;
-
-        //
-        // ProtectionDomains within an ACC currently cannot be null
-        // and this is enforced by the constructor and the various
-        // optimize methods. However, historically this logic made attempts
-        // to support the notion of a null PD and therefore this logic continues
-        // to support that notion.
-        ProtectionDomain thisPd;
-        for (int i = 0; i < thisContext.length; i++) {
-            match = false;
-            if ((thisPd = thisContext[i]) == null) {
-                for (int j = 0; (j < thatContext.length) && !match; j++) {
-                    match = (thatContext[j] == null);
-                }
-            } else {
-                Class<?> thisPdClass = thisPd.getClass();
-                ProtectionDomain thatPd;
-                for (int j = 0; (j < thatContext.length) && !match; j++) {
-                    thatPd = thatContext[j];
-
-                    // Class check required to avoid PD exposure (4285406)
-                    match = (thatPd != null &&
-                        thisPdClass == thatPd.getClass() && thisPd.equals(thatPd));
-                }
-            }
-            if (!match) return false;
-        }
-        return match;
-    }
-
-    private boolean containsAllLimits(AccessControlContext that) {
-        boolean match = false;
-        Permission thisPerm;
-
-        if (this.permissions == null && that.permissions == null)
-            return true;
-
-        for (int i = 0; i < this.permissions.length; i++) {
-            Permission limit = this.permissions[i];
-            Class <?> limitClass = limit.getClass();
-            match = false;
-            for (int j = 0; (j < that.permissions.length) && !match; j++) {
-                Permission perm = that.permissions[j];
-                match = (limitClass.equals(perm.getClass()) &&
-                    limit.equals(perm));
-            }
-            if (!match) return false;
-        }
-        return match;
-    }
-
-
-    /**
-     * Returns the hash code value for this context. The hash code
-     * is computed by exclusive or-ing the hash code of all the protection
-     * domains in the context together.
-     *
-     * @return a hash code value for this context.
-     */
-
-    public int hashCode() {
-        int hashCode = 0;
-
-        if (context == null)
-            return hashCode;
-
-        for (int i =0; i < context.length; i++) {
-            if (context[i] != null)
-                hashCode ^= context[i].hashCode();
-        }
-
-        return hashCode;
-    }
->>>>>>> f4dfe8a1
 }