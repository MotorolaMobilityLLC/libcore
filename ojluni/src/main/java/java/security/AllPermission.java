--- conflicted
+++ resolved
@@ -1,9 +1,5 @@
 /*
-<<<<<<< HEAD
- * Copyright (c) 1998, 2006, Oracle and/or its affiliates. All rights reserved.
-=======
  * Copyright (c) 1998, 2015, Oracle and/or its affiliates. All rights reserved.
->>>>>>> f4dfe8a1
  * DO NOT ALTER OR REMOVE COPYRIGHT NOTICES OR THIS FILE HEADER.
  *
  * This code is free software; you can redistribute it and/or modify it
@@ -32,199 +28,13 @@
 // Android-changed: Stubbed the implementation.  Android doesn't support SecurityManager.
 // See comments in java.lang.SecurityManager for details.
 /**
-<<<<<<< HEAD
- * Legacy security code; do not use.
-=======
- * The AllPermission is a permission that implies all other permissions.
- * <p>
- * <b>Note:</b> Granting AllPermission should be done with extreme care,
- * as it implies all other permissions. Thus, it grants code the ability
- * to run with security
- * disabled.  Extreme caution should be taken before granting such
- * a permission to code.  This permission should be used only during testing,
- * or in extremely rare cases where an application or applet is
- * completely trusted and adding the necessary permissions to the policy
- * is prohibitively cumbersome.
- *
- * @see java.security.Permission
- * @see java.security.AccessController
- * @see java.security.Permissions
- * @see java.security.PermissionCollection
- * @see java.lang.SecurityManager
- *
- *
- * @author Roland Schemers
- * @since 1.2
- *
- * @serial exclude
->>>>>>> f4dfe8a1
+ * Android doesn't support {@link SecurityManager}. Do not use this class.
  */
-
 public final class AllPermission extends Permission {
 
-<<<<<<< HEAD
     public AllPermission() { super(""); }
 
     public AllPermission(String name, String actions) { super(""); }
-=======
-    private static final long serialVersionUID = -2916474571451318075L;
-
-    /**
-     * Creates a new AllPermission object.
-     */
-    public AllPermission() {
-        super("<all permissions>");
-    }
-
-
-    /**
-     * Creates a new AllPermission object. This
-     * constructor exists for use by the {@code Policy} object
-     * to instantiate new Permission objects.
-     *
-     * @param name ignored
-     * @param actions ignored.
-     */
-    public AllPermission(String name, String actions) {
-        this();
-    }
-
-    /**
-     * Checks if the specified permission is "implied" by
-     * this object. This method always returns true.
-     *
-     * @param p the permission to check against.
-     *
-     * @return return
-     */
-    public boolean implies(Permission p) {
-         return true;
-    }
-
-    /**
-     * Checks two AllPermission objects for equality. Two AllPermission
-     * objects are always equal.
-     *
-     * @param obj the object we are testing for equality with this object.
-     * @return true if {@code obj} is an AllPermission, false otherwise.
-     */
-    public boolean equals(Object obj) {
-        return (obj instanceof AllPermission);
-    }
-
-    /**
-     * Returns the hash code value for this object.
-     *
-     * @return a hash code value for this object.
-     */
-
-    public int hashCode() {
-        return 1;
-    }
-
-    /**
-     * Returns the canonical string representation of the actions.
-     *
-     * @return the actions.
-     */
-    public String getActions() {
-        return "<all actions>";
-    }
-
-    /**
-     * Returns a new PermissionCollection object for storing AllPermission
-     * objects.
-     *
-     * @return a new PermissionCollection object suitable for
-     * storing AllPermissions.
-     */
-    public PermissionCollection newPermissionCollection() {
-        return new AllPermissionCollection();
-    }
-
-}
-
-/**
- * A AllPermissionCollection stores a collection
- * of AllPermission permissions. AllPermission objects
- * must be stored in a manner that allows them to be inserted in any
- * order, but enable the implies function to evaluate the implies
- * method in an efficient (and consistent) manner.
- *
- * @see java.security.Permission
- * @see java.security.Permissions
- *
- *
- * @author Roland Schemers
- *
- * @serial include
- */
-
-final class AllPermissionCollection
-    extends PermissionCollection
-    implements java.io.Serializable
-{
-
-    // use serialVersionUID from JDK 1.2.2 for interoperability
-    private static final long serialVersionUID = -4023755556366636806L;
-
-    private boolean all_allowed; // true if any all permissions have been added
-
-    /**
-     * Create an empty AllPermissions object.
-     *
-     */
-
-    public AllPermissionCollection() {
-        all_allowed = false;
-    }
-
-    /**
-     * Adds a permission to the AllPermissions. The key for the hash is
-     * permission.path.
-     *
-     * @param permission the Permission object to add.
-     *
-     * @exception IllegalArgumentException - if the permission is not a
-     *                                       AllPermission
-     *
-     * @exception SecurityException - if this AllPermissionCollection object
-     *                                has been marked readonly
-     */
-
-    public void add(Permission permission) {
-        if (! (permission instanceof AllPermission))
-            throw new IllegalArgumentException("invalid permission: "+
-                                               permission);
-        if (isReadOnly())
-            throw new SecurityException("attempt to add a Permission to a readonly PermissionCollection");
-
-        all_allowed = true; // No sync; staleness OK
-    }
-
-    /**
-     * Check and see if this set of permissions implies the permissions
-     * expressed in "permission".
-     *
-     * @param permission the Permission object to compare
-     *
-     * @return always returns true.
-     */
-
-    public boolean implies(Permission permission) {
-        return all_allowed; // No sync; staleness OK
-    }
-
-    /**
-     * Returns an enumeration of all the AllPermission objects in the
-     * container.
-     *
-     * @return an enumeration of all the AllPermission objects.
-     */
-    public Enumeration<Permission> elements() {
-        return new Enumeration<>() {
-            private boolean hasMore = all_allowed;
->>>>>>> f4dfe8a1
 
     public boolean implies(Permission p) { return true; }
 
