/*
<<<<<<< HEAD
 * Copyright (c) 1997, 2011, Oracle and/or its affiliates. All rights reserved.
=======
 * Copyright (c) 1997, 2015, Oracle and/or its affiliates. All rights reserved.
>>>>>>> f4dfe8a1
 * DO NOT ALTER OR REMOVE COPYRIGHT NOTICES OR THIS FILE HEADER.
 *
 * This code is free software; you can redistribute it and/or modify it
 * under the terms of the GNU General Public License version 2 only, as
 * published by the Free Software Foundation.  Oracle designates this
 * particular file as subject to the "Classpath" exception as provided
 * by Oracle in the LICENSE file that accompanied this code.
 *
 * This code is distributed in the hope that it will be useful, but WITHOUT
 * ANY WARRANTY; without even the implied warranty of MERCHANTABILITY or
 * FITNESS FOR A PARTICULAR PURPOSE.  See the GNU General Public License
 * version 2 for more details (a copy is included in the LICENSE file that
 * accompanied this code).
 *
 * You should have received a copy of the GNU General Public License version
 * 2 along with this work; if not, write to the Free Software Foundation,
 * Inc., 51 Franklin St, Fifth Floor, Boston, MA 02110-1301 USA.
 *
 * Please contact Oracle, 500 Oracle Parkway, Redwood Shores, CA 94065 USA
 * or visit www.oracle.com if you need additional information or have any
 * questions.
 */

package java.security;

<<<<<<< HEAD
// Android-changed: Stubbed the implementation.  Android doesn't support SecurityManager.
// See comments in java.lang.SecurityManager for details.
/**
 * Legacy security code; do not use.
 */

public abstract class BasicPermission extends Permission
implements java.io.Serializable
{

    public BasicPermission(String name) { super(""); }

    public BasicPermission(String name, String actions) { super(""); }
=======
import java.io.IOException;
import java.io.ObjectInputStream;
import java.io.ObjectOutputStream;
import java.io.ObjectStreamField;
import java.util.Enumeration;
import java.util.Hashtable;
import java.util.concurrent.ConcurrentHashMap;

/**
 * The BasicPermission class extends the Permission class, and
 * can be used as the base class for permissions that want to
 * follow the same naming convention as BasicPermission.
 * <P>
 * The name for a BasicPermission is the name of the given permission
 * (for example, "exit",
 * "setFactory", "print.queueJob", etc). The naming
 * convention follows the  hierarchical property naming convention.
 * An asterisk may appear by itself, or if immediately preceded by a "."
 * may appear at the end of the name, to signify a wildcard match.
 * For example, "*" and "java.*" signify a wildcard match, while "*java", "a*b",
 * and "java*" do not.
 * <P>
 * The action string (inherited from Permission) is unused.
 * Thus, BasicPermission is commonly used as the base class for
 * "named" permissions
 * (ones that contain a name but no actions list; you either have the
 * named permission or you don't.)
 * Subclasses may implement actions on top of BasicPermission,
 * if desired.
 *
 * @see java.security.Permission
 * @see java.security.Permissions
 * @see java.security.PermissionCollection
 * @see java.lang.SecurityManager
 *
 * @author Marianne Mueller
 * @author Roland Schemers
 * @since 1.2
 */

public abstract class BasicPermission extends Permission
    implements java.io.Serializable
{

    private static final long serialVersionUID = 6279438298436773498L;

    // does this permission have a wildcard at the end?
    private transient boolean wildcard;

    // the name without the wildcard on the end
    private transient String path;

    // is this permission the old-style exitVM permission (pre JDK 1.6)?
    private transient boolean exitVM;

    /**
     * initialize a BasicPermission object. Common to all constructors.
     */
    private void init(String name) {
        if (name == null)
            throw new NullPointerException("name can't be null");

        int len = name.length();

        if (len == 0) {
            throw new IllegalArgumentException("name can't be empty");
        }

        char last = name.charAt(len - 1);

        // Is wildcard or ends with ".*"?
        if (last == '*' && (len == 1 || name.charAt(len - 2) == '.')) {
            wildcard = true;
            if (len == 1) {
                path = "";
            } else {
                path = name.substring(0, len - 1);
            }
        } else {
            if (name.equals("exitVM")) {
                wildcard = true;
                path = "exitVM.";
                exitVM = true;
            } else {
                path = name;
            }
        }
    }

    /**
     * Creates a new BasicPermission with the specified name.
     * Name is the symbolic name of the permission, such as
     * "setFactory",
     * "print.queueJob", or "topLevelWindow", etc.
     *
     * @param name the name of the BasicPermission.
     *
     * @throws NullPointerException if {@code name} is {@code null}.
     * @throws IllegalArgumentException if {@code name} is empty.
     */
    public BasicPermission(String name) {
        super(name);
        init(name);
    }


    /**
     * Creates a new BasicPermission object with the specified name.
     * The name is the symbolic name of the BasicPermission, and the
     * actions String is currently unused.
     *
     * @param name the name of the BasicPermission.
     * @param actions ignored.
     *
     * @throws NullPointerException if {@code name} is {@code null}.
     * @throws IllegalArgumentException if {@code name} is empty.
     */
    public BasicPermission(String name, String actions) {
        super(name);
        init(name);
    }

    /**
     * Checks if the specified permission is "implied" by
     * this object.
     * <P>
     * More specifically, this method returns true if:
     * <ul>
     * <li> {@code p}'s class is the same as this object's class, and
     * <li> {@code p}'s name equals or (in the case of wildcards)
     *      is implied by this object's
     *      name. For example, "a.b.*" implies "a.b.c".
     * </ul>
     *
     * @param p the permission to check against.
     *
     * @return true if the passed permission is equal to or
     * implied by this permission, false otherwise.
     */
    @Override
    public boolean implies(Permission p) {
        if ((p == null) || (p.getClass() != getClass()))
            return false;

        BasicPermission that = (BasicPermission) p;

        if (this.wildcard) {
            if (that.wildcard) {
                // one wildcard can imply another
                return that.path.startsWith(path);
            } else {
                // make sure ap.path is longer so a.b.* doesn't imply a.b
                return (that.path.length() > this.path.length()) &&
                    that.path.startsWith(this.path);
            }
        } else {
            if (that.wildcard) {
                // a non-wildcard can't imply a wildcard
                return false;
            }
            else {
                return this.path.equals(that.path);
            }
        }
    }

    /**
     * Checks two BasicPermission objects for equality.
     * Checks that {@code obj}'s class is the same as this object's class
     * and has the same name as this object.
     *
     * @param obj the object we are testing for equality with this object.
     * @return true if {@code obj}'s class is the same as this object's class
     *  and has the same name as this BasicPermission object, false otherwise.
     */
    @Override
    public boolean equals(Object obj) {
        if (obj == this)
            return true;

        if ((obj == null) || (obj.getClass() != getClass()))
            return false;

        BasicPermission bp = (BasicPermission) obj;

        return getName().equals(bp.getName());
    }


    /**
     * Returns the hash code value for this object.
     * The hash code used is the hash code of the name, that is,
     * {@code getName().hashCode()}, where {@code getName} is
     * from the Permission superclass.
     *
     * @return a hash code value for this object.
     */
    @Override
    public int hashCode() {
        return this.getName().hashCode();
    }

    /**
     * Returns the canonical string representation of the actions,
     * which currently is the empty string "", since there are no actions for
     * a BasicPermission.
     *
     * @return the empty string "".
     */
    @Override
    public String getActions() {
        return "";
    }

    /**
     * Returns a new PermissionCollection object for storing BasicPermission
     * objects.
     *
     * <p>BasicPermission objects must be stored in a manner that allows them
     * to be inserted in any order, but that also enables the
     * PermissionCollection {@code implies} method
     * to be implemented in an efficient (and consistent) manner.
     *
     * @return a new PermissionCollection object suitable for
     * storing BasicPermissions.
     */
    @Override
    public PermissionCollection newPermissionCollection() {
        return new BasicPermissionCollection(this.getClass());
    }

    /**
     * readObject is called to restore the state of the BasicPermission from
     * a stream.
     */
    private void readObject(ObjectInputStream s)
         throws IOException, ClassNotFoundException
    {
        s.defaultReadObject();
        // init is called to initialize the rest of the values.
        init(getName());
    }

    /**
     * Returns the canonical name of this BasicPermission.
     * All internal invocations of getName should invoke this method, so
     * that the pre-JDK 1.6 "exitVM" and current "exitVM.*" permission are
     * equivalent in equals/hashCode methods.
     *
     * @return the canonical name of this BasicPermission.
     */
    final String getCanonicalName() {
        return exitVM ? "exitVM.*" : getName();
    }
}

/**
 * A BasicPermissionCollection stores a collection
 * of BasicPermission permissions. BasicPermission objects
 * must be stored in a manner that allows them to be inserted in any
 * order, but enable the implies function to evaluate the implies
 * method in an efficient (and consistent) manner.
 *
 * A BasicPermissionCollection handles comparing a permission like "a.b.c.d.e"
 * with a Permission such as "a.b.*", or "*".
 *
 * @see java.security.Permission
 * @see java.security.Permissions
 *
 *
 * @author Roland Schemers
 *
 * @serial include
 */

final class BasicPermissionCollection
    extends PermissionCollection
    implements java.io.Serializable
{

    private static final long serialVersionUID = 739301742472979399L;

    /**
      * Key is name, value is permission. All permission objects in
      * collection must be of the same type.
      * Not serialized; see serialization section at end of class.
      */
    private transient ConcurrentHashMap<String, Permission> perms;

    /**
     * This is set to {@code true} if this BasicPermissionCollection
     * contains a BasicPermission with '*' as its permission name.
     *
     * @see #serialPersistentFields
     */
    private boolean all_allowed;

    /**
     * The class to which all BasicPermissions in this
     * BasicPermissionCollection belong.
     *
     * @see #serialPersistentFields
     */
    private Class<?> permClass;

    /**
     * Create an empty BasicPermissionCollection object.
     *
     */
    public BasicPermissionCollection(Class<?> clazz) {
        perms = new ConcurrentHashMap<>(11);
        all_allowed = false;
        permClass = clazz;
    }

    /**
     * Adds a permission to the BasicPermissions. The key for the hash is
     * permission.path.
     *
     * @param permission the Permission object to add.
     *
     * @exception IllegalArgumentException - if the permission is not a
     *                                       BasicPermission, or if
     *                                       the permission is not of the
     *                                       same Class as the other
     *                                       permissions in this collection.
     *
     * @exception SecurityException - if this BasicPermissionCollection object
     *                                has been marked readonly
     */
    @Override
    public void add(Permission permission) {
        if (! (permission instanceof BasicPermission))
            throw new IllegalArgumentException("invalid permission: "+
                                               permission);
        if (isReadOnly())
            throw new SecurityException("attempt to add a Permission to a readonly PermissionCollection");

        BasicPermission bp = (BasicPermission) permission;

        // make sure we only add new BasicPermissions of the same class
        // Also check null for compatibility with deserialized form from
        // previous versions.
        if (permClass == null) {
            // adding first permission
            permClass = bp.getClass();
        } else {
            if (bp.getClass() != permClass)
                throw new IllegalArgumentException("invalid permission: " +
                                                permission);
        }

        String canonName = bp.getCanonicalName();
        perms.put(canonName, permission);

        // No sync on all_allowed; staleness OK
        if (!all_allowed) {
            if (canonName.equals("*"))
                all_allowed = true;
        }
    }

    /**
     * Check and see if this set of permissions implies the permissions
     * expressed in "permission".
     *
     * @param permission the Permission object to compare
     *
     * @return true if "permission" is a proper subset of a permission in
     * the set, false if not.
     */
    @Override
    public boolean implies(Permission permission) {
        if (! (permission instanceof BasicPermission))
            return false;

        BasicPermission bp = (BasicPermission) permission;

        // random subclasses of BasicPermission do not imply each other
        if (bp.getClass() != permClass)
            return false;

        // short circuit if the "*" Permission was added
        if (all_allowed)
            return true;

        // strategy:
        // Check for full match first. Then work our way up the
        // path looking for matches on a.b..*

        String path = bp.getCanonicalName();
        //System.out.println("check "+path);

        Permission x = perms.get(path);
>>>>>>> f4dfe8a1

    public boolean implies(Permission p) { return true; }

<<<<<<< HEAD
    public String getActions()
    {
        return "";
=======
        // work our way up the tree...
        int last, offset;

        offset = path.length()-1;

        while ((last = path.lastIndexOf('.', offset)) != -1) {

            path = path.substring(0, last+1) + "*";
            //System.out.println("check "+path);

            x = perms.get(path);

            if (x != null) {
                return x.implies(permission);
            }
            offset = last -1;
        }

        // we don't have to check for "*" as it was already checked
        // at the top (all_allowed), so we just return false
        return false;
    }

    /**
     * Returns an enumeration of all the BasicPermission objects in the
     * container.
     *
     * @return an enumeration of all the BasicPermission objects.
     */
    @Override
    public Enumeration<Permission> elements() {
        return perms.elements();
    }

    // Need to maintain serialization interoperability with earlier releases,
    // which had the serializable field:
    //
    // @serial the Hashtable is indexed by the BasicPermission name
    //
    // private Hashtable permissions;
    /**
     * @serialField permissions java.util.Hashtable
     *    The BasicPermissions in this BasicPermissionCollection.
     *    All BasicPermissions in the collection must belong to the same class.
     *    The Hashtable is indexed by the BasicPermission name; the value
     *    of the Hashtable entry is the permission.
     * @serialField all_allowed boolean
     *   This is set to {@code true} if this BasicPermissionCollection
     *   contains a BasicPermission with '*' as its permission name.
     * @serialField permClass java.lang.Class
     *   The class to which all BasicPermissions in this
     *   BasicPermissionCollection belongs.
     */
    private static final ObjectStreamField[] serialPersistentFields = {
        new ObjectStreamField("permissions", Hashtable.class),
        new ObjectStreamField("all_allowed", Boolean.TYPE),
        new ObjectStreamField("permClass", Class.class),
    };

    /**
     * @serialData Default fields.
     */
    /*
     * Writes the contents of the perms field out as a Hashtable for
     * serialization compatibility with earlier releases. all_allowed
     * and permClass unchanged.
     */
    private void writeObject(ObjectOutputStream out) throws IOException {
        // Don't call out.defaultWriteObject()

        // Copy perms into a Hashtable
        Hashtable<String, Permission> permissions =
                new Hashtable<>(perms.size()*2);

        permissions.putAll(perms);

        // Write out serializable fields
        ObjectOutputStream.PutField pfields = out.putFields();
        pfields.put("all_allowed", all_allowed);
        pfields.put("permissions", permissions);
        pfields.put("permClass", permClass);
        out.writeFields();
    }

    /**
     * readObject is called to restore the state of the
     * BasicPermissionCollection from a stream.
     */
    private void readObject(java.io.ObjectInputStream in)
         throws IOException, ClassNotFoundException
    {
        // Don't call defaultReadObject()

        // Read in serialized fields
        ObjectInputStream.GetField gfields = in.readFields();

        // Get permissions
        // writeObject writes a Hashtable<String, Permission> for the
        // permissions key, so this cast is safe, unless the data is corrupt.
        @SuppressWarnings("unchecked")
        Hashtable<String, Permission> permissions =
                (Hashtable<String, Permission>)gfields.get("permissions", null);
        perms = new ConcurrentHashMap<>(permissions.size()*2);
        perms.putAll(permissions);

        // Get all_allowed
        all_allowed = gfields.get("all_allowed", false);

        // Get permClass
        permClass = (Class<?>) gfields.get("permClass", null);

        if (permClass == null) {
            // set permClass
            Enumeration<Permission> e = permissions.elements();
            if (e.hasMoreElements()) {
                Permission p = e.nextElement();
                permClass = p.getClass();
            }
        }
>>>>>>> f4dfe8a1
    }
}<|MERGE_RESOLUTION|>--- conflicted
+++ resolved
@@ -1,9 +1,5 @@
 /*
-<<<<<<< HEAD
- * Copyright (c) 1997, 2011, Oracle and/or its affiliates. All rights reserved.
-=======
  * Copyright (c) 1997, 2015, Oracle and/or its affiliates. All rights reserved.
->>>>>>> f4dfe8a1
  * DO NOT ALTER OR REMOVE COPYRIGHT NOTICES OR THIS FILE HEADER.
  *
  * This code is free software; you can redistribute it and/or modify it
@@ -29,543 +25,24 @@
 
 package java.security;
 
-<<<<<<< HEAD
 // Android-changed: Stubbed the implementation.  Android doesn't support SecurityManager.
 // See comments in java.lang.SecurityManager for details.
 /**
- * Legacy security code; do not use.
- */
-
-public abstract class BasicPermission extends Permission
-implements java.io.Serializable
-{
-
-    public BasicPermission(String name) { super(""); }
-
-    public BasicPermission(String name, String actions) { super(""); }
-=======
-import java.io.IOException;
-import java.io.ObjectInputStream;
-import java.io.ObjectOutputStream;
-import java.io.ObjectStreamField;
-import java.util.Enumeration;
-import java.util.Hashtable;
-import java.util.concurrent.ConcurrentHashMap;
-
-/**
- * The BasicPermission class extends the Permission class, and
- * can be used as the base class for permissions that want to
- * follow the same naming convention as BasicPermission.
- * <P>
- * The name for a BasicPermission is the name of the given permission
- * (for example, "exit",
- * "setFactory", "print.queueJob", etc). The naming
- * convention follows the  hierarchical property naming convention.
- * An asterisk may appear by itself, or if immediately preceded by a "."
- * may appear at the end of the name, to signify a wildcard match.
- * For example, "*" and "java.*" signify a wildcard match, while "*java", "a*b",
- * and "java*" do not.
- * <P>
- * The action string (inherited from Permission) is unused.
- * Thus, BasicPermission is commonly used as the base class for
- * "named" permissions
- * (ones that contain a name but no actions list; you either have the
- * named permission or you don't.)
- * Subclasses may implement actions on top of BasicPermission,
- * if desired.
- *
- * @see java.security.Permission
- * @see java.security.Permissions
- * @see java.security.PermissionCollection
- * @see java.lang.SecurityManager
- *
- * @author Marianne Mueller
- * @author Roland Schemers
- * @since 1.2
+ * Android doesn't support {@link SecurityManager}. Do not use this class.
  */
 
 public abstract class BasicPermission extends Permission
     implements java.io.Serializable
 {
 
-    private static final long serialVersionUID = 6279438298436773498L;
+    public BasicPermission(String name) { super(""); }
 
-    // does this permission have a wildcard at the end?
-    private transient boolean wildcard;
-
-    // the name without the wildcard on the end
-    private transient String path;
-
-    // is this permission the old-style exitVM permission (pre JDK 1.6)?
-    private transient boolean exitVM;
-
-    /**
-     * initialize a BasicPermission object. Common to all constructors.
-     */
-    private void init(String name) {
-        if (name == null)
-            throw new NullPointerException("name can't be null");
-
-        int len = name.length();
-
-        if (len == 0) {
-            throw new IllegalArgumentException("name can't be empty");
-        }
-
-        char last = name.charAt(len - 1);
-
-        // Is wildcard or ends with ".*"?
-        if (last == '*' && (len == 1 || name.charAt(len - 2) == '.')) {
-            wildcard = true;
-            if (len == 1) {
-                path = "";
-            } else {
-                path = name.substring(0, len - 1);
-            }
-        } else {
-            if (name.equals("exitVM")) {
-                wildcard = true;
-                path = "exitVM.";
-                exitVM = true;
-            } else {
-                path = name;
-            }
-        }
-    }
-
-    /**
-     * Creates a new BasicPermission with the specified name.
-     * Name is the symbolic name of the permission, such as
-     * "setFactory",
-     * "print.queueJob", or "topLevelWindow", etc.
-     *
-     * @param name the name of the BasicPermission.
-     *
-     * @throws NullPointerException if {@code name} is {@code null}.
-     * @throws IllegalArgumentException if {@code name} is empty.
-     */
-    public BasicPermission(String name) {
-        super(name);
-        init(name);
-    }
-
-
-    /**
-     * Creates a new BasicPermission object with the specified name.
-     * The name is the symbolic name of the BasicPermission, and the
-     * actions String is currently unused.
-     *
-     * @param name the name of the BasicPermission.
-     * @param actions ignored.
-     *
-     * @throws NullPointerException if {@code name} is {@code null}.
-     * @throws IllegalArgumentException if {@code name} is empty.
-     */
-    public BasicPermission(String name, String actions) {
-        super(name);
-        init(name);
-    }
-
-    /**
-     * Checks if the specified permission is "implied" by
-     * this object.
-     * <P>
-     * More specifically, this method returns true if:
-     * <ul>
-     * <li> {@code p}'s class is the same as this object's class, and
-     * <li> {@code p}'s name equals or (in the case of wildcards)
-     *      is implied by this object's
-     *      name. For example, "a.b.*" implies "a.b.c".
-     * </ul>
-     *
-     * @param p the permission to check against.
-     *
-     * @return true if the passed permission is equal to or
-     * implied by this permission, false otherwise.
-     */
-    @Override
-    public boolean implies(Permission p) {
-        if ((p == null) || (p.getClass() != getClass()))
-            return false;
-
-        BasicPermission that = (BasicPermission) p;
-
-        if (this.wildcard) {
-            if (that.wildcard) {
-                // one wildcard can imply another
-                return that.path.startsWith(path);
-            } else {
-                // make sure ap.path is longer so a.b.* doesn't imply a.b
-                return (that.path.length() > this.path.length()) &&
-                    that.path.startsWith(this.path);
-            }
-        } else {
-            if (that.wildcard) {
-                // a non-wildcard can't imply a wildcard
-                return false;
-            }
-            else {
-                return this.path.equals(that.path);
-            }
-        }
-    }
-
-    /**
-     * Checks two BasicPermission objects for equality.
-     * Checks that {@code obj}'s class is the same as this object's class
-     * and has the same name as this object.
-     *
-     * @param obj the object we are testing for equality with this object.
-     * @return true if {@code obj}'s class is the same as this object's class
-     *  and has the same name as this BasicPermission object, false otherwise.
-     */
-    @Override
-    public boolean equals(Object obj) {
-        if (obj == this)
-            return true;
-
-        if ((obj == null) || (obj.getClass() != getClass()))
-            return false;
-
-        BasicPermission bp = (BasicPermission) obj;
-
-        return getName().equals(bp.getName());
-    }
-
-
-    /**
-     * Returns the hash code value for this object.
-     * The hash code used is the hash code of the name, that is,
-     * {@code getName().hashCode()}, where {@code getName} is
-     * from the Permission superclass.
-     *
-     * @return a hash code value for this object.
-     */
-    @Override
-    public int hashCode() {
-        return this.getName().hashCode();
-    }
-
-    /**
-     * Returns the canonical string representation of the actions,
-     * which currently is the empty string "", since there are no actions for
-     * a BasicPermission.
-     *
-     * @return the empty string "".
-     */
-    @Override
-    public String getActions() {
-        return "";
-    }
-
-    /**
-     * Returns a new PermissionCollection object for storing BasicPermission
-     * objects.
-     *
-     * <p>BasicPermission objects must be stored in a manner that allows them
-     * to be inserted in any order, but that also enables the
-     * PermissionCollection {@code implies} method
-     * to be implemented in an efficient (and consistent) manner.
-     *
-     * @return a new PermissionCollection object suitable for
-     * storing BasicPermissions.
-     */
-    @Override
-    public PermissionCollection newPermissionCollection() {
-        return new BasicPermissionCollection(this.getClass());
-    }
-
-    /**
-     * readObject is called to restore the state of the BasicPermission from
-     * a stream.
-     */
-    private void readObject(ObjectInputStream s)
-         throws IOException, ClassNotFoundException
-    {
-        s.defaultReadObject();
-        // init is called to initialize the rest of the values.
-        init(getName());
-    }
-
-    /**
-     * Returns the canonical name of this BasicPermission.
-     * All internal invocations of getName should invoke this method, so
-     * that the pre-JDK 1.6 "exitVM" and current "exitVM.*" permission are
-     * equivalent in equals/hashCode methods.
-     *
-     * @return the canonical name of this BasicPermission.
-     */
-    final String getCanonicalName() {
-        return exitVM ? "exitVM.*" : getName();
-    }
-}
-
-/**
- * A BasicPermissionCollection stores a collection
- * of BasicPermission permissions. BasicPermission objects
- * must be stored in a manner that allows them to be inserted in any
- * order, but enable the implies function to evaluate the implies
- * method in an efficient (and consistent) manner.
- *
- * A BasicPermissionCollection handles comparing a permission like "a.b.c.d.e"
- * with a Permission such as "a.b.*", or "*".
- *
- * @see java.security.Permission
- * @see java.security.Permissions
- *
- *
- * @author Roland Schemers
- *
- * @serial include
- */
-
-final class BasicPermissionCollection
-    extends PermissionCollection
-    implements java.io.Serializable
-{
-
-    private static final long serialVersionUID = 739301742472979399L;
-
-    /**
-      * Key is name, value is permission. All permission objects in
-      * collection must be of the same type.
-      * Not serialized; see serialization section at end of class.
-      */
-    private transient ConcurrentHashMap<String, Permission> perms;
-
-    /**
-     * This is set to {@code true} if this BasicPermissionCollection
-     * contains a BasicPermission with '*' as its permission name.
-     *
-     * @see #serialPersistentFields
-     */
-    private boolean all_allowed;
-
-    /**
-     * The class to which all BasicPermissions in this
-     * BasicPermissionCollection belong.
-     *
-     * @see #serialPersistentFields
-     */
-    private Class<?> permClass;
-
-    /**
-     * Create an empty BasicPermissionCollection object.
-     *
-     */
-    public BasicPermissionCollection(Class<?> clazz) {
-        perms = new ConcurrentHashMap<>(11);
-        all_allowed = false;
-        permClass = clazz;
-    }
-
-    /**
-     * Adds a permission to the BasicPermissions. The key for the hash is
-     * permission.path.
-     *
-     * @param permission the Permission object to add.
-     *
-     * @exception IllegalArgumentException - if the permission is not a
-     *                                       BasicPermission, or if
-     *                                       the permission is not of the
-     *                                       same Class as the other
-     *                                       permissions in this collection.
-     *
-     * @exception SecurityException - if this BasicPermissionCollection object
-     *                                has been marked readonly
-     */
-    @Override
-    public void add(Permission permission) {
-        if (! (permission instanceof BasicPermission))
-            throw new IllegalArgumentException("invalid permission: "+
-                                               permission);
-        if (isReadOnly())
-            throw new SecurityException("attempt to add a Permission to a readonly PermissionCollection");
-
-        BasicPermission bp = (BasicPermission) permission;
-
-        // make sure we only add new BasicPermissions of the same class
-        // Also check null for compatibility with deserialized form from
-        // previous versions.
-        if (permClass == null) {
-            // adding first permission
-            permClass = bp.getClass();
-        } else {
-            if (bp.getClass() != permClass)
-                throw new IllegalArgumentException("invalid permission: " +
-                                                permission);
-        }
-
-        String canonName = bp.getCanonicalName();
-        perms.put(canonName, permission);
-
-        // No sync on all_allowed; staleness OK
-        if (!all_allowed) {
-            if (canonName.equals("*"))
-                all_allowed = true;
-        }
-    }
-
-    /**
-     * Check and see if this set of permissions implies the permissions
-     * expressed in "permission".
-     *
-     * @param permission the Permission object to compare
-     *
-     * @return true if "permission" is a proper subset of a permission in
-     * the set, false if not.
-     */
-    @Override
-    public boolean implies(Permission permission) {
-        if (! (permission instanceof BasicPermission))
-            return false;
-
-        BasicPermission bp = (BasicPermission) permission;
-
-        // random subclasses of BasicPermission do not imply each other
-        if (bp.getClass() != permClass)
-            return false;
-
-        // short circuit if the "*" Permission was added
-        if (all_allowed)
-            return true;
-
-        // strategy:
-        // Check for full match first. Then work our way up the
-        // path looking for matches on a.b..*
-
-        String path = bp.getCanonicalName();
-        //System.out.println("check "+path);
-
-        Permission x = perms.get(path);
->>>>>>> f4dfe8a1
+    public BasicPermission(String name, String actions) { super(""); }
 
     public boolean implies(Permission p) { return true; }
 
-<<<<<<< HEAD
     public String getActions()
     {
         return "";
-=======
-        // work our way up the tree...
-        int last, offset;
-
-        offset = path.length()-1;
-
-        while ((last = path.lastIndexOf('.', offset)) != -1) {
-
-            path = path.substring(0, last+1) + "*";
-            //System.out.println("check "+path);
-
-            x = perms.get(path);
-
-            if (x != null) {
-                return x.implies(permission);
-            }
-            offset = last -1;
-        }
-
-        // we don't have to check for "*" as it was already checked
-        // at the top (all_allowed), so we just return false
-        return false;
-    }
-
-    /**
-     * Returns an enumeration of all the BasicPermission objects in the
-     * container.
-     *
-     * @return an enumeration of all the BasicPermission objects.
-     */
-    @Override
-    public Enumeration<Permission> elements() {
-        return perms.elements();
-    }
-
-    // Need to maintain serialization interoperability with earlier releases,
-    // which had the serializable field:
-    //
-    // @serial the Hashtable is indexed by the BasicPermission name
-    //
-    // private Hashtable permissions;
-    /**
-     * @serialField permissions java.util.Hashtable
-     *    The BasicPermissions in this BasicPermissionCollection.
-     *    All BasicPermissions in the collection must belong to the same class.
-     *    The Hashtable is indexed by the BasicPermission name; the value
-     *    of the Hashtable entry is the permission.
-     * @serialField all_allowed boolean
-     *   This is set to {@code true} if this BasicPermissionCollection
-     *   contains a BasicPermission with '*' as its permission name.
-     * @serialField permClass java.lang.Class
-     *   The class to which all BasicPermissions in this
-     *   BasicPermissionCollection belongs.
-     */
-    private static final ObjectStreamField[] serialPersistentFields = {
-        new ObjectStreamField("permissions", Hashtable.class),
-        new ObjectStreamField("all_allowed", Boolean.TYPE),
-        new ObjectStreamField("permClass", Class.class),
-    };
-
-    /**
-     * @serialData Default fields.
-     */
-    /*
-     * Writes the contents of the perms field out as a Hashtable for
-     * serialization compatibility with earlier releases. all_allowed
-     * and permClass unchanged.
-     */
-    private void writeObject(ObjectOutputStream out) throws IOException {
-        // Don't call out.defaultWriteObject()
-
-        // Copy perms into a Hashtable
-        Hashtable<String, Permission> permissions =
-                new Hashtable<>(perms.size()*2);
-
-        permissions.putAll(perms);
-
-        // Write out serializable fields
-        ObjectOutputStream.PutField pfields = out.putFields();
-        pfields.put("all_allowed", all_allowed);
-        pfields.put("permissions", permissions);
-        pfields.put("permClass", permClass);
-        out.writeFields();
-    }
-
-    /**
-     * readObject is called to restore the state of the
-     * BasicPermissionCollection from a stream.
-     */
-    private void readObject(java.io.ObjectInputStream in)
-         throws IOException, ClassNotFoundException
-    {
-        // Don't call defaultReadObject()
-
-        // Read in serialized fields
-        ObjectInputStream.GetField gfields = in.readFields();
-
-        // Get permissions
-        // writeObject writes a Hashtable<String, Permission> for the
-        // permissions key, so this cast is safe, unless the data is corrupt.
-        @SuppressWarnings("unchecked")
-        Hashtable<String, Permission> permissions =
-                (Hashtable<String, Permission>)gfields.get("permissions", null);
-        perms = new ConcurrentHashMap<>(permissions.size()*2);
-        perms.putAll(permissions);
-
-        // Get all_allowed
-        all_allowed = gfields.get("all_allowed", false);
-
-        // Get permClass
-        permClass = (Class<?>) gfields.get("permClass", null);
-
-        if (permClass == null) {
-            // set permClass
-            Enumeration<Permission> e = permissions.elements();
-            if (e.hasMoreElements()) {
-                Permission p = e.nextElement();
-                permClass = p.getClass();
-            }
-        }
->>>>>>> f4dfe8a1
     }
 }