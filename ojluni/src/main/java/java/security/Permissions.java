/*
 * Copyright (c) 1997, 2015, Oracle and/or its affiliates. All rights reserved.
 * DO NOT ALTER OR REMOVE COPYRIGHT NOTICES OR THIS FILE HEADER.
 *
 * This code is free software; you can redistribute it and/or modify it
 * under the terms of the GNU General Public License version 2 only, as
 * published by the Free Software Foundation.  Oracle designates this
 * particular file as subject to the "Classpath" exception as provided
 * by Oracle in the LICENSE file that accompanied this code.
 *
 * This code is distributed in the hope that it will be useful, but WITHOUT
 * ANY WARRANTY; without even the implied warranty of MERCHANTABILITY or
 * FITNESS FOR A PARTICULAR PURPOSE.  See the GNU General Public License
 * version 2 for more details (a copy is included in the LICENSE file that
 * accompanied this code).
 *
 * You should have received a copy of the GNU General Public License version
 * 2 along with this work; if not, write to the Free Software Foundation,
 * Inc., 51 Franklin St, Fifth Floor, Boston, MA 02110-1301 USA.
 *
 * Please contact Oracle, 500 Oracle Parkway, Redwood Shores, CA 94065 USA
 * or visit www.oracle.com if you need additional information or have any
 * questions.
 */

package java.security;

import java.util.Enumeration;
<<<<<<< HEAD
=======
import java.util.Hashtable;
import java.util.NoSuchElementException;
import java.util.Map;
import java.util.HashMap;
import java.util.List;
import java.util.Iterator;
import java.util.Collections;
import java.util.concurrent.ConcurrentHashMap;
>>>>>>> f4dfe8a1
import java.io.Serializable;


// Android-changed: Stubbed the implementation.  Android doesn't support SecurityManager.
// See comments in java.lang.SecurityManager for details.
/**
<<<<<<< HEAD
 * Legacy security code; do not use.
=======
 * This class represents a heterogeneous collection of Permissions. That is,
 * it contains different types of Permission objects, organized into
 * PermissionCollections. For example, if any
 * {@code java.io.FilePermission} objects are added to an instance of
 * this class, they are all stored in a single
 * PermissionCollection. It is the PermissionCollection returned by a call to
 * the {@code newPermissionCollection} method in the FilePermission class.
 * Similarly, any {@code java.lang.RuntimePermission} objects are
 * stored in the PermissionCollection returned by a call to the
 * {@code newPermissionCollection} method in the
 * RuntimePermission class. Thus, this class represents a collection of
 * PermissionCollections.
 *
 * <p>When the {@code add} method is called to add a Permission, the
 * Permission is stored in the appropriate PermissionCollection. If no such
 * collection exists yet, the Permission object's class is determined and the
 * {@code newPermissionCollection} method is called on that class to create
 * the PermissionCollection and add it to the Permissions object. If
 * {@code newPermissionCollection} returns null, then a default
 * PermissionCollection that uses a hashtable will be created and used. Each
 * hashtable entry stores a Permission object as both the key and the value.
 *
 * <p> Enumerations returned via the {@code elements} method are
 * not <em>fail-fast</em>.  Modifications to a collection should not be
 * performed while enumerating over that collection.
 *
 * @see Permission
 * @see PermissionCollection
 * @see AllPermission
 *
 *
 * @author Marianne Mueller
 * @author Roland Schemers
 * @since 1.2
 *
 * @serial exclude
>>>>>>> f4dfe8a1
 */

public final class Permissions extends PermissionCollection
implements Serializable
{
<<<<<<< HEAD
    public void add(Permission permission) { }
=======
    /**
     * Key is permissions Class, value is PermissionCollection for that class.
     * Not serialized; see serialization section at end of class.
     */
    private transient ConcurrentHashMap<Class<?>, PermissionCollection> permsMap;

    // optimization. keep track of whether unresolved permissions need to be
    // checked
    private transient boolean hasUnresolved = false;

    // optimization. keep track of the AllPermission collection
    // - package private for ProtectionDomain optimization
    PermissionCollection allPermission;

    /**
     * Creates a new Permissions object containing no PermissionCollections.
     */
    public Permissions() {
        permsMap = new ConcurrentHashMap<>(11);
        allPermission = null;
    }

    /**
     * Adds a permission object to the PermissionCollection for the class the
     * permission belongs to. For example, if <i>permission</i> is a
     * FilePermission, it is added to the FilePermissionCollection stored
     * in this Permissions object.
     *
     * This method creates
     * a new PermissionCollection object (and adds the permission to it)
     * if an appropriate collection does not yet exist.
     *
     * @param permission the Permission object to add.
     *
     * @exception SecurityException if this Permissions object is
     * marked as readonly.
     *
     * @see PermissionCollection#isReadOnly()
     */
    @Override
    public void add(Permission permission) {
        if (isReadOnly())
            throw new SecurityException(
              "attempt to add a Permission to a readonly Permissions object");

        PermissionCollection pc = getPermissionCollection(permission, true);
        pc.add(permission);

        // No sync; staleness -> optimizations delayed, which is OK
        if (permission instanceof AllPermission) {
            allPermission = pc;
        }
        if (permission instanceof UnresolvedPermission) {
            hasUnresolved = true;
        }
    }

    /**
     * Checks to see if this object's PermissionCollection for permissions of
     * the specified permission's class implies the permissions
     * expressed in the <i>permission</i> object. Returns true if the
     * combination of permissions in the appropriate PermissionCollection
     * (e.g., a FilePermissionCollection for a FilePermission) together
     * imply the specified permission.
     *
     * <p>For example, suppose there is a FilePermissionCollection in this
     * Permissions object, and it contains one FilePermission that specifies
     * "read" access for  all files in all subdirectories of the "/tmp"
     * directory, and another FilePermission that specifies "write" access
     * for all files in the "/tmp/scratch/foo" directory.
     * Then if the {@code implies} method
     * is called with a permission specifying both "read" and "write" access
     * to files in the "/tmp/scratch/foo" directory, {@code true} is
     * returned.
     *
     * <p>Additionally, if this PermissionCollection contains the
     * AllPermission, this method will always return true.
     *
     * @param permission the Permission object to check.
     *
     * @return true if "permission" is implied by the permissions in the
     * PermissionCollection it
     * belongs to, false if not.
     */
    @Override
    public boolean implies(Permission permission) {
        // No sync; staleness -> skip optimization, which is OK
        if (allPermission != null) {
            return true; // AllPermission has already been added
        } else {
            PermissionCollection pc = getPermissionCollection(permission,
                false);
            if (pc != null) {
                return pc.implies(permission);
            } else {
                // none found
                return false;
            }
        }
    }

    /**
     * Returns an enumeration of all the Permission objects in all the
     * PermissionCollections in this Permissions object.
     *
     * @return an enumeration of all the Permissions.
     */
    @Override
    public Enumeration<Permission> elements() {
        // go through each Permissions in the hash table
        // and call their elements() function.

        return new PermissionsEnumerator(permsMap.values().iterator());
    }

    /**
     * Gets the PermissionCollection in this Permissions object for
     * permissions whose type is the same as that of <i>p</i>.
     * For example, if <i>p</i> is a FilePermission,
     * the FilePermissionCollection
     * stored in this Permissions object will be returned.
     *
     * If createEmpty is true,
     * this method creates a new PermissionCollection object for the specified
     * type of permission objects if one does not yet exist.
     * To do so, it first calls the {@code newPermissionCollection} method
     * on <i>p</i>.  Subclasses of class Permission
     * override that method if they need to store their permissions in a
     * particular PermissionCollection object in order to provide the
     * correct semantics when the {@code PermissionCollection.implies}
     * method is called.
     * If the call returns a PermissionCollection, that collection is stored
     * in this Permissions object. If the call returns null and createEmpty
     * is true, then
     * this method instantiates and stores a default PermissionCollection
     * that uses a hashtable to store its permission objects.
     *
     * createEmpty is ignored when creating empty PermissionCollection
     * for unresolved permissions because of the overhead of determining the
     * PermissionCollection to use.
     *
     * createEmpty should be set to false when this method is invoked from
     * implies() because it incurs the additional overhead of creating and
     * adding an empty PermissionCollection that will just return false.
     * It should be set to true when invoked from add().
     */
    private PermissionCollection getPermissionCollection(Permission p,
                                                         boolean createEmpty) {
        Class<?> c = p.getClass();

        if (!hasUnresolved && !createEmpty) {
            return permsMap.get(c);
        }

        // Create and add permission collection to map if it is absent.
        // NOTE: cannot use lambda for mappingFunction parameter until
        // JDK-8076596 is fixed.
        return permsMap.computeIfAbsent(c,
            new java.util.function.Function<>() {
                @Override
                public PermissionCollection apply(Class<?> k) {
                    // Check for unresolved permissions
                    PermissionCollection pc =
                        (hasUnresolved ? getUnresolvedPermissions(p) : null);

                    // if still null, create a new collection
                    if (pc == null && createEmpty) {

                        pc = p.newPermissionCollection();

                        // still no PermissionCollection?
                        // We'll give them a PermissionsHash.
                        if (pc == null) {
                            pc = new PermissionsHash();
                        }
                    }
                    return pc;
                }
            }
        );
    }

    /**
     * Resolves any unresolved permissions of type p.
     *
     * @param p the type of unresolved permission to resolve
     *
     * @return PermissionCollection containing the unresolved permissions,
     *  or null if there were no unresolved permissions of type p.
     *
     */
    private PermissionCollection getUnresolvedPermissions(Permission p)
    {
        UnresolvedPermissionCollection uc =
        (UnresolvedPermissionCollection) permsMap.get(UnresolvedPermission.class);

        // we have no unresolved permissions if uc is null
        if (uc == null)
            return null;

        List<UnresolvedPermission> unresolvedPerms =
                                        uc.getUnresolvedPermissions(p);

        // we have no unresolved permissions of this type if unresolvedPerms is null
        if (unresolvedPerms == null)
            return null;

        java.security.cert.Certificate[] certs = null;

        Object[] signers = p.getClass().getSigners();

        int n = 0;
        if (signers != null) {
            for (int j=0; j < signers.length; j++) {
                if (signers[j] instanceof java.security.cert.Certificate) {
                    n++;
                }
            }
            certs = new java.security.cert.Certificate[n];
            n = 0;
            for (int j=0; j < signers.length; j++) {
                if (signers[j] instanceof java.security.cert.Certificate) {
                    certs[n++] = (java.security.cert.Certificate)signers[j];
                }
            }
        }

        PermissionCollection pc = null;
        synchronized (unresolvedPerms) {
            int len = unresolvedPerms.size();
            for (int i = 0; i < len; i++) {
                UnresolvedPermission up = unresolvedPerms.get(i);
                Permission perm = up.resolve(p, certs);
                if (perm != null) {
                    if (pc == null) {
                        pc = p.newPermissionCollection();
                        if (pc == null)
                            pc = new PermissionsHash();
                    }
                    pc.add(perm);
                }
            }
        }
        return pc;
    }

    private static final long serialVersionUID = 4858622370623524688L;

    // Need to maintain serialization interoperability with earlier releases,
    // which had the serializable field:
    // private Hashtable perms;

    /**
     * @serialField perms java.util.Hashtable
     *     A table of the Permission classes and PermissionCollections.
     * @serialField allPermission java.security.PermissionCollection
     */
    private static final ObjectStreamField[] serialPersistentFields = {
        new ObjectStreamField("perms", Hashtable.class),
        new ObjectStreamField("allPermission", PermissionCollection.class),
    };

    /**
     * @serialData Default fields.
     */
    /*
     * Writes the contents of the permsMap field out as a Hashtable for
     * serialization compatibility with earlier releases. allPermission
     * unchanged.
     */
    private void writeObject(ObjectOutputStream out) throws IOException {
        // Don't call out.defaultWriteObject()

        // Copy perms into a Hashtable
        Hashtable<Class<?>, PermissionCollection> perms =
            new Hashtable<>(permsMap.size()*2); // no sync; estimate
        perms.putAll(permsMap);

        // Write out serializable fields
        ObjectOutputStream.PutField pfields = out.putFields();

        pfields.put("allPermission", allPermission); // no sync; staleness OK
        pfields.put("perms", perms);
        out.writeFields();
    }

    /*
     * Reads in a Hashtable of Class/PermissionCollections and saves them in the
     * permsMap field. Reads in allPermission.
     */
    private void readObject(ObjectInputStream in) throws IOException,
    ClassNotFoundException {
        // Don't call defaultReadObject()

        // Read in serialized fields
        ObjectInputStream.GetField gfields = in.readFields();

        // Get allPermission
        allPermission = (PermissionCollection) gfields.get("allPermission", null);

        // Get permissions
        // writeObject writes a Hashtable<Class<?>, PermissionCollection> for
        // the perms key, so this cast is safe, unless the data is corrupt.
        @SuppressWarnings("unchecked")
        Hashtable<Class<?>, PermissionCollection> perms =
            (Hashtable<Class<?>, PermissionCollection>)gfields.get("perms", null);
        permsMap = new ConcurrentHashMap<>(perms.size()*2);
        permsMap.putAll(perms);

        // Set hasUnresolved
        UnresolvedPermissionCollection uc =
        (UnresolvedPermissionCollection) permsMap.get(UnresolvedPermission.class);
        hasUnresolved = (uc != null && uc.elements().hasMoreElements());
    }
}

final class PermissionsEnumerator implements Enumeration<Permission> {

    // all the perms
    private Iterator<PermissionCollection> perms;
    // the current set
    private Enumeration<Permission> permset;

    PermissionsEnumerator(Iterator<PermissionCollection> e) {
        perms = e;
        permset = getNextEnumWithMore();
    }

    // No need to synchronize; caller should sync on object as required
    public boolean hasMoreElements() {
        // if we enter with permissionimpl null, we know
        // there are no more left.

        if (permset == null)
            return  false;

        // try to see if there are any left in the current one

        if (permset.hasMoreElements())
            return true;

        // get the next one that has something in it...
        permset = getNextEnumWithMore();

        // if it is null, we are done!
        return (permset != null);
    }

    // No need to synchronize; caller should sync on object as required
    public Permission nextElement() {

        // hasMoreElements will update permset to the next permset
        // with something in it...

        if (hasMoreElements()) {
            return permset.nextElement();
        } else {
            throw new NoSuchElementException("PermissionsEnumerator");
        }

    }

    private Enumeration<Permission> getNextEnumWithMore() {
        while (perms.hasNext()) {
            PermissionCollection pc = perms.next();
            Enumeration<Permission> next =pc.elements();
            if (next.hasMoreElements())
                return next;
        }
        return null;

    }
}

/**
 * A PermissionsHash stores a homogeneous set of permissions in a hashtable.
 *
 * @see Permission
 * @see Permissions
 *
 *
 * @author Roland Schemers
 *
 * @serial include
 */

final class PermissionsHash extends PermissionCollection
implements Serializable
{
    /**
     * Key and value are (same) permissions objects.
     * Not serialized; see serialization section at end of class.
     */
    private transient ConcurrentHashMap<Permission, Permission> permsMap;

    /**
     * Create an empty PermissionsHash object.
     */
    PermissionsHash() {
        permsMap = new ConcurrentHashMap<>(11);
    }

    /**
     * Adds a permission to the PermissionsHash.
     *
     * @param permission the Permission object to add.
     */
    @Override
    public void add(Permission permission) {
        permsMap.put(permission, permission);
    }

    /**
     * Check and see if this set of permissions implies the permissions
     * expressed in "permission".
     *
     * @param permission the Permission object to compare
     *
     * @return true if "permission" is a proper subset of a permission in
     * the set, false if not.
     */
    @Override
    public boolean implies(Permission permission) {
        // attempt a fast lookup and implies. If that fails
        // then enumerate through all the permissions.
        Permission p = permsMap.get(permission);

        // If permission is found, then p.equals(permission)
        if (p == null) {
            for (Permission p_ : permsMap.values()) {
                if (p_.implies(permission))
                    return true;
            }
            return false;
        } else {
            return true;
        }
    }

    /**
     * Returns an enumeration of all the Permission objects in the container.
     *
     * @return an enumeration of all the Permissions.
     */
    @Override
    public Enumeration<Permission> elements() {
        return permsMap.elements();
    }

    private static final long serialVersionUID = -8491988220802933440L;
    // Need to maintain serialization interoperability with earlier releases,
    // which had the serializable field:
    // private Hashtable perms;
    /**
     * @serialField perms java.util.Hashtable
     *     A table of the Permissions (both key and value are same).
     */
    private static final ObjectStreamField[] serialPersistentFields = {
        new ObjectStreamField("perms", Hashtable.class),
    };

    /**
     * @serialData Default fields.
     */
    /*
     * Writes the contents of the permsMap field out as a Hashtable for
     * serialization compatibility with earlier releases.
     */
    private void writeObject(ObjectOutputStream out) throws IOException {
        // Don't call out.defaultWriteObject()

        // Copy perms into a Hashtable
        Hashtable<Permission, Permission> perms =
                new Hashtable<>(permsMap.size()*2);
        perms.putAll(permsMap);

        // Write out serializable fields
        ObjectOutputStream.PutField pfields = out.putFields();
        pfields.put("perms", perms);
        out.writeFields();
    }

    /*
     * Reads in a Hashtable of Permission/Permission and saves them in the
     * permsMap field.
     */
    private void readObject(ObjectInputStream in) throws IOException,
    ClassNotFoundException {
        // Don't call defaultReadObject()
>>>>>>> f4dfe8a1

    public boolean implies(Permission permission) { return true; }

<<<<<<< HEAD
    public Enumeration<Permission> elements() { return null; }
=======
        // Get permissions
        // writeObject writes a Hashtable<Class<?>, PermissionCollection> for
        // the perms key, so this cast is safe, unless the data is corrupt.
        @SuppressWarnings("unchecked")
        Hashtable<Permission, Permission> perms =
                (Hashtable<Permission, Permission>)gfields.get("perms", null);
        permsMap = new ConcurrentHashMap<>(perms.size()*2);
        permsMap.putAll(perms);
    }
>>>>>>> f4dfe8a1
}<|MERGE_RESOLUTION|>--- conflicted
+++ resolved
@@ -26,575 +26,23 @@
 package java.security;
 
 import java.util.Enumeration;
-<<<<<<< HEAD
-=======
-import java.util.Hashtable;
-import java.util.NoSuchElementException;
-import java.util.Map;
-import java.util.HashMap;
-import java.util.List;
-import java.util.Iterator;
-import java.util.Collections;
-import java.util.concurrent.ConcurrentHashMap;
->>>>>>> f4dfe8a1
 import java.io.Serializable;
 
 
 // Android-changed: Stubbed the implementation.  Android doesn't support SecurityManager.
 // See comments in java.lang.SecurityManager for details.
 /**
-<<<<<<< HEAD
- * Legacy security code; do not use.
-=======
- * This class represents a heterogeneous collection of Permissions. That is,
- * it contains different types of Permission objects, organized into
- * PermissionCollections. For example, if any
- * {@code java.io.FilePermission} objects are added to an instance of
- * this class, they are all stored in a single
- * PermissionCollection. It is the PermissionCollection returned by a call to
- * the {@code newPermissionCollection} method in the FilePermission class.
- * Similarly, any {@code java.lang.RuntimePermission} objects are
- * stored in the PermissionCollection returned by a call to the
- * {@code newPermissionCollection} method in the
- * RuntimePermission class. Thus, this class represents a collection of
- * PermissionCollections.
- *
- * <p>When the {@code add} method is called to add a Permission, the
- * Permission is stored in the appropriate PermissionCollection. If no such
- * collection exists yet, the Permission object's class is determined and the
- * {@code newPermissionCollection} method is called on that class to create
- * the PermissionCollection and add it to the Permissions object. If
- * {@code newPermissionCollection} returns null, then a default
- * PermissionCollection that uses a hashtable will be created and used. Each
- * hashtable entry stores a Permission object as both the key and the value.
- *
- * <p> Enumerations returned via the {@code elements} method are
- * not <em>fail-fast</em>.  Modifications to a collection should not be
- * performed while enumerating over that collection.
- *
- * @see Permission
- * @see PermissionCollection
- * @see AllPermission
- *
- *
- * @author Marianne Mueller
- * @author Roland Schemers
- * @since 1.2
- *
- * @serial exclude
->>>>>>> f4dfe8a1
+ * Android doesn't support {@link SecurityManager}. Do not use this class.
  */
 
 public final class Permissions extends PermissionCollection
 implements Serializable
 {
-<<<<<<< HEAD
+    public Permissions() { }
+
     public void add(Permission permission) { }
-=======
-    /**
-     * Key is permissions Class, value is PermissionCollection for that class.
-     * Not serialized; see serialization section at end of class.
-     */
-    private transient ConcurrentHashMap<Class<?>, PermissionCollection> permsMap;
-
-    // optimization. keep track of whether unresolved permissions need to be
-    // checked
-    private transient boolean hasUnresolved = false;
-
-    // optimization. keep track of the AllPermission collection
-    // - package private for ProtectionDomain optimization
-    PermissionCollection allPermission;
-
-    /**
-     * Creates a new Permissions object containing no PermissionCollections.
-     */
-    public Permissions() {
-        permsMap = new ConcurrentHashMap<>(11);
-        allPermission = null;
-    }
-
-    /**
-     * Adds a permission object to the PermissionCollection for the class the
-     * permission belongs to. For example, if <i>permission</i> is a
-     * FilePermission, it is added to the FilePermissionCollection stored
-     * in this Permissions object.
-     *
-     * This method creates
-     * a new PermissionCollection object (and adds the permission to it)
-     * if an appropriate collection does not yet exist.
-     *
-     * @param permission the Permission object to add.
-     *
-     * @exception SecurityException if this Permissions object is
-     * marked as readonly.
-     *
-     * @see PermissionCollection#isReadOnly()
-     */
-    @Override
-    public void add(Permission permission) {
-        if (isReadOnly())
-            throw new SecurityException(
-              "attempt to add a Permission to a readonly Permissions object");
-
-        PermissionCollection pc = getPermissionCollection(permission, true);
-        pc.add(permission);
-
-        // No sync; staleness -> optimizations delayed, which is OK
-        if (permission instanceof AllPermission) {
-            allPermission = pc;
-        }
-        if (permission instanceof UnresolvedPermission) {
-            hasUnresolved = true;
-        }
-    }
-
-    /**
-     * Checks to see if this object's PermissionCollection for permissions of
-     * the specified permission's class implies the permissions
-     * expressed in the <i>permission</i> object. Returns true if the
-     * combination of permissions in the appropriate PermissionCollection
-     * (e.g., a FilePermissionCollection for a FilePermission) together
-     * imply the specified permission.
-     *
-     * <p>For example, suppose there is a FilePermissionCollection in this
-     * Permissions object, and it contains one FilePermission that specifies
-     * "read" access for  all files in all subdirectories of the "/tmp"
-     * directory, and another FilePermission that specifies "write" access
-     * for all files in the "/tmp/scratch/foo" directory.
-     * Then if the {@code implies} method
-     * is called with a permission specifying both "read" and "write" access
-     * to files in the "/tmp/scratch/foo" directory, {@code true} is
-     * returned.
-     *
-     * <p>Additionally, if this PermissionCollection contains the
-     * AllPermission, this method will always return true.
-     *
-     * @param permission the Permission object to check.
-     *
-     * @return true if "permission" is implied by the permissions in the
-     * PermissionCollection it
-     * belongs to, false if not.
-     */
-    @Override
-    public boolean implies(Permission permission) {
-        // No sync; staleness -> skip optimization, which is OK
-        if (allPermission != null) {
-            return true; // AllPermission has already been added
-        } else {
-            PermissionCollection pc = getPermissionCollection(permission,
-                false);
-            if (pc != null) {
-                return pc.implies(permission);
-            } else {
-                // none found
-                return false;
-            }
-        }
-    }
-
-    /**
-     * Returns an enumeration of all the Permission objects in all the
-     * PermissionCollections in this Permissions object.
-     *
-     * @return an enumeration of all the Permissions.
-     */
-    @Override
-    public Enumeration<Permission> elements() {
-        // go through each Permissions in the hash table
-        // and call their elements() function.
-
-        return new PermissionsEnumerator(permsMap.values().iterator());
-    }
-
-    /**
-     * Gets the PermissionCollection in this Permissions object for
-     * permissions whose type is the same as that of <i>p</i>.
-     * For example, if <i>p</i> is a FilePermission,
-     * the FilePermissionCollection
-     * stored in this Permissions object will be returned.
-     *
-     * If createEmpty is true,
-     * this method creates a new PermissionCollection object for the specified
-     * type of permission objects if one does not yet exist.
-     * To do so, it first calls the {@code newPermissionCollection} method
-     * on <i>p</i>.  Subclasses of class Permission
-     * override that method if they need to store their permissions in a
-     * particular PermissionCollection object in order to provide the
-     * correct semantics when the {@code PermissionCollection.implies}
-     * method is called.
-     * If the call returns a PermissionCollection, that collection is stored
-     * in this Permissions object. If the call returns null and createEmpty
-     * is true, then
-     * this method instantiates and stores a default PermissionCollection
-     * that uses a hashtable to store its permission objects.
-     *
-     * createEmpty is ignored when creating empty PermissionCollection
-     * for unresolved permissions because of the overhead of determining the
-     * PermissionCollection to use.
-     *
-     * createEmpty should be set to false when this method is invoked from
-     * implies() because it incurs the additional overhead of creating and
-     * adding an empty PermissionCollection that will just return false.
-     * It should be set to true when invoked from add().
-     */
-    private PermissionCollection getPermissionCollection(Permission p,
-                                                         boolean createEmpty) {
-        Class<?> c = p.getClass();
-
-        if (!hasUnresolved && !createEmpty) {
-            return permsMap.get(c);
-        }
-
-        // Create and add permission collection to map if it is absent.
-        // NOTE: cannot use lambda for mappingFunction parameter until
-        // JDK-8076596 is fixed.
-        return permsMap.computeIfAbsent(c,
-            new java.util.function.Function<>() {
-                @Override
-                public PermissionCollection apply(Class<?> k) {
-                    // Check for unresolved permissions
-                    PermissionCollection pc =
-                        (hasUnresolved ? getUnresolvedPermissions(p) : null);
-
-                    // if still null, create a new collection
-                    if (pc == null && createEmpty) {
-
-                        pc = p.newPermissionCollection();
-
-                        // still no PermissionCollection?
-                        // We'll give them a PermissionsHash.
-                        if (pc == null) {
-                            pc = new PermissionsHash();
-                        }
-                    }
-                    return pc;
-                }
-            }
-        );
-    }
-
-    /**
-     * Resolves any unresolved permissions of type p.
-     *
-     * @param p the type of unresolved permission to resolve
-     *
-     * @return PermissionCollection containing the unresolved permissions,
-     *  or null if there were no unresolved permissions of type p.
-     *
-     */
-    private PermissionCollection getUnresolvedPermissions(Permission p)
-    {
-        UnresolvedPermissionCollection uc =
-        (UnresolvedPermissionCollection) permsMap.get(UnresolvedPermission.class);
-
-        // we have no unresolved permissions if uc is null
-        if (uc == null)
-            return null;
-
-        List<UnresolvedPermission> unresolvedPerms =
-                                        uc.getUnresolvedPermissions(p);
-
-        // we have no unresolved permissions of this type if unresolvedPerms is null
-        if (unresolvedPerms == null)
-            return null;
-
-        java.security.cert.Certificate[] certs = null;
-
-        Object[] signers = p.getClass().getSigners();
-
-        int n = 0;
-        if (signers != null) {
-            for (int j=0; j < signers.length; j++) {
-                if (signers[j] instanceof java.security.cert.Certificate) {
-                    n++;
-                }
-            }
-            certs = new java.security.cert.Certificate[n];
-            n = 0;
-            for (int j=0; j < signers.length; j++) {
-                if (signers[j] instanceof java.security.cert.Certificate) {
-                    certs[n++] = (java.security.cert.Certificate)signers[j];
-                }
-            }
-        }
-
-        PermissionCollection pc = null;
-        synchronized (unresolvedPerms) {
-            int len = unresolvedPerms.size();
-            for (int i = 0; i < len; i++) {
-                UnresolvedPermission up = unresolvedPerms.get(i);
-                Permission perm = up.resolve(p, certs);
-                if (perm != null) {
-                    if (pc == null) {
-                        pc = p.newPermissionCollection();
-                        if (pc == null)
-                            pc = new PermissionsHash();
-                    }
-                    pc.add(perm);
-                }
-            }
-        }
-        return pc;
-    }
-
-    private static final long serialVersionUID = 4858622370623524688L;
-
-    // Need to maintain serialization interoperability with earlier releases,
-    // which had the serializable field:
-    // private Hashtable perms;
-
-    /**
-     * @serialField perms java.util.Hashtable
-     *     A table of the Permission classes and PermissionCollections.
-     * @serialField allPermission java.security.PermissionCollection
-     */
-    private static final ObjectStreamField[] serialPersistentFields = {
-        new ObjectStreamField("perms", Hashtable.class),
-        new ObjectStreamField("allPermission", PermissionCollection.class),
-    };
-
-    /**
-     * @serialData Default fields.
-     */
-    /*
-     * Writes the contents of the permsMap field out as a Hashtable for
-     * serialization compatibility with earlier releases. allPermission
-     * unchanged.
-     */
-    private void writeObject(ObjectOutputStream out) throws IOException {
-        // Don't call out.defaultWriteObject()
-
-        // Copy perms into a Hashtable
-        Hashtable<Class<?>, PermissionCollection> perms =
-            new Hashtable<>(permsMap.size()*2); // no sync; estimate
-        perms.putAll(permsMap);
-
-        // Write out serializable fields
-        ObjectOutputStream.PutField pfields = out.putFields();
-
-        pfields.put("allPermission", allPermission); // no sync; staleness OK
-        pfields.put("perms", perms);
-        out.writeFields();
-    }
-
-    /*
-     * Reads in a Hashtable of Class/PermissionCollections and saves them in the
-     * permsMap field. Reads in allPermission.
-     */
-    private void readObject(ObjectInputStream in) throws IOException,
-    ClassNotFoundException {
-        // Don't call defaultReadObject()
-
-        // Read in serialized fields
-        ObjectInputStream.GetField gfields = in.readFields();
-
-        // Get allPermission
-        allPermission = (PermissionCollection) gfields.get("allPermission", null);
-
-        // Get permissions
-        // writeObject writes a Hashtable<Class<?>, PermissionCollection> for
-        // the perms key, so this cast is safe, unless the data is corrupt.
-        @SuppressWarnings("unchecked")
-        Hashtable<Class<?>, PermissionCollection> perms =
-            (Hashtable<Class<?>, PermissionCollection>)gfields.get("perms", null);
-        permsMap = new ConcurrentHashMap<>(perms.size()*2);
-        permsMap.putAll(perms);
-
-        // Set hasUnresolved
-        UnresolvedPermissionCollection uc =
-        (UnresolvedPermissionCollection) permsMap.get(UnresolvedPermission.class);
-        hasUnresolved = (uc != null && uc.elements().hasMoreElements());
-    }
-}
-
-final class PermissionsEnumerator implements Enumeration<Permission> {
-
-    // all the perms
-    private Iterator<PermissionCollection> perms;
-    // the current set
-    private Enumeration<Permission> permset;
-
-    PermissionsEnumerator(Iterator<PermissionCollection> e) {
-        perms = e;
-        permset = getNextEnumWithMore();
-    }
-
-    // No need to synchronize; caller should sync on object as required
-    public boolean hasMoreElements() {
-        // if we enter with permissionimpl null, we know
-        // there are no more left.
-
-        if (permset == null)
-            return  false;
-
-        // try to see if there are any left in the current one
-
-        if (permset.hasMoreElements())
-            return true;
-
-        // get the next one that has something in it...
-        permset = getNextEnumWithMore();
-
-        // if it is null, we are done!
-        return (permset != null);
-    }
-
-    // No need to synchronize; caller should sync on object as required
-    public Permission nextElement() {
-
-        // hasMoreElements will update permset to the next permset
-        // with something in it...
-
-        if (hasMoreElements()) {
-            return permset.nextElement();
-        } else {
-            throw new NoSuchElementException("PermissionsEnumerator");
-        }
-
-    }
-
-    private Enumeration<Permission> getNextEnumWithMore() {
-        while (perms.hasNext()) {
-            PermissionCollection pc = perms.next();
-            Enumeration<Permission> next =pc.elements();
-            if (next.hasMoreElements())
-                return next;
-        }
-        return null;
-
-    }
-}
-
-/**
- * A PermissionsHash stores a homogeneous set of permissions in a hashtable.
- *
- * @see Permission
- * @see Permissions
- *
- *
- * @author Roland Schemers
- *
- * @serial include
- */
-
-final class PermissionsHash extends PermissionCollection
-implements Serializable
-{
-    /**
-     * Key and value are (same) permissions objects.
-     * Not serialized; see serialization section at end of class.
-     */
-    private transient ConcurrentHashMap<Permission, Permission> permsMap;
-
-    /**
-     * Create an empty PermissionsHash object.
-     */
-    PermissionsHash() {
-        permsMap = new ConcurrentHashMap<>(11);
-    }
-
-    /**
-     * Adds a permission to the PermissionsHash.
-     *
-     * @param permission the Permission object to add.
-     */
-    @Override
-    public void add(Permission permission) {
-        permsMap.put(permission, permission);
-    }
-
-    /**
-     * Check and see if this set of permissions implies the permissions
-     * expressed in "permission".
-     *
-     * @param permission the Permission object to compare
-     *
-     * @return true if "permission" is a proper subset of a permission in
-     * the set, false if not.
-     */
-    @Override
-    public boolean implies(Permission permission) {
-        // attempt a fast lookup and implies. If that fails
-        // then enumerate through all the permissions.
-        Permission p = permsMap.get(permission);
-
-        // If permission is found, then p.equals(permission)
-        if (p == null) {
-            for (Permission p_ : permsMap.values()) {
-                if (p_.implies(permission))
-                    return true;
-            }
-            return false;
-        } else {
-            return true;
-        }
-    }
-
-    /**
-     * Returns an enumeration of all the Permission objects in the container.
-     *
-     * @return an enumeration of all the Permissions.
-     */
-    @Override
-    public Enumeration<Permission> elements() {
-        return permsMap.elements();
-    }
-
-    private static final long serialVersionUID = -8491988220802933440L;
-    // Need to maintain serialization interoperability with earlier releases,
-    // which had the serializable field:
-    // private Hashtable perms;
-    /**
-     * @serialField perms java.util.Hashtable
-     *     A table of the Permissions (both key and value are same).
-     */
-    private static final ObjectStreamField[] serialPersistentFields = {
-        new ObjectStreamField("perms", Hashtable.class),
-    };
-
-    /**
-     * @serialData Default fields.
-     */
-    /*
-     * Writes the contents of the permsMap field out as a Hashtable for
-     * serialization compatibility with earlier releases.
-     */
-    private void writeObject(ObjectOutputStream out) throws IOException {
-        // Don't call out.defaultWriteObject()
-
-        // Copy perms into a Hashtable
-        Hashtable<Permission, Permission> perms =
-                new Hashtable<>(permsMap.size()*2);
-        perms.putAll(permsMap);
-
-        // Write out serializable fields
-        ObjectOutputStream.PutField pfields = out.putFields();
-        pfields.put("perms", perms);
-        out.writeFields();
-    }
-
-    /*
-     * Reads in a Hashtable of Permission/Permission and saves them in the
-     * permsMap field.
-     */
-    private void readObject(ObjectInputStream in) throws IOException,
-    ClassNotFoundException {
-        // Don't call defaultReadObject()
->>>>>>> f4dfe8a1
 
     public boolean implies(Permission permission) { return true; }
 
-<<<<<<< HEAD
     public Enumeration<Permission> elements() { return null; }
-=======
-        // Get permissions
-        // writeObject writes a Hashtable<Class<?>, PermissionCollection> for
-        // the perms key, so this cast is safe, unless the data is corrupt.
-        @SuppressWarnings("unchecked")
-        Hashtable<Permission, Permission> perms =
-                (Hashtable<Permission, Permission>)gfields.get("perms", null);
-        permsMap = new ConcurrentHashMap<>(perms.size()*2);
-        permsMap.putAll(perms);
-    }
->>>>>>> f4dfe8a1
 }