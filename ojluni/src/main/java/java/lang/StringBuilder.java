/*
<<<<<<< HEAD
 * Copyright (C) 2014 The Android Open Source Project
 * Copyright (c) 2003, 2013, Oracle and/or its affiliates. All rights reserved.
=======
 * Copyright (c) 2003, 2018, Oracle and/or its affiliates. All rights reserved.
>>>>>>> bdc34bf7
 * DO NOT ALTER OR REMOVE COPYRIGHT NOTICES OR THIS FILE HEADER.
 *
 * This code is free software; you can redistribute it and/or modify it
 * under the terms of the GNU General Public License version 2 only, as
 * published by the Free Software Foundation.  Oracle designates this
 * particular file as subject to the "Classpath" exception as provided
 * by Oracle in the LICENSE file that accompanied this code.
 *
 * This code is distributed in the hope that it will be useful, but WITHOUT
 * ANY WARRANTY; without even the implied warranty of MERCHANTABILITY or
 * FITNESS FOR A PARTICULAR PURPOSE.  See the GNU General Public License
 * version 2 for more details (a copy is included in the LICENSE file that
 * accompanied this code).
 *
 * You should have received a copy of the GNU General Public License version
 * 2 along with this work; if not, write to the Free Software Foundation,
 * Inc., 51 Franklin St, Fifth Floor, Boston, MA 02110-1301 USA.
 *
 * Please contact Oracle, 500 Oracle Parkway, Redwood Shores, CA 94065 USA
 * or visit www.oracle.com if you need additional information or have any
 * questions.
 */

package java.lang;

import jdk.internal.HotSpotIntrinsicCandidate;

/**
 * A mutable sequence of characters.  This class provides an API compatible
 * with {@code StringBuffer}, but with no guarantee of synchronization.
 * This class is designed for use as a drop-in replacement for
 * {@code StringBuffer} in places where the string buffer was being
 * used by a single thread (as is generally the case).   Where possible,
 * it is recommended that this class be used in preference to
 * {@code StringBuffer} as it will be faster under most implementations.
 *
 * <p>The principal operations on a {@code StringBuilder} are the
 * {@code append} and {@code insert} methods, which are
 * overloaded so as to accept data of any type. Each effectively
 * converts a given datum to a string and then appends or inserts the
 * characters of that string to the string builder. The
 * {@code append} method always adds these characters at the end
 * of the builder; the {@code insert} method adds the characters at
 * a specified point.
 * <p>
 * For example, if {@code z} refers to a string builder object
 * whose current contents are "{@code start}", then
 * the method call {@code z.append("le")} would cause the string
 * builder to contain "{@code startle}", whereas
 * {@code z.insert(4, "le")} would alter the string builder to
 * contain "{@code starlet}".
 * <p>
 * In general, if sb refers to an instance of a {@code StringBuilder},
 * then {@code sb.append(x)} has the same effect as
 * {@code sb.insert(sb.length(), x)}.
 * <p>
 * Every string builder has a capacity. As long as the length of the
 * character sequence contained in the string builder does not exceed
 * the capacity, it is not necessary to allocate a new internal
 * buffer. If the internal buffer overflows, it is automatically made larger.
 *
 * <p>Instances of {@code StringBuilder} are not safe for
 * use by multiple threads. If such synchronization is required then it is
 * recommended that {@link java.lang.StringBuffer} be used.
 *
 * <p>Unless otherwise noted, passing a {@code null} argument to a constructor
 * or method in this class will cause a {@link NullPointerException} to be
 * thrown.
 *
 * @apiNote
 * {@code StringBuilder} implements {@code Comparable} but does not override
 * {@link Object#equals equals}. Thus, the natural ordering of {@code StringBuilder}
 * is inconsistent with equals. Care should be exercised if {@code StringBuilder}
 * objects are used as keys in a {@code SortedMap} or elements in a {@code SortedSet}.
 * See {@link Comparable}, {@link java.util.SortedMap SortedMap}, or
 * {@link java.util.SortedSet SortedSet} for more information.
 *
 * @author      Michael McCloskey
 * @see         java.lang.StringBuffer
 * @see         java.lang.String
 * @since       1.5
 */
public final class StringBuilder
    extends AbstractStringBuilder
    implements java.io.Serializable, Comparable<StringBuilder>, CharSequence
{

    /** use serialVersionUID for interoperability */
    static final long serialVersionUID = 4383685877147921099L;

    /**
     * Constructs a string builder with no characters in it and an
     * initial capacity of 16 characters.
     */
    @HotSpotIntrinsicCandidate
    public StringBuilder() {
        super(16);
    }

    /**
     * Constructs a string builder with no characters in it and an
     * initial capacity specified by the {@code capacity} argument.
     *
     * @param      capacity  the initial capacity.
     * @throws     NegativeArraySizeException  if the {@code capacity}
     *               argument is less than {@code 0}.
     */
    @HotSpotIntrinsicCandidate
    public StringBuilder(int capacity) {
        super(capacity);
    }

    /**
     * Constructs a string builder initialized to the contents of the
     * specified string. The initial capacity of the string builder is
     * {@code 16} plus the length of the string argument.
     *
     * @param   str   the initial contents of the buffer.
     */
    @HotSpotIntrinsicCandidate
    public StringBuilder(String str) {
        super(str.length() + 16);
        append(str);
    }

    /**
     * Constructs a string builder that contains the same characters
     * as the specified {@code CharSequence}. The initial capacity of
     * the string builder is {@code 16} plus the length of the
     * {@code CharSequence} argument.
     *
     * @param      seq   the sequence to copy.
     */
    public StringBuilder(CharSequence seq) {
        this(seq.length() + 16);
        append(seq);
    }

    /**
     * Compares two {@code StringBuilder} instances lexicographically. This method
     * follows the same rules for lexicographical comparison as defined in the
     * {@linkplain java.lang.CharSequence#compare(java.lang.CharSequence,
     * java.lang.CharSequence)  CharSequence.compare(this, another)} method.
     *
     * <p>
     * For finer-grained, locale-sensitive String comparison, refer to
     * {@link java.text.Collator}.
     *
     * @param another the {@code StringBuilder} to be compared with
     *
     * @return  the value {@code 0} if this {@code StringBuilder} contains the same
     * character sequence as that of the argument {@code StringBuilder}; a negative integer
     * if this {@code StringBuilder} is lexicographically less than the
     * {@code StringBuilder} argument; or a positive integer if this {@code StringBuilder}
     * is lexicographically greater than the {@code StringBuilder} argument.
     *
     * @since 11
     */
    @Override
    public int compareTo(StringBuilder another) {
        return super.compareTo(another);
    }

    @Override
    public StringBuilder append(Object obj) {
        return append(String.valueOf(obj));
    }

    @Override
    @HotSpotIntrinsicCandidate
    public StringBuilder append(String str) {
        super.append(str);
        return this;
    }

    /**
     * Appends the specified {@code StringBuffer} to this sequence.
     * <p>
     * The characters of the {@code StringBuffer} argument are appended,
     * in order, to this sequence, increasing the
     * length of this sequence by the length of the argument.
     * If {@code sb} is {@code null}, then the four characters
     * {@code "null"} are appended to this sequence.
     * <p>
     * Let <i>n</i> be the length of this character sequence just prior to
     * execution of the {@code append} method. Then the character at index
     * <i>k</i> in the new character sequence is equal to the character at
     * index <i>k</i> in the old character sequence, if <i>k</i> is less than
     * <i>n</i>; otherwise, it is equal to the character at index <i>k-n</i>
     * in the argument {@code sb}.
     *
     * @param   sb   the {@code StringBuffer} to append.
     * @return  a reference to this object.
     */
    public StringBuilder append(StringBuffer sb) {
        super.append(sb);
        return this;
    }

    @Override
    public StringBuilder append(CharSequence s) {
        super.append(s);
        return this;
    }

    /**
     * @throws     IndexOutOfBoundsException {@inheritDoc}
     */
    @Override
    public StringBuilder append(CharSequence s, int start, int end) {
        super.append(s, start, end);
        return this;
    }

    @Override
    public StringBuilder append(char[] str) {
        super.append(str);
        return this;
    }

    /**
     * @throws IndexOutOfBoundsException {@inheritDoc}
     */
    @Override
    public StringBuilder append(char[] str, int offset, int len) {
        super.append(str, offset, len);
        return this;
    }

    @Override
    public StringBuilder append(boolean b) {
        super.append(b);
        return this;
    }

    @Override
    @HotSpotIntrinsicCandidate
    public StringBuilder append(char c) {
        super.append(c);
        return this;
    }

    @Override
    @HotSpotIntrinsicCandidate
    public StringBuilder append(int i) {
        super.append(i);
        return this;
    }

    @Override
    public StringBuilder append(long lng) {
        super.append(lng);
        return this;
    }

    @Override
    public StringBuilder append(float f) {
        super.append(f);
        return this;
    }

    @Override
    public StringBuilder append(double d) {
        super.append(d);
        return this;
    }

    /**
     * @since 1.5
     */
    @Override
    public StringBuilder appendCodePoint(int codePoint) {
        super.appendCodePoint(codePoint);
        return this;
    }

    /**
     * @throws StringIndexOutOfBoundsException {@inheritDoc}
     */
    @Override
    public StringBuilder delete(int start, int end) {
        super.delete(start, end);
        return this;
    }

    /**
     * @throws StringIndexOutOfBoundsException {@inheritDoc}
     */
    @Override
    public StringBuilder deleteCharAt(int index) {
        super.deleteCharAt(index);
        return this;
    }

    /**
     * @throws StringIndexOutOfBoundsException {@inheritDoc}
     */
    @Override
    public StringBuilder replace(int start, int end, String str) {
        super.replace(start, end, str);
        return this;
    }

    /**
     * @throws StringIndexOutOfBoundsException {@inheritDoc}
     */
    @Override
    public StringBuilder insert(int index, char[] str, int offset,
                                int len)
    {
        super.insert(index, str, offset, len);
        return this;
    }

    /**
     * @throws StringIndexOutOfBoundsException {@inheritDoc}
     */
    @Override
    public StringBuilder insert(int offset, Object obj) {
            super.insert(offset, obj);
            return this;
    }

    /**
     * @throws StringIndexOutOfBoundsException {@inheritDoc}
     */
    @Override
    public StringBuilder insert(int offset, String str) {
        super.insert(offset, str);
        return this;
    }

    /**
     * @throws StringIndexOutOfBoundsException {@inheritDoc}
     */
    @Override
    public StringBuilder insert(int offset, char[] str) {
        super.insert(offset, str);
        return this;
    }

    /**
     * @throws IndexOutOfBoundsException {@inheritDoc}
     */
    @Override
    public StringBuilder insert(int dstOffset, CharSequence s) {
            super.insert(dstOffset, s);
            return this;
    }

    /**
     * @throws IndexOutOfBoundsException {@inheritDoc}
     */
    @Override
    public StringBuilder insert(int dstOffset, CharSequence s,
                                int start, int end)
    {
        super.insert(dstOffset, s, start, end);
        return this;
    }

    /**
     * @throws StringIndexOutOfBoundsException {@inheritDoc}
     */
    @Override
    public StringBuilder insert(int offset, boolean b) {
        super.insert(offset, b);
        return this;
    }

    /**
     * @throws IndexOutOfBoundsException {@inheritDoc}
     */
    @Override
    public StringBuilder insert(int offset, char c) {
        super.insert(offset, c);
        return this;
    }

    /**
     * @throws StringIndexOutOfBoundsException {@inheritDoc}
     */
    @Override
    public StringBuilder insert(int offset, int i) {
        super.insert(offset, i);
        return this;
    }

    /**
     * @throws StringIndexOutOfBoundsException {@inheritDoc}
     */
    @Override
    public StringBuilder insert(int offset, long l) {
        super.insert(offset, l);
        return this;
    }

    /**
     * @throws StringIndexOutOfBoundsException {@inheritDoc}
     */
    @Override
    public StringBuilder insert(int offset, float f) {
        super.insert(offset, f);
        return this;
    }

    /**
     * @throws StringIndexOutOfBoundsException {@inheritDoc}
     */
    @Override
    public StringBuilder insert(int offset, double d) {
        super.insert(offset, d);
        return this;
    }

    @Override
    public int indexOf(String str) {
        return super.indexOf(str);
    }

    @Override
    public int indexOf(String str, int fromIndex) {
        return super.indexOf(str, fromIndex);
    }

    @Override
    public int lastIndexOf(String str) {
        return super.lastIndexOf(str);
    }

    @Override
    public int lastIndexOf(String str, int fromIndex) {
        return super.lastIndexOf(str, fromIndex);
    }

    @Override
    public StringBuilder reverse() {
        super.reverse();
        return this;
    }

    @Override
    @HotSpotIntrinsicCandidate
    public String toString() {
        // BEGIN Android-added: Return a constant "" for an empty buffer to keep historic behavior.
        if (count == 0) {
            return "";
        }
        // END Android-added: Return a constant "" for an empty buffer to keep historic behavior.
        // Create a copy, don't share the array
        return isLatin1() ? StringLatin1.newString(value, 0, count)
                          : StringUTF16.newString(value, 0, count);
    }

    /**
     * Save the state of the {@code StringBuilder} instance to a stream
     * (that is, serialize it).
     *
     * @serialData the number of characters currently stored in the string
     *             builder ({@code int}), followed by the characters in the
     *             string builder ({@code char[]}).   The length of the
     *             {@code char} array may be greater than the number of
     *             characters currently stored in the string builder, in which
     *             case extra characters are ignored.
     */
    private void writeObject(java.io.ObjectOutputStream s)
        throws java.io.IOException {
        s.defaultWriteObject();
        s.writeInt(count);
        char[] val = new char[capacity()];
        if (isLatin1()) {
            StringLatin1.getChars(value, 0, count, val, 0);
        } else {
            StringUTF16.getChars(value, 0, count, val, 0);
        }
        s.writeObject(val);
    }

    /**
     * readObject is called to restore the state of the StringBuffer from
     * a stream.
     */
    private void readObject(java.io.ObjectInputStream s)
        throws java.io.IOException, ClassNotFoundException {
        s.defaultReadObject();
        count = s.readInt();
        char[] val = (char[]) s.readObject();
        initBytes(val, 0, val.length);
    }

}<|MERGE_RESOLUTION|>--- conflicted
+++ resolved
@@ -1,10 +1,6 @@
 /*
-<<<<<<< HEAD
  * Copyright (C) 2014 The Android Open Source Project
- * Copyright (c) 2003, 2013, Oracle and/or its affiliates. All rights reserved.
-=======
  * Copyright (c) 2003, 2018, Oracle and/or its affiliates. All rights reserved.
->>>>>>> bdc34bf7
  * DO NOT ALTER OR REMOVE COPYRIGHT NOTICES OR THIS FILE HEADER.
  *
  * This code is free software; you can redistribute it and/or modify it
@@ -30,6 +26,7 @@
 
 package java.lang;
 
+import dalvik.annotation.optimization.NeverInline;
 import jdk.internal.HotSpotIntrinsicCandidate;
 
 /**
@@ -95,15 +92,18 @@
     /** use serialVersionUID for interoperability */
     static final long serialVersionUID = 4383685877147921099L;
 
+    // Android-changed: Add @NeverInline for InstructionSimplifier optimization. See b/19575890.
     /**
      * Constructs a string builder with no characters in it and an
      * initial capacity of 16 characters.
      */
+    @NeverInline
     @HotSpotIntrinsicCandidate
     public StringBuilder() {
         super(16);
     }
 
+    // Android-changed: Add @NeverInline for InstructionSimplifier optimization. See b/19575890.
     /**
      * Constructs a string builder with no characters in it and an
      * initial capacity specified by the {@code capacity} argument.
@@ -112,11 +112,13 @@
      * @throws     NegativeArraySizeException  if the {@code capacity}
      *               argument is less than {@code 0}.
      */
+    @NeverInline
     @HotSpotIntrinsicCandidate
     public StringBuilder(int capacity) {
         super(capacity);
     }
 
+    // Android-changed: Add @NeverInline for InstructionSimplifier optimization. See b/19575890.
     /**
      * Constructs a string builder initialized to the contents of the
      * specified string. The initial capacity of the string builder is
@@ -124,12 +126,14 @@
      *
      * @param   str   the initial contents of the buffer.
      */
+    @NeverInline
     @HotSpotIntrinsicCandidate
     public StringBuilder(String str) {
         super(str.length() + 16);
         append(str);
     }
 
+    // Android-changed: Add @NeverInline for InstructionSimplifier optimization. See b/19575890.
     /**
      * Constructs a string builder that contains the same characters
      * as the specified {@code CharSequence}. The initial capacity of
@@ -138,6 +142,7 @@
      *
      * @param      seq   the sequence to copy.
      */
+    @NeverInline
     public StringBuilder(CharSequence seq) {
         this(seq.length() + 16);
         append(seq);
