/*
<<<<<<< HEAD
 * Copyright (C) 2014 The Android Open Source Project
 * Copyright (c) 1995, 2013, Oracle and/or its affiliates. All rights reserved.
=======
 * Copyright (c) 1995, 2018, Oracle and/or its affiliates. All rights reserved.
>>>>>>> 3893e24e
 * DO NOT ALTER OR REMOVE COPYRIGHT NOTICES OR THIS FILE HEADER.
 *
 * This code is free software; you can redistribute it and/or modify it
 * under the terms of the GNU General Public License version 2 only, as
 * published by the Free Software Foundation.  Oracle designates this
 * particular file as subject to the "Classpath" exception as provided
 * by Oracle in the LICENSE file that accompanied this code.
 *
 * This code is distributed in the hope that it will be useful, but WITHOUT
 * ANY WARRANTY; without even the implied warranty of MERCHANTABILITY or
 * FITNESS FOR A PARTICULAR PURPOSE.  See the GNU General Public License
 * version 2 for more details (a copy is included in the LICENSE file that
 * accompanied this code).
 *
 * You should have received a copy of the GNU General Public License version
 * 2 along with this work; if not, write to the Free Software Foundation,
 * Inc., 51 Franklin St, Fifth Floor, Boston, MA 02110-1301 USA.
 *
 * Please contact Oracle, 500 Oracle Parkway, Redwood Shores, CA 94065 USA
 * or visit www.oracle.com if you need additional information or have any
 * questions.
 */

package java.lang;

import dalvik.annotation.optimization.FastNative;
import java.io.*;
import java.math.BigInteger;
import java.util.ArrayList;
import java.util.regex.Matcher;
import java.util.regex.Pattern;
import java.util.stream.Collectors;
import java.util.Collections;
import java.util.List;
import java.util.Optional;
import java.util.StringTokenizer;

<<<<<<< HEAD
import dalvik.system.BlockGuard;
import sun.reflect.CallerSensitive;
import java.lang.ref.FinalizerReference;
import java.util.ArrayList;
import java.util.List;
import dalvik.system.DelegateLastClassLoader;
import dalvik.system.PathClassLoader;
import dalvik.system.VMDebug;
import dalvik.system.VMRuntime;
import sun.reflect.Reflection;
=======
import jdk.internal.misc.SharedSecrets;
import jdk.internal.reflect.CallerSensitive;
import jdk.internal.reflect.Reflection;
>>>>>>> 3893e24e

import libcore.io.IoUtils;
import libcore.io.Libcore;
import libcore.util.EmptyArray;
import static android.system.OsConstants._SC_NPROCESSORS_CONF;

/**
 * Every Java application has a single instance of class
 * {@code Runtime} that allows the application to interface with
 * the environment in which the application is running. The current
 * runtime can be obtained from the {@code getRuntime} method.
 * <p>
 * An application cannot create its own instance of this class.
 *
 * @author  unascribed
 * @see     java.lang.Runtime#getRuntime()
 * @since   1.0
 */

public class Runtime {
    private static final Runtime currentRuntime = new Runtime();

    private static Version version;

    /**
     * Holds the list of threads to run when the VM terminates
     */
    private List<Thread> shutdownHooks = new ArrayList<Thread>();

    /**
     * Reflects whether finalization should be run for all objects
     * when the VM terminates.
     */
    private static boolean finalizeOnExit;

    /**
     * Reflects whether we are already shutting down the VM.
     */
    private boolean shuttingDown;

    private static native void nativeExit(int code);

    /**
     * Returns the runtime object associated with the current Java application.
     * Most of the methods of class {@code Runtime} are instance
     * methods and must be invoked with respect to the current runtime object.
     *
     * @return  the {@code Runtime} object associated with the current
     *          Java application.
     */
    public static Runtime getRuntime() {
        return currentRuntime;
    }

    /** Don't let anyone else instantiate this class */
    private Runtime() {}

    /**
     * Terminates the currently running Java virtual machine by initiating its
     * shutdown sequence.  This method never returns normally.  The argument
     * serves as a status code; by convention, a nonzero status code indicates
     * abnormal termination.
     *
     * <p> All registered {@linkplain #addShutdownHook shutdown hooks}, if any,
     * are started in some unspecified order and allowed to run concurrently
     * until they finish.  Once this is done the virtual machine
     * {@linkplain #halt halts}.
     *
     * <p> If this method is invoked after all shutdown hooks have already
     * been run and the status is nonzero then this method halts the
     * virtual machine with the given status code. Otherwise, this method
     * blocks indefinitely.
     *
     * <p> The {@link System#exit(int) System.exit} method is the
     * conventional and convenient means of invoking this method.
     *
     * @param  status
     *         Termination status.  By convention, a nonzero status code
     *         indicates abnormal termination.
     *
     * @throws SecurityException
     *         If a security manager is present and its
     *         {@link SecurityManager#checkExit checkExit} method does not permit
     *         exiting with the specified status
     *
     * @see java.lang.SecurityException
     * @see java.lang.SecurityManager#checkExit(int)
     * @see #addShutdownHook
     * @see #removeShutdownHook
     * @see #halt(int)
     */
    public void exit(int status) {
        // Make sure we don't try this several times
        synchronized(this) {
            if (!shuttingDown) {
                shuttingDown = true;

                Thread[] hooks;
                synchronized (shutdownHooks) {
                    // create a copy of the hooks
                    hooks = new Thread[shutdownHooks.size()];
                    shutdownHooks.toArray(hooks);
                }

                // Start all shutdown hooks concurrently
                for (Thread hook : hooks) {
                    hook.start();
                }

                // Wait for all shutdown hooks to finish
                for (Thread hook : hooks) {
                    try {
                        hook.join();
                    } catch (InterruptedException ex) {
                        // Ignore, since we are at VM shutdown.
                    }
                }

                // Ensure finalization on exit, if requested
                if (finalizeOnExit) {
                    runFinalization();
                }

                // Get out of here finally...
                nativeExit(status);
            }
        }
    }

    /**
     * Registers a new virtual-machine shutdown hook.
     *
     * <p> The Java virtual machine <i>shuts down</i> in response to two kinds
     * of events:
     *
     *   <ul>
     *
     *   <li> The program <i>exits</i> normally, when the last non-daemon
     *   thread exits or when the {@link #exit exit} (equivalently,
     *   {@link System#exit(int) System.exit}) method is invoked, or
     *
     *   <li> The virtual machine is <i>terminated</i> in response to a
     *   user interrupt, such as typing {@code ^C}, or a system-wide event,
     *   such as user logoff or system shutdown.
     *
     *   </ul>
     *
     * <p> A <i>shutdown hook</i> is simply an initialized but unstarted
     * thread.  When the virtual machine begins its shutdown sequence it will
     * start all registered shutdown hooks in some unspecified order and let
     * them run concurrently.  When all the hooks have finished it will then
     * halt. Note that daemon threads will continue to run during the shutdown
     * sequence, as will non-daemon threads if shutdown was initiated by
     * invoking the {@link #exit exit} method.
     *
     * <p> Once the shutdown sequence has begun it can be stopped only by
     * invoking the {@link #halt halt} method, which forcibly
     * terminates the virtual machine.
     *
     * <p> Once the shutdown sequence has begun it is impossible to register a
     * new shutdown hook or de-register a previously-registered hook.
     * Attempting either of these operations will cause an
     * {@link IllegalStateException} to be thrown.
     *
     * <p> Shutdown hooks run at a delicate time in the life cycle of a virtual
     * machine and should therefore be coded defensively.  They should, in
     * particular, be written to be thread-safe and to avoid deadlocks insofar
     * as possible.  They should also not rely blindly upon services that may
     * have registered their own shutdown hooks and therefore may themselves in
     * the process of shutting down.  Attempts to use other thread-based
     * services such as the AWT event-dispatch thread, for example, may lead to
     * deadlocks.
     *
     * <p> Shutdown hooks should also finish their work quickly.  When a
     * program invokes {@link #exit exit} the expectation is
     * that the virtual machine will promptly shut down and exit.  When the
     * virtual machine is terminated due to user logoff or system shutdown the
     * underlying operating system may only allow a fixed amount of time in
     * which to shut down and exit.  It is therefore inadvisable to attempt any
     * user interaction or to perform a long-running computation in a shutdown
     * hook.
     *
     * <p> Uncaught exceptions are handled in shutdown hooks just as in any
     * other thread, by invoking the
     * {@link ThreadGroup#uncaughtException uncaughtException} method of the
     * thread's {@link ThreadGroup} object. The default implementation of this
     * method prints the exception's stack trace to {@link System#err} and
     * terminates the thread; it does not cause the virtual machine to exit or
     * halt.
     *
     * <p> In rare circumstances the virtual machine may <i>abort</i>, that is,
     * stop running without shutting down cleanly.  This occurs when the
     * virtual machine is terminated externally, for example with the
     * {@code SIGKILL} signal on Unix or the {@code TerminateProcess} call on
     * Microsoft Windows.  The virtual machine may also abort if a native
     * method goes awry by, for example, corrupting internal data structures or
     * attempting to access nonexistent memory.  If the virtual machine aborts
     * then no guarantee can be made about whether or not any shutdown hooks
     * will be run.
     *
     * @param   hook
     *          An initialized but unstarted {@link Thread} object
     *
     * @throws  IllegalArgumentException
     *          If the specified hook has already been registered,
     *          or if it can be determined that the hook is already running or
     *          has already been run
     *
     * @throws  IllegalStateException
     *          If the virtual machine is already in the process
     *          of shutting down
     *
     * @throws  SecurityException
     *          If a security manager is present and it denies
     *          {@link RuntimePermission}("shutdownHooks")
     *
     * @see #removeShutdownHook
     * @see #halt(int)
     * @see #exit(int)
     * @since 1.3
     */
    public void addShutdownHook(Thread hook) {
        // Sanity checks
        if (hook == null) {
            throw new NullPointerException("hook == null");
        }

        if (shuttingDown) {
            throw new IllegalStateException("VM already shutting down");
        }

        if (hook.started) {
            throw new IllegalArgumentException("Hook has already been started");
        }

        synchronized (shutdownHooks) {
            if (shutdownHooks.contains(hook)) {
                throw new IllegalArgumentException("Hook already registered.");
            }

            shutdownHooks.add(hook);
        }
    }

    /**
     * De-registers a previously-registered virtual-machine shutdown hook.
     *
     * @param hook the hook to remove
     * @return {@code true} if the specified hook had previously been
     * registered and was successfully de-registered, {@code false}
     * otherwise.
     *
     * @throws  IllegalStateException
     *          If the virtual machine is already in the process of shutting
     *          down
     *
     * @throws  SecurityException
     *          If a security manager is present and it denies
     *          {@link RuntimePermission}("shutdownHooks")
     *
     * @see #addShutdownHook
     * @see #exit(int)
     * @since 1.3
     */
    public boolean removeShutdownHook(Thread hook) {
        // Sanity checks
        if (hook == null) {
            throw new NullPointerException("hook == null");
        }

        if (shuttingDown) {
            throw new IllegalStateException("VM already shutting down");
        }

        synchronized (shutdownHooks) {
            return shutdownHooks.remove(hook);
        }
    }

    /**
     * Forcibly terminates the currently running Java virtual machine.  This
     * method never returns normally.
     *
     * <p> This method should be used with extreme caution.  Unlike the
     * {@link #exit exit} method, this method does not cause shutdown
     * hooks to be started.  If the shutdown sequence has already been
     * initiated then this method does not wait for any running
     * shutdown hooks to finish their work.
     *
     * @param  status
     *         Termination status. By convention, a nonzero status code
     *         indicates abnormal termination. If the {@link Runtime#exit exit}
     *         (equivalently, {@link System#exit(int) System.exit}) method
     *         has already been invoked then this status code
     *         will override the status code passed to that method.
     *
     * @throws SecurityException
     *         If a security manager is present and its
     *         {@link SecurityManager#checkExit checkExit} method
     *         does not permit an exit with the specified status
     *
     * @see #exit
     * @see #addShutdownHook
     * @see #removeShutdownHook
     * @since 1.3
     */
    public void halt(int status) {
<<<<<<< HEAD
        nativeExit(status);
    }

    /**
     * Enable or disable finalization on exit; doing so specifies that the
     * finalizers of all objects that have finalizers that have not yet been
     * automatically invoked are to be run before the Java runtime exits.
     * By default, finalization on exit is disabled.
     *
     * <p>If there is a security manager,
     * its <code>checkExit</code> method is first called
     * with 0 as its argument to ensure the exit is allowed.
     * This could result in a SecurityException.
     *
     * @param value true to enable finalization on exit, false to disable
     * @deprecated  This method is inherently unsafe.  It may result in
     *      finalizers being called on live objects while other threads are
     *      concurrently manipulating those objects, resulting in erratic
     *      behavior or deadlock.
     *
     * @throws  SecurityException
     *        if a security manager exists and its <code>checkExit</code>
     *        method doesn't allow the exit.
     *
     * @see     java.lang.Runtime#exit(int)
     * @see     java.lang.Runtime#gc()
     * @see     java.lang.SecurityManager#checkExit(int)
     * @since   JDK1.1
     */
    @Deprecated
    public static void runFinalizersOnExit(boolean value) {
        finalizeOnExit = value;
    }

    /**
=======
        SecurityManager sm = System.getSecurityManager();
        if (sm != null) {
            sm.checkExit(status);
        }
        Shutdown.beforeHalt();
        Shutdown.halt(status);
    }

    /**
>>>>>>> 3893e24e
     * Executes the specified string command in a separate process.
     *
     * <p>This is a convenience method.  An invocation of the form
     * {@code exec(command)}
     * behaves in exactly the same way as the invocation
     * {@link #exec(String, String[], File) exec}{@code (command, null, null)}.
     *
     * @param   command   a specified system command.
     *
     * @return  A new {@link Process} object for managing the subprocess
     *
     * @throws  SecurityException
     *          If a security manager exists and its
     *          {@link SecurityManager#checkExec checkExec}
     *          method doesn't allow creation of the subprocess
     *
     * @throws  IOException
     *          If an I/O error occurs
     *
     * @throws  NullPointerException
     *          If {@code command} is {@code null}
     *
     * @throws  IllegalArgumentException
     *          If {@code command} is empty
     *
     * @see     #exec(String[], String[], File)
     * @see     ProcessBuilder
     */
    public Process exec(String command) throws IOException {
        return exec(command, null, null);
    }

    /**
     * Executes the specified string command in a separate process with the
     * specified environment.
     *
     * <p>This is a convenience method.  An invocation of the form
     * {@code exec(command, envp)}
     * behaves in exactly the same way as the invocation
     * {@link #exec(String, String[], File) exec}{@code (command, envp, null)}.
     *
     * @param   command   a specified system command.
     *
     * @param   envp      array of strings, each element of which
     *                    has environment variable settings in the format
     *                    <i>name</i>=<i>value</i>, or
     *                    {@code null} if the subprocess should inherit
     *                    the environment of the current process.
     *
     * @return  A new {@link Process} object for managing the subprocess
     *
     * @throws  SecurityException
     *          If a security manager exists and its
     *          {@link SecurityManager#checkExec checkExec}
     *          method doesn't allow creation of the subprocess
     *
     * @throws  IOException
     *          If an I/O error occurs
     *
     * @throws  NullPointerException
     *          If {@code command} is {@code null},
     *          or one of the elements of {@code envp} is {@code null}
     *
     * @throws  IllegalArgumentException
     *          If {@code command} is empty
     *
     * @see     #exec(String[], String[], File)
     * @see     ProcessBuilder
     */
    public Process exec(String command, String[] envp) throws IOException {
        return exec(command, envp, null);
    }

    /**
     * Executes the specified string command in a separate process with the
     * specified environment and working directory.
     *
     * <p>This is a convenience method.  An invocation of the form
     * {@code exec(command, envp, dir)}
     * behaves in exactly the same way as the invocation
     * {@link #exec(String[], String[], File) exec}{@code (cmdarray, envp, dir)},
     * where {@code cmdarray} is an array of all the tokens in
     * {@code command}.
     *
     * <p>More precisely, the {@code command} string is broken
     * into tokens using a {@link StringTokenizer} created by the call
     * {@code new {@link StringTokenizer}(command)} with no
     * further modification of the character categories.  The tokens
     * produced by the tokenizer are then placed in the new string
     * array {@code cmdarray}, in the same order.
     *
     * @param   command   a specified system command.
     *
     * @param   envp      array of strings, each element of which
     *                    has environment variable settings in the format
     *                    <i>name</i>=<i>value</i>, or
     *                    {@code null} if the subprocess should inherit
     *                    the environment of the current process.
     *
     * @param   dir       the working directory of the subprocess, or
     *                    {@code null} if the subprocess should inherit
     *                    the working directory of the current process.
     *
     * @return  A new {@link Process} object for managing the subprocess
     *
     * @throws  SecurityException
     *          If a security manager exists and its
     *          {@link SecurityManager#checkExec checkExec}
     *          method doesn't allow creation of the subprocess
     *
     * @throws  IOException
     *          If an I/O error occurs
     *
     * @throws  NullPointerException
     *          If {@code command} is {@code null},
     *          or one of the elements of {@code envp} is {@code null}
     *
     * @throws  IllegalArgumentException
     *          If {@code command} is empty
     *
     * @see     ProcessBuilder
     * @since 1.3
     */
    public Process exec(String command, String[] envp, File dir)
        throws IOException {
        if (command.length() == 0)
            throw new IllegalArgumentException("Empty command");

        StringTokenizer st = new StringTokenizer(command);
        String[] cmdarray = new String[st.countTokens()];
        for (int i = 0; st.hasMoreTokens(); i++)
            cmdarray[i] = st.nextToken();
        return exec(cmdarray, envp, dir);
    }

    /**
     * Executes the specified command and arguments in a separate process.
     *
     * <p>This is a convenience method.  An invocation of the form
     * {@code exec(cmdarray)}
     * behaves in exactly the same way as the invocation
     * {@link #exec(String[], String[], File) exec}{@code (cmdarray, null, null)}.
     *
     * @param   cmdarray  array containing the command to call and
     *                    its arguments.
     *
     * @return  A new {@link Process} object for managing the subprocess
     *
     * @throws  SecurityException
     *          If a security manager exists and its
     *          {@link SecurityManager#checkExec checkExec}
     *          method doesn't allow creation of the subprocess
     *
     * @throws  IOException
     *          If an I/O error occurs
     *
     * @throws  NullPointerException
     *          If {@code cmdarray} is {@code null},
     *          or one of the elements of {@code cmdarray} is {@code null}
     *
     * @throws  IndexOutOfBoundsException
     *          If {@code cmdarray} is an empty array
     *          (has length {@code 0})
     *
     * @see     ProcessBuilder
     */
    public Process exec(String cmdarray[]) throws IOException {
        return exec(cmdarray, null, null);
    }

    /**
     * Executes the specified command and arguments in a separate process
     * with the specified environment.
     *
     * <p>This is a convenience method.  An invocation of the form
     * {@code exec(cmdarray, envp)}
     * behaves in exactly the same way as the invocation
     * {@link #exec(String[], String[], File) exec}{@code (cmdarray, envp, null)}.
     *
     * @param   cmdarray  array containing the command to call and
     *                    its arguments.
     *
     * @param   envp      array of strings, each element of which
     *                    has environment variable settings in the format
     *                    <i>name</i>=<i>value</i>, or
     *                    {@code null} if the subprocess should inherit
     *                    the environment of the current process.
     *
     * @return  A new {@link Process} object for managing the subprocess
     *
     * @throws  SecurityException
     *          If a security manager exists and its
     *          {@link SecurityManager#checkExec checkExec}
     *          method doesn't allow creation of the subprocess
     *
     * @throws  IOException
     *          If an I/O error occurs
     *
     * @throws  NullPointerException
     *          If {@code cmdarray} is {@code null},
     *          or one of the elements of {@code cmdarray} is {@code null},
     *          or one of the elements of {@code envp} is {@code null}
     *
     * @throws  IndexOutOfBoundsException
     *          If {@code cmdarray} is an empty array
     *          (has length {@code 0})
     *
     * @see     ProcessBuilder
     */
    public Process exec(String[] cmdarray, String[] envp) throws IOException {
        return exec(cmdarray, envp, null);
    }


    /**
     * Executes the specified command and arguments in a separate process with
     * the specified environment and working directory.
     *
     * <p>Given an array of strings {@code cmdarray}, representing the
     * tokens of a command line, and an array of strings {@code envp},
     * representing "environment" variable settings, this method creates
     * a new process in which to execute the specified command.
     *
     * <p>This method checks that {@code cmdarray} is a valid operating
     * system command.  Which commands are valid is system-dependent,
     * but at the very least the command must be a non-empty list of
     * non-null strings.
     *
     * <p>If {@code envp} is {@code null}, the subprocess inherits the
     * environment settings of the current process.
     *
     * <p>A minimal set of system dependent environment variables may
     * be required to start a process on some operating systems.
     * As a result, the subprocess may inherit additional environment variable
     * settings beyond those in the specified environment.
     *
     * <p>{@link ProcessBuilder#start()} is now the preferred way to
     * start a process with a modified environment.
     *
     * <p>The working directory of the new subprocess is specified by {@code dir}.
     * If {@code dir} is {@code null}, the subprocess inherits the
     * current working directory of the current process.
     *
     * <p>If a security manager exists, its
     * {@link SecurityManager#checkExec checkExec}
     * method is invoked with the first component of the array
     * {@code cmdarray} as its argument. This may result in a
     * {@link SecurityException} being thrown.
     *
     * <p>Starting an operating system process is highly system-dependent.
     * Among the many things that can go wrong are:
     * <ul>
     * <li>The operating system program file was not found.
     * <li>Access to the program file was denied.
     * <li>The working directory does not exist.
     * </ul>
     *
     * <p>In such cases an exception will be thrown.  The exact nature
     * of the exception is system-dependent, but it will always be a
     * subclass of {@link IOException}.
     *
     * <p>If the operating system does not support the creation of
     * processes, an {@link UnsupportedOperationException} will be thrown.
     *
     *
     * @param   cmdarray  array containing the command to call and
     *                    its arguments.
     *
     * @param   envp      array of strings, each element of which
     *                    has environment variable settings in the format
     *                    <i>name</i>=<i>value</i>, or
     *                    {@code null} if the subprocess should inherit
     *                    the environment of the current process.
     *
     * @param   dir       the working directory of the subprocess, or
     *                    {@code null} if the subprocess should inherit
     *                    the working directory of the current process.
     *
     * @return  A new {@link Process} object for managing the subprocess
     *
     * @throws  SecurityException
     *          If a security manager exists and its
     *          {@link SecurityManager#checkExec checkExec}
     *          method doesn't allow creation of the subprocess
     *
     * @throws  UnsupportedOperationException
     *          If the operating system does not support the creation of processes.
     *
     * @throws  IOException
     *          If an I/O error occurs
     *
     * @throws  NullPointerException
     *          If {@code cmdarray} is {@code null},
     *          or one of the elements of {@code cmdarray} is {@code null},
     *          or one of the elements of {@code envp} is {@code null}
     *
     * @throws  IndexOutOfBoundsException
     *          If {@code cmdarray} is an empty array
     *          (has length {@code 0})
     *
     * @see     ProcessBuilder
     * @since 1.3
     */
    public Process exec(String[] cmdarray, String[] envp, File dir)
        throws IOException {
        return new ProcessBuilder(cmdarray)
            .environment(envp)
            .directory(dir)
            .start();
    }

    /**
     * Returns the number of processors available to the Java virtual machine.
     *
     * <p> This value may change during a particular invocation of the virtual
     * machine.  Applications that are sensitive to the number of available
     * processors should therefore occasionally poll this property and adjust
     * their resource usage appropriately. </p>
     *
     * @return  the maximum number of processors available to the virtual
     *          machine; never smaller than one
     * @since 1.4
     */
    public int availableProcessors() {
        return (int) Libcore.os.sysconf(_SC_NPROCESSORS_CONF);
    }

    /**
     * Returns the amount of free memory in the Java Virtual Machine.
     * Calling the
     * {@code gc} method may result in increasing the value returned
     * by {@code freeMemory.}
     *
     * @return  an approximation to the total amount of memory currently
     *          available for future allocated objects, measured in bytes.
     */
    @FastNative
    public native long freeMemory();

    /**
     * Returns the total amount of memory in the Java virtual machine.
     * The value returned by this method may vary over time, depending on
     * the host environment.
     * <p>
     * Note that the amount of memory required to hold an object of any
     * given type may be implementation-dependent.
     *
     * @return  the total amount of memory currently available for current
     *          and future objects, measured in bytes.
     */
    @FastNative
    public native long totalMemory();

    /**
     * Returns the maximum amount of memory that the Java virtual machine
     * will attempt to use.  If there is no inherent limit then the value
     * {@link java.lang.Long#MAX_VALUE} will be returned.
     *
     * @return  the maximum amount of memory that the virtual machine will
     *          attempt to use, measured in bytes
     * @since 1.4
     */
    @FastNative
    public native long maxMemory();

    /**
     * Runs the garbage collector.
     * Calling this method suggests that the Java virtual machine expend
     * effort toward recycling unused objects in order to make the memory
     * they currently occupy available for quick reuse. When control
     * returns from the method call, the virtual machine has made
     * its best effort to recycle all discarded objects.
     * <p>
     * The name {@code gc} stands for "garbage
     * collector". The virtual machine performs this recycling
     * process automatically as needed, in a separate thread, even if the
     * {@code gc} method is not invoked explicitly.
     * <p>
     * The method {@link System#gc()} is the conventional and convenient
     * means of invoking this method.
     */
    // Android-changed: Added BlockGuard check to gc()
    // public native void gc();
    public void gc() {
        BlockGuard.getThreadPolicy().onExplicitGc();
        nativeGc();
    }

    private native void nativeGc();

    /**
     * Runs the finalization methods of any objects pending finalization.
     * Calling this method suggests that the Java virtual machine expend
     * effort toward running the {@code finalize} methods of objects
     * that have been found to be discarded but whose {@code finalize}
     * methods have not yet been run. When control returns from the
     * method call, the virtual machine has made a best effort to
     * complete all outstanding finalizations.
     * <p>
     * The virtual machine performs the finalization process
     * automatically as needed, in a separate thread, if the
     * {@code runFinalization} method is not invoked explicitly.
     * <p>
     * The method {@link System#runFinalization()} is the conventional
     * and convenient means of invoking this method.
     *
     * @see     java.lang.Object#finalize()
     */
    public void runFinalization() {
<<<<<<< HEAD
        VMRuntime.runFinalization(0);
=======
        SharedSecrets.getJavaLangRefAccess().runFinalization();
>>>>>>> 3893e24e
    }

    /**
     * Not implemented, does nothing.
     *
     * @deprecated
     * This method was intended to control instruction tracing.
     * It has been superseded by JVM-specific tracing mechanisms.
     * This method is subject to removal in a future version of Java SE.
     *
     * @param on ignored
     */
<<<<<<< HEAD
    public void traceInstructions(boolean on) {
    }

    /**
     * Enables/Disables tracing of method calls.
     * If the <code>boolean</code> argument is <code>true</code>, this
     * method suggests that the Java virtual machine emit debugging
     * information for each method in the virtual machine as it is
     * called. The format of this information, and the file or other output
     * stream to which it is emitted, depends on the host environment. The
     * virtual machine may ignore this request if it does not support
     * this feature.
     * <p>
     * Calling this method with argument false suggests that the
     * virtual machine cease emitting per-call debugging information.
     * <p>
     * Calling this method on Android Lollipop or later (API level >= 21)
     * with {@code true} argument will cause it to throw an
     * {@code UnsupportedOperationException}.
=======
    @Deprecated(since="9", forRemoval=true)
    public void traceInstructions(boolean on) { }

    /**
     * Not implemented, does nothing.
     *
     * @deprecated
     * This method was intended to control method call tracing.
     * It has been superseded by JVM-specific tracing mechanisms.
     * This method is subject to removal in a future version of Java SE.
>>>>>>> 3893e24e
     *
     * @param on ignored
     */
<<<<<<< HEAD
    public void traceMethodCalls(boolean on) {
        if (on) {
            throw new UnsupportedOperationException();
        }
    }
=======
    @Deprecated(since="9", forRemoval=true)
    public void traceMethodCalls(boolean on) { }
>>>>>>> 3893e24e

    /**
     * Loads the native library specified by the filename argument.  The filename
     * argument must be an absolute path name.
     * (for example
     * {@code Runtime.getRuntime().load("/home/avh/lib/libX11.so");}).
     *
     * If the filename argument, when stripped of any platform-specific library
     * prefix, path, and file extension, indicates a library whose name is,
     * for example, L, and a native library called L is statically linked
     * with the VM, then the JNI_OnLoad_L function exported by the library
     * is invoked rather than attempting to load a dynamic library.
     * A filename matching the argument does not have to exist in the file
     * system.
     * See the <a href="{@docRoot}/../specs/jni/index.html"> JNI Specification</a>
     * for more details.
     *
     * Otherwise, the filename argument is mapped to a native library image in
     * an implementation-dependent manner.
     * <p>
     * First, if there is a security manager, its {@code checkLink}
     * method is called with the {@code filename} as its argument.
     * This may result in a security exception.
     * <p>
     * This is similar to the method {@link #loadLibrary(String)}, but it
     * accepts a general file name as an argument rather than just a library
     * name, allowing any file of native code to be loaded.
     * <p>
     * The method {@link System#load(String)} is the conventional and
     * convenient means of invoking this method.
     *
     * @param      filename   the file to load.
     * @throws     SecurityException  if a security manager exists and its
     *             {@code checkLink} method doesn't allow
     *             loading of the specified dynamic library
     * @throws     UnsatisfiedLinkError  if either the filename is not an
     *             absolute path name, the native library is not statically
     *             linked with the VM, or the library cannot be mapped to
     *             a native library image by the host system.
     * @throws     NullPointerException if {@code filename} is
     *             {@code null}
     * @see        java.lang.Runtime#getRuntime()
     * @see        java.lang.SecurityException
     * @see        java.lang.SecurityManager#checkLink(java.lang.String)
     */
    @CallerSensitive
    public void load(String filename) {
        load0(Reflection.getCallerClass(), filename);
    }

    /** Check target sdk, if it's higher than N, we throw an UnsupportedOperationException */
    private void checkTargetSdkVersionForLoad(String methodName) {
        final int targetSdkVersion = VMRuntime.getRuntime().getTargetSdkVersion();
        if (targetSdkVersion > 24) {
            throw new UnsupportedOperationException(methodName + " is not supported on SDK " +
                                                    targetSdkVersion);
        }
    }

    // Fixes b/25859957 regression. Depending on private methods is bad, mkay.
    void load(String absolutePath, ClassLoader loader) {
        checkTargetSdkVersionForLoad("java.lang.Runtime#load(String, ClassLoader)");

        java.lang.System.logE("java.lang.Runtime#load(String, ClassLoader)" +
                              " is private and will be removed in a future Android release");
        if (absolutePath == null) {
            throw new NullPointerException("absolutePath == null");
        }
        String error = nativeLoad(absolutePath, loader);
        if (error != null) {
            throw new UnsatisfiedLinkError(error);
        }
    }

    synchronized void load0(Class<?> fromClass, String filename) {
        if (!(new File(filename).isAbsolute())) {
            throw new UnsatisfiedLinkError(
                "Expecting an absolute path of the library: " + filename);
        }
        if (filename == null) {
            throw new NullPointerException("filename == null");
        }
        String error = nativeLoad(filename, fromClass.getClassLoader());
        if (error != null) {
            throw new UnsatisfiedLinkError(error);
        }
    }

    /**
     * Loads the native library specified by the {@code libname}
     * argument.  The {@code libname} argument must not contain any platform
     * specific prefix, file extension or path. If a native library
     * called {@code libname} is statically linked with the VM, then the
     * JNI_OnLoad_{@code libname} function exported by the library is invoked.
     * See the <a href="{@docRoot}/../specs/jni/index.html"> JNI Specification</a>
     * for more details.
     *
     * Otherwise, the libname argument is loaded from a system library
     * location and mapped to a native library image in an implementation-
     * dependent manner.
     * <p>
     * First, if there is a security manager, its {@code checkLink}
     * method is called with the {@code libname} as its argument.
     * This may result in a security exception.
     * <p>
     * The method {@link System#loadLibrary(String)} is the conventional
     * and convenient means of invoking this method. If native
     * methods are to be used in the implementation of a class, a standard
     * strategy is to put the native code in a library file (call it
     * {@code LibFile}) and then to put a static initializer:
     * <blockquote><pre>
     * static { System.loadLibrary("LibFile"); }
     * </pre></blockquote>
     * within the class declaration. When the class is loaded and
     * initialized, the necessary native code implementation for the native
     * methods will then be loaded as well.
     * <p>
     * If this method is called more than once with the same library
     * name, the second and subsequent calls are ignored.
     *
     * @param      libname   the name of the library.
     * @throws     SecurityException  if a security manager exists and its
     *             {@code checkLink} method doesn't allow
     *             loading of the specified dynamic library
     * @throws     UnsatisfiedLinkError if either the libname argument
     *             contains a file path, the native library is not statically
     *             linked with the VM,  or the library cannot be mapped to a
     *             native library image by the host system.
     * @throws     NullPointerException if {@code libname} is
     *             {@code null}
     * @see        java.lang.SecurityException
     * @see        java.lang.SecurityManager#checkLink(java.lang.String)
     */
    @CallerSensitive
    public void loadLibrary(String libname) {
        loadLibrary0(Reflection.getCallerClass(), libname);
    }

    // BEGIN Android-changed: Different implementation of loadLibrary0(Class, String).
    /*
    synchronized void loadLibrary0(Class<?> fromClass, String libname) {
        SecurityManager security = System.getSecurityManager();
        if (security != null) {
            security.checkLink(libname);
        }
        if (libname.indexOf((int)File.separatorChar) != -1) {
            throw new UnsatisfiedLinkError(
    "Directory separator should not appear in library name: " + libname);
        }
        ClassLoader.loadLibrary(fromClass, libname, false);
    }
    */
    void loadLibrary0(Class<?> fromClass, String libname) {
        ClassLoader classLoader = ClassLoader.getClassLoader(fromClass);
        loadLibrary0(classLoader, fromClass, libname);
    }

    /**
     * Temporarily preserved for backward compatibility. Applications call this
     * method using reflection.
     *
     * **** THIS METHOD WILL BE REMOVED IN A FUTURE ANDROID VERSION ****
     *
     * http://b/26217329
     *
     * @hide
     */
    public void loadLibrary(String libname, ClassLoader classLoader) {
        checkTargetSdkVersionForLoad("java.lang.Runtime#loadLibrary(String, ClassLoader)");
        java.lang.System.logE("java.lang.Runtime#loadLibrary(String, ClassLoader)" +
                              " is private and will be removed in a future Android release");
        // Pass null for callerClass, we don't know it at this point. Passing null preserved
        // the behavior when we used to not pass the class.
        loadLibrary0(classLoader, null, libname);
    }

    // This overload exists for @UnsupportedAppUsage
    void loadLibrary0(ClassLoader loader, String libname) {
        // Pass null for callerClass, we don't know it at this point. Passing null preserved
        // the behavior when we used to not pass the class.
        loadLibrary0(loader, null, libname);
    }
    
    /**
     * Loads the shared library {@code libname} in the context of {@code loader} and
     * {@code callerClass}.
     *
     * @param      loader    the class loader that initiated the loading. Used by the
     *                       underlying linker to determine linker namespace. A {@code null}
     *                       value represents the boot class loader.
     * @param      fromClass the class that initiated the loading. Used when loader is
     *                       {@code null} and ignored in all other cases. When used, it 
     *                       determines the linker namespace from the class's .dex location.
     *                       {@code null} indicates the default namespace for the boot 
     *                       class loader.
     * @param      libname   the name of the library.
     */
    private synchronized void loadLibrary0(ClassLoader loader, Class<?> callerClass, String libname) {
        if (libname.indexOf((int)File.separatorChar) != -1) {
            throw new UnsatisfiedLinkError(
    "Directory separator should not appear in library name: " + libname);
        }
        String libraryName = libname;
        // Android-note: BootClassLoader doesn't implement findLibrary(). http://b/111850480
        // Android's class.getClassLoader() can return BootClassLoader where the RI would
        // have returned null; therefore we treat BootClassLoader the same as null here.
        if (loader != null && !(loader instanceof BootClassLoader)) {
            String filename = loader.findLibrary(libraryName);
            if (filename == null &&
                    (loader.getClass() == PathClassLoader.class ||
                     loader.getClass() == DelegateLastClassLoader.class)) {
                // Don't give up even if we failed to find the library in the native lib paths.
                // The underlying dynamic linker might be able to find the lib in one of the linker
                // namespaces associated with the current linker namespace. In order to give the
                // dynamic linker a chance, proceed to load the library with its soname, which
                // is the fileName.
                // Note that we do this only for PathClassLoader  and DelegateLastClassLoader to
                // minimize the scope of this behavioral change as much as possible, which might
                // cause problem like b/143649498. These two class loaders are the only
                // platform-provided class loaders that can load apps. See the classLoader attribute
                // of the application tag in app manifest.
                filename = System.mapLibraryName(libraryName);
            }
            if (filename == null) {
                // It's not necessarily true that the ClassLoader used
                // System.mapLibraryName, but the default setup does, and it's
                // misleading to say we didn't find "libMyLibrary.so" when we
                // actually searched for "liblibMyLibrary.so.so".
                throw new UnsatisfiedLinkError(loader + " couldn't find \"" +
                                               System.mapLibraryName(libraryName) + "\"");
            }
            String error = nativeLoad(filename, loader);
            if (error != null) {
                throw new UnsatisfiedLinkError(error);
            }
            return;
        }

        // We know some apps use mLibPaths directly, potentially assuming it's not null.
        // Initialize it here to make sure apps see a non-null value.
        getLibPaths();
        String filename = System.mapLibraryName(libraryName);
        String error = nativeLoad(filename, loader, callerClass);
        if (error != null) {
            throw new UnsatisfiedLinkError(error);
        }
    }

    private volatile String[] mLibPaths = null;

    private String[] getLibPaths() {
        if (mLibPaths == null) {
            synchronized(this) {
                if (mLibPaths == null) {
                    mLibPaths = initLibPaths();
                }
            }
        }
        return mLibPaths;
    }

    private static String[] initLibPaths() {
        String javaLibraryPath = System.getProperty("java.library.path");
        if (javaLibraryPath == null) {
            return EmptyArray.STRING;
        }
        String[] paths = javaLibraryPath.split(":");
        // Add a '/' to the end of each directory so we don't have to do it every time.
        for (int i = 0; i < paths.length; ++i) {
            if (!paths[i].endsWith("/")) {
                paths[i] += "/";
            }
        }
        return paths;
    }

    private static String nativeLoad(String filename, ClassLoader loader) {
        return nativeLoad(filename, loader, null);
    }

    private static native String nativeLoad(String filename, ClassLoader loader, Class<?> caller);
    // END Android-changed: Different implementation of loadLibrary0(Class, String).

    /**
     * Returns the version of the Java Runtime Environment as a {@link Version}.
     *
     * @return  the {@link Version} of the Java Runtime Environment
     *
     * @since  9
     */
    public static Version version() {
        if (version == null) {
            version = new Version(VersionProps.versionNumbers(),
                    VersionProps.pre(), VersionProps.build(),
                    VersionProps.optional());
        }
        return version;
    }

    /**
     * A representation of a version string for an implementation of the
     * Java&nbsp;SE Platform.  A version string consists of a version number
     * optionally followed by pre-release and build information.
     *
     * <h2><a id="verNum">Version numbers</a></h2>
     *
     * <p> A <em>version number</em>, {@code $VNUM}, is a non-empty sequence of
     * elements separated by period characters (U+002E).  An element is either
     * zero, or an unsigned integer numeral without leading zeros.  The final
     * element in a version number must not be zero.  When an element is
     * incremented, all subsequent elements are removed.  The format is: </p>
     *
     * <blockquote><pre>
     * [1-9][0-9]*((\.0)*\.[1-9][0-9]*)*
     * </pre></blockquote>
     *
     * <p> The sequence may be of arbitrary length but the first four elements
     * are assigned specific meanings, as follows:</p>
     *
     * <blockquote><pre>
     * $FEATURE.$INTERIM.$UPDATE.$PATCH
     * </pre></blockquote>
     *
     * <ul>
     *
     * <li><p> <a id="FEATURE">{@code $FEATURE}</a> &#x2014; The
     * feature-release counter, incremented for every feature release
     * regardless of release content.  Features may be added in a feature
     * release; they may also be removed, if advance notice was given at least
     * one feature release ahead of time.  Incompatible changes may be made
     * when justified. </p></li>
     *
     * <li><p> <a id="INTERIM">{@code $INTERIM}</a> &#x2014; The
     * interim-release counter, incremented for non-feature releases that
     * contain compatible bug fixes and enhancements but no incompatible
     * changes, no feature removals, and no changes to standard APIs.
     * </p></li>
     *
     * <li><p> <a id="UPDATE">{@code $UPDATE}</a> &#x2014; The update-release
     * counter, incremented for compatible update releases that fix security
     * issues, regressions, and bugs in newer features. </p></li>
     *
     * <li><p> <a id="PATCH">{@code $PATCH}</a> &#x2014; The emergency
     * patch-release counter, incremented only when it's necessary to produce
     * an emergency release to fix a critical issue. </p></li>
     *
     * </ul>
     *
     * <p> The fifth and later elements of a version number are free for use by
     * platform implementors, to identify implementor-specific patch
     * releases. </p>
     *
     * <p> A version number never has trailing zero elements.  If an element
     * and all those that follow it logically have the value zero then all of
     * them are omitted. </p>
     *
     * <p> The sequence of numerals in a version number is compared to another
     * such sequence in numerical, pointwise fashion; <em>e.g.</em>, {@code
     * 10.0.4} is less than {@code 10.1.2}.  If one sequence is shorter than
     * another then the missing elements of the shorter sequence are considered
     * to be less than the corresponding elements of the longer sequence;
     * <em>e.g.</em>, {@code 10.0.2} is less than {@code 10.0.2.1}. </p>
     *
     * <h2><a id="verStr">Version strings</a></h2>
     *
     * <p> A <em>version string</em>, {@code $VSTR}, is a version number {@code
     * $VNUM}, as described above, optionally followed by pre-release and build
     * information, in one of the following formats: </p>
     *
     * <blockquote><pre>
     *     $VNUM(-$PRE)?\+$BUILD(-$OPT)?
     *     $VNUM-$PRE(-$OPT)?
     *     $VNUM(+-$OPT)?
     * </pre></blockquote>
     *
     * <p> where: </p>
     *
     * <ul>
     *
     * <li><p> <a id="pre">{@code $PRE}</a>, matching {@code ([a-zA-Z0-9]+)}
     * &#x2014; A pre-release identifier.  Typically {@code ea}, for a
     * potentially unstable early-access release under active development, or
     * {@code internal}, for an internal developer build. </p></li>
     *
     * <li><p> <a id="build">{@code $BUILD}</a>, matching {@code
     * (0|[1-9][0-9]*)} &#x2014; The build number, incremented for each promoted
     * build.  {@code $BUILD} is reset to {@code 1} when any portion of {@code
     * $VNUM} is incremented. </p></li>
     *
     * <li><p> <a id="opt">{@code $OPT}</a>, matching {@code ([-a-zA-Z0-9.]+)}
     * &#x2014; Additional build information, if desired.  In the case of an
     * {@code internal} build this will often contain the date and time of the
     * build. </p></li>
     *
     * </ul>
     *
     * <p> A version string {@code 10-ea} matches {@code $VNUM = "10"} and
     * {@code $PRE = "ea"}.  The version string {@code 10+-ea} matches
     * {@code $VNUM = "10"} and {@code $OPT = "ea"}. </p>
     *
     * <p> When comparing two version strings, the value of {@code $OPT}, if
     * present, may or may not be significant depending on the chosen
     * comparison method.  The comparison methods {@link #compareTo(Version)
     * compareTo()} and {@link #compareToIgnoreOptional(Version)
     * compareToIgnoreOptional()} should be used consistently with the
     * corresponding methods {@link #equals(Object) equals()} and {@link
     * #equalsIgnoreOptional(Object) equalsIgnoreOptional()}.  </p>
     *
     * <p> A <em>short version string</em>, {@code $SVSTR}, often useful in
     * less formal contexts, is a version number optionally followed by a
     * pre-release identifier:</p>
     *
     * <blockquote><pre>
     *     $VNUM(-$PRE)?
     * </pre></blockquote>
     *
     * <p>This is a <a href="./doc-files/ValueBased.html">value-based</a>
     * class; use of identity-sensitive operations (including reference equality
     * ({@code ==}), identity hash code, or synchronization) on instances of
     * {@code Version} may have unpredictable results and should be avoided.
     * </p>
     *
     * @since  9
     */
    public static final class Version
        implements Comparable<Version>
    {
        private final List<Integer>     version;
        private final Optional<String>  pre;
        private final Optional<Integer> build;
        private final Optional<String>  optional;

        /*
         * List of version number components passed to this constructor MUST
         * be at least unmodifiable (ideally immutable). In the case on an
         * unmodifiable list, the caller MUST hand the list over to this
         * constructor and never change the underlying list.
         */
        private Version(List<Integer> unmodifiableListOfVersions,
                        Optional<String> pre,
                        Optional<Integer> build,
                        Optional<String> optional)
        {
            this.version = unmodifiableListOfVersions;
            this.pre = pre;
            this.build = build;
            this.optional = optional;
        }

        /**
         * Parses the given string as a valid
         * <a href="#verStr">version string</a> containing a
         * <a href="#verNum">version number</a> followed by pre-release and
         * build information.
         *
         * @param  s
         *         A string to interpret as a version
         *
         * @throws  IllegalArgumentException
         *          If the given string cannot be interpreted as a valid
         *          version
         *
         * @throws  NullPointerException
         *          If the given string is {@code null}
         *
         * @throws  NumberFormatException
         *          If an element of the version number or the build number
         *          cannot be represented as an {@link Integer}
         *
         * @return  The Version of the given string
         */
        public static Version parse(String s) {
            if (s == null)
                throw new NullPointerException();

            // Shortcut to avoid initializing VersionPattern when creating
            // feature-version constants during startup
            if (isSimpleNumber(s)) {
                return new Version(List.of(Integer.parseInt(s)),
                        Optional.empty(), Optional.empty(), Optional.empty());
            }
            Matcher m = VersionPattern.VSTR_PATTERN.matcher(s);
            if (!m.matches())
                throw new IllegalArgumentException("Invalid version string: '"
                                                   + s + "'");

            // $VNUM is a dot-separated list of integers of arbitrary length
            String[] split = m.group(VersionPattern.VNUM_GROUP).split("\\.");
            Integer[] version = new Integer[split.length];
            for (int i = 0; i < split.length; i++) {
                version[i] = Integer.parseInt(split[i]);
            }

            Optional<String> pre = Optional.ofNullable(
                    m.group(VersionPattern.PRE_GROUP));

            String b = m.group(VersionPattern.BUILD_GROUP);
            // $BUILD is an integer
            Optional<Integer> build = (b == null)
                ? Optional.empty()
                : Optional.of(Integer.parseInt(b));

            Optional<String> optional = Optional.ofNullable(
                    m.group(VersionPattern.OPT_GROUP));

            // empty '+'
            if (!build.isPresent()) {
                if (m.group(VersionPattern.PLUS_GROUP) != null) {
                    if (optional.isPresent()) {
                        if (pre.isPresent())
                            throw new IllegalArgumentException("'+' found with"
                                + " pre-release and optional components:'" + s
                                + "'");
                    } else {
                        throw new IllegalArgumentException("'+' found with neither"
                            + " build or optional components: '" + s + "'");
                    }
                } else {
                    if (optional.isPresent() && !pre.isPresent()) {
                        throw new IllegalArgumentException("optional component"
                            + " must be preceeded by a pre-release component"
                            + " or '+': '" + s + "'");
                    }
                }
            }
            return new Version(List.of(version), pre, build, optional);
        }

        private static boolean isSimpleNumber(String s) {
            for (int i = 0; i < s.length(); i++) {
                char c = s.charAt(i);
                char lowerBound = (i > 0) ? '0' : '1';
                if (c < lowerBound || c > '9') {
                    return false;
                }
            }
            return true;
        }

        /**
         * Returns the value of the <a href="#FEATURE">feature</a> element of
         * the version number.
         *
         * @return The value of the feature element
         *
         * @since 10
         */
        public int feature() {
            return version.get(0);
        }

        /**
         * Returns the value of the <a href="#INTERIM">interim</a> element of
         * the version number, or zero if it is absent.
         *
         * @return The value of the interim element, or zero
         *
         * @since 10
         */
        public int interim() {
            return (version.size() > 1 ? version.get(1) : 0);
        }

        /**
         * Returns the value of the <a href="#UPDATE">update</a> element of the
         * version number, or zero if it is absent.
         *
         * @return The value of the update element, or zero
         *
         * @since 10
         */
        public int update() {
            return (version.size() > 2 ? version.get(2) : 0);
        }

        /**
         * Returns the value of the <a href="#PATCH">patch</a> element of the
         * version number, or zero if it is absent.
         *
         * @return The value of the patch element, or zero
         *
         * @since 10
         */
        public int patch() {
            return (version.size() > 3 ? version.get(3) : 0);
        }

        /**
         * Returns the value of the major element of the version number.
         *
         * @deprecated As of Java&nbsp;SE 10, the first element of a version
         * number is not the major-release number but the feature-release
         * counter, incremented for every time-based release.  Use the {@link
         * #feature()} method in preference to this method.  For compatibility,
         * this method returns the value of the <a href="#FEATURE">feature</a>
         * element.
         *
         * @return The value of the feature element
         */
        @Deprecated(since = "10")
        public int major() {
            return feature();
        }

        /**
         * Returns the value of the minor element of the version number, or
         * zero if it is absent.
         *
         * @deprecated As of Java&nbsp;SE 10, the second element of a version
         * number is not the minor-release number but the interim-release
         * counter, incremented for every interim release.  Use the {@link
         * #interim()} method in preference to this method.  For compatibility,
         * this method returns the value of the <a href="#INTERIM">interim</a>
         * element, or zero if it is absent.
         *
         * @return The value of the interim element, or zero
         */
        @Deprecated(since = "10")
        public int minor() {
            return interim();
        }

        /**
         * Returns the value of the security element of the version number, or
         * zero if it is absent.
         *
         * @deprecated As of Java&nbsp;SE 10, the third element of a version
         * number is not the security level but the update-release counter,
         * incremented for every update release.  Use the {@link #update()}
         * method in preference to this method.  For compatibility, this method
         * returns the value of the <a href="#UPDATE">update</a> element, or
         * zero if it is absent.
         *
         * @return  The value of the update element, or zero
         */
        @Deprecated(since = "10")
        public int security() {
            return update();
        }

        /**
         * Returns an unmodifiable {@link java.util.List List} of the integers
         * represented in the <a href="#verNum">version number</a>.
         * The {@code List} always contains at least one element corresponding to
         * the <a href="#FEATURE">feature version number</a>.
         *
         * @return  An unmodifiable list of the integers
         *          represented in the version number
         */
        public List<Integer> version() {
            return version;
        }

        /**
         * Returns the optional <a href="#pre">pre-release</a> information.
         *
         * @return  The optional pre-release information as a String
         */
        public Optional<String> pre() {
            return pre;
        }

        /**
         * Returns the <a href="#build">build number</a>.
         *
         * @return  The optional build number.
         */
        public Optional<Integer> build() {
            return build;
        }

        /**
         * Returns <a href="#opt">optional</a> additional identifying build
         * information.
         *
         * @return  Additional build information as a String
         */
        public Optional<String> optional() {
            return optional;
        }

        /**
         * Compares this version to another.
         *
         * <p> Each of the components in the <a href="#verStr">version</a> is
         * compared in the following order of precedence: version numbers,
         * pre-release identifiers, build numbers, optional build information.
         * </p>
         *
         * <p> Comparison begins by examining the sequence of version numbers.
         * If one sequence is shorter than another, then the missing elements
         * of the shorter sequence are considered to be less than the
         * corresponding elements of the longer sequence. </p>
         *
         * <p> A version with a pre-release identifier is always considered to
         * be less than a version without one.  Pre-release identifiers are
         * compared numerically when they consist only of digits, and
         * lexicographically otherwise.  Numeric identifiers are considered to
         * be less than non-numeric identifiers.  </p>
         *
         * <p> A version without a build number is always less than one with a
         * build number; otherwise build numbers are compared numerically. </p>
         *
         * <p> The optional build information is compared lexicographically.
         * During this comparison, a version with optional build information is
         * considered to be greater than a version without one. </p>
         *
         * @param  obj
         *         The object to be compared
         *
         * @return  A negative integer, zero, or a positive integer if this
         *          {@code Version} is less than, equal to, or greater than the
         *          given {@code Version}
         *
         * @throws  NullPointerException
         *          If the given object is {@code null}
         */
        @Override
        public int compareTo(Version obj) {
            return compare(obj, false);
        }

        /**
         * Compares this version to another disregarding optional build
         * information.
         *
         * <p> Two versions are compared by examining the version string as
         * described in {@link #compareTo(Version)} with the exception that the
         * optional build information is always ignored. </p>
         *
         * <p> This method provides ordering which is consistent with
         * {@code equalsIgnoreOptional()}. </p>
         *
         * @param  obj
         *         The object to be compared
         *
         * @return  A negative integer, zero, or a positive integer if this
         *          {@code Version} is less than, equal to, or greater than the
         *          given {@code Version}
         *
         * @throws  NullPointerException
         *          If the given object is {@code null}
         */
        public int compareToIgnoreOptional(Version obj) {
            return compare(obj, true);
        }

        private int compare(Version obj, boolean ignoreOpt) {
            if (obj == null)
                throw new NullPointerException();

            int ret = compareVersion(obj);
            if (ret != 0)
                return ret;

            ret = comparePre(obj);
            if (ret != 0)
                return ret;

            ret = compareBuild(obj);
            if (ret != 0)
                return ret;

            if (!ignoreOpt)
                return compareOptional(obj);

            return 0;
        }

        private int compareVersion(Version obj) {
            int size = version.size();
            int oSize = obj.version().size();
            int min = Math.min(size, oSize);
            for (int i = 0; i < min; i++) {
                int val = version.get(i);
                int oVal = obj.version().get(i);
                if (val != oVal)
                    return val - oVal;
            }
            return size - oSize;
        }

        private int comparePre(Version obj) {
            Optional<String> oPre = obj.pre();
            if (!pre.isPresent()) {
                if (oPre.isPresent())
                    return 1;
            } else {
                if (!oPre.isPresent())
                    return -1;
                String val = pre.get();
                String oVal = oPre.get();
                if (val.matches("\\d+")) {
                    return (oVal.matches("\\d+")
                        ? (new BigInteger(val)).compareTo(new BigInteger(oVal))
                        : -1);
                } else {
                    return (oVal.matches("\\d+")
                        ? 1
                        : val.compareTo(oVal));
                }
            }
            return 0;
        }

        private int compareBuild(Version obj) {
            Optional<Integer> oBuild = obj.build();
            if (oBuild.isPresent()) {
                return (build.isPresent()
                        ? build.get().compareTo(oBuild.get())
                        : -1);
            } else if (build.isPresent()) {
                return 1;
            }
            return 0;
        }

        private int compareOptional(Version obj) {
            Optional<String> oOpt = obj.optional();
            if (!optional.isPresent()) {
                if (oOpt.isPresent())
                    return -1;
            } else {
                if (!oOpt.isPresent())
                    return 1;
                return optional.get().compareTo(oOpt.get());
            }
            return 0;
        }

        /**
         * Returns a string representation of this version.
         *
         * @return  The version string
         */
        @Override
        public String toString() {
            StringBuilder sb
                = new StringBuilder(version.stream()
                    .map(Object::toString)
                    .collect(Collectors.joining(".")));

            pre.ifPresent(v -> sb.append("-").append(v));

            if (build.isPresent()) {
                sb.append("+").append(build.get());
                if (optional.isPresent())
                    sb.append("-").append(optional.get());
            } else {
                if (optional.isPresent()) {
                    sb.append(pre.isPresent() ? "-" : "+-");
                    sb.append(optional.get());
                }
            }

            return sb.toString();
        }

        /**
         * Determines whether this {@code Version} is equal to another object.
         *
         * <p> Two {@code Version}s are equal if and only if they represent the
         * same version string.
         *
         * @param  obj
         *         The object to which this {@code Version} is to be compared
         *
         * @return  {@code true} if, and only if, the given object is a {@code
         *          Version} that is identical to this {@code Version}
         *
         */
        @Override
        public boolean equals(Object obj) {
            boolean ret = equalsIgnoreOptional(obj);
            if (!ret)
                return false;

            Version that = (Version)obj;
            return (this.optional().equals(that.optional()));
        }

        /**
         * Determines whether this {@code Version} is equal to another
         * disregarding optional build information.
         *
         * <p> Two {@code Version}s are equal if and only if they represent the
         * same version string disregarding the optional build information.
         *
         * @param  obj
         *         The object to which this {@code Version} is to be compared
         *
         * @return  {@code true} if, and only if, the given object is a {@code
         *          Version} that is identical to this {@code Version}
         *          ignoring the optional build information
         *
         */
        public boolean equalsIgnoreOptional(Object obj) {
            if (this == obj)
                return true;
            if (!(obj instanceof Version))
                return false;

            Version that = (Version)obj;
            return (this.version().equals(that.version())
                && this.pre().equals(that.pre())
                && this.build().equals(that.build()));
        }

        /**
         * Returns the hash code of this version.
         *
         * @return  The hashcode of this version
         */
        @Override
        public int hashCode() {
            int h = 1;
            int p = 17;

            h = p * h + version.hashCode();
            h = p * h + pre.hashCode();
            h = p * h + build.hashCode();
            h = p * h + optional.hashCode();

            return h;
        }
    }

    private static class VersionPattern {
        // $VNUM(-$PRE)?(\+($BUILD)?(\-$OPT)?)?
        // RE limits the format of version strings
        // ([1-9][0-9]*(?:(?:\.0)*\.[1-9][0-9]*)*)(?:-([a-zA-Z0-9]+))?(?:(\+)(0|[1-9][0-9]*)?)?(?:-([-a-zA-Z0-9.]+))?

        private static final String VNUM
            = "(?<VNUM>[1-9][0-9]*(?:(?:\\.0)*\\.[1-9][0-9]*)*)";
        private static final String PRE      = "(?:-(?<PRE>[a-zA-Z0-9]+))?";
        private static final String BUILD
            = "(?:(?<PLUS>\\+)(?<BUILD>0|[1-9][0-9]*)?)?";
        private static final String OPT      = "(?:-(?<OPT>[-a-zA-Z0-9.]+))?";
        private static final String VSTR_FORMAT = VNUM + PRE + BUILD + OPT;

        static final Pattern VSTR_PATTERN = Pattern.compile(VSTR_FORMAT);

        static final String VNUM_GROUP  = "VNUM";
        static final String PRE_GROUP   = "PRE";
        static final String PLUS_GROUP  = "PLUS";
        static final String BUILD_GROUP = "BUILD";
        static final String OPT_GROUP   = "OPT";
    }
}<|MERGE_RESOLUTION|>--- conflicted
+++ resolved
@@ -1,10 +1,6 @@
 /*
-<<<<<<< HEAD
  * Copyright (C) 2014 The Android Open Source Project
- * Copyright (c) 1995, 2013, Oracle and/or its affiliates. All rights reserved.
-=======
  * Copyright (c) 1995, 2018, Oracle and/or its affiliates. All rights reserved.
->>>>>>> 3893e24e
  * DO NOT ALTER OR REMOVE COPYRIGHT NOTICES OR THIS FILE HEADER.
  *
  * This code is free software; you can redistribute it and/or modify it
@@ -42,7 +38,6 @@
 import java.util.Optional;
 import java.util.StringTokenizer;
 
-<<<<<<< HEAD
 import dalvik.system.BlockGuard;
 import sun.reflect.CallerSensitive;
 import java.lang.ref.FinalizerReference;
@@ -53,11 +48,6 @@
 import dalvik.system.VMDebug;
 import dalvik.system.VMRuntime;
 import sun.reflect.Reflection;
-=======
-import jdk.internal.misc.SharedSecrets;
-import jdk.internal.reflect.CallerSensitive;
-import jdk.internal.reflect.Reflection;
->>>>>>> 3893e24e
 
 import libcore.io.IoUtils;
 import libcore.io.Libcore;
@@ -80,7 +70,8 @@
 public class Runtime {
     private static final Runtime currentRuntime = new Runtime();
 
-    private static Version version;
+    // Android-removed: Remove unsupported Version field.
+    // private static Version version;
 
     /**
      * Holds the list of threads to run when the VM terminates
@@ -365,7 +356,16 @@
      * @since 1.3
      */
     public void halt(int status) {
-<<<<<<< HEAD
+        // Android-changed: Implement halt(int) in ART.
+        /*
+        SecurityManager sm = System.getSecurityManager();
+        if (sm != null) {
+        sm.checkExit(status);
+        }
+        Shutdown.beforeHalt();
+        Shutdown.halt(status);
+        }
+        */
         nativeExit(status);
     }
 
@@ -401,17 +401,6 @@
     }
 
     /**
-=======
-        SecurityManager sm = System.getSecurityManager();
-        if (sm != null) {
-            sm.checkExit(status);
-        }
-        Shutdown.beforeHalt();
-        Shutdown.halt(status);
-    }
-
-    /**
->>>>>>> 3893e24e
      * Executes the specified string command in a separate process.
      *
      * <p>This is a convenience method.  An invocation of the form
@@ -821,11 +810,9 @@
      * @see     java.lang.Object#finalize()
      */
     public void runFinalization() {
-<<<<<<< HEAD
+        // Android-changed: Implement finalization in ART.
+        // SharedSecrets.getJavaLangRefAccess().runFinalization();
         VMRuntime.runFinalization(0);
-=======
-        SharedSecrets.getJavaLangRefAccess().runFinalization();
->>>>>>> 3893e24e
     }
 
     /**
@@ -833,56 +820,32 @@
      *
      * @deprecated
      * This method was intended to control instruction tracing.
-     * It has been superseded by JVM-specific tracing mechanisms.
-     * This method is subject to removal in a future version of Java SE.
+     * It has been superseded by ART-specific tracing mechanisms.
      *
      * @param on ignored
      */
-<<<<<<< HEAD
-    public void traceInstructions(boolean on) {
-    }
-
-    /**
-     * Enables/Disables tracing of method calls.
-     * If the <code>boolean</code> argument is <code>true</code>, this
-     * method suggests that the Java virtual machine emit debugging
-     * information for each method in the virtual machine as it is
-     * called. The format of this information, and the file or other output
-     * stream to which it is emitted, depends on the host environment. The
-     * virtual machine may ignore this request if it does not support
-     * this feature.
-     * <p>
-     * Calling this method with argument false suggests that the
-     * virtual machine cease emitting per-call debugging information.
+    @Deprecated(since="9", forRemoval=true)
+    public void traceInstructions(boolean on) { }
+
+    /**
+     * Not implemented, does nothing.
      * <p>
      * Calling this method on Android Lollipop or later (API level >= 21)
      * with {@code true} argument will cause it to throw an
      * {@code UnsupportedOperationException}.
-=======
-    @Deprecated(since="9", forRemoval=true)
-    public void traceInstructions(boolean on) { }
-
-    /**
-     * Not implemented, does nothing.
      *
      * @deprecated
      * This method was intended to control method call tracing.
-     * It has been superseded by JVM-specific tracing mechanisms.
-     * This method is subject to removal in a future version of Java SE.
->>>>>>> 3893e24e
+     * It has been superseded by ART-specific tracing mechanisms.
      *
      * @param on ignored
      */
-<<<<<<< HEAD
+    @Deprecated(since="9", forRemoval=true)
     public void traceMethodCalls(boolean on) {
         if (on) {
             throw new UnsupportedOperationException();
         }
     }
-=======
-    @Deprecated(since="9", forRemoval=true)
-    public void traceMethodCalls(boolean on) { }
->>>>>>> 3893e24e
 
     /**
      * Loads the native library specified by the filename argument.  The filename
@@ -1166,13 +1129,71 @@
     private static native String nativeLoad(String filename, ClassLoader loader, Class<?> caller);
     // END Android-changed: Different implementation of loadLibrary0(Class, String).
 
+    // BEGIN Android-added: Keep deprecated localized stream APIs.
+    /**
+     * Creates a localized version of an input stream. This method takes
+     * an <code>InputStream</code> and returns an <code>InputStream</code>
+     * equivalent to the argument in all respects except that it is
+     * localized: as characters in the local character set are read from
+     * the stream, they are automatically converted from the local
+     * character set to Unicode.
+     * <p>
+     * If the argument is already a localized stream, it may be returned
+     * as the result.
+     *
+     * @param      in InputStream to localize
+     * @return     a localized input stream
+     * @see        java.io.InputStream
+     * @see        java.io.BufferedReader#BufferedReader(java.io.Reader)
+     * @see        java.io.InputStreamReader#InputStreamReader(java.io.InputStream)
+     * @deprecated As of JDK&nbsp;1.1, the preferred way to translate a byte
+     * stream in the local encoding into a character stream in Unicode is via
+     * the <code>InputStreamReader</code> and <code>BufferedReader</code>
+     * classes.
+     */
+    @Deprecated
+    public InputStream getLocalizedInputStream(InputStream in) {
+        return in;
+    }
+
+    /**
+     * Creates a localized version of an output stream. This method
+     * takes an <code>OutputStream</code> and returns an
+     * <code>OutputStream</code> equivalent to the argument in all respects
+     * except that it is localized: as Unicode characters are written to
+     * the stream, they are automatically converted to the local
+     * character set.
+     * <p>
+     * If the argument is already a localized stream, it may be returned
+     * as the result.
+     *
+     * @deprecated As of JDK&nbsp;1.1, the preferred way to translate a
+     * Unicode character stream into a byte stream in the local encoding is via
+     * the <code>OutputStreamWriter</code>, <code>BufferedWriter</code>, and
+     * <code>PrintWriter</code> classes.
+     *
+     * @param      out OutputStream to localize
+     * @return     a localized output stream
+     * @see        java.io.OutputStream
+     * @see        java.io.BufferedWriter#BufferedWriter(java.io.Writer)
+     * @see        java.io.OutputStreamWriter#OutputStreamWriter(java.io.OutputStream)
+     * @see        java.io.PrintWriter#PrintWriter(java.io.OutputStream)
+     */
+    @Deprecated
+    public OutputStream getLocalizedOutputStream(OutputStream out) {
+        return out;
+    }
+    // END Android-added: Keep deprecated localized stream APIs.
+
+    // BEGIN Android-removed: Remove the unsupported version() method.
+    /*
     /**
      * Returns the version of the Java Runtime Environment as a {@link Version}.
      *
      * @return  the {@link Version} of the Java Runtime Environment
      *
      * @since  9
-     */
+     *
     public static Version version() {
         if (version == null) {
             version = new Version(VersionProps.versionNumbers(),
@@ -1306,7 +1327,7 @@
      * </p>
      *
      * @since  9
-     */
+     *//*
     public static final class Version
         implements Comparable<Version>
     {
@@ -1315,12 +1336,12 @@
         private final Optional<Integer> build;
         private final Optional<String>  optional;
 
-        /*
+        *//*
          * List of version number components passed to this constructor MUST
          * be at least unmodifiable (ideally immutable). In the case on an
          * unmodifiable list, the caller MUST hand the list over to this
          * constructor and never change the underlying list.
-         */
+         *//*
         private Version(List<Integer> unmodifiableListOfVersions,
                         Optional<String> pre,
                         Optional<Integer> build,
@@ -1353,7 +1374,7 @@
          *          cannot be represented as an {@link Integer}
          *
          * @return  The Version of the given string
-         */
+         *//*
         public static Version parse(String s) {
             if (s == null)
                 throw new NullPointerException();
@@ -1429,7 +1450,7 @@
          * @return The value of the feature element
          *
          * @since 10
-         */
+         *//*
         public int feature() {
             return version.get(0);
         }
@@ -1441,7 +1462,7 @@
          * @return The value of the interim element, or zero
          *
          * @since 10
-         */
+         *//*
         public int interim() {
             return (version.size() > 1 ? version.get(1) : 0);
         }
@@ -1453,7 +1474,7 @@
          * @return The value of the update element, or zero
          *
          * @since 10
-         */
+         *//*
         public int update() {
             return (version.size() > 2 ? version.get(2) : 0);
         }
@@ -1465,7 +1486,7 @@
          * @return The value of the patch element, or zero
          *
          * @since 10
-         */
+         *//*
         public int patch() {
             return (version.size() > 3 ? version.get(3) : 0);
         }
@@ -1481,7 +1502,7 @@
          * element.
          *
          * @return The value of the feature element
-         */
+         *//*
         @Deprecated(since = "10")
         public int major() {
             return feature();
@@ -1499,7 +1520,7 @@
          * element, or zero if it is absent.
          *
          * @return The value of the interim element, or zero
-         */
+         *//*
         @Deprecated(since = "10")
         public int minor() {
             return interim();
@@ -1517,7 +1538,7 @@
          * zero if it is absent.
          *
          * @return  The value of the update element, or zero
-         */
+         *//*
         @Deprecated(since = "10")
         public int security() {
             return update();
@@ -1531,7 +1552,7 @@
          *
          * @return  An unmodifiable list of the integers
          *          represented in the version number
-         */
+         *//*
         public List<Integer> version() {
             return version;
         }
@@ -1540,7 +1561,7 @@
          * Returns the optional <a href="#pre">pre-release</a> information.
          *
          * @return  The optional pre-release information as a String
-         */
+         *//*
         public Optional<String> pre() {
             return pre;
         }
@@ -1549,7 +1570,7 @@
          * Returns the <a href="#build">build number</a>.
          *
          * @return  The optional build number.
-         */
+         *//*
         public Optional<Integer> build() {
             return build;
         }
@@ -1559,7 +1580,7 @@
          * information.
          *
          * @return  Additional build information as a String
-         */
+         *//*
         public Optional<String> optional() {
             return optional;
         }
@@ -1599,7 +1620,7 @@
          *
          * @throws  NullPointerException
          *          If the given object is {@code null}
-         */
+         *//*
         @Override
         public int compareTo(Version obj) {
             return compare(obj, false);
@@ -1625,7 +1646,7 @@
          *
          * @throws  NullPointerException
          *          If the given object is {@code null}
-         */
+         *//*
         public int compareToIgnoreOptional(Version obj) {
             return compare(obj, true);
         }
@@ -1717,7 +1738,7 @@
          * Returns a string representation of this version.
          *
          * @return  The version string
-         */
+         *//*
         @Override
         public String toString() {
             StringBuilder sb
@@ -1753,7 +1774,7 @@
          * @return  {@code true} if, and only if, the given object is a {@code
          *          Version} that is identical to this {@code Version}
          *
-         */
+         *//*
         @Override
         public boolean equals(Object obj) {
             boolean ret = equalsIgnoreOptional(obj);
@@ -1778,7 +1799,7 @@
          *          Version} that is identical to this {@code Version}
          *          ignoring the optional build information
          *
-         */
+         *//*
         public boolean equalsIgnoreOptional(Object obj) {
             if (this == obj)
                 return true;
@@ -1795,7 +1816,7 @@
          * Returns the hash code of this version.
          *
          * @return  The hashcode of this version
-         */
+         *//*
         @Override
         public int hashCode() {
             int h = 1;
@@ -1831,4 +1852,6 @@
         static final String BUILD_GROUP = "BUILD";
         static final String OPT_GROUP   = "OPT";
     }
+    */
+    // END Android-removed: Remove the unsupported version() method.
 }