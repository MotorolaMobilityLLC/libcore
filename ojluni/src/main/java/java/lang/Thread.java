--- conflicted
+++ resolved
@@ -1,10 +1,6 @@
 /*
-<<<<<<< HEAD
  * Copyright (C) 2014 The Android Open Source Project
- * Copyright (c) 1994, 2018, Oracle and/or its affiliates. All rights reserved.
-=======
  * Copyright (c) 1994, 2019, Oracle and/or its affiliates. All rights reserved.
->>>>>>> 129081d9
  * DO NOT ALTER OR REMOVE COPYRIGHT NOTICES OR THIS FILE HEADER.
  *
  * This code is free software; you can redistribute it and/or modify it
@@ -220,7 +216,6 @@
     // BEGIN Android-changed: Keep track of whether this thread was unparked while not alive.
     /*
     /*
-<<<<<<< HEAD
      * JVM-private state that persists after native thread termination.
      *
     private long nativeParkEventPointer;
@@ -234,8 +229,6 @@
     // END Android-changed: Keep track of whether this thread was unparked while not alive.
 
     /*
-=======
->>>>>>> 129081d9
      * Thread ID
      */
     private final long tid;
