/*
<<<<<<< HEAD
 * Copyright (C) 2014 The Android Open Source Project
 * Copyright (c) 1994, 2018, Oracle and/or its affiliates. All rights reserved.
=======
 * Copyright (c) 1994, 2021, Oracle and/or its affiliates. All rights reserved.
>>>>>>> 4839a456
 * DO NOT ALTER OR REMOVE COPYRIGHT NOTICES OR THIS FILE HEADER.
 *
 * This code is free software; you can redistribute it and/or modify it
 * under the terms of the GNU General Public License version 2 only, as
 * published by the Free Software Foundation.  Oracle designates this
 * particular file as subject to the "Classpath" exception as provided
 * by Oracle in the LICENSE file that accompanied this code.
 *
 * This code is distributed in the hope that it will be useful, but WITHOUT
 * ANY WARRANTY; without even the implied warranty of MERCHANTABILITY or
 * FITNESS FOR A PARTICULAR PURPOSE.  See the GNU General Public License
 * version 2 for more details (a copy is included in the LICENSE file that
 * accompanied this code).
 *
 * You should have received a copy of the GNU General Public License version
 * 2 along with this work; if not, write to the Free Software Foundation,
 * Inc., 51 Franklin St, Fifth Floor, Boston, MA 02110-1301 USA.
 *
 * Please contact Oracle, 500 Oracle Parkway, Redwood Shores, CA 94065 USA
 * or visit www.oracle.com if you need additional information or have any
 * questions.
 */

package java.lang;

import java.lang.annotation.Native;
import java.lang.invoke.MethodHandles;
import java.lang.constant.Constable;
import java.lang.constant.ConstantDesc;
import java.math.*;
import java.util.Objects;
<<<<<<< HEAD
=======
import java.util.Optional;

import jdk.internal.misc.CDS;
>>>>>>> 4839a456
import jdk.internal.vm.annotation.IntrinsicCandidate;


/**
 * The {@code Long} class wraps a value of the primitive type {@code
 * long} in an object. An object of type {@code Long} contains a
 * single field whose type is {@code long}.
 *
 * <p> In addition, this class provides several methods for converting
 * a {@code long} to a {@code String} and a {@code String} to a {@code
 * long}, as well as other constants and methods useful when dealing
 * with a {@code long}.
 *
 * <p>This is a <a href="{@docRoot}/java.base/java/lang/doc-files/ValueBased.html">value-based</a>
 * class; programmers should treat instances that are
 * {@linkplain #equals(Object) equal} as interchangeable and should not
 * use instances for synchronization, or unpredictable behavior may
 * occur. For example, in a future release, synchronization may fail.
 *
 * <p>Implementation note: The implementations of the "bit twiddling"
 * methods (such as {@link #highestOneBit(long) highestOneBit} and
 * {@link #numberOfTrailingZeros(long) numberOfTrailingZeros}) are
 * based on material from Henry S. Warren, Jr.'s <i>Hacker's
 * Delight</i>, (Addison Wesley, 2002).
 *
 * @author  Lee Boynton
 * @author  Arthur van Hoff
 * @author  Josh Bloch
 * @author  Joseph D. Darcy
 * @since   1.0
 */
@jdk.internal.ValueBased
public final class Long extends Number
        implements Comparable<Long>, Constable, ConstantDesc {
    /**
     * A constant holding the minimum value a {@code long} can
     * have, -2<sup>63</sup>.
     */
    @Native public static final long MIN_VALUE = 0x8000000000000000L;

    /**
     * A constant holding the maximum value a {@code long} can
     * have, 2<sup>63</sup>-1.
     */
    @Native public static final long MAX_VALUE = 0x7fffffffffffffffL;

    /**
     * The {@code Class} instance representing the primitive type
     * {@code long}.
     *
     * @since   1.1
     */
    @SuppressWarnings("unchecked")
    public static final Class<Long>     TYPE = (Class<Long>) Class.getPrimitiveClass("long");

    /**
     * Returns a string representation of the first argument in the
     * radix specified by the second argument.
     *
     * <p>If the radix is smaller than {@code Character.MIN_RADIX}
     * or larger than {@code Character.MAX_RADIX}, then the radix
     * {@code 10} is used instead.
     *
     * <p>If the first argument is negative, the first element of the
     * result is the ASCII minus sign {@code '-'}
     * ({@code '\u005Cu002d'}). If the first argument is not
     * negative, no sign character appears in the result.
     *
     * <p>The remaining characters of the result represent the magnitude
     * of the first argument. If the magnitude is zero, it is
     * represented by a single zero character {@code '0'}
     * ({@code '\u005Cu0030'}); otherwise, the first character of
     * the representation of the magnitude will not be the zero
     * character.  The following ASCII characters are used as digits:
     *
     * <blockquote>
     *   {@code 0123456789abcdefghijklmnopqrstuvwxyz}
     * </blockquote>
     *
     * These are {@code '\u005Cu0030'} through
     * {@code '\u005Cu0039'} and {@code '\u005Cu0061'} through
     * {@code '\u005Cu007a'}. If {@code radix} is
     * <var>N</var>, then the first <var>N</var> of these characters
     * are used as radix-<var>N</var> digits in the order shown. Thus,
     * the digits for hexadecimal (radix 16) are
     * {@code 0123456789abcdef}. If uppercase letters are
     * desired, the {@link java.lang.String#toUpperCase()} method may
     * be called on the result:
     *
     * <blockquote>
     *  {@code Long.toString(n, 16).toUpperCase()}
     * </blockquote>
     *
     * @param   i       a {@code long} to be converted to a string.
     * @param   radix   the radix to use in the string representation.
     * @return  a string representation of the argument in the specified radix.
     * @see     java.lang.Character#MAX_RADIX
     * @see     java.lang.Character#MIN_RADIX
     */
    public static String toString(long i, int radix) {
        if (radix < Character.MIN_RADIX || radix > Character.MAX_RADIX)
            radix = 10;
        if (radix == 10)
            return toString(i);

        // BEGIN Android-changed: Use single-byte chars.
        /*
        if (COMPACT_STRINGS) {
         */
            byte[] buf = new byte[65];
            int charPos = 64;
            boolean negative = (i < 0);

            if (!negative) {
                i = -i;
            }

            while (i <= -radix) {
                buf[charPos--] = (byte)Integer.digits[(int)(-(i % radix))];
                i = i / radix;
            }
            buf[charPos] = (byte)Integer.digits[(int)(-i)];

            if (negative) {
                buf[--charPos] = '-';
            }
        /*
            return StringLatin1.newString(buf, charPos, (65 - charPos));
        }
        return toStringUTF16(i, radix);
         */
        return new String(buf, charPos, (65 - charPos));
        // END Android-changed: Use single-byte chars.
    }

    // BEGIN Android-removed: UTF16 version of toString(long i, int radix).
    /*
    private static String toStringUTF16(long i, int radix) {
        byte[] buf = new byte[65 * 2];
        int charPos = 64;
        boolean negative = (i < 0);
        if (!negative) {
            i = -i;
        }
        while (i <= -radix) {
            StringUTF16.putChar(buf, charPos--, Integer.digits[(int)(-(i % radix))]);
            i = i / radix;
        }
        StringUTF16.putChar(buf, charPos, Integer.digits[(int)(-i)]);
        if (negative) {
            StringUTF16.putChar(buf, --charPos, '-');
        }
        return StringUTF16.newString(buf, charPos, (65 - charPos));
    }
     */
    // END Android-removed: UTF16 version of toString(long i, int radix).

    /**
     * Returns a string representation of the first argument as an
     * unsigned integer value in the radix specified by the second
     * argument.
     *
     * <p>If the radix is smaller than {@code Character.MIN_RADIX}
     * or larger than {@code Character.MAX_RADIX}, then the radix
     * {@code 10} is used instead.
     *
     * <p>Note that since the first argument is treated as an unsigned
     * value, no leading sign character is printed.
     *
     * <p>If the magnitude is zero, it is represented by a single zero
     * character {@code '0'} ({@code '\u005Cu0030'}); otherwise,
     * the first character of the representation of the magnitude will
     * not be the zero character.
     *
     * <p>The behavior of radixes and the characters used as digits
     * are the same as {@link #toString(long, int) toString}.
     *
     * @param   i       an integer to be converted to an unsigned string.
     * @param   radix   the radix to use in the string representation.
     * @return  an unsigned string representation of the argument in the specified radix.
     * @see     #toString(long, int)
     * @since 1.8
     */
    public static String toUnsignedString(long i, int radix) {
        if (i >= 0)
            return toString(i, radix);
        else {
            return switch (radix) {
                case 2  -> toBinaryString(i);
                case 4  -> toUnsignedString0(i, 2);
                case 8  -> toOctalString(i);
                case 10 -> {
                    /*
                     * We can get the effect of an unsigned division by 10
                     * on a long value by first shifting right, yielding a
                     * positive value, and then dividing by 5.  This
                     * allows the last digit and preceding digits to be
                     * isolated more quickly than by an initial conversion
                     * to BigInteger.
                     */
                    long quot = (i >>> 1) / 5;
                    long rem = i - quot * 10;
                    yield toString(quot) + rem;
                }
                case 16 -> toHexString(i);
                case 32 -> toUnsignedString0(i, 5);
                default -> toUnsignedBigInteger(i).toString(radix);
            };
        }
    }

    /**
     * Return a BigInteger equal to the unsigned value of the
     * argument.
     */
    private static BigInteger toUnsignedBigInteger(long i) {
        if (i >= 0L)
            return BigInteger.valueOf(i);
        else {
            int upper = (int) (i >>> 32);
            int lower = (int) i;

            // return (upper << 32) + lower
            return (BigInteger.valueOf(Integer.toUnsignedLong(upper))).shiftLeft(32).
                add(BigInteger.valueOf(Integer.toUnsignedLong(lower)));
        }
    }

    /**
     * Returns a string representation of the {@code long}
     * argument as an unsigned integer in base&nbsp;16.
     *
     * <p>The unsigned {@code long} value is the argument plus
     * 2<sup>64</sup> if the argument is negative; otherwise, it is
     * equal to the argument.  This value is converted to a string of
     * ASCII digits in hexadecimal (base&nbsp;16) with no extra
     * leading {@code 0}s.
     *
     * <p>The value of the argument can be recovered from the returned
     * string {@code s} by calling {@link
     * Long#parseUnsignedLong(String, int) Long.parseUnsignedLong(s,
     * 16)}.
     *
     * <p>If the unsigned magnitude is zero, it is represented by a
     * single zero character {@code '0'} ({@code '\u005Cu0030'});
     * otherwise, the first character of the representation of the
     * unsigned magnitude will not be the zero character. The
     * following characters are used as hexadecimal digits:
     *
     * <blockquote>
     *  {@code 0123456789abcdef}
     * </blockquote>
     *
     * These are the characters {@code '\u005Cu0030'} through
     * {@code '\u005Cu0039'} and  {@code '\u005Cu0061'} through
     * {@code '\u005Cu0066'}.  If uppercase letters are desired,
     * the {@link java.lang.String#toUpperCase()} method may be called
     * on the result:
     *
     * <blockquote>
     *  {@code Long.toHexString(n).toUpperCase()}
     * </blockquote>
     *
     * @apiNote
     * The {@link java.util.HexFormat} class provides formatting and parsing
     * of byte arrays and primitives to return a string or adding to an {@link Appendable}.
     * {@code HexFormat} formats and parses uppercase or lowercase hexadecimal characters,
     * with leading zeros and for byte arrays includes for each byte
     * a delimiter, prefix, and suffix.
     *
     * @param   i   a {@code long} to be converted to a string.
     * @return  the string representation of the unsigned {@code long}
     *          value represented by the argument in hexadecimal
     *          (base&nbsp;16).
     * @see java.util.HexFormat
     * @see #parseUnsignedLong(String, int)
     * @see #toUnsignedString(long, int)
     * @since   1.0.2
     */
    public static String toHexString(long i) {
        return toUnsignedString0(i, 4);
    }

    /**
     * Returns a string representation of the {@code long}
     * argument as an unsigned integer in base&nbsp;8.
     *
     * <p>The unsigned {@code long} value is the argument plus
     * 2<sup>64</sup> if the argument is negative; otherwise, it is
     * equal to the argument.  This value is converted to a string of
     * ASCII digits in octal (base&nbsp;8) with no extra leading
     * {@code 0}s.
     *
     * <p>The value of the argument can be recovered from the returned
     * string {@code s} by calling {@link
     * Long#parseUnsignedLong(String, int) Long.parseUnsignedLong(s,
     * 8)}.
     *
     * <p>If the unsigned magnitude is zero, it is represented by a
     * single zero character {@code '0'} ({@code '\u005Cu0030'});
     * otherwise, the first character of the representation of the
     * unsigned magnitude will not be the zero character. The
     * following characters are used as octal digits:
     *
     * <blockquote>
     *  {@code 01234567}
     * </blockquote>
     *
     * These are the characters {@code '\u005Cu0030'} through
     * {@code '\u005Cu0037'}.
     *
     * @param   i   a {@code long} to be converted to a string.
     * @return  the string representation of the unsigned {@code long}
     *          value represented by the argument in octal (base&nbsp;8).
     * @see #parseUnsignedLong(String, int)
     * @see #toUnsignedString(long, int)
     * @since   1.0.2
     */
    public static String toOctalString(long i) {
        return toUnsignedString0(i, 3);
    }

    /**
     * Returns a string representation of the {@code long}
     * argument as an unsigned integer in base&nbsp;2.
     *
     * <p>The unsigned {@code long} value is the argument plus
     * 2<sup>64</sup> if the argument is negative; otherwise, it is
     * equal to the argument.  This value is converted to a string of
     * ASCII digits in binary (base&nbsp;2) with no extra leading
     * {@code 0}s.
     *
     * <p>The value of the argument can be recovered from the returned
     * string {@code s} by calling {@link
     * Long#parseUnsignedLong(String, int) Long.parseUnsignedLong(s,
     * 2)}.
     *
     * <p>If the unsigned magnitude is zero, it is represented by a
     * single zero character {@code '0'} ({@code '\u005Cu0030'});
     * otherwise, the first character of the representation of the
     * unsigned magnitude will not be the zero character. The
     * characters {@code '0'} ({@code '\u005Cu0030'}) and {@code
     * '1'} ({@code '\u005Cu0031'}) are used as binary digits.
     *
     * @param   i   a {@code long} to be converted to a string.
     * @return  the string representation of the unsigned {@code long}
     *          value represented by the argument in binary (base&nbsp;2).
     * @see #parseUnsignedLong(String, int)
     * @see #toUnsignedString(long, int)
     * @since   1.0.2
     */
    public static String toBinaryString(long i) {
        return toUnsignedString0(i, 1);
    }

    /**
     * Format a long (treated as unsigned) into a String.
     * @param val the value to format
     * @param shift the log2 of the base to format in (4 for hex, 3 for octal, 1 for binary)
     */
    static String toUnsignedString0(long val, int shift) {
        // assert shift > 0 && shift <=5 : "Illegal shift value";
        int mag = Long.SIZE - Long.numberOfLeadingZeros(val);
        int chars = Math.max(((mag + (shift - 1)) / shift), 1);

        // BEGIN Android-changed: Use single-byte chars.
        /*
        if (COMPACT_STRINGS) {
         */
            byte[] buf = new byte[chars];
            formatUnsignedLong0(val, shift, buf, 0, chars);
        /*
            return new String(buf, LATIN1);
        } else {
            byte[] buf = new byte[chars * 2];
            formatUnsignedLong0UTF16(val, shift, buf, 0, chars);
            return new String(buf, UTF16);
        }
        */
        return new String(buf);
        // END Android-changed: Use single-byte chars.
    }

    /**
     * Format a long (treated as unsigned) into a byte buffer (LATIN1 version). If
     * {@code len} exceeds the formatted ASCII representation of {@code val},
     * {@code buf} will be padded with leading zeroes.
     *
     * @param val the unsigned long to format
     * @param shift the log2 of the base to format in (4 for hex, 3 for octal, 1 for binary)
     * @param buf the byte buffer to write to
     * @param offset the offset in the destination buffer to start at
     * @param len the number of characters to write
     */
    private static void formatUnsignedLong0(long val, int shift, byte[] buf, int offset, int len) {
        int charPos = offset + len;
        int radix = 1 << shift;
        int mask = radix - 1;
        do {
            buf[--charPos] = (byte)Integer.digits[((int) val) & mask];
            val >>>= shift;
        } while (charPos > offset);
    }

<<<<<<< HEAD
    // BEGIN Android-removed: UTF16 version of formatUnsignedLong0().
    /*
    /** byte[]/UTF16 version    *
=======
    /**
     * Format a long (treated as unsigned) into a byte buffer (UTF16 version). If
     * {@code len} exceeds the formatted ASCII representation of {@code val},
     * {@code buf} will be padded with leading zeroes.
     *
     * @param val the unsigned long to format
     * @param shift the log2 of the base to format in (4 for hex, 3 for octal, 1 for binary)
     * @param buf the byte buffer to write to
     * @param offset the offset in the destination buffer to start at
     * @param len the number of characters to write
     */
>>>>>>> 4839a456
    private static void formatUnsignedLong0UTF16(long val, int shift, byte[] buf, int offset, int len) {
        int charPos = offset + len;
        int radix = 1 << shift;
        int mask = radix - 1;
        do {
            StringUTF16.putChar(buf, --charPos, Integer.digits[((int) val) & mask]);
            val >>>= shift;
        } while (charPos > offset);
    }
     */
    // END Android-removed: UTF16 version of formatUnsignedLong0().

    /**
     * Returns a {@code String} object representing the specified
     * {@code long}.  The argument is converted to signed decimal
     * representation and returned as a string, exactly as if the
     * argument and the radix 10 were given as arguments to the {@link
     * #toString(long, int)} method.
     *
     * @param   i   a {@code long} to be converted.
     * @return  a string representation of the argument in base&nbsp;10.
     */
    public static String toString(long i) {
        int size = stringSize(i);
        // BEGIN Android-changed: Always use single-byte buffer.
        /*
        if (COMPACT_STRINGS) {
         */
            byte[] buf = new byte[size];
            getChars(i, size, buf);
        /*
            return new String(buf, LATIN1);
        } else {
            byte[] buf = new byte[size * 2];
            StringUTF16.getChars(i, size, buf);
            return new String(buf, UTF16);
        }
         */
        return new String(buf);
        // END Android-changed: Always use single-byte buffer.
    }

    /**
     * Returns a string representation of the argument as an unsigned
     * decimal value.
     *
     * The argument is converted to unsigned decimal representation
     * and returned as a string exactly as if the argument and radix
     * 10 were given as arguments to the {@link #toUnsignedString(long,
     * int)} method.
     *
     * @param   i  an integer to be converted to an unsigned string.
     * @return  an unsigned string representation of the argument.
     * @see     #toUnsignedString(long, int)
     * @since 1.8
     */
    public static String toUnsignedString(long i) {
        return toUnsignedString(i, 10);
    }

    /**
     * Places characters representing the long i into the
     * character array buf. The characters are placed into
     * the buffer backwards starting with the least significant
     * digit at the specified index (exclusive), and working
     * backwards from there.
     *
     * @implNote This method converts positive inputs into negative
     * values, to cover the Long.MIN_VALUE case. Converting otherwise
     * (negative to positive) will expose -Long.MIN_VALUE that overflows
     * long.
     *
     * @param i     value to convert
     * @param index next index, after the least significant digit
     * @param buf   target buffer, Latin1-encoded
     * @return index of the most significant digit or minus sign, if present
     */
    static int getChars(long i, int index, byte[] buf) {
        long q;
        int r;
        int charPos = index;

        boolean negative = (i < 0);
        if (!negative) {
            i = -i;
        }

        // Get 2 digits/iteration using longs until quotient fits into an int
        while (i <= Integer.MIN_VALUE) {
            q = i / 100;
            r = (int)((q * 100) - i);
            i = q;
            buf[--charPos] = Integer.DigitOnes[r];
            buf[--charPos] = Integer.DigitTens[r];
        }

        // Get 2 digits/iteration using ints
        int q2;
        int i2 = (int)i;
        while (i2 <= -100) {
            q2 = i2 / 100;
            r  = (q2 * 100) - i2;
            i2 = q2;
            buf[--charPos] = Integer.DigitOnes[r];
            buf[--charPos] = Integer.DigitTens[r];
        }

        // We know there are at most two digits left at this point.
        q2 = i2 / 10;
        r  = (q2 * 10) - i2;
        buf[--charPos] = (byte)('0' + r);

        // Whatever left is the remaining digit.
        if (q2 < 0) {
            buf[--charPos] = (byte)('0' - q2);
        }

        if (negative) {
            buf[--charPos] = (byte)'-';
        }
        return charPos;
    }

    // BEGIN Android-added: char version of getChars(long i, int index, byte[] buf).
    // for java.lang.AbstractStringBuilder#append(int).
    static int getChars(long i, int index, char[] buf) {
        long q;
        int r;
        int charPos = index;

        boolean negative = (i < 0);
        if (!negative) {
            i = -i;
        }

        // Get 2 digits/iteration using longs until quotient fits into an int
        while (i <= Integer.MIN_VALUE) {
            q = i / 100;
            r = (int)((q * 100) - i);
            i = q;
            buf[--charPos] = (char)Integer.DigitOnes[r];
            buf[--charPos] = (char)Integer.DigitTens[r];
        }

        // Get 2 digits/iteration using ints
        int q2;
        int i2 = (int)i;
        while (i2 <= -100) {
            q2 = i2 / 100;
            r  = (q2 * 100) - i2;
            i2 = q2;
            buf[--charPos] = (char)Integer.DigitOnes[r];
            buf[--charPos] = (char)Integer.DigitTens[r];
        }

        // We know there are at most two digits left at this point.
        q2 = i2 / 10;
        r  = (q2 * 10) - i2;
        buf[--charPos] = (char)('0' + r);

        // Whatever left is the remaining digit.
        if (q2 < 0) {
            buf[--charPos] = (char)('0' - q2);
        }

        if (negative) {
            buf[--charPos] = (byte)'-';
        }
        return charPos;
    }
    // END Android-added: char version of getChars(long i, int index, byte[] buf).

    /**
     * Returns the string representation size for a given long value.
     *
     * @param x long value
     * @return string size
     *
     * @implNote There are other ways to compute this: e.g. binary search,
     * but values are biased heavily towards zero, and therefore linear search
     * wins. The iteration results are also routinely inlined in the generated
     * code after loop unrolling.
     */
    static int stringSize(long x) {
        int d = 1;
        if (x >= 0) {
            d = 0;
            x = -x;
        }
        long p = -10;
        for (int i = 1; i < 19; i++) {
            if (x > p)
                return i + d;
            p = 10 * p;
        }
        return 19 + d;
    }

    /**
     * Parses the string argument as a signed {@code long} in the
     * radix specified by the second argument. The characters in the
     * string must all be digits of the specified radix (as determined
     * by whether {@link java.lang.Character#digit(char, int)} returns
     * a nonnegative value), except that the first character may be an
     * ASCII minus sign {@code '-'} ({@code '\u005Cu002D'}) to
     * indicate a negative value or an ASCII plus sign {@code '+'}
     * ({@code '\u005Cu002B'}) to indicate a positive value. The
     * resulting {@code long} value is returned.
     *
     * <p>Note that neither the character {@code L}
     * ({@code '\u005Cu004C'}) nor {@code l}
     * ({@code '\u005Cu006C'}) is permitted to appear at the end
     * of the string as a type indicator, as would be permitted in
     * Java programming language source code - except that either
     * {@code L} or {@code l} may appear as a digit for a
     * radix greater than or equal to 22.
     *
     * <p>An exception of type {@code NumberFormatException} is
     * thrown if any of the following situations occurs:
     * <ul>
     *
     * <li>The first argument is {@code null} or is a string of
     * length zero.
     *
     * <li>The {@code radix} is either smaller than {@link
     * java.lang.Character#MIN_RADIX} or larger than {@link
     * java.lang.Character#MAX_RADIX}.
     *
     * <li>Any character of the string is not a digit of the specified
     * radix, except that the first character may be a minus sign
     * {@code '-'} ({@code '\u005Cu002d'}) or plus sign {@code
     * '+'} ({@code '\u005Cu002B'}) provided that the string is
     * longer than length 1.
     *
     * <li>The value represented by the string is not a value of type
     *      {@code long}.
     * </ul>
     *
     * <p>Examples:
     * <blockquote><pre>
     * parseLong("0", 10) returns 0L
     * parseLong("473", 10) returns 473L
     * parseLong("+42", 10) returns 42L
     * parseLong("-0", 10) returns 0L
     * parseLong("-FF", 16) returns -255L
     * parseLong("1100110", 2) returns 102L
     * parseLong("99", 8) throws a NumberFormatException
     * parseLong("Hazelnut", 10) throws a NumberFormatException
     * parseLong("Hazelnut", 36) returns 1356099454469L
     * </pre></blockquote>
     *
     * @param      s       the {@code String} containing the
     *                     {@code long} representation to be parsed.
     * @param      radix   the radix to be used while parsing {@code s}.
     * @return     the {@code long} represented by the string argument in
     *             the specified radix.
     * @throws     NumberFormatException  if the string does not contain a
     *             parsable {@code long}.
     */
    public static long parseLong(String s, int radix)
              throws NumberFormatException
    {
        if (s == null) {
            throw new NumberFormatException("Cannot parse null string");
        }

        if (radix < Character.MIN_RADIX) {
            throw new NumberFormatException("radix " + radix +
                                            " less than Character.MIN_RADIX");
        }
        if (radix > Character.MAX_RADIX) {
            throw new NumberFormatException("radix " + radix +
                                            " greater than Character.MAX_RADIX");
        }

        boolean negative = false;
        int i = 0, len = s.length();
        long limit = -Long.MAX_VALUE;

        if (len > 0) {
            char firstChar = s.charAt(0);
            if (firstChar < '0') { // Possible leading "+" or "-"
                if (firstChar == '-') {
                    negative = true;
                    limit = Long.MIN_VALUE;
                } else if (firstChar != '+') {
                    throw NumberFormatException.forInputString(s, radix);
                }

                if (len == 1) { // Cannot have lone "+" or "-"
                    throw NumberFormatException.forInputString(s, radix);
                }
                i++;
            }
            long multmin = limit / radix;
            long result = 0;
            while (i < len) {
                // Accumulating negatively avoids surprises near MAX_VALUE
                int digit = Character.digit(s.charAt(i++),radix);
                if (digit < 0 || result < multmin) {
                    throw NumberFormatException.forInputString(s, radix);
                }
                result *= radix;
                if (result < limit + digit) {
                    throw NumberFormatException.forInputString(s, radix);
                }
                result -= digit;
            }
            return negative ? result : -result;
        } else {
            throw NumberFormatException.forInputString(s, radix);
        }
    }

    /**
     * Parses the {@link CharSequence} argument as a signed {@code long} in
     * the specified {@code radix}, beginning at the specified
     * {@code beginIndex} and extending to {@code endIndex - 1}.
     *
     * <p>The method does not take steps to guard against the
     * {@code CharSequence} being mutated while parsing.
     *
     * @param      s   the {@code CharSequence} containing the {@code long}
     *                  representation to be parsed
     * @param      beginIndex   the beginning index, inclusive.
     * @param      endIndex     the ending index, exclusive.
     * @param      radix   the radix to be used while parsing {@code s}.
     * @return     the signed {@code long} represented by the subsequence in
     *             the specified radix.
     * @throws     NullPointerException  if {@code s} is null.
     * @throws     IndexOutOfBoundsException  if {@code beginIndex} is
     *             negative, or if {@code beginIndex} is greater than
     *             {@code endIndex} or if {@code endIndex} is greater than
     *             {@code s.length()}.
     * @throws     NumberFormatException  if the {@code CharSequence} does not
     *             contain a parsable {@code long} in the specified
     *             {@code radix}, or if {@code radix} is either smaller than
     *             {@link java.lang.Character#MIN_RADIX} or larger than
     *             {@link java.lang.Character#MAX_RADIX}.
     * @since  9
     */
    public static long parseLong(CharSequence s, int beginIndex, int endIndex, int radix)
                throws NumberFormatException {
        Objects.requireNonNull(s);

        if (beginIndex < 0 || beginIndex > endIndex || endIndex > s.length()) {
            throw new IndexOutOfBoundsException();
        }
        if (radix < Character.MIN_RADIX) {
            throw new NumberFormatException("radix " + radix +
                    " less than Character.MIN_RADIX");
        }
        if (radix > Character.MAX_RADIX) {
            throw new NumberFormatException("radix " + radix +
                    " greater than Character.MAX_RADIX");
        }

        boolean negative = false;
        int i = beginIndex;
        long limit = -Long.MAX_VALUE;

        if (i < endIndex) {
            char firstChar = s.charAt(i);
            if (firstChar < '0') { // Possible leading "+" or "-"
                if (firstChar == '-') {
                    negative = true;
                    limit = Long.MIN_VALUE;
                } else if (firstChar != '+') {
                    throw NumberFormatException.forCharSequence(s, beginIndex,
                            endIndex, i);
                }
                i++;
            }
            if (i >= endIndex) { // Cannot have lone "+", "-" or ""
                throw NumberFormatException.forCharSequence(s, beginIndex,
                        endIndex, i);
            }
            long multmin = limit / radix;
            long result = 0;
            while (i < endIndex) {
                // Accumulating negatively avoids surprises near MAX_VALUE
                int digit = Character.digit(s.charAt(i), radix);
                if (digit < 0 || result < multmin) {
                    throw NumberFormatException.forCharSequence(s, beginIndex,
                            endIndex, i);
                }
                result *= radix;
                if (result < limit + digit) {
                    throw NumberFormatException.forCharSequence(s, beginIndex,
                            endIndex, i);
                }
                i++;
                result -= digit;
            }
            return negative ? result : -result;
        } else {
            throw new NumberFormatException("");
        }
    }

    /**
     * Parses the string argument as a signed decimal {@code long}.
     * The characters in the string must all be decimal digits, except
     * that the first character may be an ASCII minus sign {@code '-'}
     * ({@code \u005Cu002D'}) to indicate a negative value or an
     * ASCII plus sign {@code '+'} ({@code '\u005Cu002B'}) to
     * indicate a positive value. The resulting {@code long} value is
     * returned, exactly as if the argument and the radix {@code 10}
     * were given as arguments to the {@link
     * #parseLong(java.lang.String, int)} method.
     *
     * <p>Note that neither the character {@code L}
     * ({@code '\u005Cu004C'}) nor {@code l}
     * ({@code '\u005Cu006C'}) is permitted to appear at the end
     * of the string as a type indicator, as would be permitted in
     * Java programming language source code.
     *
     * @param      s   a {@code String} containing the {@code long}
     *             representation to be parsed
     * @return     the {@code long} represented by the argument in
     *             decimal.
     * @throws     NumberFormatException  if the string does not contain a
     *             parsable {@code long}.
     */
    public static long parseLong(String s) throws NumberFormatException {
        return parseLong(s, 10);
    }

    /**
     * Parses the string argument as an unsigned {@code long} in the
     * radix specified by the second argument.  An unsigned integer
     * maps the values usually associated with negative numbers to
     * positive numbers larger than {@code MAX_VALUE}.
     *
     * The characters in the string must all be digits of the
     * specified radix (as determined by whether {@link
     * java.lang.Character#digit(char, int)} returns a nonnegative
     * value), except that the first character may be an ASCII plus
     * sign {@code '+'} ({@code '\u005Cu002B'}). The resulting
     * integer value is returned.
     *
     * <p>An exception of type {@code NumberFormatException} is
     * thrown if any of the following situations occurs:
     * <ul>
     * <li>The first argument is {@code null} or is a string of
     * length zero.
     *
     * <li>The radix is either smaller than
     * {@link java.lang.Character#MIN_RADIX} or
     * larger than {@link java.lang.Character#MAX_RADIX}.
     *
     * <li>Any character of the string is not a digit of the specified
     * radix, except that the first character may be a plus sign
     * {@code '+'} ({@code '\u005Cu002B'}) provided that the
     * string is longer than length 1.
     *
     * <li>The value represented by the string is larger than the
     * largest unsigned {@code long}, 2<sup>64</sup>-1.
     *
     * </ul>
     *
     *
     * @param      s   the {@code String} containing the unsigned integer
     *                  representation to be parsed
     * @param      radix   the radix to be used while parsing {@code s}.
     * @return     the unsigned {@code long} represented by the string
     *             argument in the specified radix.
     * @throws     NumberFormatException if the {@code String}
     *             does not contain a parsable {@code long}.
     * @since 1.8
     */
    public static long parseUnsignedLong(String s, int radix)
                throws NumberFormatException {
        if (s == null)  {
            throw new NumberFormatException("Cannot parse null string");
        }

        int len = s.length();
        if (len > 0) {
            char firstChar = s.charAt(0);
            if (firstChar == '-') {
                throw new
                    NumberFormatException(String.format("Illegal leading minus sign " +
                                                       "on unsigned string %s.", s));
            } else {
                if (len <= 12 || // Long.MAX_VALUE in Character.MAX_RADIX is 13 digits
                    (radix == 10 && len <= 18) ) { // Long.MAX_VALUE in base 10 is 19 digits
                    return parseLong(s, radix);
                }

                // No need for range checks on len due to testing above.
                long first = parseLong(s, 0, len - 1, radix);
                int second = Character.digit(s.charAt(len - 1), radix);
                if (second < 0) {
                    throw new NumberFormatException("Bad digit at end of " + s);
                }
                long result = first * radix + second;

                /*
                 * Test leftmost bits of multiprecision extension of first*radix
                 * for overflow. The number of bits needed is defined by
                 * GUARD_BIT = ceil(log2(Character.MAX_RADIX)) + 1 = 7. Then
                 * int guard = radix*(int)(first >>> (64 - GUARD_BIT)) and
                 * overflow is tested by splitting guard in the ranges
                 * guard < 92, 92 <= guard < 128, and 128 <= guard, where
                 * 92 = 128 - Character.MAX_RADIX. Note that guard cannot take
                 * on a value which does not include a prime factor in the legal
                 * radix range.
                 */
                int guard = radix * (int) (first >>> 57);
                if (guard >= 128 ||
                    (result >= 0 && guard >= 128 - Character.MAX_RADIX)) {
                    /*
                     * For purposes of exposition, the programmatic statements
                     * below should be taken to be multi-precision, i.e., not
                     * subject to overflow.
                     *
                     * A) Condition guard >= 128:
                     * If guard >= 128 then first*radix >= 2^7 * 2^57 = 2^64
                     * hence always overflow.
                     *
                     * B) Condition guard < 92:
                     * Define left7 = first >>> 57.
                     * Given first = (left7 * 2^57) + (first & (2^57 - 1)) then
                     * result <= (radix*left7)*2^57 + radix*(2^57 - 1) + second.
                     * Thus if radix*left7 < 92, radix <= 36, and second < 36,
                     * then result < 92*2^57 + 36*(2^57 - 1) + 36 = 2^64 hence
                     * never overflow.
                     *
                     * C) Condition 92 <= guard < 128:
                     * first*radix + second >= radix*left7*2^57 + second
                     * so that first*radix + second >= 92*2^57 + 0 > 2^63
                     *
                     * D) Condition guard < 128:
                     * radix*first <= (radix*left7) * 2^57 + radix*(2^57 - 1)
                     * so
                     * radix*first + second <= (radix*left7) * 2^57 + radix*(2^57 - 1) + 36
                     * thus
                     * radix*first + second < 128 * 2^57 + 36*2^57 - radix + 36
                     * whence
                     * radix*first + second < 2^64 + 2^6*2^57 = 2^64 + 2^63
                     *
                     * E) Conditions C, D, and result >= 0:
                     * C and D combined imply the mathematical result
                     * 2^63 < first*radix + second < 2^64 + 2^63. The lower
                     * bound is therefore negative as a signed long, but the
                     * upper bound is too small to overflow again after the
                     * signed long overflows to positive above 2^64 - 1. Hence
                     * result >= 0 implies overflow given C and D.
                     */
                    throw new NumberFormatException(String.format("String value %s exceeds " +
                                                                  "range of unsigned long.", s));
                }
                return result;
            }
        } else {
            throw NumberFormatException.forInputString(s, radix);
        }
    }

    /**
     * Parses the {@link CharSequence} argument as an unsigned {@code long} in
     * the specified {@code radix}, beginning at the specified
     * {@code beginIndex} and extending to {@code endIndex - 1}.
     *
     * <p>The method does not take steps to guard against the
     * {@code CharSequence} being mutated while parsing.
     *
     * @param      s   the {@code CharSequence} containing the unsigned
     *                 {@code long} representation to be parsed
     * @param      beginIndex   the beginning index, inclusive.
     * @param      endIndex     the ending index, exclusive.
     * @param      radix   the radix to be used while parsing {@code s}.
     * @return     the unsigned {@code long} represented by the subsequence in
     *             the specified radix.
     * @throws     NullPointerException  if {@code s} is null.
     * @throws     IndexOutOfBoundsException  if {@code beginIndex} is
     *             negative, or if {@code beginIndex} is greater than
     *             {@code endIndex} or if {@code endIndex} is greater than
     *             {@code s.length()}.
     * @throws     NumberFormatException  if the {@code CharSequence} does not
     *             contain a parsable unsigned {@code long} in the specified
     *             {@code radix}, or if {@code radix} is either smaller than
     *             {@link java.lang.Character#MIN_RADIX} or larger than
     *             {@link java.lang.Character#MAX_RADIX}.
     * @since  9
     */
    public static long parseUnsignedLong(CharSequence s, int beginIndex, int endIndex, int radix)
                throws NumberFormatException {
        Objects.requireNonNull(s);

        if (beginIndex < 0 || beginIndex > endIndex || endIndex > s.length()) {
            throw new IndexOutOfBoundsException();
        }
        int start = beginIndex, len = endIndex - beginIndex;

        if (len > 0) {
            char firstChar = s.charAt(start);
            if (firstChar == '-') {
                throw new NumberFormatException(String.format("Illegal leading minus sign " +
                        "on unsigned string %s.", s.subSequence(start, start + len)));
            } else {
                if (len <= 12 || // Long.MAX_VALUE in Character.MAX_RADIX is 13 digits
                    (radix == 10 && len <= 18) ) { // Long.MAX_VALUE in base 10 is 19 digits
                    return parseLong(s, start, start + len, radix);
                }

                // No need for range checks on end due to testing above.
                long first = parseLong(s, start, start + len - 1, radix);
                int second = Character.digit(s.charAt(start + len - 1), radix);
                if (second < 0) {
                    throw new NumberFormatException("Bad digit at end of " +
                            s.subSequence(start, start + len));
                }
                long result = first * radix + second;

                /*
                 * Test leftmost bits of multiprecision extension of first*radix
                 * for overflow. The number of bits needed is defined by
                 * GUARD_BIT = ceil(log2(Character.MAX_RADIX)) + 1 = 7. Then
                 * int guard = radix*(int)(first >>> (64 - GUARD_BIT)) and
                 * overflow is tested by splitting guard in the ranges
                 * guard < 92, 92 <= guard < 128, and 128 <= guard, where
                 * 92 = 128 - Character.MAX_RADIX. Note that guard cannot take
                 * on a value which does not include a prime factor in the legal
                 * radix range.
                 */
                int guard = radix * (int) (first >>> 57);
                if (guard >= 128 ||
                        (result >= 0 && guard >= 128 - Character.MAX_RADIX)) {
                    /*
                     * For purposes of exposition, the programmatic statements
                     * below should be taken to be multi-precision, i.e., not
                     * subject to overflow.
                     *
                     * A) Condition guard >= 128:
                     * If guard >= 128 then first*radix >= 2^7 * 2^57 = 2^64
                     * hence always overflow.
                     *
                     * B) Condition guard < 92:
                     * Define left7 = first >>> 57.
                     * Given first = (left7 * 2^57) + (first & (2^57 - 1)) then
                     * result <= (radix*left7)*2^57 + radix*(2^57 - 1) + second.
                     * Thus if radix*left7 < 92, radix <= 36, and second < 36,
                     * then result < 92*2^57 + 36*(2^57 - 1) + 36 = 2^64 hence
                     * never overflow.
                     *
                     * C) Condition 92 <= guard < 128:
                     * first*radix + second >= radix*left7*2^57 + second
                     * so that first*radix + second >= 92*2^57 + 0 > 2^63
                     *
                     * D) Condition guard < 128:
                     * radix*first <= (radix*left7) * 2^57 + radix*(2^57 - 1)
                     * so
                     * radix*first + second <= (radix*left7) * 2^57 + radix*(2^57 - 1) + 36
                     * thus
                     * radix*first + second < 128 * 2^57 + 36*2^57 - radix + 36
                     * whence
                     * radix*first + second < 2^64 + 2^6*2^57 = 2^64 + 2^63
                     *
                     * E) Conditions C, D, and result >= 0:
                     * C and D combined imply the mathematical result
                     * 2^63 < first*radix + second < 2^64 + 2^63. The lower
                     * bound is therefore negative as a signed long, but the
                     * upper bound is too small to overflow again after the
                     * signed long overflows to positive above 2^64 - 1. Hence
                     * result >= 0 implies overflow given C and D.
                     */
                    throw new NumberFormatException(String.format("String value %s exceeds " +
                            "range of unsigned long.", s.subSequence(start, start + len)));
                }
                return result;
            }
        } else {
            throw NumberFormatException.forInputString("", radix);
        }
    }

    /**
     * Parses the string argument as an unsigned decimal {@code long}. The
     * characters in the string must all be decimal digits, except
     * that the first character may be an ASCII plus sign {@code
     * '+'} ({@code '\u005Cu002B'}). The resulting integer value
     * is returned, exactly as if the argument and the radix 10 were
     * given as arguments to the {@link
     * #parseUnsignedLong(java.lang.String, int)} method.
     *
     * @param s   a {@code String} containing the unsigned {@code long}
     *            representation to be parsed
     * @return    the unsigned {@code long} value represented by the decimal string argument
     * @throws    NumberFormatException  if the string does not contain a
     *            parsable unsigned integer.
     * @since 1.8
     */
    public static long parseUnsignedLong(String s) throws NumberFormatException {
        return parseUnsignedLong(s, 10);
    }

    /**
     * Returns a {@code Long} object holding the value
     * extracted from the specified {@code String} when parsed
     * with the radix given by the second argument.  The first
     * argument is interpreted as representing a signed
     * {@code long} in the radix specified by the second
     * argument, exactly as if the arguments were given to the {@link
     * #parseLong(java.lang.String, int)} method. The result is a
     * {@code Long} object that represents the {@code long}
     * value specified by the string.
     *
     * <p>In other words, this method returns a {@code Long} object equal
     * to the value of:
     *
     * <blockquote>
     *  {@code new Long(Long.parseLong(s, radix))}
     * </blockquote>
     *
     * @param      s       the string to be parsed
     * @param      radix   the radix to be used in interpreting {@code s}
     * @return     a {@code Long} object holding the value
     *             represented by the string argument in the specified
     *             radix.
     * @throws     NumberFormatException  If the {@code String} does not
     *             contain a parsable {@code long}.
     */
    public static Long valueOf(String s, int radix) throws NumberFormatException {
        return Long.valueOf(parseLong(s, radix));
    }

    /**
     * Returns a {@code Long} object holding the value
     * of the specified {@code String}. The argument is
     * interpreted as representing a signed decimal {@code long},
     * exactly as if the argument were given to the {@link
     * #parseLong(java.lang.String)} method. The result is a
     * {@code Long} object that represents the integer value
     * specified by the string.
     *
     * <p>In other words, this method returns a {@code Long} object
     * equal to the value of:
     *
     * <blockquote>
     *  {@code new Long(Long.parseLong(s))}
     * </blockquote>
     *
     * @param      s   the string to be parsed.
     * @return     a {@code Long} object holding the value
     *             represented by the string argument.
     * @throws     NumberFormatException  If the string cannot be parsed
     *             as a {@code long}.
     */
    public static Long valueOf(String s) throws NumberFormatException
    {
        return Long.valueOf(parseLong(s, 10));
    }

    private static class LongCache {
        private LongCache() {}

        static final Long[] cache;
        static Long[] archivedCache;

        static {
            int size = -(-128) + 127 + 1;

            // Load and use the archived cache if it exists
            CDS.initializeFromArchive(LongCache.class);
            if (archivedCache == null || archivedCache.length != size) {
                Long[] c = new Long[size];
                long value = -128;
                for(int i = 0; i < size; i++) {
                    c[i] = new Long(value++);
                }
                archivedCache = c;
            }
            cache = archivedCache;
        }
    }

    /**
     * Returns a {@code Long} instance representing the specified
     * {@code long} value.
     * If a new {@code Long} instance is not required, this method
     * should generally be used in preference to the constructor
     * {@link #Long(long)}, as this method is likely to yield
     * significantly better space and time performance by caching
     * frequently requested values.
     *
     * This method will always cache values in the range -128 to 127,
     * inclusive, and may cache other values outside of this range.
     *
     * @param  l a long value.
     * @return a {@code Long} instance representing {@code l}.
     * @since  1.5
     */
    @IntrinsicCandidate
    public static Long valueOf(long l) {
        final int offset = 128;
        if (l >= -128 && l <= 127) { // will cache
            return LongCache.cache[(int)l + offset];
        }
        return new Long(l);
    }

    /**
     * Decodes a {@code String} into a {@code Long}.
     * Accepts decimal, hexadecimal, and octal numbers given by the
     * following grammar:
     *
     * <blockquote>
     * <dl>
     * <dt><i>DecodableString:</i>
     * <dd><i>Sign<sub>opt</sub> DecimalNumeral</i>
     * <dd><i>Sign<sub>opt</sub></i> {@code 0x} <i>HexDigits</i>
     * <dd><i>Sign<sub>opt</sub></i> {@code 0X} <i>HexDigits</i>
     * <dd><i>Sign<sub>opt</sub></i> {@code #} <i>HexDigits</i>
     * <dd><i>Sign<sub>opt</sub></i> {@code 0} <i>OctalDigits</i>
     *
     * <dt><i>Sign:</i>
     * <dd>{@code -}
     * <dd>{@code +}
     * </dl>
     * </blockquote>
     *
     * <i>DecimalNumeral</i>, <i>HexDigits</i>, and <i>OctalDigits</i>
     * are as defined in section {@jls 3.10.1} of
     * <cite>The Java Language Specification</cite>,
     * except that underscores are not accepted between digits.
     *
     * <p>The sequence of characters following an optional
     * sign and/or radix specifier ("{@code 0x}", "{@code 0X}",
     * "{@code #}", or leading zero) is parsed as by the {@code
     * Long.parseLong} method with the indicated radix (10, 16, or 8).
     * This sequence of characters must represent a positive value or
     * a {@link NumberFormatException} will be thrown.  The result is
     * negated if first character of the specified {@code String} is
     * the minus sign.  No whitespace characters are permitted in the
     * {@code String}.
     *
     * @param     nm the {@code String} to decode.
     * @return    a {@code Long} object holding the {@code long}
     *            value represented by {@code nm}
     * @throws    NumberFormatException  if the {@code String} does not
     *            contain a parsable {@code long}.
     * @see java.lang.Long#parseLong(String, int)
     * @since 1.2
     */
    public static Long decode(String nm) throws NumberFormatException {
        int radix = 10;
        int index = 0;
        boolean negative = false;
        Long result;

        if (nm.isEmpty())
            throw new NumberFormatException("Zero length string");
        char firstChar = nm.charAt(0);
        // Handle sign, if present
        if (firstChar == '-') {
            negative = true;
            index++;
        } else if (firstChar == '+')
            index++;

        // Handle radix specifier, if present
        if (nm.startsWith("0x", index) || nm.startsWith("0X", index)) {
            index += 2;
            radix = 16;
        }
        else if (nm.startsWith("#", index)) {
            index ++;
            radix = 16;
        }
        else if (nm.startsWith("0", index) && nm.length() > 1 + index) {
            index ++;
            radix = 8;
        }

        if (nm.startsWith("-", index) || nm.startsWith("+", index))
            throw new NumberFormatException("Sign character in wrong position");

        try {
            result = Long.valueOf(nm.substring(index), radix);
            result = negative ? Long.valueOf(-result.longValue()) : result;
        } catch (NumberFormatException e) {
            // If number is Long.MIN_VALUE, we'll end up here. The next line
            // handles this case, and causes any genuine format error to be
            // rethrown.
            String constant = negative ? ("-" + nm.substring(index))
                                       : nm.substring(index);
            result = Long.valueOf(constant, radix);
        }
        return result;
    }

    /**
     * The value of the {@code Long}.
     *
     * @serial
     */
    private final long value;

    /**
     * Constructs a newly allocated {@code Long} object that
     * represents the specified {@code long} argument.
     *
     * @param   value   the value to be represented by the
     *          {@code Long} object.
     *
     * @deprecated
     * It is rarely appropriate to use this constructor. The static factory
     * {@link #valueOf(long)} is generally a better choice, as it is
     * likely to yield significantly better space and time performance.
     */
    @Deprecated(since="9", forRemoval = true)
    public Long(long value) {
        this.value = value;
    }

    /**
     * Constructs a newly allocated {@code Long} object that
     * represents the {@code long} value indicated by the
     * {@code String} parameter. The string is converted to a
     * {@code long} value in exactly the manner used by the
     * {@code parseLong} method for radix 10.
     *
     * @param      s   the {@code String} to be converted to a
     *             {@code Long}.
     * @throws     NumberFormatException  if the {@code String} does not
     *             contain a parsable {@code long}.
     *
     * @deprecated
     * It is rarely appropriate to use this constructor.
     * Use {@link #parseLong(String)} to convert a string to a
     * {@code long} primitive, or use {@link #valueOf(String)}
     * to convert a string to a {@code Long} object.
     */
    @Deprecated(since="9", forRemoval = true)
    public Long(String s) throws NumberFormatException {
        this.value = parseLong(s, 10);
    }

    /**
     * Returns the value of this {@code Long} as a {@code byte} after
     * a narrowing primitive conversion.
     * @jls 5.1.3 Narrowing Primitive Conversion
     */
    public byte byteValue() {
        return (byte)value;
    }

    /**
     * Returns the value of this {@code Long} as a {@code short} after
     * a narrowing primitive conversion.
     * @jls 5.1.3 Narrowing Primitive Conversion
     */
    public short shortValue() {
        return (short)value;
    }

    /**
     * Returns the value of this {@code Long} as an {@code int} after
     * a narrowing primitive conversion.
     * @jls 5.1.3 Narrowing Primitive Conversion
     */
    public int intValue() {
        return (int)value;
    }

    /**
     * Returns the value of this {@code Long} as a
     * {@code long} value.
     */
    @IntrinsicCandidate
    public long longValue() {
        return value;
    }

    /**
     * Returns the value of this {@code Long} as a {@code float} after
     * a widening primitive conversion.
     * @jls 5.1.2 Widening Primitive Conversion
     */
    public float floatValue() {
        return (float)value;
    }

    /**
     * Returns the value of this {@code Long} as a {@code double}
     * after a widening primitive conversion.
     * @jls 5.1.2 Widening Primitive Conversion
     */
    public double doubleValue() {
        return (double)value;
    }

    /**
     * Returns a {@code String} object representing this
     * {@code Long}'s value.  The value is converted to signed
     * decimal representation and returned as a string, exactly as if
     * the {@code long} value were given as an argument to the
     * {@link java.lang.Long#toString(long)} method.
     *
     * @return  a string representation of the value of this object in
     *          base&nbsp;10.
     */
    public String toString() {
        return toString(value);
    }

    /**
     * Returns a hash code for this {@code Long}. The result is
     * the exclusive OR of the two halves of the primitive
     * {@code long} value held by this {@code Long}
     * object. That is, the hashcode is the value of the expression:
     *
     * <blockquote>
     *  {@code (int)(this.longValue()^(this.longValue()>>>32))}
     * </blockquote>
     *
     * @return  a hash code value for this object.
     */
    @Override
    public int hashCode() {
        return Long.hashCode(value);
    }

    /**
     * Returns a hash code for a {@code long} value; compatible with
     * {@code Long.hashCode()}.
     *
     * @param value the value to hash
     * @return a hash code value for a {@code long} value.
     * @since 1.8
     */
    public static int hashCode(long value) {
        return (int)(value ^ (value >>> 32));
    }

    /**
     * Compares this object to the specified object.  The result is
     * {@code true} if and only if the argument is not
     * {@code null} and is a {@code Long} object that
     * contains the same {@code long} value as this object.
     *
     * @param   obj   the object to compare with.
     * @return  {@code true} if the objects are the same;
     *          {@code false} otherwise.
     */
    public boolean equals(Object obj) {
        if (obj instanceof Long) {
            return value == ((Long)obj).longValue();
        }
        return false;
    }

    /**
     * Determines the {@code long} value of the system property
     * with the specified name.
     *
     * <p>The first argument is treated as the name of a system
     * property.  System properties are accessible through the {@link
     * java.lang.System#getProperty(java.lang.String)} method. The
     * string value of this property is then interpreted as a {@code
     * long} value using the grammar supported by {@link Long#decode decode}
     * and a {@code Long} object representing this value is returned.
     *
     * <p>If there is no property with the specified name, if the
     * specified name is empty or {@code null}, or if the property
     * does not have the correct numeric format, then {@code null} is
     * returned.
     *
     * <p>In other words, this method returns a {@code Long} object
     * equal to the value of:
     *
     * <blockquote>
     *  {@code getLong(nm, null)}
     * </blockquote>
     *
     * @param   nm   property name.
     * @return  the {@code Long} value of the property.
     * @throws  SecurityException for the same reasons as
     *          {@link System#getProperty(String) System.getProperty}
     * @see     java.lang.System#getProperty(java.lang.String)
     * @see     java.lang.System#getProperty(java.lang.String, java.lang.String)
     */
    public static Long getLong(String nm) {
        return getLong(nm, null);
    }

    /**
     * Determines the {@code long} value of the system property
     * with the specified name.
     *
     * <p>The first argument is treated as the name of a system
     * property.  System properties are accessible through the {@link
     * java.lang.System#getProperty(java.lang.String)} method. The
     * string value of this property is then interpreted as a {@code
     * long} value using the grammar supported by {@link Long#decode decode}
     * and a {@code Long} object representing this value is returned.
     *
     * <p>The second argument is the default value. A {@code Long} object
     * that represents the value of the second argument is returned if there
     * is no property of the specified name, if the property does not have
     * the correct numeric format, or if the specified name is empty or null.
     *
     * <p>In other words, this method returns a {@code Long} object equal
     * to the value of:
     *
     * <blockquote>
     *  {@code getLong(nm, new Long(val))}
     * </blockquote>
     *
     * but in practice it may be implemented in a manner such as:
     *
     * <blockquote><pre>
     * Long result = getLong(nm, null);
     * return (result == null) ? new Long(val) : result;
     * </pre></blockquote>
     *
     * to avoid the unnecessary allocation of a {@code Long} object when
     * the default value is not needed.
     *
     * @param   nm    property name.
     * @param   val   default value.
     * @return  the {@code Long} value of the property.
     * @throws  SecurityException for the same reasons as
     *          {@link System#getProperty(String) System.getProperty}
     * @see     java.lang.System#getProperty(java.lang.String)
     * @see     java.lang.System#getProperty(java.lang.String, java.lang.String)
     */
    public static Long getLong(String nm, long val) {
        Long result = Long.getLong(nm, null);
        return (result == null) ? Long.valueOf(val) : result;
    }

    /**
     * Returns the {@code long} value of the system property with
     * the specified name.  The first argument is treated as the name
     * of a system property.  System properties are accessible through
     * the {@link java.lang.System#getProperty(java.lang.String)}
     * method. The string value of this property is then interpreted
     * as a {@code long} value, as per the
     * {@link Long#decode decode} method, and a {@code Long} object
     * representing this value is returned; in summary:
     *
     * <ul>
     * <li>If the property value begins with the two ASCII characters
     * {@code 0x} or the ASCII character {@code #}, not followed by
     * a minus sign, then the rest of it is parsed as a hexadecimal integer
     * exactly as for the method {@link #valueOf(java.lang.String, int)}
     * with radix 16.
     * <li>If the property value begins with the ASCII character
     * {@code 0} followed by another character, it is parsed as
     * an octal integer exactly as by the method {@link
     * #valueOf(java.lang.String, int)} with radix 8.
     * <li>Otherwise the property value is parsed as a decimal
     * integer exactly as by the method
     * {@link #valueOf(java.lang.String, int)} with radix 10.
     * </ul>
     *
     * <p>Note that, in every case, neither {@code L}
     * ({@code '\u005Cu004C'}) nor {@code l}
     * ({@code '\u005Cu006C'}) is permitted to appear at the end
     * of the property value as a type indicator, as would be
     * permitted in Java programming language source code.
     *
     * <p>The second argument is the default value. The default value is
     * returned if there is no property of the specified name, if the
     * property does not have the correct numeric format, or if the
     * specified name is empty or {@code null}.
     *
     * @param   nm   property name.
     * @param   val   default value.
     * @return  the {@code Long} value of the property.
     * @throws  SecurityException for the same reasons as
     *          {@link System#getProperty(String) System.getProperty}
     * @see     System#getProperty(java.lang.String)
     * @see     System#getProperty(java.lang.String, java.lang.String)
     */
    public static Long getLong(String nm, Long val) {
        String v = null;
        try {
            v = System.getProperty(nm);
        } catch (IllegalArgumentException | NullPointerException e) {
        }
        if (v != null) {
            try {
                return Long.decode(v);
            } catch (NumberFormatException e) {
            }
        }
        return val;
    }

    /**
     * Compares two {@code Long} objects numerically.
     *
     * @param   anotherLong   the {@code Long} to be compared.
     * @return  the value {@code 0} if this {@code Long} is
     *          equal to the argument {@code Long}; a value less than
     *          {@code 0} if this {@code Long} is numerically less
     *          than the argument {@code Long}; and a value greater
     *          than {@code 0} if this {@code Long} is numerically
     *           greater than the argument {@code Long} (signed
     *           comparison).
     * @since   1.2
     */
    public int compareTo(Long anotherLong) {
        return compare(this.value, anotherLong.value);
    }

    /**
     * Compares two {@code long} values numerically.
     * The value returned is identical to what would be returned by:
     * <pre>
     *    Long.valueOf(x).compareTo(Long.valueOf(y))
     * </pre>
     *
     * @param  x the first {@code long} to compare
     * @param  y the second {@code long} to compare
     * @return the value {@code 0} if {@code x == y};
     *         a value less than {@code 0} if {@code x < y}; and
     *         a value greater than {@code 0} if {@code x > y}
     * @since 1.7
     */
    public static int compare(long x, long y) {
        return (x < y) ? -1 : ((x == y) ? 0 : 1);
    }

    /**
     * Compares two {@code long} values numerically treating the values
     * as unsigned.
     *
     * @param  x the first {@code long} to compare
     * @param  y the second {@code long} to compare
     * @return the value {@code 0} if {@code x == y}; a value less
     *         than {@code 0} if {@code x < y} as unsigned values; and
     *         a value greater than {@code 0} if {@code x > y} as
     *         unsigned values
     * @since 1.8
     */
    public static int compareUnsigned(long x, long y) {
        return compare(x + MIN_VALUE, y + MIN_VALUE);
    }


    /**
     * Returns the unsigned quotient of dividing the first argument by
     * the second where each argument and the result is interpreted as
     * an unsigned value.
     *
     * <p>Note that in two's complement arithmetic, the three other
     * basic arithmetic operations of add, subtract, and multiply are
     * bit-wise identical if the two operands are regarded as both
     * being signed or both being unsigned.  Therefore separate {@code
     * addUnsigned}, etc. methods are not provided.
     *
     * @param dividend the value to be divided
     * @param divisor the value doing the dividing
     * @return the unsigned quotient of the first argument divided by
     * the second argument
     * @see #remainderUnsigned
     * @since 1.8
     */
    public static long divideUnsigned(long dividend, long divisor) {
        /* See Hacker's Delight (2nd ed), section 9.3 */
        if (divisor >= 0) {
            final long q = (dividend >>> 1) / divisor << 1;
            final long r = dividend - q * divisor;
            return q + ((r | ~(r - divisor)) >>> (Long.SIZE - 1));
        }
        return (dividend & ~(dividend - divisor)) >>> (Long.SIZE - 1);
    }

    /**
     * Returns the unsigned remainder from dividing the first argument
     * by the second where each argument and the result is interpreted
     * as an unsigned value.
     *
     * @param dividend the value to be divided
     * @param divisor the value doing the dividing
     * @return the unsigned remainder of the first argument divided by
     * the second argument
     * @see #divideUnsigned
     * @since 1.8
     */
    public static long remainderUnsigned(long dividend, long divisor) {
        /* See Hacker's Delight (2nd ed), section 9.3 */
        if (divisor >= 0) {
            final long q = (dividend >>> 1) / divisor << 1;
            final long r = dividend - q * divisor;
            /*
             * Here, 0 <= r < 2 * divisor
             * (1) When 0 <= r < divisor, the remainder is simply r.
             * (2) Otherwise the remainder is r - divisor.
             *
             * In case (1), r - divisor < 0. Applying ~ produces a long with
             * sign bit 0, so >> produces 0. The returned value is thus r.
             *
             * In case (2), a similar reasoning shows that >> produces -1,
             * so the returned value is r - divisor.
             */
            return r - ((~(r - divisor) >> (Long.SIZE - 1)) & divisor);
        }
        /*
         * (1) When dividend >= 0, the remainder is dividend.
         * (2) Otherwise
         *      (2.1) When dividend < divisor, the remainder is dividend.
         *      (2.2) Otherwise the remainder is dividend - divisor
         *
         * A reasoning similar to the above shows that the returned value
         * is as expected.
         */
        return dividend - (((dividend & ~(dividend - divisor)) >> (Long.SIZE - 1)) & divisor);
    }

    // Bit Twiddling

    /**
     * The number of bits used to represent a {@code long} value in two's
     * complement binary form.
     *
     * @since 1.5
     */
    @Native public static final int SIZE = 64;

    /**
     * The number of bytes used to represent a {@code long} value in two's
     * complement binary form.
     *
     * @since 1.8
     */
    public static final int BYTES = SIZE / Byte.SIZE;

    /**
     * Returns a {@code long} value with at most a single one-bit, in the
     * position of the highest-order ("leftmost") one-bit in the specified
     * {@code long} value.  Returns zero if the specified value has no
     * one-bits in its two's complement binary representation, that is, if it
     * is equal to zero.
     *
     * @param i the value whose highest one bit is to be computed
     * @return a {@code long} value with a single one-bit, in the position
     *     of the highest-order one-bit in the specified value, or zero if
     *     the specified value is itself equal to zero.
     * @since 1.5
     */
    public static long highestOneBit(long i) {
        return i & (MIN_VALUE >>> numberOfLeadingZeros(i));
    }

    /**
     * Returns a {@code long} value with at most a single one-bit, in the
     * position of the lowest-order ("rightmost") one-bit in the specified
     * {@code long} value.  Returns zero if the specified value has no
     * one-bits in its two's complement binary representation, that is, if it
     * is equal to zero.
     *
     * @param i the value whose lowest one bit is to be computed
     * @return a {@code long} value with a single one-bit, in the position
     *     of the lowest-order one-bit in the specified value, or zero if
     *     the specified value is itself equal to zero.
     * @since 1.5
     */
    public static long lowestOneBit(long i) {
        // HD, Section 2-1
        return i & -i;
    }

    /**
     * Returns the number of zero bits preceding the highest-order
     * ("leftmost") one-bit in the two's complement binary representation
     * of the specified {@code long} value.  Returns 64 if the
     * specified value has no one-bits in its two's complement representation,
     * in other words if it is equal to zero.
     *
     * <p>Note that this method is closely related to the logarithm base 2.
     * For all positive {@code long} values x:
     * <ul>
     * <li>floor(log<sub>2</sub>(x)) = {@code 63 - numberOfLeadingZeros(x)}
     * <li>ceil(log<sub>2</sub>(x)) = {@code 64 - numberOfLeadingZeros(x - 1)}
     * </ul>
     *
     * @param i the value whose number of leading zeros is to be computed
     * @return the number of zero bits preceding the highest-order
     *     ("leftmost") one-bit in the two's complement binary representation
     *     of the specified {@code long} value, or 64 if the value
     *     is equal to zero.
     * @since 1.5
     */
    @IntrinsicCandidate
    public static int numberOfLeadingZeros(long i) {
        int x = (int)(i >>> 32);
        return x == 0 ? 32 + Integer.numberOfLeadingZeros((int)i)
                : Integer.numberOfLeadingZeros(x);
    }

    /**
     * Returns the number of zero bits following the lowest-order ("rightmost")
     * one-bit in the two's complement binary representation of the specified
     * {@code long} value.  Returns 64 if the specified value has no
     * one-bits in its two's complement representation, in other words if it is
     * equal to zero.
     *
     * @param i the value whose number of trailing zeros is to be computed
     * @return the number of zero bits following the lowest-order ("rightmost")
     *     one-bit in the two's complement binary representation of the
     *     specified {@code long} value, or 64 if the value is equal
     *     to zero.
     * @since 1.5
     */
    @IntrinsicCandidate
    public static int numberOfTrailingZeros(long i) {
        int x = (int)i;
        return x == 0 ? 32 + Integer.numberOfTrailingZeros((int)(i >>> 32))
                : Integer.numberOfTrailingZeros(x);
    }

    /**
     * Returns the number of one-bits in the two's complement binary
     * representation of the specified {@code long} value.  This function is
     * sometimes referred to as the <i>population count</i>.
     *
     * @param i the value whose bits are to be counted
     * @return the number of one-bits in the two's complement binary
     *     representation of the specified {@code long} value.
     * @since 1.5
     */
     @IntrinsicCandidate
     public static int bitCount(long i) {
        // HD, Figure 5-2
        i = i - ((i >>> 1) & 0x5555555555555555L);
        i = (i & 0x3333333333333333L) + ((i >>> 2) & 0x3333333333333333L);
        i = (i + (i >>> 4)) & 0x0f0f0f0f0f0f0f0fL;
        i = i + (i >>> 8);
        i = i + (i >>> 16);
        i = i + (i >>> 32);
        return (int)i & 0x7f;
     }

    /**
     * Returns the value obtained by rotating the two's complement binary
     * representation of the specified {@code long} value left by the
     * specified number of bits.  (Bits shifted out of the left hand, or
     * high-order, side reenter on the right, or low-order.)
     *
     * <p>Note that left rotation with a negative distance is equivalent to
     * right rotation: {@code rotateLeft(val, -distance) == rotateRight(val,
     * distance)}.  Note also that rotation by any multiple of 64 is a
     * no-op, so all but the last six bits of the rotation distance can be
     * ignored, even if the distance is negative: {@code rotateLeft(val,
     * distance) == rotateLeft(val, distance & 0x3F)}.
     *
     * @param i the value whose bits are to be rotated left
     * @param distance the number of bit positions to rotate left
     * @return the value obtained by rotating the two's complement binary
     *     representation of the specified {@code long} value left by the
     *     specified number of bits.
     * @since 1.5
     */
    public static long rotateLeft(long i, int distance) {
        return (i << distance) | (i >>> -distance);
    }

    /**
     * Returns the value obtained by rotating the two's complement binary
     * representation of the specified {@code long} value right by the
     * specified number of bits.  (Bits shifted out of the right hand, or
     * low-order, side reenter on the left, or high-order.)
     *
     * <p>Note that right rotation with a negative distance is equivalent to
     * left rotation: {@code rotateRight(val, -distance) == rotateLeft(val,
     * distance)}.  Note also that rotation by any multiple of 64 is a
     * no-op, so all but the last six bits of the rotation distance can be
     * ignored, even if the distance is negative: {@code rotateRight(val,
     * distance) == rotateRight(val, distance & 0x3F)}.
     *
     * @param i the value whose bits are to be rotated right
     * @param distance the number of bit positions to rotate right
     * @return the value obtained by rotating the two's complement binary
     *     representation of the specified {@code long} value right by the
     *     specified number of bits.
     * @since 1.5
     */
    public static long rotateRight(long i, int distance) {
        return (i >>> distance) | (i << -distance);
    }

    /**
     * Returns the value obtained by reversing the order of the bits in the
     * two's complement binary representation of the specified {@code long}
     * value.
     *
     * @param i the value to be reversed
     * @return the value obtained by reversing order of the bits in the
     *     specified {@code long} value.
     * @since 1.5
     */
    public static long reverse(long i) {
        // HD, Figure 7-1
        i = (i & 0x5555555555555555L) << 1 | (i >>> 1) & 0x5555555555555555L;
        i = (i & 0x3333333333333333L) << 2 | (i >>> 2) & 0x3333333333333333L;
        i = (i & 0x0f0f0f0f0f0f0f0fL) << 4 | (i >>> 4) & 0x0f0f0f0f0f0f0f0fL;

        return reverseBytes(i);
    }

    /**
     * Returns the signum function of the specified {@code long} value.  (The
     * return value is -1 if the specified value is negative; 0 if the
     * specified value is zero; and 1 if the specified value is positive.)
     *
     * @param i the value whose signum is to be computed
     * @return the signum function of the specified {@code long} value.
     * @since 1.5
     */
    public static int signum(long i) {
        // HD, Section 2-7
        return (int) ((i >> 63) | (-i >>> 63));
    }

    /**
     * Returns the value obtained by reversing the order of the bytes in the
     * two's complement representation of the specified {@code long} value.
     *
     * @param i the value whose bytes are to be reversed
     * @return the value obtained by reversing the bytes in the specified
     *     {@code long} value.
     * @since 1.5
     */
    @IntrinsicCandidate
    public static long reverseBytes(long i) {
        i = (i & 0x00ff00ff00ff00ffL) << 8 | (i >>> 8) & 0x00ff00ff00ff00ffL;
        return (i << 48) | ((i & 0xffff0000L) << 16) |
            ((i >>> 16) & 0xffff0000L) | (i >>> 48);
    }

    /**
     * Adds two {@code long} values together as per the + operator.
     *
     * @param a the first operand
     * @param b the second operand
     * @return the sum of {@code a} and {@code b}
     * @see java.util.function.BinaryOperator
     * @since 1.8
     */
    public static long sum(long a, long b) {
        return a + b;
    }

    /**
     * Returns the greater of two {@code long} values
     * as if by calling {@link Math#max(long, long) Math.max}.
     *
     * @param a the first operand
     * @param b the second operand
     * @return the greater of {@code a} and {@code b}
     * @see java.util.function.BinaryOperator
     * @since 1.8
     */
    public static long max(long a, long b) {
        return Math.max(a, b);
    }

    /**
     * Returns the smaller of two {@code long} values
     * as if by calling {@link Math#min(long, long) Math.min}.
     *
     * @param a the first operand
     * @param b the second operand
     * @return the smaller of {@code a} and {@code b}
     * @see java.util.function.BinaryOperator
     * @since 1.8
     */
    public static long min(long a, long b) {
        return Math.min(a, b);
    }

    /**
     * Returns an {@link Optional} containing the nominal descriptor for this
     * instance, which is the instance itself.
     *
     * @return an {@link Optional} describing the {@linkplain Long} instance
     * @since 12
     */
    @Override
    public Optional<Long> describeConstable() {
        return Optional.of(this);
    }

    /**
     * Resolves this instance as a {@link ConstantDesc}, the result of which is
     * the instance itself.
     *
     * @param lookup ignored
     * @return the {@linkplain Long} instance
     * @since 12
     */
    @Override
    public Long resolveConstantDesc(MethodHandles.Lookup lookup) {
        return this;
    }

    /** use serialVersionUID from JDK 1.0.2 for interoperability */
    @java.io.Serial
    @Native private static final long serialVersionUID = 4290774380558885855L;
}<|MERGE_RESOLUTION|>--- conflicted
+++ resolved
@@ -1,10 +1,5 @@
 /*
-<<<<<<< HEAD
- * Copyright (C) 2014 The Android Open Source Project
- * Copyright (c) 1994, 2018, Oracle and/or its affiliates. All rights reserved.
-=======
  * Copyright (c) 1994, 2021, Oracle and/or its affiliates. All rights reserved.
->>>>>>> 4839a456
  * DO NOT ALTER OR REMOVE COPYRIGHT NOTICES OR THIS FILE HEADER.
  *
  * This code is free software; you can redistribute it and/or modify it
@@ -31,17 +26,22 @@
 package java.lang;
 
 import java.lang.annotation.Native;
+
+// BEGIN Android-removed: dynamic constants not supported on Android.
+/*
 import java.lang.invoke.MethodHandles;
 import java.lang.constant.Constable;
 import java.lang.constant.ConstantDesc;
+import java.util.Optional;
+*/
+// END Android-removed: dynamic constants not supported on Android.
+
 import java.math.*;
 import java.util.Objects;
-<<<<<<< HEAD
-=======
-import java.util.Optional;
-
-import jdk.internal.misc.CDS;
->>>>>>> 4839a456
+
+// Android-removed: CDS is not used on Android.
+// import jdk.internal.misc.CDS;
+
 import jdk.internal.vm.annotation.IntrinsicCandidate;
 
 
@@ -55,11 +55,13 @@
  * long}, as well as other constants and methods useful when dealing
  * with a {@code long}.
  *
+ * <!-- Android-removed: paragraph on ValueBased
  * <p>This is a <a href="{@docRoot}/java.base/java/lang/doc-files/ValueBased.html">value-based</a>
  * class; programmers should treat instances that are
  * {@linkplain #equals(Object) equal} as interchangeable and should not
  * use instances for synchronization, or unpredictable behavior may
  * occur. For example, in a future release, synchronization may fail.
+ * -->
  *
  * <p>Implementation note: The implementations of the "bit twiddling"
  * methods (such as {@link #highestOneBit(long) highestOneBit} and
@@ -73,9 +75,13 @@
  * @author  Joseph D. Darcy
  * @since   1.0
  */
-@jdk.internal.ValueBased
+// Android-removed: ValueBased
+// @jdk.internal.ValueBased
 public final class Long extends Number
-        implements Comparable<Long>, Constable, ConstantDesc {
+        implements Comparable<Long>
+// Android-removed: no Constable support.
+// , Constable, ConstantDesc
+{
     /**
      * A constant holding the minimum value a {@code long} can
      * have, -2<sup>63</sup>.
@@ -229,11 +235,12 @@
         if (i >= 0)
             return toString(i, radix);
         else {
-            return switch (radix) {
-                case 2  -> toBinaryString(i);
-                case 4  -> toUnsignedString0(i, 2);
-                case 8  -> toOctalString(i);
-                case 10 -> {
+            // Android-changed: use `switch (radix)` `switch return (radix)` until javac 17 lands.
+            switch (radix) {
+                case 2: return toBinaryString(i);
+                case 4: return toUnsignedString0(i, 2);
+                case 8:  return toOctalString(i);
+                case 10: {
                     /*
                      * We can get the effect of an unsigned division by 10
                      * on a long value by first shifting right, yielding a
@@ -244,12 +251,12 @@
                      */
                     long quot = (i >>> 1) / 5;
                     long rem = i - quot * 10;
-                    yield toString(quot) + rem;
+                    return toString(quot) + rem;
                 }
-                case 16 -> toHexString(i);
-                case 32 -> toUnsignedString0(i, 5);
-                default -> toUnsignedBigInteger(i).toString(radix);
-            };
+                case 16: return toHexString(i);
+                case 32: return toUnsignedString0(i, 5);
+                default: return toUnsignedBigInteger(i).toString(radix);
+            }
         }
     }
 
@@ -270,6 +277,7 @@
         }
     }
 
+    // Android-removed: java.util.HexFormat references in javadoc as not present.
     /**
      * Returns a string representation of the {@code long}
      * argument as an unsigned integer in base&nbsp;16.
@@ -305,18 +313,10 @@
      *  {@code Long.toHexString(n).toUpperCase()}
      * </blockquote>
      *
-     * @apiNote
-     * The {@link java.util.HexFormat} class provides formatting and parsing
-     * of byte arrays and primitives to return a string or adding to an {@link Appendable}.
-     * {@code HexFormat} formats and parses uppercase or lowercase hexadecimal characters,
-     * with leading zeros and for byte arrays includes for each byte
-     * a delimiter, prefix, and suffix.
-     *
      * @param   i   a {@code long} to be converted to a string.
      * @return  the string representation of the unsigned {@code long}
      *          value represented by the argument in hexadecimal
      *          (base&nbsp;16).
-     * @see java.util.HexFormat
      * @see #parseUnsignedLong(String, int)
      * @see #toUnsignedString(long, int)
      * @since   1.0.2
@@ -436,7 +436,8 @@
      * @param offset the offset in the destination buffer to start at
      * @param len the number of characters to write
      */
-    private static void formatUnsignedLong0(long val, int shift, byte[] buf, int offset, int len) {
+    // Android-changed: dropped private modifier
+    static void formatUnsignedLong0(long val, int shift, byte[] buf, int offset, int len) {
         int charPos = offset + len;
         int radix = 1 << shift;
         int mask = radix - 1;
@@ -446,23 +447,9 @@
         } while (charPos > offset);
     }
 
-<<<<<<< HEAD
     // BEGIN Android-removed: UTF16 version of formatUnsignedLong0().
     /*
     /** byte[]/UTF16 version    *
-=======
-    /**
-     * Format a long (treated as unsigned) into a byte buffer (UTF16 version). If
-     * {@code len} exceeds the formatted ASCII representation of {@code val},
-     * {@code buf} will be padded with leading zeroes.
-     *
-     * @param val the unsigned long to format
-     * @param shift the log2 of the base to format in (4 for hex, 3 for octal, 1 for binary)
-     * @param buf the byte buffer to write to
-     * @param offset the offset in the destination buffer to start at
-     * @param len the number of characters to write
-     */
->>>>>>> 4839a456
     private static void formatUnsignedLong0UTF16(long val, int shift, byte[] buf, int offset, int len) {
         int charPos = offset + len;
         int radix = 1 << shift;
@@ -1228,7 +1215,8 @@
             int size = -(-128) + 127 + 1;
 
             // Load and use the archived cache if it exists
-            CDS.initializeFromArchive(LongCache.class);
+            // Android-removed: CDS is not used on Android.
+            // CDS.initializeFromArchive(LongCache.class);
             if (archivedCache == null || archivedCache.length != size) {
                 Long[] c = new Long[size];
                 long value = -128;
@@ -2040,13 +2028,14 @@
         return Math.min(a, b);
     }
 
+    // BEGIN Android-removed: dynamic constants not supported on Android.
     /**
      * Returns an {@link Optional} containing the nominal descriptor for this
      * instance, which is the instance itself.
      *
      * @return an {@link Optional} describing the {@linkplain Long} instance
      * @since 12
-     */
+     *
     @Override
     public Optional<Long> describeConstable() {
         return Optional.of(this);
@@ -2059,11 +2048,13 @@
      * @param lookup ignored
      * @return the {@linkplain Long} instance
      * @since 12
-     */
+     *
     @Override
     public Long resolveConstantDesc(MethodHandles.Lookup lookup) {
         return this;
     }
+    */
+    // END Android-removed: dynamic constants not supported on Android.
 
     /** use serialVersionUID from JDK 1.0.2 for interoperability */
     @java.io.Serial
