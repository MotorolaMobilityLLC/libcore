/*
 * Copyright (c) 2003, 2018, Oracle and/or its affiliates. All rights reserved.
 * DO NOT ALTER OR REMOVE COPYRIGHT NOTICES OR THIS FILE HEADER.
 *
 * This code is free software; you can redistribute it and/or modify it
 * under the terms of the GNU General Public License version 2 only, as
 * published by the Free Software Foundation.  Oracle designates this
 * particular file as subject to the "Classpath" exception as provided
 * by Oracle in the LICENSE file that accompanied this code.
 *
 * This code is distributed in the hope that it will be useful, but WITHOUT
 * ANY WARRANTY; without even the implied warranty of MERCHANTABILITY or
 * FITNESS FOR A PARTICULAR PURPOSE.  See the GNU General Public License
 * version 2 for more details (a copy is included in the LICENSE file that
 * accompanied this code).
 *
 * You should have received a copy of the GNU General Public License version
 * 2 along with this work; if not, write to the Free Software Foundation,
 * Inc., 51 Franklin St, Fifth Floor, Boston, MA 02110-1301 USA.
 *
 * Please contact Oracle, 500 Oracle Parkway, Redwood Shores, CA 94065 USA
 * or visit www.oracle.com if you need additional information or have any
 * questions.
 */

package java.lang;

import java.lang.ProcessBuilder.Redirect;
import java.io.BufferedInputStream;
import java.io.BufferedOutputStream;
import java.io.ByteArrayInputStream;
import java.io.FileDescriptor;
import java.io.FileInputStream;
import java.io.FileOutputStream;
import java.io.IOException;
import java.io.InputStream;
import java.io.OutputStream;
import java.util.Arrays;
import java.util.EnumSet;
import java.util.Locale;
import java.util.Set;
import java.util.concurrent.CompletableFuture;
import java.util.concurrent.TimeUnit;
import java.security.AccessController;
import static java.security.AccessController.doPrivileged;
import java.security.PrivilegedAction;
import java.security.PrivilegedActionException;
import java.security.PrivilegedExceptionAction;
import java.util.Properties;
import jdk.internal.misc.JavaIOFileDescriptorAccess;
import jdk.internal.misc.SharedSecrets;
import jdk.internal.util.StaticProperty;
import sun.security.action.GetPropertyAction;

/**
 * java.lang.Process subclass in the UNIX environment.
 *
 * @author Mario Wolczko and Ross Knippel.
 * @author Konstantin Kladko (ported to Linux and Bsd)
 * @author Martin Buchholz
 * @author Volker Simonis (ported to AIX)
 * @since   1.5
 */
<<<<<<< HEAD
final class ProcessImpl {
    // Android-changed: Use FileDescriptor.getInt$() instead of fdAccess.get(...).
    // private static final sun.misc.JavaIOFileDescriptorAccess fdAccess
    //     = sun.misc.SharedSecrets.getJavaIOFileDescriptorAccess();
=======
final class ProcessImpl extends Process {
    private static final JavaIOFileDescriptorAccess fdAccess
        = SharedSecrets.getJavaIOFileDescriptorAccess();

    // Linux platforms support a normal (non-forcible) kill signal.
    static final boolean SUPPORTS_NORMAL_TERMINATION = true;

    private final int pid;
    private final ProcessHandleImpl processHandle;
    private int exitcode;
    private boolean hasExited;

    private /* final */ OutputStream stdin;
    private /* final */ InputStream  stdout;
    private /* final */ InputStream  stderr;

    // only used on Solaris
    private /* final */ DeferredCloseInputStream stdout_inner_stream;

    private static enum LaunchMechanism {
        // order IS important!
        FORK,
        POSIX_SPAWN,
        VFORK
    }

    private static enum Platform {

        LINUX(LaunchMechanism.VFORK, LaunchMechanism.POSIX_SPAWN, LaunchMechanism.FORK),

        BSD(LaunchMechanism.POSIX_SPAWN, LaunchMechanism.FORK),
>>>>>>> 6fd0e9b0

        SOLARIS(LaunchMechanism.POSIX_SPAWN, LaunchMechanism.FORK),

        AIX(LaunchMechanism.POSIX_SPAWN, LaunchMechanism.FORK);

        final LaunchMechanism defaultLaunchMechanism;
        final Set<LaunchMechanism> validLaunchMechanisms;

        Platform(LaunchMechanism ... launchMechanisms) {
            this.defaultLaunchMechanism = launchMechanisms[0];
            this.validLaunchMechanisms =
                EnumSet.copyOf(Arrays.asList(launchMechanisms));
        }

        @SuppressWarnings("fallthrough")
        private String helperPath(String javahome, String osArch) {
            switch (this) {
                case SOLARIS:
                    // fall through...
                case LINUX:
                case AIX:
                case BSD:
                    return javahome + "/lib/jspawnhelper";

                default:
                    throw new AssertionError("Unsupported platform: " + this);
            }
        }

        String helperPath() {
            Properties props = GetPropertyAction.privilegedGetProperties();
            return helperPath(StaticProperty.javaHome(),
                              props.getProperty("os.arch"));
        }

        LaunchMechanism launchMechanism() {
            return AccessController.doPrivileged(
                (PrivilegedAction<LaunchMechanism>) () -> {
                    String s = System.getProperty(
                        "jdk.lang.Process.launchMechanism");
                    LaunchMechanism lm;
                    if (s == null) {
                        lm = defaultLaunchMechanism;
                        s = lm.name().toLowerCase(Locale.ENGLISH);
                    } else {
                        try {
                            lm = LaunchMechanism.valueOf(
                                s.toUpperCase(Locale.ENGLISH));
                        } catch (IllegalArgumentException e) {
                            lm = null;
                        }
                    }
                    if (lm == null || !validLaunchMechanisms.contains(lm)) {
                        throw new Error(
                            s + " is not a supported " +
                            "process launch mechanism on this platform."
                        );
                    }
                    return lm;
                }
            );
        }

        static Platform get() {
            String osName = GetPropertyAction.privilegedGetProperty("os.name");

            if (osName.equals("Linux")) { return LINUX; }
            if (osName.contains("OS X")) { return BSD; }
            if (osName.equals("SunOS")) { return SOLARIS; }
            if (osName.equals("AIX")) { return AIX; }

            throw new Error(osName + " is not a supported OS platform.");
        }
    }

    private static final Platform platform = Platform.get();
    private static final LaunchMechanism launchMechanism = platform.launchMechanism();
    private static final byte[] helperpath = toCString(platform.helperPath());

    private static byte[] toCString(String s) {
        if (s == null)
            return null;
        byte[] bytes = s.getBytes();
        byte[] result = new byte[bytes.length + 1];
        System.arraycopy(bytes, 0,
                         result, 0,
                         bytes.length);
        result[result.length-1] = (byte)0;
        return result;
    }

    // Only for use by ProcessBuilder.start()
    static Process start(String[] cmdarray,
                         java.util.Map<String,String> environment,
                         String dir,
                         ProcessBuilder.Redirect[] redirects,
                         boolean redirectErrorStream)
            throws IOException
    {
        assert cmdarray != null && cmdarray.length > 0;

        // Convert arguments to a contiguous block; it's easier to do
        // memory management in Java than in C.
        byte[][] args = new byte[cmdarray.length-1][];
        int size = args.length; // For added NUL bytes
        for (int i = 0; i < args.length; i++) {
            args[i] = cmdarray[i+1].getBytes();
            size += args[i].length;
        }
        byte[] argBlock = new byte[size];
        int i = 0;
        for (byte[] arg : args) {
            System.arraycopy(arg, 0, argBlock, i, arg.length);
            i += arg.length + 1;
            // No need to write NUL bytes explicitly
        }

        int[] envc = new int[1];
        byte[] envBlock = ProcessEnvironment.toEnvironmentBlock(environment, envc);

        int[] std_fds;

        FileInputStream  f0 = null;
        FileOutputStream f1 = null;
        FileOutputStream f2 = null;

        try {
            boolean forceNullOutputStream = false;
            if (redirects == null) {
                std_fds = new int[] { -1, -1, -1 };
            } else {
                std_fds = new int[3];

                if (redirects[0] == Redirect.PIPE) {
                    std_fds[0] = -1;
                } else if (redirects[0] == Redirect.INHERIT) {
                    std_fds[0] = 0;
                } else if (redirects[0] instanceof ProcessBuilder.RedirectPipeImpl) {
                    std_fds[0] = fdAccess.get(((ProcessBuilder.RedirectPipeImpl) redirects[0]).getFd());
                } else {
                    f0 = new FileInputStream(redirects[0].file());
                    // Android-changed: Use FileDescriptor.getInt$() instead of fdAccess.get(...).
                    // std_fds[0] = fdAccess.get(f0.getFD());
                    std_fds[0] = f0.getFD().getInt$();
                }

                if (redirects[1] == Redirect.PIPE) {
                    std_fds[1] = -1;
                } else if (redirects[1] == Redirect.INHERIT) {
                    std_fds[1] = 1;
                } else if (redirects[1] instanceof ProcessBuilder.RedirectPipeImpl) {
                    std_fds[1] = fdAccess.get(((ProcessBuilder.RedirectPipeImpl) redirects[1]).getFd());
                    // Force getInputStream to return a null stream,
                    // the fd is directly assigned to the next process.
                    forceNullOutputStream = true;
                } else {
                    f1 = new FileOutputStream(redirects[1].file(),
<<<<<<< HEAD
                                              redirects[1].append());
                    // Android-changed: Use FileDescriptor.getInt$() instead of fdAccess.get(...).
                    // std_fds[1] = fdAccess.get(f1.getFD());
                    std_fds[1] = f1.getFD().getInt$();
=======
                            redirects[1].append());
                    std_fds[1] = fdAccess.get(f1.getFD());
>>>>>>> 6fd0e9b0
                }

                if (redirects[2] == Redirect.PIPE) {
                    std_fds[2] = -1;
                } else if (redirects[2] == Redirect.INHERIT) {
                    std_fds[2] = 2;
                } else if (redirects[2] instanceof ProcessBuilder.RedirectPipeImpl) {
                    std_fds[2] = fdAccess.get(((ProcessBuilder.RedirectPipeImpl) redirects[2]).getFd());
                } else {
                    f2 = new FileOutputStream(redirects[2].file(),
<<<<<<< HEAD
                                              redirects[2].append());
                    // Android-changed: Use FileDescriptor.getInt$() instead of fdAccess.get(...).
                    // std_fds[2] = fdAccess.get(f2.getFD());
                    std_fds[2] = f2.getFD().getInt$();
=======
                            redirects[2].append());
                    std_fds[2] = fdAccess.get(f2.getFD());
>>>>>>> 6fd0e9b0
                }
            }

            Process p = new ProcessImpl
                    (toCString(cmdarray[0]),
                            argBlock, args.length,
                            envBlock, envc[0],
                            toCString(dir),
                            std_fds,
                            forceNullOutputStream,
                            redirectErrorStream);
            if (redirects != null) {
                // Copy the fd's if they are to be redirected to another process
                if (std_fds[0] >= 0 &&
                        redirects[0] instanceof ProcessBuilder.RedirectPipeImpl) {
                    fdAccess.set(((ProcessBuilder.RedirectPipeImpl) redirects[0]).getFd(), std_fds[0]);
                }
                if (std_fds[1] >= 0 &&
                        redirects[1] instanceof ProcessBuilder.RedirectPipeImpl) {
                    fdAccess.set(((ProcessBuilder.RedirectPipeImpl) redirects[1]).getFd(), std_fds[1]);
                }
                if (std_fds[2] >= 0 &&
                        redirects[2] instanceof ProcessBuilder.RedirectPipeImpl) {
                    fdAccess.set(((ProcessBuilder.RedirectPipeImpl) redirects[2]).getFd(), std_fds[2]);
                }
            }
            return p;
        } finally {
            // In theory, close() can throw IOException
            // (although it is rather unlikely to happen here)
            try { if (f0 != null) f0.close(); }
            finally {
                try { if (f1 != null) f1.close(); }
                finally { if (f2 != null) f2.close(); }
            }
        }
    }


    /**
     * Creates a process. Depending on the {@code mode} flag, this is done by
     * one of the following mechanisms:
     * <pre>
     *   1 - fork(2) and exec(2)
     *   2 - posix_spawn(3P)
     *   3 - vfork(2) and exec(2)
     * </pre>
     * @param fds an array of three file descriptors.
     *        Indexes 0, 1, and 2 correspond to standard input,
     *        standard output and standard error, respectively.  On
     *        input, a value of -1 means to create a pipe to connect
     *        child and parent processes.  On output, a value which
     *        is not -1 is the parent pipe fd corresponding to the
     *        pipe which has been created.  An element of this array
     *        is -1 on input if and only if it is <em>not</em> -1 on
     *        output.
     * @return the pid of the subprocess
     */
    private native int forkAndExec(int mode, byte[] helperpath,
                                   byte[] prog,
                                   byte[] argBlock, int argc,
                                   byte[] envBlock, int envc,
                                   byte[] dir,
                                   int[] fds,
                                   boolean redirectErrorStream)
        throws IOException;

    private ProcessImpl(final byte[] prog,
                final byte[] argBlock, final int argc,
                final byte[] envBlock, final int envc,
                final byte[] dir,
                final int[] fds,
                final boolean forceNullOutputStream,
                final boolean redirectErrorStream)
            throws IOException {

        pid = forkAndExec(launchMechanism.ordinal() + 1,
                          helperpath,
                          prog,
                          argBlock, argc,
                          envBlock, envc,
                          dir,
                          fds,
                          redirectErrorStream);
        processHandle = ProcessHandleImpl.getInternal(pid);

        try {
            doPrivileged((PrivilegedExceptionAction<Void>) () -> {
                initStreams(fds, forceNullOutputStream);
                return null;
            });
        } catch (PrivilegedActionException ex) {
            throw (IOException) ex.getException();
        }
    }

    static FileDescriptor newFileDescriptor(int fd) {
        FileDescriptor fileDescriptor = new FileDescriptor();
        fdAccess.set(fileDescriptor, fd);
        return fileDescriptor;
    }

    /**
     * Initialize the streams from the file descriptors.
     * @param fds array of stdin, stdout, stderr fds
     * @param forceNullOutputStream true if the stdout is being directed to
     *        a subsequent process. The stdout stream should be a null output stream .
     * @throws IOException
     */
    void initStreams(int[] fds, boolean forceNullOutputStream) throws IOException {
        switch (platform) {
            case LINUX:
            case BSD:
                stdin = (fds[0] == -1) ?
                        ProcessBuilder.NullOutputStream.INSTANCE :
                        new ProcessPipeOutputStream(fds[0]);

                stdout = (fds[1] == -1 || forceNullOutputStream) ?
                         ProcessBuilder.NullInputStream.INSTANCE :
                         new ProcessPipeInputStream(fds[1]);

                stderr = (fds[2] == -1) ?
                         ProcessBuilder.NullInputStream.INSTANCE :
                         new ProcessPipeInputStream(fds[2]);

                ProcessHandleImpl.completion(pid, true).handle((exitcode, throwable) -> {
                    synchronized (this) {
                        this.exitcode = (exitcode == null) ? -1 : exitcode.intValue();
                        this.hasExited = true;
                        this.notifyAll();
                    }

                    if (stdout instanceof ProcessPipeInputStream)
                        ((ProcessPipeInputStream) stdout).processExited();

                    if (stderr instanceof ProcessPipeInputStream)
                        ((ProcessPipeInputStream) stderr).processExited();

                    if (stdin instanceof ProcessPipeOutputStream)
                        ((ProcessPipeOutputStream) stdin).processExited();

                    return null;
                });
                break;

            case SOLARIS:
                stdin = (fds[0] == -1) ?
                        ProcessBuilder.NullOutputStream.INSTANCE :
                        new BufferedOutputStream(
                            new FileOutputStream(newFileDescriptor(fds[0])));

                stdout = (fds[1] == -1 || forceNullOutputStream) ?
                         ProcessBuilder.NullInputStream.INSTANCE :
                         new BufferedInputStream(
                             stdout_inner_stream =
                                 new DeferredCloseInputStream(
                                     newFileDescriptor(fds[1])));

                stderr = (fds[2] == -1) ?
                         ProcessBuilder.NullInputStream.INSTANCE :
                         new DeferredCloseInputStream(newFileDescriptor(fds[2]));

                /*
                 * For each subprocess forked a corresponding reaper task
                 * is submitted.  That task is the only thread which waits
                 * for the subprocess to terminate and it doesn't hold any
                 * locks while doing so.  This design allows waitFor() and
                 * exitStatus() to be safely executed in parallel (and they
                 * need no native code).
                 */
                ProcessHandleImpl.completion(pid, true).handle((exitcode, throwable) -> {
                    synchronized (this) {
                        this.exitcode = (exitcode == null) ? -1 : exitcode.intValue();
                        this.hasExited = true;
                        this.notifyAll();
                    }
                    return null;
                });
                break;

            case AIX:
                stdin = (fds[0] == -1) ?
                        ProcessBuilder.NullOutputStream.INSTANCE :
                        new ProcessPipeOutputStream(fds[0]);

                stdout = (fds[1] == -1 || forceNullOutputStream) ?
                         ProcessBuilder.NullInputStream.INSTANCE :
                         new DeferredCloseProcessPipeInputStream(fds[1]);

                stderr = (fds[2] == -1) ?
                         ProcessBuilder.NullInputStream.INSTANCE :
                         new DeferredCloseProcessPipeInputStream(fds[2]);

                ProcessHandleImpl.completion(pid, true).handle((exitcode, throwable) -> {
                    synchronized (this) {
                        this.exitcode = (exitcode == null) ? -1 : exitcode.intValue();
                        this.hasExited = true;
                        this.notifyAll();
                    }

                    if (stdout instanceof DeferredCloseProcessPipeInputStream)
                        ((DeferredCloseProcessPipeInputStream) stdout).processExited();

                    if (stderr instanceof DeferredCloseProcessPipeInputStream)
                        ((DeferredCloseProcessPipeInputStream) stderr).processExited();

                    if (stdin instanceof ProcessPipeOutputStream)
                        ((ProcessPipeOutputStream) stdin).processExited();

                    return null;
                });
                break;

            default: throw new AssertionError("Unsupported platform: " + platform);
        }
    }

    public OutputStream getOutputStream() {
        return stdin;
    }

    public InputStream getInputStream() {
        return stdout;
    }

    public InputStream getErrorStream() {
        return stderr;
    }

    public synchronized int waitFor() throws InterruptedException {
        while (!hasExited) {
            wait();
        }
        return exitcode;
    }

    @Override
    public synchronized boolean waitFor(long timeout, TimeUnit unit)
        throws InterruptedException
    {
        long remainingNanos = unit.toNanos(timeout);    // throw NPE before other conditions
        if (hasExited) return true;
        if (timeout <= 0) return false;

        long deadline = System.nanoTime() + remainingNanos;
        do {
            TimeUnit.NANOSECONDS.timedWait(this, remainingNanos);
            if (hasExited) {
                return true;
            }
            remainingNanos = deadline - System.nanoTime();
        } while (remainingNanos > 0);
        return hasExited;
    }

    public synchronized int exitValue() {
        if (!hasExited) {
            throw new IllegalThreadStateException("process hasn't exited");
        }
        return exitcode;
    }

    private void destroy(boolean force) {
        switch (platform) {
            case LINUX:
            case BSD:
            case AIX:
                // There is a risk that pid will be recycled, causing us to
                // kill the wrong process!  So we only terminate processes
                // that appear to still be running.  Even with this check,
                // there is an unavoidable race condition here, but the window
                // is very small, and OSes try hard to not recycle pids too
                // soon, so this is quite safe.
                synchronized (this) {
                    if (!hasExited)
                        processHandle.destroyProcess(force);
                }
                try { stdin.close();  } catch (IOException ignored) {}
                try { stdout.close(); } catch (IOException ignored) {}
                try { stderr.close(); } catch (IOException ignored) {}
                break;

            case SOLARIS:
                // There is a risk that pid will be recycled, causing us to
                // kill the wrong process!  So we only terminate processes
                // that appear to still be running.  Even with this check,
                // there is an unavoidable race condition here, but the window
                // is very small, and OSes try hard to not recycle pids too
                // soon, so this is quite safe.
                synchronized (this) {
                    if (!hasExited)
                        processHandle.destroyProcess(force);
                    try {
                        stdin.close();
                        if (stdout_inner_stream != null)
                            stdout_inner_stream.closeDeferred(stdout);
                        if (stderr instanceof DeferredCloseInputStream)
                            ((DeferredCloseInputStream) stderr)
                                .closeDeferred(stderr);
                    } catch (IOException e) {
                        // ignore
                    }
                }
                break;

            default: throw new AssertionError("Unsupported platform: " + platform);
        }
    }

    @Override
    public CompletableFuture<Process> onExit() {
        return ProcessHandleImpl.completion(pid, false)
                .handleAsync((unusedExitStatus, unusedThrowable) -> {
                    boolean interrupted = false;
                    while (true) {
                        // Ensure that the concurrent task setting the exit status has completed
                        try {
                            waitFor();
                            break;
                        } catch (InterruptedException ie) {
                            interrupted = true;
                        }
                    }
                    if (interrupted) {
                        Thread.currentThread().interrupt();
                    }
                    return this;
                });
    }

    @Override
    public ProcessHandle toHandle() {
        SecurityManager sm = System.getSecurityManager();
        if (sm != null) {
            sm.checkPermission(new RuntimePermission("manageProcess"));
        }
        return processHandle;
    }

    @Override
    public boolean supportsNormalTermination() {
        return ProcessImpl.SUPPORTS_NORMAL_TERMINATION;
    }

    @Override
    public void destroy() {
        destroy(false);
    }

    @Override
    public Process destroyForcibly() {
        destroy(true);
        return this;
    }

    @Override
    public long pid() {
        return pid;
    }

    @Override
    public synchronized boolean isAlive() {
        return !hasExited;
    }

    /**
     * The {@code toString} method returns a string consisting of
     * the native process ID of the process and the exit value of the process.
     *
     * @return a string representation of the object.
     */
    @Override
    public String toString() {
        return new StringBuilder("Process[pid=").append(pid)
                .append(", exitValue=").append(hasExited ? exitcode : "\"not exited\"")
                .append("]").toString();
    }

    private static native void init();

    static {
        init();
    }

    /**
     * A buffered input stream for a subprocess pipe file descriptor
     * that allows the underlying file descriptor to be reclaimed when
     * the process exits, via the processExited hook.
     *
     * This is tricky because we do not want the user-level InputStream to be
     * closed until the user invokes close(), and we need to continue to be
     * able to read any buffered data lingering in the OS pipe buffer.
     */
    private static class ProcessPipeInputStream extends BufferedInputStream {
        private final Object closeLock = new Object();

        ProcessPipeInputStream(int fd) {
            super(new PipeInputStream(newFileDescriptor(fd)));
        }
        private static byte[] drainInputStream(InputStream in)
                throws IOException {
            int n = 0;
            int j;
            byte[] a = null;
            while ((j = in.available()) > 0) {
                a = (a == null) ? new byte[j] : Arrays.copyOf(a, n + j);
                n += in.read(a, n, j);
            }
            return (a == null || n == a.length) ? a : Arrays.copyOf(a, n);
        }

        /** Called by the process reaper thread when the process exits. */
        synchronized void processExited() {
            synchronized (closeLock) {
                try {
                    InputStream in = this.in;
                    // this stream is closed if and only if: in == null
                    if (in != null) {
                        byte[] stragglers = drainInputStream(in);
                        in.close();
                        this.in = (stragglers == null) ?
                            ProcessBuilder.NullInputStream.INSTANCE :
                            new ByteArrayInputStream(stragglers);
                    }
                } catch (IOException ignored) {}
            }
        }

        @Override
        public void close() throws IOException {
            // BufferedInputStream#close() is not synchronized unlike most other
            // methods. Synchronizing helps avoid race with processExited().
            synchronized (closeLock) {
                super.close();
            }
        }
    }

    /**
     * A buffered output stream for a subprocess pipe file descriptor
     * that allows the underlying file descriptor to be reclaimed when
     * the process exits, via the processExited hook.
     */
    private static class ProcessPipeOutputStream extends BufferedOutputStream {
        ProcessPipeOutputStream(int fd) {
            super(new FileOutputStream(newFileDescriptor(fd)));
        }

        /** Called by the process reaper thread when the process exits. */
        synchronized void processExited() {
            OutputStream out = this.out;
            if (out != null) {
                try {
                    out.close();
                } catch (IOException ignored) {
                    // We know of no reason to get an IOException, but if
                    // we do, there's nothing else to do but carry on.
                }
                this.out = ProcessBuilder.NullOutputStream.INSTANCE;
            }
        }
    }

    // A FileInputStream that supports the deferment of the actual close
    // operation until the last pending I/O operation on the stream has
    // finished.  This is required on Solaris because we must close the stdin
    // and stdout streams in the destroy method in order to reclaim the
    // underlying file descriptors.  Doing so, however, causes any thread
    // currently blocked in a read on one of those streams to receive an
    // IOException("Bad file number"), which is incompatible with historical
    // behavior.  By deferring the close we allow any pending reads to see -1
    // (EOF) as they did before.
    //
    private static class DeferredCloseInputStream extends PipeInputStream {
        DeferredCloseInputStream(FileDescriptor fd) {
            super(fd);
        }

        private Object lock = new Object();     // For the following fields
        private boolean closePending = false;
        private int useCount = 0;
        private InputStream streamToClose;

        private void raise() {
            synchronized (lock) {
                useCount++;
            }
        }

        private void lower() throws IOException {
            synchronized (lock) {
                useCount--;
                if (useCount == 0 && closePending) {
                    streamToClose.close();
                }
            }
        }

        // stc is the actual stream to be closed; it might be this object, or
        // it might be an upstream object for which this object is downstream.
        //
        private void closeDeferred(InputStream stc) throws IOException {
            synchronized (lock) {
                if (useCount == 0) {
                    stc.close();
                } else {
                    closePending = true;
                    streamToClose = stc;
                }
            }
        }

        public void close() throws IOException {
            synchronized (lock) {
                useCount = 0;
                closePending = false;
            }
            super.close();
        }

        public int read() throws IOException {
            raise();
            try {
                return super.read();
            } finally {
                lower();
            }
        }

        public int read(byte[] b) throws IOException {
            raise();
            try {
                return super.read(b);
            } finally {
                lower();
            }
        }

        public int read(byte[] b, int off, int len) throws IOException {
            raise();
            try {
                return super.read(b, off, len);
            } finally {
                lower();
            }
        }

        public long skip(long n) throws IOException {
            raise();
            try {
                return super.skip(n);
            } finally {
                lower();
            }
        }

        public int available() throws IOException {
            raise();
            try {
                return super.available();
            } finally {
                lower();
            }
        }
    }

    /**
     * A buffered input stream for a subprocess pipe file descriptor
     * that allows the underlying file descriptor to be reclaimed when
     * the process exits, via the processExited hook.
     *
     * This is tricky because we do not want the user-level InputStream to be
     * closed until the user invokes close(), and we need to continue to be
     * able to read any buffered data lingering in the OS pipe buffer.
     *
     * On AIX this is especially tricky, because the 'close()' system call
     * will block if another thread is at the same time blocked in a file
     * operation (e.g. 'read()') on the same file descriptor. We therefore
     * combine 'ProcessPipeInputStream' approach used on Linux and Bsd
     * with the DeferredCloseInputStream approach used on Solaris. This means
     * that every potentially blocking operation on the file descriptor
     * increments a counter before it is executed and decrements it once it
     * finishes. The 'close()' operation will only be executed if there are
     * no pending operations. Otherwise it is deferred after the last pending
     * operation has finished.
     *
     */
    private static class DeferredCloseProcessPipeInputStream
        extends BufferedInputStream {

        private final Object closeLock = new Object();
        private int useCount = 0;
        private boolean closePending = false;

        DeferredCloseProcessPipeInputStream(int fd) {
            super(new PipeInputStream(newFileDescriptor(fd)));
        }

        private InputStream drainInputStream(InputStream in)
                throws IOException {
            int n = 0;
            int j;
            byte[] a = null;
            synchronized (closeLock) {
                if (buf == null) // asynchronous close()?
                    return null; // discard
                j = in.available();
            }
            while (j > 0) {
                a = (a == null) ? new byte[j] : Arrays.copyOf(a, n + j);
                synchronized (closeLock) {
                    if (buf == null) // asynchronous close()?
                        return null; // discard
                    n += in.read(a, n, j);
                    j = in.available();
                }
            }
            return (a == null) ?
                    ProcessBuilder.NullInputStream.INSTANCE :
                    new ByteArrayInputStream(n == a.length ? a : Arrays.copyOf(a, n));
        }

        /** Called by the process reaper thread when the process exits. */
        synchronized void processExited() {
            try {
                InputStream in = this.in;
                if (in != null) {
                    InputStream stragglers = drainInputStream(in);
                    in.close();
                    this.in = stragglers;
                }
            } catch (IOException ignored) { }
        }

        private void raise() {
            synchronized (closeLock) {
                useCount++;
            }
        }

        private void lower() throws IOException {
            synchronized (closeLock) {
                useCount--;
                if (useCount == 0 && closePending) {
                    closePending = false;
                    super.close();
                }
            }
        }

        @Override
        public int read() throws IOException {
            raise();
            try {
                return super.read();
            } finally {
                lower();
            }
        }

        @Override
        public int read(byte[] b) throws IOException {
            raise();
            try {
                return super.read(b);
            } finally {
                lower();
            }
        }

        @Override
        public int read(byte[] b, int off, int len) throws IOException {
            raise();
            try {
                return super.read(b, off, len);
            } finally {
                lower();
            }
        }

        @Override
        public long skip(long n) throws IOException {
            raise();
            try {
                return super.skip(n);
            } finally {
                lower();
            }
        }

        @Override
        public int available() throws IOException {
            raise();
            try {
                return super.available();
            } finally {
                lower();
            }
        }

        @Override
        public void close() throws IOException {
            // BufferedInputStream#close() is not synchronized unlike most other
            // methods. Synchronizing helps avoid racing with drainInputStream().
            synchronized (closeLock) {
                if (useCount == 0) {
                    super.close();
                }
                else {
                    closePending = true;
                }
            }
        }
    }
}<|MERGE_RESOLUTION|>--- conflicted
+++ resolved
@@ -61,15 +61,10 @@
  * @author Volker Simonis (ported to AIX)
  * @since   1.5
  */
-<<<<<<< HEAD
-final class ProcessImpl {
+final class ProcessImpl extends Process {
     // Android-changed: Use FileDescriptor.getInt$() instead of fdAccess.get(...).
-    // private static final sun.misc.JavaIOFileDescriptorAccess fdAccess
-    //     = sun.misc.SharedSecrets.getJavaIOFileDescriptorAccess();
-=======
-final class ProcessImpl extends Process {
-    private static final JavaIOFileDescriptorAccess fdAccess
-        = SharedSecrets.getJavaIOFileDescriptorAccess();
+    // private static final JavaIOFileDescriptorAccess fdAccess
+    //     = SharedSecrets.getJavaIOFileDescriptorAccess();
 
     // Linux platforms support a normal (non-forcible) kill signal.
     static final boolean SUPPORTS_NORMAL_TERMINATION = true;
@@ -98,7 +93,6 @@
         LINUX(LaunchMechanism.VFORK, LaunchMechanism.POSIX_SPAWN, LaunchMechanism.FORK),
 
         BSD(LaunchMechanism.POSIX_SPAWN, LaunchMechanism.FORK),
->>>>>>> 6fd0e9b0
 
         SOLARIS(LaunchMechanism.POSIX_SPAWN, LaunchMechanism.FORK),
 
@@ -237,7 +231,9 @@
                 } else if (redirects[0] == Redirect.INHERIT) {
                     std_fds[0] = 0;
                 } else if (redirects[0] instanceof ProcessBuilder.RedirectPipeImpl) {
-                    std_fds[0] = fdAccess.get(((ProcessBuilder.RedirectPipeImpl) redirects[0]).getFd());
+                    // Android-changed: Use FileDescriptor.getInt$() instead of fdAccess.get(...).
+                    // std_fds[0] = fdAccess.get(((ProcessBuilder.RedirectPipeImpl) redirects[0]).getFd());
+                    std_fds[0] = ((ProcessBuilder.RedirectPipeImpl) redirects[0]).getFd().getInt$();
                 } else {
                     f0 = new FileInputStream(redirects[0].file());
                     // Android-changed: Use FileDescriptor.getInt$() instead of fdAccess.get(...).
@@ -250,21 +246,18 @@
                 } else if (redirects[1] == Redirect.INHERIT) {
                     std_fds[1] = 1;
                 } else if (redirects[1] instanceof ProcessBuilder.RedirectPipeImpl) {
-                    std_fds[1] = fdAccess.get(((ProcessBuilder.RedirectPipeImpl) redirects[1]).getFd());
+                    // Android-changed: Use FileDescriptor.getInt$() instead of fdAccess.get(...).
+                    // std_fds[1] = fdAccess.get(((ProcessBuilder.RedirectPipeImpl) redirects[1]).getFd());
+                    std_fds[1] = ((ProcessBuilder.RedirectPipeImpl) redirects[1]).getFd().getInt$();
                     // Force getInputStream to return a null stream,
                     // the fd is directly assigned to the next process.
                     forceNullOutputStream = true;
                 } else {
                     f1 = new FileOutputStream(redirects[1].file(),
-<<<<<<< HEAD
-                                              redirects[1].append());
+                            redirects[1].append());
                     // Android-changed: Use FileDescriptor.getInt$() instead of fdAccess.get(...).
                     // std_fds[1] = fdAccess.get(f1.getFD());
                     std_fds[1] = f1.getFD().getInt$();
-=======
-                            redirects[1].append());
-                    std_fds[1] = fdAccess.get(f1.getFD());
->>>>>>> 6fd0e9b0
                 }
 
                 if (redirects[2] == Redirect.PIPE) {
@@ -272,18 +265,15 @@
                 } else if (redirects[2] == Redirect.INHERIT) {
                     std_fds[2] = 2;
                 } else if (redirects[2] instanceof ProcessBuilder.RedirectPipeImpl) {
-                    std_fds[2] = fdAccess.get(((ProcessBuilder.RedirectPipeImpl) redirects[2]).getFd());
+                    // Android-changed: Use FileDescriptor.getInt$() instead of fdAccess.get(...).
+                    // std_fds[2] = fdAccess.get(((ProcessBuilder.RedirectPipeImpl) redirects[2]).getFd());
+                    std_fds[2] = ((ProcessBuilder.RedirectPipeImpl) redirects[2]).getFd().getInt$();
                 } else {
                     f2 = new FileOutputStream(redirects[2].file(),
-<<<<<<< HEAD
-                                              redirects[2].append());
+                            redirects[2].append());
                     // Android-changed: Use FileDescriptor.getInt$() instead of fdAccess.get(...).
                     // std_fds[2] = fdAccess.get(f2.getFD());
                     std_fds[2] = f2.getFD().getInt$();
-=======
-                            redirects[2].append());
-                    std_fds[2] = fdAccess.get(f2.getFD());
->>>>>>> 6fd0e9b0
                 }
             }
 
@@ -299,15 +289,21 @@
                 // Copy the fd's if they are to be redirected to another process
                 if (std_fds[0] >= 0 &&
                         redirects[0] instanceof ProcessBuilder.RedirectPipeImpl) {
-                    fdAccess.set(((ProcessBuilder.RedirectPipeImpl) redirects[0]).getFd(), std_fds[0]);
+                    // Android-changed: Use FileDescriptor.setInt$() instead of fdAccess.set(...).
+                    // fdAccess.set(((ProcessBuilder.RedirectPipeImpl) redirects[0]).getFd(), std_fds[0]);
+                    ((ProcessBuilder.RedirectPipeImpl) redirects[0]).getFd().setInt$(std_fds[0]);
                 }
                 if (std_fds[1] >= 0 &&
                         redirects[1] instanceof ProcessBuilder.RedirectPipeImpl) {
-                    fdAccess.set(((ProcessBuilder.RedirectPipeImpl) redirects[1]).getFd(), std_fds[1]);
+                    // Android-changed: Use FileDescriptor.setInt$() instead of fdAccess.set(...).
+                    // fdAccess.set(((ProcessBuilder.RedirectPipeImpl) redirects[1]).getFd(), std_fds[1]);
+                    ((ProcessBuilder.RedirectPipeImpl) redirects[1]).getFd().setInt$(std_fds[1]);
                 }
                 if (std_fds[2] >= 0 &&
                         redirects[2] instanceof ProcessBuilder.RedirectPipeImpl) {
-                    fdAccess.set(((ProcessBuilder.RedirectPipeImpl) redirects[2]).getFd(), std_fds[2]);
+                    // Android-changed: Use FileDescriptor.setInt$() instead of fdAccess.set(...).
+                    // fdAccess.set(((ProcessBuilder.RedirectPipeImpl) redirects[2]).getFd(), std_fds[2]);
+                   ((ProcessBuilder.RedirectPipeImpl) redirects[2]).getFd().setInt$(std_fds[2]);
                 }
             }
             return p;
@@ -322,7 +318,7 @@
         }
     }
 
-
+    // Android-changed: Temporarily use OpenJDK 8 UNIXProcess until the native code is ported.
     /**
      * Creates a process. Depending on the {@code mode} flag, this is done by
      * one of the following mechanisms:
@@ -342,14 +338,21 @@
      *        output.
      * @return the pid of the subprocess
      */
-    private native int forkAndExec(int mode, byte[] helperpath,
+    private int forkAndExec(int mode, byte[] helperpath,
                                    byte[] prog,
                                    byte[] argBlock, int argc,
                                    byte[] envBlock, int envc,
                                    byte[] dir,
                                    int[] fds,
                                    boolean redirectErrorStream)
-        throws IOException;
+        throws IOException {
+        if (mode != LaunchMechanism.VFORK.ordinal() + 1) {
+            throw new UnsupportedOperationException("Only vfork is supported. "
+                    + "Unsupported mode: " + mode);
+        }
+        return UNIXProcess.forkAndExec(prog, argBlock, argc, envBlock,
+                envc, dir, fds, redirectErrorStream);
+    }
 
     private ProcessImpl(final byte[] prog,
                 final byte[] argBlock, final int argc,
@@ -382,7 +385,9 @@
 
     static FileDescriptor newFileDescriptor(int fd) {
         FileDescriptor fileDescriptor = new FileDescriptor();
-        fdAccess.set(fileDescriptor, fd);
+        // Android-changed: Use FileDescriptor.setInt$() instead of fdAccess.set(...).
+        // fdAccess.set(fileDescriptor, fd);
+        fileDescriptor.setInt$(fd);
         return fileDescriptor;
     }
 
@@ -662,11 +667,15 @@
                 .append("]").toString();
     }
 
+    // BEGIN Android-changed: Temporarily use OpenJDK 8 UNIXProcess until the native code is ported.
+    /*
     private static native void init();
 
     static {
         init();
     }
+    */
+    // END Android-changed: Temporarily use OpenJDK 8 UNIXProcess until the native code is ported.
 
     /**
      * A buffered input stream for a subprocess pipe file descriptor
@@ -729,7 +738,9 @@
      */
     private static class ProcessPipeOutputStream extends BufferedOutputStream {
         ProcessPipeOutputStream(int fd) {
-            super(new FileOutputStream(newFileDescriptor(fd)));
+            // Android-changed: Use a hidden FileOutputStream constructor to claim the fd ownership.
+            // super(new FileOutputStream(newFileDescriptor(fd)));
+            super(new FileOutputStream(newFileDescriptor(fd), true /* isFdOwner */));
         }
 
         /** Called by the process reaper thread when the process exits. */
