/*
 * Copyright (c) 2000, 2016, Oracle and/or its affiliates. All rights reserved.
 * DO NOT ALTER OR REMOVE COPYRIGHT NOTICES OR THIS FILE HEADER.
 *
 * This code is free software; you can redistribute it and/or modify it
 * under the terms of the GNU General Public License version 2 only, as
 * published by the Free Software Foundation.  Oracle designates this
 * particular file as subject to the "Classpath" exception as provided
 * by Oracle in the LICENSE file that accompanied this code.
 *
 * This code is distributed in the hope that it will be useful, but WITHOUT
 * ANY WARRANTY; without even the implied warranty of MERCHANTABILITY or
 * FITNESS FOR A PARTICULAR PURPOSE.  See the GNU General Public License
 * version 2 for more details (a copy is included in the LICENSE file that
 * accompanied this code).
 *
 * You should have received a copy of the GNU General Public License version
 * 2 along with this work; if not, write to the Free Software Foundation,
 * Inc., 51 Franklin St, Fifth Floor, Boston, MA 02110-1301 USA.
 *
 * Please contact Oracle, 500 Oracle Parkway, Redwood Shores, CA 94065 USA
 * or visit www.oracle.com if you need additional information or have any
 * questions.
 */

package java.lang;

import jdk.internal.loader.BuiltinClassLoader;
import jdk.internal.misc.VM;
import jdk.internal.module.ModuleHashes;
import jdk.internal.module.ModuleReferenceImpl;

import java.lang.module.ModuleDescriptor.Version;
import java.lang.module.ModuleReference;
import java.lang.module.ResolvedModule;
import java.util.HashSet;
import java.util.Objects;
import java.util.Optional;
import java.util.Set;

/**
 * An element in a stack trace, as returned by {@link
 * Throwable#getStackTrace()}.  Each element represents a single stack frame.
 * All stack frames except for the one at the top of the stack represent
 * a method invocation.  The frame at the top of the stack represents the
 * execution point at which the stack trace was generated.  Typically,
 * this is the point at which the throwable corresponding to the stack trace
 * was created.
 *
 * @since  1.4
 * @author Josh Bloch
 */
public final class StackTraceElement implements java.io.Serializable {

    // For Throwables and StackWalker, the VM initially sets this field to a
    // reference to the declaring Class.  The Class reference is used to
    // construct the 'format' bitmap, and then is cleared.
    //
    // For STEs constructed using the public constructors, this field is not used.
    private transient Class<?> declaringClassObject;

    // Normally initialized by VM
    private String classLoaderName;
    private String moduleName;
    private String moduleVersion;
    private String declaringClass;
    private String methodName;
    private String fileName;
    private int    lineNumber;
    private byte   format = 0; // Default to show all

    /**
     * Creates a stack trace element representing the specified execution
     * point. The {@link #getModuleName module name} and {@link
     * #getModuleVersion module version} of the stack trace element will
     * be {@code null}.
     *
     * @param declaringClass the fully qualified name of the class containing
     *        the execution point represented by the stack trace element
     * @param methodName the name of the method containing the execution point
     *        represented by the stack trace element
     * @param fileName the name of the file containing the execution point
     *         represented by the stack trace element, or {@code null} if
     *         this information is unavailable
     * @param lineNumber the line number of the source line containing the
     *         execution point represented by this stack trace element, or
     *         a negative number if this information is unavailable. A value
     *         of -2 indicates that the method containing the execution point
     *         is a native method
     * @throws NullPointerException if {@code declaringClass} or
     *         {@code methodName} is null
     * @since 1.5
     * @revised 9
     * @spec JPMS
     */
    public StackTraceElement(String declaringClass, String methodName,
                             String fileName, int lineNumber) {
        this(null, null, null, declaringClass, methodName, fileName, lineNumber);
    }

    /**
     * Creates a stack trace element representing the specified execution
     * point.
     *
     * @param classLoaderName the class loader name if the class loader of
     *        the class containing the execution point represented by
     *        the stack trace is named; otherwise {@code null}
     * @param moduleName the module name if the class containing the
     *        execution point represented by the stack trace is in a named
     *        module; otherwise {@code null}
     * @param moduleVersion the module version if the class containing the
     *        execution point represented by the stack trace is in a named
     *        module that has a version; otherwise {@code null}
     * @param declaringClass the fully qualified name of the class containing
     *        the execution point represented by the stack trace element
     * @param methodName the name of the method containing the execution point
     *        represented by the stack trace element
     * @param fileName the name of the file containing the execution point
     *        represented by the stack trace element, or {@code null} if
     *        this information is unavailable
     * @param lineNumber the line number of the source line containing the
     *        execution point represented by this stack trace element, or
     *        a negative number if this information is unavailable. A value
     *        of -2 indicates that the method containing the execution point
     *        is a native method
     *
     * @throws NullPointerException if {@code declaringClass} is {@code null}
     *         or {@code methodName} is {@code null}
     *
     * @since 9
     * @spec JPMS
     */
    public StackTraceElement(String classLoaderName,
                             String moduleName, String moduleVersion,
                             String declaringClass, String methodName,
                             String fileName, int lineNumber) {
        this.classLoaderName = classLoaderName;
        this.moduleName      = moduleName;
        this.moduleVersion   = moduleVersion;
        this.declaringClass  = Objects.requireNonNull(declaringClass, "Declaring class is null");
        this.methodName      = Objects.requireNonNull(methodName, "Method name is null");
        this.fileName        = fileName;
        this.lineNumber      = lineNumber;
    }

    /*
     * Private constructor for the factory methods to create StackTraceElement
     * for Throwable and StackFrameInfo
     */
    private StackTraceElement() {}

    /**
     * Returns the name of the source file containing the execution point
     * represented by this stack trace element.  Generally, this corresponds
     * to the {@code SourceFile} attribute of the relevant {@code class}
     * file (as per <i>The Java Virtual Machine Specification</i>, Section
     * 4.7.7).  In some systems, the name may refer to some source code unit
     * other than a file, such as an entry in source repository.
     *
     * @return the name of the file containing the execution point
     *         represented by this stack trace element, or {@code null} if
     *         this information is unavailable.
     */
    public String getFileName() {
        return fileName;
    }

    /**
     * Returns the line number of the source line containing the execution
     * point represented by this stack trace element.  Generally, this is
     * derived from the {@code LineNumberTable} attribute of the relevant
     * {@code class} file (as per <i>The Java Virtual Machine
     * Specification</i>, Section 4.7.8).
     *
     * @return the line number of the source line containing the execution
     *         point represented by this stack trace element, or a negative
     *         number if this information is unavailable.
     */
    public int getLineNumber() {
        return lineNumber;
    }

    /**
     * Returns the module name of the module containing the execution point
     * represented by this stack trace element.
     *
     * @return the module name of the {@code Module} containing the execution
     *         point represented by this stack trace element; {@code null}
     *         if the module name is not available.
     * @since 9
     * @spec JPMS
     * @see Module#getName()
     */
    public String getModuleName() {
        return moduleName;
    }

    /**
     * Returns the module version of the module containing the execution point
     * represented by this stack trace element.
     *
     * @return the module version of the {@code Module} containing the execution
     *         point represented by this stack trace element; {@code null}
     *         if the module version is not available.
     * @since 9
     * @spec JPMS
     * @see java.lang.module.ModuleDescriptor.Version
     */
    public String getModuleVersion() {
        return moduleVersion;
    }

    /**
     * Returns the name of the class loader of the class containing the
     * execution point represented by this stack trace element.
     *
     * @return the name of the class loader of the class containing the execution
     *         point represented by this stack trace element; {@code null}
     *         if the class loader is not named.
     *
     * @since 9
     * @spec JPMS
     * @see java.lang.ClassLoader#getName()
     */
    public String getClassLoaderName() {
        return classLoaderName;
    }

    /**
     * Returns the fully qualified name of the class containing the
     * execution point represented by this stack trace element.
     *
     * @return the fully qualified name of the {@code Class} containing
     *         the execution point represented by this stack trace element.
     */
    public String getClassName() {
        return declaringClass;
    }

    /**
     * Returns the name of the method containing the execution point
     * represented by this stack trace element.  If the execution point is
     * contained in an instance or class initializer, this method will return
     * the appropriate <i>special method name</i>, {@code <init>} or
     * {@code <clinit>}, as per Section 3.9 of <i>The Java Virtual
     * Machine Specification</i>.
     *
     * @return the name of the method containing the execution point
     *         represented by this stack trace element.
     */
    public String getMethodName() {
        return methodName;
    }

    /**
     * Returns true if the method containing the execution point
     * represented by this stack trace element is a native method.
     *
     * @return {@code true} if the method containing the execution point
     *         represented by this stack trace element is a native method.
     */
    public boolean isNativeMethod() {
        return lineNumber == -2;
    }

    /**
     * Returns a string representation of this stack trace element.
     *
     * @apiNote The format of this string depends on the implementation, but the
     * following examples may be regarded as typical:
     * <ul>
     * <li>
     *     "{@code com.foo.loader/foo@9.0/com.foo.Main.run(Main.java:101)}"
     * - See the description below.
     * </li>
     * <li>
     *     "{@code com.foo.loader/foo@9.0/com.foo.Main.run(Main.java)}"
     * - The line number is unavailable.
     * </li>
     * <li>
     *     "{@code com.foo.loader/foo@9.0/com.foo.Main.run(Unknown Source)}"
     * - Neither the file name nor the line number is available.
     * </li>
     * <li>
     *     "{@code com.foo.loader/foo@9.0/com.foo.Main.run(Native Method)}"
     * - The method containing the execution point is a native method.
     * </li>
     * <li>
     *     "{@code com.foo.loader//com.foo.bar.App.run(App.java:12)}"
     * - The class of the execution point is defined in the unnamed module of
     * the class loader named {@code com.foo.loader}.
     * </li>
     * <li>
     *     "{@code acme@2.1/org.acme.Lib.test(Lib.java:80)}"
     * - The class of the execution point is defined in {@code acme} module
     * loaded by a built-in class loader such as the application class loader.
     * </li>
     * <li>
     *     "{@code MyClass.mash(MyClass.java:9)}"
     * - {@code MyClass} class is on the application class path.
     * </li>
     * </ul>
     *
     * <p> The first example shows a stack trace element consisting of
     * three elements, each separated by {@code "/"} followed with
     * the source file name and the line number of the source line
     * containing the execution point.
     *
     * The first element "{@code com.foo.loader}" is
     * the name of the class loader.  The second element "{@code foo@9.0}"
     * is the module name and version.  The third element is the method
     * containing the execution point; "{@code com.foo.Main"}" is the
     * fully-qualified class name and "{@code run}" is the name of the method.
     * "{@code Main.java}" is the source file name and "{@code 101}" is
     * the line number.
     *
     * <p> If a class is defined in an <em>unnamed module</em>
     * then the second element is omitted as shown in
     * "{@code com.foo.loader//com.foo.bar.App.run(App.java:12)}".
     *
     * <p> If the class loader is a <a href="ClassLoader.html#builtinLoaders">
     * built-in class loader</a> or is not named then the first element
     * and its following {@code "/"} are omitted as shown in
     * "{@code acme@2.1/org.acme.Lib.test(Lib.java:80)}".
     * If the first element is omitted and the module is an unnamed module,
     * the second element and its following {@code "/"} are also omitted
     * as shown in "{@code MyClass.mash(MyClass.java:9)}".
     *
     * <p> The {@code toString} method may return two different values on two
     * {@code StackTraceElement} instances that are
     * {@linkplain #equals(Object) equal}, for example one created via the
     * constructor, and one obtained from {@link java.lang.Throwable} or
     * {@link java.lang.StackWalker.StackFrame}, where an implementation may
     * choose to omit some element in the returned string.
     *
     * @revised 9
     * @spec JPMS
     * @see    Throwable#printStackTrace()
     */
    public String toString() {
<<<<<<< HEAD
        // BEGIN Android-changed: Fall back Unknown Source:<dex_pc> for unknown lineNumber.
        // http://b/30183883
        // The only behavior change is that "Unknown Source" is followed by a number
        // (the value of the dex program counter, dex_pc), which never occurs on the
        // RI. This value isn't a line number, but can be useful for debugging and
        // avoids the need to ship line number information along with the dex code to
        // get an accurate stack trace.
        // Formatting it in this way might be more digestible to automated tools that
        // are not specifically written to expect this behavior.
        /*
        return getClassName() + "." + methodName +
            (isNativeMethod() ? "(Native Method)" :
             (fileName != null && lineNumber >= 0 ?
              "(" + fileName + ":" + lineNumber + ")" :
              (fileName != null ?  "("+fileName+")" : "(Unknown Source)")));
        */
        StringBuilder result = new StringBuilder();
        result.append(getClassName()).append(".").append(methodName);
        if (isNativeMethod()) {
            result.append("(Native Method)");
        } else if (fileName != null) {
            if (lineNumber >= 0) {
                result.append("(").append(fileName).append(":").append(lineNumber).append(")");
            } else {
                result.append("(").append(fileName).append(")");
            }
        } else {
            if (lineNumber >= 0) {
                // The line number is actually the dex pc.
                result.append("(Unknown Source:").append(lineNumber).append(")");
            } else {
                result.append("(Unknown Source)");
            }
        }
        return result.toString();
        // END Android-changed: Fall back Unknown Source:<dex_pc> for unknown lineNumber.
=======
        String s = "";
        if (!dropClassLoaderName() && classLoaderName != null &&
                !classLoaderName.isEmpty()) {
            s += classLoaderName + "/";
        }
        if (moduleName != null && !moduleName.isEmpty()) {
            s += moduleName;

            if (!dropModuleVersion() && moduleVersion != null &&
                    !moduleVersion.isEmpty()) {
                s += "@" + moduleVersion;
            }
        }
        s = s.isEmpty() ? declaringClass : s + "/" + declaringClass;

        return s + "." + methodName + "(" +
             (isNativeMethod() ? "Native Method)" :
              (fileName != null && lineNumber >= 0 ?
               fileName + ":" + lineNumber + ")" :
                (fileName != null ?  ""+fileName+")" : "Unknown Source)")));
>>>>>>> 15325fdc
    }

    /**
     * Returns true if the specified object is another
     * {@code StackTraceElement} instance representing the same execution
     * point as this instance.  Two stack trace elements {@code a} and
     * {@code b} are equal if and only if:
     * <pre>{@code
     *     equals(a.getClassLoaderName(), b.getClassLoaderName()) &&
     *     equals(a.getModuleName(), b.getModuleName()) &&
     *     equals(a.getModuleVersion(), b.getModuleVersion()) &&
     *     equals(a.getClassName(), b.getClassName()) &&
     *     equals(a.getMethodName(), b.getMethodName())
     *     equals(a.getFileName(), b.getFileName()) &&
     *     a.getLineNumber() == b.getLineNumber()
     *
     * }</pre>
     * where {@code equals} has the semantics of {@link
     * java.util.Objects#equals(Object, Object) Objects.equals}.
     *
     * @param  obj the object to be compared with this stack trace element.
     * @return true if the specified object is another
     *         {@code StackTraceElement} instance representing the same
     *         execution point as this instance.
     *
     * @revised 9
     * @spec JPMS
     */
    public boolean equals(Object obj) {
        if (obj==this)
            return true;
        if (!(obj instanceof StackTraceElement))
            return false;
        StackTraceElement e = (StackTraceElement)obj;
        return Objects.equals(classLoaderName, e.classLoaderName) &&
            Objects.equals(moduleName, e.moduleName) &&
            Objects.equals(moduleVersion, e.moduleVersion) &&
            e.declaringClass.equals(declaringClass) &&
            e.lineNumber == lineNumber &&
            Objects.equals(methodName, e.methodName) &&
            Objects.equals(fileName, e.fileName);
    }

    /**
     * Returns a hash code value for this stack trace element.
     */
    public int hashCode() {
        int result = 31*declaringClass.hashCode() + methodName.hashCode();
        result = 31*result + Objects.hashCode(classLoaderName);
        result = 31*result + Objects.hashCode(moduleName);
        result = 31*result + Objects.hashCode(moduleVersion);
        result = 31*result + Objects.hashCode(fileName);
        result = 31*result + lineNumber;
        return result;
    }


    /**
     * Called from of() methods to set the 'format' bitmap using the Class
     * reference stored in declaringClassObject, and then clear the reference.
     *
     * <p>
     * If the module is a non-upgradeable JDK module, then set
     * JDK_NON_UPGRADEABLE_MODULE to omit its version string.
     * <p>
     * If the loader is one of the built-in loaders (`boot`, `platform`, or `app`)
     * then set BUILTIN_CLASS_LOADER to omit the first element (`<loader>/`).
     */
    private synchronized void computeFormat() {
        try {
            Class<?> cls = (Class<?>) declaringClassObject;
            ClassLoader loader = cls.getClassLoader0();
            Module m = cls.getModule();
            byte bits = 0;

            // First element - class loader name
            // Call package-private ClassLoader::name method

            if (loader instanceof BuiltinClassLoader) {
                bits |= BUILTIN_CLASS_LOADER;
            }

            // Second element - module name and version

            // Omit if is a JDK non-upgradeable module (recorded in the hashes
            // in java.base)
            if (isHashedInJavaBase(m)) {
                bits |= JDK_NON_UPGRADEABLE_MODULE;
            }
            format = bits;
        } finally {
            // Class reference no longer needed, clear it
            declaringClassObject = null;
        }
    }

    private static final byte BUILTIN_CLASS_LOADER       = 0x1;
    private static final byte JDK_NON_UPGRADEABLE_MODULE = 0x2;

    private boolean dropClassLoaderName() {
        return (format & BUILTIN_CLASS_LOADER) == BUILTIN_CLASS_LOADER;
    }

    private boolean dropModuleVersion() {
        return (format & JDK_NON_UPGRADEABLE_MODULE) == JDK_NON_UPGRADEABLE_MODULE;
    }

    /**
     * Returns true if the module is hashed with java.base.
     * <p>
     * This method returns false when running on the exploded image
     * since JDK modules are not hashed. They have no Version attribute
     * and so "@<version>" part will be omitted anyway.
     */
    private static boolean isHashedInJavaBase(Module m) {
        // return true if module system is not initialized as the code
        // must be in java.base
        if (!VM.isModuleSystemInited())
            return true;

        return ModuleLayer.boot() == m.getLayer() && HashedModules.contains(m);
    }

    /*
     * Finds JDK non-upgradeable modules, i.e. the modules that are
     * included in the hashes in java.base.
     */
    private static class HashedModules {
        static Set<String> HASHED_MODULES = hashedModules();

        static Set<String> hashedModules() {

            Optional<ResolvedModule> resolvedModule = ModuleLayer.boot()
                    .configuration()
                    .findModule("java.base");
            assert resolvedModule.isPresent();
            ModuleReference mref = resolvedModule.get().reference();
            assert mref instanceof ModuleReferenceImpl;
            ModuleHashes hashes = ((ModuleReferenceImpl)mref).recordedHashes();
            if (hashes != null) {
                Set<String> names = new HashSet<>(hashes.names());
                names.add("java.base");
                return names;
            }

            return Set.of();
        }

        static boolean contains(Module m) {
            return HASHED_MODULES.contains(m.getName());
        }
    }


    /*
     * Returns an array of StackTraceElements of the given depth
     * filled from the backtrace of a given Throwable.
     */
    static StackTraceElement[] of(Throwable x, int depth) {
        StackTraceElement[] stackTrace = new StackTraceElement[depth];
        for (int i = 0; i < depth; i++) {
            stackTrace[i] = new StackTraceElement();
        }

        // VM to fill in StackTraceElement
        initStackTraceElements(stackTrace, x);

        // ensure the proper StackTraceElement initialization
        for (StackTraceElement ste : stackTrace) {
            ste.computeFormat();
        }
        return stackTrace;
    }

    /*
     * Returns a StackTraceElement from a given StackFrameInfo.
     */
    static StackTraceElement of(StackFrameInfo sfi) {
        StackTraceElement ste = new StackTraceElement();
        initStackTraceElement(ste, sfi);

        ste.computeFormat();
        return ste;
    }

    /*
     * Sets the given stack trace elements with the backtrace
     * of the given Throwable.
     */
    private static native void initStackTraceElements(StackTraceElement[] elements,
                                                      Throwable x);
    /*
     * Sets the given stack trace element with the given StackFrameInfo
     */
    private static native void initStackTraceElement(StackTraceElement element,
                                                     StackFrameInfo sfi);

    private static final long serialVersionUID = 6992337162326171013L;
}<|MERGE_RESOLUTION|>--- conflicted
+++ resolved
@@ -25,18 +25,7 @@
 
 package java.lang;
 
-import jdk.internal.loader.BuiltinClassLoader;
-import jdk.internal.misc.VM;
-import jdk.internal.module.ModuleHashes;
-import jdk.internal.module.ModuleReferenceImpl;
-
-import java.lang.module.ModuleDescriptor.Version;
-import java.lang.module.ModuleReference;
-import java.lang.module.ResolvedModule;
-import java.util.HashSet;
 import java.util.Objects;
-import java.util.Optional;
-import java.util.Set;
 
 /**
  * An element in a stack trace, as returned by {@link
@@ -57,23 +46,26 @@
     // construct the 'format' bitmap, and then is cleared.
     //
     // For STEs constructed using the public constructors, this field is not used.
-    private transient Class<?> declaringClassObject;
+    // Android-removed: Remove classloader name and unsupported module name and version.
+    // private transient Class<?> declaringClassObject;
 
     // Normally initialized by VM
-    private String classLoaderName;
-    private String moduleName;
-    private String moduleVersion;
+    // Android-removed: Remove classloader name and unsupported module name and version.
+    // private String classLoaderName;
+    // private String moduleName;
+    // private String moduleVersion;
     private String declaringClass;
     private String methodName;
     private String fileName;
     private int    lineNumber;
-    private byte   format = 0; // Default to show all
-
+    // Android-removed: Remove classloader name and unsupported module name and version.
+    // private byte   format = 0; // Default to show all
+
+
+    // Android-changed: Remove javadoc related the unsupported module name and version.
     /**
      * Creates a stack trace element representing the specified execution
-     * point. The {@link #getModuleName module name} and {@link
-     * #getModuleVersion module version} of the stack trace element will
-     * be {@code null}.
+     * point.
      *
      * @param declaringClass the fully qualified name of the class containing
      *        the execution point represented by the stack trace element
@@ -95,9 +87,16 @@
      */
     public StackTraceElement(String declaringClass, String methodName,
                              String fileName, int lineNumber) {
-        this(null, null, null, declaringClass, methodName, fileName, lineNumber);
-    }
-
+        // Android-changed: Avoid dependency on module-related codes.
+        // this(null, null, null, declaringClass, methodName, fileName, lineNumber);
+        this.declaringClass  = Objects.requireNonNull(declaringClass, "Declaring class is null");
+        this.methodName      = Objects.requireNonNull(methodName, "Method name is null");
+        this.fileName        = fileName;
+        this.lineNumber      = lineNumber;
+    }
+
+    // BEGIN Android-removed: Remove module-related methods.
+    /*
     /**
      * Creates a stack trace element representing the specified execution
      * point.
@@ -129,7 +128,7 @@
      *
      * @since 9
      * @spec JPMS
-     */
+     *
     public StackTraceElement(String classLoaderName,
                              String moduleName, String moduleVersion,
                              String declaringClass, String methodName,
@@ -142,6 +141,8 @@
         this.fileName        = fileName;
         this.lineNumber      = lineNumber;
     }
+    */
+    // END Android-removed: Remove module-related methods.
 
     /*
      * Private constructor for the factory methods to create StackTraceElement
@@ -180,6 +181,8 @@
         return lineNumber;
     }
 
+    // BEGIN Android-removed: Remove classloader name and module-related methods.
+    /*
     /**
      * Returns the module name of the module containing the execution point
      * represented by this stack trace element.
@@ -190,7 +193,7 @@
      * @since 9
      * @spec JPMS
      * @see Module#getName()
-     */
+     *
     public String getModuleName() {
         return moduleName;
     }
@@ -205,7 +208,7 @@
      * @since 9
      * @spec JPMS
      * @see java.lang.module.ModuleDescriptor.Version
-     */
+     *
     public String getModuleVersion() {
         return moduleVersion;
     }
@@ -221,10 +224,12 @@
      * @since 9
      * @spec JPMS
      * @see java.lang.ClassLoader#getName()
-     */
+     *
     public String getClassLoaderName() {
         return classLoaderName;
     }
+    */
+    // END Android-removed: Remove classloader name and module-related methods.
 
     /**
      * Returns the fully qualified name of the class containing the
@@ -263,6 +268,7 @@
         return lineNumber == -2;
     }
 
+    // Android-changed: Remove javadoc related to the module system.
     /**
      * Returns a string representation of this stack trace element.
      *
@@ -270,61 +276,24 @@
      * following examples may be regarded as typical:
      * <ul>
      * <li>
-     *     "{@code com.foo.loader/foo@9.0/com.foo.Main.run(Main.java:101)}"
-     * - See the description below.
-     * </li>
+     *   {@code "MyClass.mash(MyClass.java:9)"} - Here, {@code "MyClass"}
+     *   is the <i>fully-qualified name</i> of the class containing the
+     *   execution point represented by this stack trace element,
+     *   {@code "mash"} is the name of the method containing the execution
+     *   point, {@code "MyClass.java"} is the source file containing the
+     *   execution point, and {@code "9"} is the line number of the source
+     *   line containing the execution point.
      * <li>
-     *     "{@code com.foo.loader/foo@9.0/com.foo.Main.run(Main.java)}"
-     * - The line number is unavailable.
-     * </li>
+     *   {@code "MyClass.mash(MyClass.java)"} - As above, but the line
+     *   number is unavailable.
      * <li>
-     *     "{@code com.foo.loader/foo@9.0/com.foo.Main.run(Unknown Source)}"
-     * - Neither the file name nor the line number is available.
-     * </li>
+     *   {@code "MyClass.mash(Unknown Source)"} - As above, but neither
+     *   the file name nor the line  number are available.
      * <li>
-     *     "{@code com.foo.loader/foo@9.0/com.foo.Main.run(Native Method)}"
-     * - The method containing the execution point is a native method.
-     * </li>
-     * <li>
-     *     "{@code com.foo.loader//com.foo.bar.App.run(App.java:12)}"
-     * - The class of the execution point is defined in the unnamed module of
-     * the class loader named {@code com.foo.loader}.
-     * </li>
-     * <li>
-     *     "{@code acme@2.1/org.acme.Lib.test(Lib.java:80)}"
-     * - The class of the execution point is defined in {@code acme} module
-     * loaded by a built-in class loader such as the application class loader.
-     * </li>
-     * <li>
-     *     "{@code MyClass.mash(MyClass.java:9)}"
-     * - {@code MyClass} class is on the application class path.
-     * </li>
+     *   {@code "MyClass.mash(Native Method)"} - As above, but neither
+     *   the file name nor the line  number are available, and the method
+     *   containing the execution point is known to be a native method.
      * </ul>
-     *
-     * <p> The first example shows a stack trace element consisting of
-     * three elements, each separated by {@code "/"} followed with
-     * the source file name and the line number of the source line
-     * containing the execution point.
-     *
-     * The first element "{@code com.foo.loader}" is
-     * the name of the class loader.  The second element "{@code foo@9.0}"
-     * is the module name and version.  The third element is the method
-     * containing the execution point; "{@code com.foo.Main"}" is the
-     * fully-qualified class name and "{@code run}" is the name of the method.
-     * "{@code Main.java}" is the source file name and "{@code 101}" is
-     * the line number.
-     *
-     * <p> If a class is defined in an <em>unnamed module</em>
-     * then the second element is omitted as shown in
-     * "{@code com.foo.loader//com.foo.bar.App.run(App.java:12)}".
-     *
-     * <p> If the class loader is a <a href="ClassLoader.html#builtinLoaders">
-     * built-in class loader</a> or is not named then the first element
-     * and its following {@code "/"} are omitted as shown in
-     * "{@code acme@2.1/org.acme.Lib.test(Lib.java:80)}".
-     * If the first element is omitted and the module is an unnamed module,
-     * the second element and its following {@code "/"} are also omitted
-     * as shown in "{@code MyClass.mash(MyClass.java:9)}".
      *
      * <p> The {@code toString} method may return two different values on two
      * {@code StackTraceElement} instances that are
@@ -338,7 +307,6 @@
      * @see    Throwable#printStackTrace()
      */
     public String toString() {
-<<<<<<< HEAD
         // BEGIN Android-changed: Fall back Unknown Source:<dex_pc> for unknown lineNumber.
         // http://b/30183883
         // The only behavior change is that "Unknown Source" is followed by a number
@@ -349,11 +317,26 @@
         // Formatting it in this way might be more digestible to automated tools that
         // are not specifically written to expect this behavior.
         /*
-        return getClassName() + "." + methodName +
-            (isNativeMethod() ? "(Native Method)" :
-             (fileName != null && lineNumber >= 0 ?
-              "(" + fileName + ":" + lineNumber + ")" :
-              (fileName != null ?  "("+fileName+")" : "(Unknown Source)")));
+        String s = "";
+        if (!dropClassLoaderName() && classLoaderName != null &&
+                !classLoaderName.isEmpty()) {
+            s += classLoaderName + "/";
+        }
+        if (moduleName != null && !moduleName.isEmpty()) {
+            s += moduleName;
+
+            if (!dropModuleVersion() && moduleVersion != null &&
+                    !moduleVersion.isEmpty()) {
+                s += "@" + moduleVersion;
+            }
+        }
+        s = s.isEmpty() ? declaringClass : s + "/" + declaringClass;
+
+        return s + "." + methodName + "(" +
+             (isNativeMethod() ? "Native Method)" :
+              (fileName != null && lineNumber >= 0 ?
+               fileName + ":" + lineNumber + ")" :
+                (fileName != null ?  ""+fileName+")" : "Unknown Source)")));
         */
         StringBuilder result = new StringBuilder();
         result.append(getClassName()).append(".").append(methodName);
@@ -375,44 +358,19 @@
         }
         return result.toString();
         // END Android-changed: Fall back Unknown Source:<dex_pc> for unknown lineNumber.
-=======
-        String s = "";
-        if (!dropClassLoaderName() && classLoaderName != null &&
-                !classLoaderName.isEmpty()) {
-            s += classLoaderName + "/";
-        }
-        if (moduleName != null && !moduleName.isEmpty()) {
-            s += moduleName;
-
-            if (!dropModuleVersion() && moduleVersion != null &&
-                    !moduleVersion.isEmpty()) {
-                s += "@" + moduleVersion;
-            }
-        }
-        s = s.isEmpty() ? declaringClass : s + "/" + declaringClass;
-
-        return s + "." + methodName + "(" +
-             (isNativeMethod() ? "Native Method)" :
-              (fileName != null && lineNumber >= 0 ?
-               fileName + ":" + lineNumber + ")" :
-                (fileName != null ?  ""+fileName+")" : "Unknown Source)")));
->>>>>>> 15325fdc
-    }
-
+    }
+
+    // Android-changed: Remove javadoc related to the module system.
     /**
      * Returns true if the specified object is another
      * {@code StackTraceElement} instance representing the same execution
      * point as this instance.  Two stack trace elements {@code a} and
      * {@code b} are equal if and only if:
      * <pre>{@code
-     *     equals(a.getClassLoaderName(), b.getClassLoaderName()) &&
-     *     equals(a.getModuleName(), b.getModuleName()) &&
-     *     equals(a.getModuleVersion(), b.getModuleVersion()) &&
+     *     equals(a.getFileName(), b.getFileName()) &&
+     *     a.getLineNumber() == b.getLineNumber()) &&
      *     equals(a.getClassName(), b.getClassName()) &&
      *     equals(a.getMethodName(), b.getMethodName())
-     *     equals(a.getFileName(), b.getFileName()) &&
-     *     a.getLineNumber() == b.getLineNumber()
-     *
      * }</pre>
      * where {@code equals} has the semantics of {@link
      * java.util.Objects#equals(Object, Object) Objects.equals}.
@@ -431,9 +389,11 @@
         if (!(obj instanceof StackTraceElement))
             return false;
         StackTraceElement e = (StackTraceElement)obj;
-        return Objects.equals(classLoaderName, e.classLoaderName) &&
-            Objects.equals(moduleName, e.moduleName) &&
-            Objects.equals(moduleVersion, e.moduleVersion) &&
+        // Android-changed: Remove classloader name and module-related methods.
+        // return Objects.equals(classLoaderName, e.classLoaderName) &&
+        //     Objects.equals(moduleName, e.moduleName) &&
+        //     Objects.equals(moduleVersion, e.moduleVersion) &&
+        return
             e.declaringClass.equals(declaringClass) &&
             e.lineNumber == lineNumber &&
             Objects.equals(methodName, e.methodName) &&
@@ -445,15 +405,18 @@
      */
     public int hashCode() {
         int result = 31*declaringClass.hashCode() + methodName.hashCode();
-        result = 31*result + Objects.hashCode(classLoaderName);
-        result = 31*result + Objects.hashCode(moduleName);
-        result = 31*result + Objects.hashCode(moduleVersion);
+        // Android-changed: Remove classloader name and module-related methods.
+        // result = 31*result + Objects.hashCode(classLoaderName);
+        // result = 31*result + Objects.hashCode(moduleName);
+        // result = 31*result + Objects.hashCode(moduleVersion);
         result = 31*result + Objects.hashCode(fileName);
         result = 31*result + lineNumber;
         return result;
     }
 
 
+    // BEGIN Android-removed: Remove classloader name and unsupported module name and version.
+    /*
     /**
      * Called from of() methods to set the 'format' bitmap using the Class
      * reference stored in declaringClassObject, and then clear the reference.
@@ -464,7 +427,7 @@
      * <p>
      * If the loader is one of the built-in loaders (`boot`, `platform`, or `app`)
      * then set BUILTIN_CLASS_LOADER to omit the first element (`<loader>/`).
-     */
+     *
     private synchronized void computeFormat() {
         try {
             Class<?> cls = (Class<?>) declaringClassObject;
@@ -510,7 +473,7 @@
      * This method returns false when running on the exploded image
      * since JDK modules are not hashed. They have no Version attribute
      * and so "@<version>" part will be omitted anyway.
-     */
+     *
     private static boolean isHashedInJavaBase(Module m) {
         // return true if module system is not initialized as the code
         // must be in java.base
@@ -523,7 +486,7 @@
     /*
      * Finds JDK non-upgradeable modules, i.e. the modules that are
      * included in the hashes in java.base.
-     */
+     *
     private static class HashedModules {
         static Set<String> HASHED_MODULES = hashedModules();
 
@@ -549,12 +512,14 @@
             return HASHED_MODULES.contains(m.getName());
         }
     }
-
-
+    */
+    // END Android-removed: Remove classloader name and unsupported module name and version.
+
+    // BEGIN Android-removed: code unused by Throwable in libcore.
     /*
      * Returns an array of StackTraceElements of the given depth
      * filled from the backtrace of a given Throwable.
-     */
+     *
     static StackTraceElement[] of(Throwable x, int depth) {
         StackTraceElement[] stackTrace = new StackTraceElement[depth];
         for (int i = 0; i < depth; i++) {
@@ -570,15 +535,21 @@
         }
         return stackTrace;
     }
+    */
+    // END Android-removed: code unused by Throwable in libcore.
 
     /*
      * Returns a StackTraceElement from a given StackFrameInfo.
      */
     static StackTraceElement of(StackFrameInfo sfi) {
-        StackTraceElement ste = new StackTraceElement();
-        initStackTraceElement(ste, sfi);
-
-        ste.computeFormat();
+        // Android-changed: Simple java implementation without module name.
+        // StackTraceElement ste = new StackTraceElement();
+        // initStackTraceElement(ste, sfi);
+        StackTraceElement ste = new StackTraceElement(sfi.getClassName(), sfi.getMethodName(),
+            sfi.getFileName(), sfi.getLineNumber());
+
+        // Android-removed: Remove classloader name and unsupported module name and version.
+        // ste.computeFormat();
         return ste;
     }
 
@@ -586,13 +557,16 @@
      * Sets the given stack trace elements with the backtrace
      * of the given Throwable.
      */
-    private static native void initStackTraceElements(StackTraceElement[] elements,
-                                                      Throwable x);
+    // Android-removed: code unused by Throwable in libcore.
+    // private static native void initStackTraceElements(StackTraceElement[] elements,
+    //                                                   Throwable x);
+
     /*
      * Sets the given stack trace element with the given StackFrameInfo
      */
-    private static native void initStackTraceElement(StackTraceElement element,
-                                                     StackFrameInfo sfi);
+    // Android-removed: unused dead code.
+    // private static native void initStackTraceElement(StackTraceElement element,
+    //                                                  StackFrameInfo sfi);
 
     private static final long serialVersionUID = 6992337162326171013L;
 }