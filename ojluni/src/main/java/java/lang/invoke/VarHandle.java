/*
 * Copyright (c) 2014, 2018, Oracle and/or its affiliates. All rights reserved.
 * DO NOT ALTER OR REMOVE COPYRIGHT NOTICES OR THIS FILE HEADER.
 *
 * This code is free software; you can redistribute it and/or modify it
 * under the terms of the GNU General Public License version 2 only, as
 * published by the Free Software Foundation.  Oracle designates this
 * particular file as subject to the "Classpath" exception as provided
 * by Oracle in the LICENSE file that accompanied this code.
 *
 * This code is distributed in the hope that it will be useful, but WITHOUT
 * ANY WARRANTY; without even the implied warranty of MERCHANTABILITY or
 * FITNESS FOR A PARTICULAR PURPOSE.  See the GNU General Public License
 * version 2 for more details (a copy is included in the LICENSE file that
 * accompanied this code).
 *
 * You should have received a copy of the GNU General Public License version
 * 2 along with this work; if not, write to the Free Software Foundation,
 * Inc., 51 Franklin St, Fifth Floor, Boston, MA 02110-1301 USA.
 *
 * Please contact Oracle, 500 Oracle Parkway, Redwood Shores, CA 94065 USA
 * or visit www.oracle.com if you need additional information or have any
 * questions.
 */

package java.lang.invoke;

import dalvik.system.VMRuntime;
import jdk.internal.HotSpotIntrinsicCandidate;
<<<<<<< HEAD
import java.util.Arrays;
import java.util.Collections;
import java.util.EnumSet;
=======
import jdk.internal.util.Preconditions;
import jdk.internal.vm.annotation.ForceInline;
import jdk.internal.vm.annotation.Stable;

>>>>>>> 0d834e41
import java.util.HashMap;
import java.util.List;
import java.util.Map;
import java.util.Objects;

/**
 * A VarHandle is a dynamically strongly typed reference to a variable, or to a
 * parametrically-defined family of variables, including static fields,
 * non-static fields, array elements, or components of an off-heap data
 * structure.  Access to such variables is supported under various
 * <em>access modes</em>, including plain read/write access, volatile
 * read/write access, and compare-and-set.
 *
 * <p>VarHandles are immutable and have no visible state.  VarHandles cannot be
 * subclassed by the user.
 *
 * <p>A VarHandle has:
 * <ul>
 * <li>a {@link #varType variable type} T, the type of every variable referenced
 * by this VarHandle; and
 * <li>a list of {@link #coordinateTypes coordinate types}
 * {@code CT1, CT2, ..., CTn}, the types of <em>coordinate expressions</em> that
 * jointly locate a variable referenced by this VarHandle.
 * </ul>
 * Variable and coordinate types may be primitive or reference, and are
 * represented by {@code Class} objects.  The list of coordinate types may be
 * empty.
 *
 * <p>Factory methods that produce or {@link java.lang.invoke.MethodHandles.Lookup
 * lookup} VarHandle instances document the supported variable type and the list
 * of coordinate types.
 *
 * <p>Each access mode is associated with one <em>access mode method</em>, a
 * <a href="MethodHandle.html#sigpoly">signature polymorphic</a> method named
 * for the access mode.  When an access mode method is invoked on a VarHandle
 * instance, the initial arguments to the invocation are coordinate expressions
 * that indicate in precisely which object the variable is to be accessed.
 * Trailing arguments to the invocation represent values of importance to the
 * access mode.  For example, the various compare-and-set or compare-and-exchange
 * access modes require two trailing arguments for the variable's expected value
 * and new value.
 *
 * <p>The arity and types of arguments to the invocation of an access mode
 * method are not checked statically.  Instead, each access mode method
 * specifies an {@link #accessModeType(AccessMode) access mode type},
 * represented as an instance of {@link MethodType}, that serves as a kind of
 * method signature against which the arguments are checked dynamically.  An
 * access mode type gives formal parameter types in terms of the coordinate
 * types of a VarHandle instance and the types for values of importance to the
 * access mode.  An access mode type also gives a return type, often in terms of
 * the variable type of a VarHandle instance.  When an access mode method is
 * invoked on a VarHandle instance, the symbolic type descriptor at the
 * call site, the run time types of arguments to the invocation, and the run
 * time type of the return value, must <a href="#invoke">match</a> the types
 * given in the access mode type.  A runtime exception will be thrown if the
 * match fails.
 *
 * For example, the access mode method {@link #compareAndSet} specifies that if
 * its receiver is a VarHandle instance with coordinate types
 * {@code CT1, ..., CTn} and variable type {@code T}, then its access mode type
 * is {@code (CT1 c1, ..., CTn cn, T expectedValue, T newValue)boolean}.
 * Suppose that a VarHandle instance can access array elements, and that its
 * coordinate types are {@code String[]} and {@code int} while its variable type
 * is {@code String}.  The access mode type for {@code compareAndSet} on this
 * VarHandle instance would be
 * {@code (String[] c1, int c2, String expectedValue, String newValue)boolean}.
 * Such a VarHandle instance may be produced by the
 * {@link MethodHandles#arrayElementVarHandle(Class) array factory method} and
 * access array elements as follows:
 * <pre> {@code
 * String[] sa = ...
 * VarHandle avh = MethodHandles.arrayElementVarHandle(String[].class);
 * boolean r = avh.compareAndSet(sa, 10, "expected", "new");
 * }</pre>
 *
 * <p>Access modes control atomicity and consistency properties.
 * <em>Plain</em> read ({@code get}) and write ({@code set})
 * accesses are guaranteed to be bitwise atomic only for references
 * and for primitive values of at most 32 bits, and impose no observable
 * ordering constraints with respect to threads other than the
 * executing thread. <em>Opaque</em> operations are bitwise atomic and
 * coherently ordered with respect to accesses to the same variable.
 * In addition to obeying Opaque properties, <em>Acquire</em> mode
 * reads and their subsequent accesses are ordered after matching
 * <em>Release</em> mode writes and their previous accesses.  In
 * addition to obeying Acquire and Release properties, all
 * <em>Volatile</em> operations are totally ordered with respect to
 * each other.
 *
 * <p>Access modes are grouped into the following categories:
 * <ul>
 * <li>read access modes that get the value of a variable under specified
 * memory ordering effects.
 * The set of corresponding access mode methods belonging to this group
 * consists of the methods
 * {@link #get get},
 * {@link #getVolatile getVolatile},
 * {@link #getAcquire getAcquire},
 * {@link #getOpaque getOpaque}.
 * <li>write access modes that set the value of a variable under specified
 * memory ordering effects.
 * The set of corresponding access mode methods belonging to this group
 * consists of the methods
 * {@link #set set},
 * {@link #setVolatile setVolatile},
 * {@link #setRelease setRelease},
 * {@link #setOpaque setOpaque}.
 * <li>atomic update access modes that, for example, atomically compare and set
 * the value of a variable under specified memory ordering effects.
 * The set of corresponding access mode methods belonging to this group
 * consists of the methods
 * {@link #compareAndSet compareAndSet},
 * {@link #weakCompareAndSetPlain weakCompareAndSetPlain},
 * {@link #weakCompareAndSet weakCompareAndSet},
 * {@link #weakCompareAndSetAcquire weakCompareAndSetAcquire},
 * {@link #weakCompareAndSetRelease weakCompareAndSetRelease},
 * {@link #compareAndExchangeAcquire compareAndExchangeAcquire},
 * {@link #compareAndExchange compareAndExchange},
 * {@link #compareAndExchangeRelease compareAndExchangeRelease},
 * {@link #getAndSet getAndSet},
 * {@link #getAndSetAcquire getAndSetAcquire},
 * {@link #getAndSetRelease getAndSetRelease}.
 * <li>numeric atomic update access modes that, for example, atomically get and
 * set with addition the value of a variable under specified memory ordering
 * effects.
 * The set of corresponding access mode methods belonging to this group
 * consists of the methods
 * {@link #getAndAdd getAndAdd},
 * {@link #getAndAddAcquire getAndAddAcquire},
 * {@link #getAndAddRelease getAndAddRelease},
 * <li>bitwise atomic update access modes that, for example, atomically get and
 * bitwise OR the value of a variable under specified memory ordering
 * effects.
 * The set of corresponding access mode methods belonging to this group
 * consists of the methods
 * {@link #getAndBitwiseOr getAndBitwiseOr},
 * {@link #getAndBitwiseOrAcquire getAndBitwiseOrAcquire},
 * {@link #getAndBitwiseOrRelease getAndBitwiseOrRelease},
 * {@link #getAndBitwiseAnd getAndBitwiseAnd},
 * {@link #getAndBitwiseAndAcquire getAndBitwiseAndAcquire},
 * {@link #getAndBitwiseAndRelease getAndBitwiseAndRelease},
 * {@link #getAndBitwiseXor getAndBitwiseXor},
 * {@link #getAndBitwiseXorAcquire getAndBitwiseXorAcquire},
 * {@link #getAndBitwiseXorRelease getAndBitwiseXorRelease}.
 * </ul>
 *
 * <p>Factory methods that produce or {@link java.lang.invoke.MethodHandles.Lookup
 * lookup} VarHandle instances document the set of access modes that are
 * supported, which may also include documenting restrictions based on the
 * variable type and whether a variable is read-only.  If an access mode is not
 * supported then the corresponding access mode method will on invocation throw
 * an {@code UnsupportedOperationException}.  Factory methods should document
 * any additional undeclared exceptions that may be thrown by access mode
 * methods.
 * The {@link #get get} access mode is supported for all
 * VarHandle instances and the corresponding method never throws
 * {@code UnsupportedOperationException}.
 * If a VarHandle references a read-only variable (for example a {@code final}
 * field) then write, atomic update, numeric atomic update, and bitwise atomic
 * update access modes are not supported and corresponding methods throw
 * {@code UnsupportedOperationException}.
 * Read/write access modes (if supported), with the exception of
 * {@code get} and {@code set}, provide atomic access for
 * reference types and all primitive types.
 * Unless stated otherwise in the documentation of a factory method, the access
 * modes {@code get} and {@code set} (if supported) provide atomic access for
 * reference types and all primitives types, with the exception of {@code long}
 * and {@code double} on 32-bit platforms.
 *
 * <p>Access modes will override any memory ordering effects specified at
 * the declaration site of a variable.  For example, a VarHandle accessing
 * a field using the {@code get} access mode will access the field as
 * specified <em>by its access mode</em> even if that field is declared
 * {@code volatile}.  When mixed access is performed extreme care should be
 * taken since the Java Memory Model may permit surprising results.
 *
 * <p>In addition to supporting access to variables under various access modes,
 * a set of static methods, referred to as memory fence methods, is also
 * provided for fine-grained control of memory ordering.
 *
 * The Java Language Specification permits other threads to observe operations
 * as if they were executed in orders different than are apparent in program
 * source code, subject to constraints arising, for example, from the use of
 * locks, {@code volatile} fields or VarHandles.  The static methods,
 * {@link #fullFence fullFence}, {@link #acquireFence acquireFence},
 * {@link #releaseFence releaseFence}, {@link #loadLoadFence loadLoadFence} and
 * {@link #storeStoreFence storeStoreFence}, can also be used to impose
 * constraints.  Their specifications, as is the case for certain access modes,
 * are phrased in terms of the lack of "reorderings" -- observable ordering
 * effects that might otherwise occur if the fence was not present.  More
 * precise phrasing of the specification of access mode methods and memory fence
 * methods may accompany future updates of the Java Language Specification.
 *
 * <h1>Compiling invocation of access mode methods</h1>
 * A Java method call expression naming an access mode method can invoke a
 * VarHandle from Java source code.  From the viewpoint of source code, these
 * methods can take any arguments and their polymorphic result (if expressed)
 * can be cast to any return type.  Formally this is accomplished by giving the
 * access mode methods variable arity {@code Object} arguments and
 * {@code Object} return types (if the return type is polymorphic), but they
 * have an additional quality called <em>signature polymorphism</em> which
 * connects this freedom of invocation directly to the JVM execution stack.
 * <p>
 * As is usual with virtual methods, source-level calls to access mode methods
 * compile to an {@code invokevirtual} instruction.  More unusually, the
 * compiler must record the actual argument types, and may not perform method
 * invocation conversions on the arguments.  Instead, it must generate
 * instructions to push them on the stack according to their own unconverted
 * types.  The VarHandle object itself will be pushed on the stack before the
 * arguments.  The compiler then generates an {@code invokevirtual} instruction
 * that invokes the access mode method with a symbolic type descriptor which
 * describes the argument and return types.
 * <p>
 * To issue a complete symbolic type descriptor, the compiler must also
 * determine the return type (if polymorphic).  This is based on a cast on the
 * method invocation expression, if there is one, or else {@code Object} if the
 * invocation is an expression, or else {@code void} if the invocation is a
 * statement.  The cast may be to a primitive type (but not {@code void}).
 * <p>
 * As a corner case, an uncasted {@code null} argument is given a symbolic type
 * descriptor of {@code java.lang.Void}.  The ambiguity with the type
 * {@code Void} is harmless, since there are no references of type {@code Void}
 * except the null reference.
 *
 *
 * <h1><a id="invoke">Performing invocation of access mode methods</a></h1>
 * The first time an {@code invokevirtual} instruction is executed it is linked
 * by symbolically resolving the names in the instruction and verifying that
 * the method call is statically legal.  This also holds for calls to access mode
 * methods.  In this case, the symbolic type descriptor emitted by the compiler
 * is checked for correct syntax, and names it contains are resolved.  Thus, an
 * {@code invokevirtual} instruction which invokes an access mode method will
 * always link, as long as the symbolic type descriptor is syntactically
 * well-formed and the types exist.
 * <p>
 * When the {@code invokevirtual} is executed after linking, the receiving
 * VarHandle's access mode type is first checked by the JVM to ensure that it
 * matches the symbolic type descriptor.  If the type
 * match fails, it means that the access mode method which the caller is
 * invoking is not present on the individual VarHandle being invoked.
 *
 * <p>
 * Invocation of an access mode method behaves as if an invocation of
 * {@link MethodHandle#invoke}, where the receiving method handle accepts the
 * VarHandle instance as the leading argument.  More specifically, the
 * following, where {@code {access-mode}} corresponds to the access mode method
 * name:
 * <pre> {@code
 * VarHandle vh = ..
 * R r = (R) vh.{access-mode}(p1, p2, ..., pN);
 * }</pre>
 * behaves as if:
 * <pre> {@code
 * VarHandle vh = ..
 * VarHandle.AccessMode am = VarHandle.AccessMode.valueFromMethodName("{access-mode}");
 * MethodHandle mh = MethodHandles.varHandleExactInvoker(
 *                       am,
 *                       vh.accessModeType(am));
 *
 * R r = (R) mh.invoke(vh, p1, p2, ..., pN)
 * }</pre>
 * (modulo access mode methods do not declare throwing of {@code Throwable}).
 * This is equivalent to:
 * <pre> {@code
 * MethodHandle mh = MethodHandles.lookup().findVirtual(
 *                       VarHandle.class,
 *                       "{access-mode}",
 *                       MethodType.methodType(R, p1, p2, ..., pN));
 *
 * R r = (R) mh.invokeExact(vh, p1, p2, ..., pN)
 * }</pre>
 * where the desired method type is the symbolic type descriptor and a
 * {@link MethodHandle#invokeExact} is performed, since before invocation of the
 * target, the handle will apply reference casts as necessary and box, unbox, or
 * widen primitive values, as if by {@link MethodHandle#asType asType} (see also
 * {@link MethodHandles#varHandleInvoker}).
 *
 * More concisely, such behaviour is equivalent to:
 * <pre> {@code
 * VarHandle vh = ..
 * VarHandle.AccessMode am = VarHandle.AccessMode.valueFromMethodName("{access-mode}");
 * MethodHandle mh = vh.toMethodHandle(am);
 *
 * R r = (R) mh.invoke(p1, p2, ..., pN)
 * }</pre>
 * Where, in this case, the method handle is bound to the VarHandle instance.
 *
 *
 * <h1>Invocation checking</h1>
 * In typical programs, VarHandle access mode type matching will usually
 * succeed.  But if a match fails, the JVM will throw a
 * {@link WrongMethodTypeException}.
 * <p>
 * Thus, an access mode type mismatch which might show up as a linkage error
 * in a statically typed program can show up as a dynamic
 * {@code WrongMethodTypeException} in a program which uses VarHandles.
 * <p>
 * Because access mode types contain "live" {@code Class} objects, method type
 * matching takes into account both type names and class loaders.
 * Thus, even if a VarHandle {@code VH} is created in one class loader
 * {@code L1} and used in another {@code L2}, VarHandle access mode method
 * calls are type-safe, because the caller's symbolic type descriptor, as
 * resolved in {@code L2}, is matched against the original callee method's
 * symbolic type descriptor, as resolved in {@code L1}.  The resolution in
 * {@code L1} happens when {@code VH} is created and its access mode types are
 * assigned, while the resolution in {@code L2} happens when the
 * {@code invokevirtual} instruction is linked.
 * <p>
 * Apart from type descriptor checks, a VarHandles's capability to
 * access it's variables is unrestricted.
 * If a VarHandle is formed on a non-public variable by a class that has access
 * to that variable, the resulting VarHandle can be used in any place by any
 * caller who receives a reference to it.
 * <p>
 * Unlike with the Core Reflection API, where access is checked every time a
 * reflective method is invoked, VarHandle access checking is performed
 * <a href="MethodHandles.Lookup.html#access">when the VarHandle is
 * created</a>.
 * Thus, VarHandles to non-public variables, or to variables in non-public
 * classes, should generally be kept secret.  They should not be passed to
 * untrusted code unless their use from the untrusted code would be harmless.
 *
 *
 * <h1>VarHandle creation</h1>
 * Java code can create a VarHandle that directly accesses any field that is
 * accessible to that code.  This is done via a reflective, capability-based
 * API called {@link java.lang.invoke.MethodHandles.Lookup
 * MethodHandles.Lookup}.
 * For example, a VarHandle for a non-static field can be obtained
 * from {@link java.lang.invoke.MethodHandles.Lookup#findVarHandle
 * Lookup.findVarHandle}.
 * There is also a conversion method from Core Reflection API objects,
 * {@link java.lang.invoke.MethodHandles.Lookup#unreflectVarHandle
 * Lookup.unreflectVarHandle}.
 * <p>
 * Access to protected field members is restricted to receivers only of the
 * accessing class, or one of its subclasses, and the accessing class must in
 * turn be a subclass (or package sibling) of the protected member's defining
 * class.  If a VarHandle refers to a protected non-static field of a declaring
 * class outside the current package, the receiver argument will be narrowed to
 * the type of the accessing class.
 *
 * <h1>Interoperation between VarHandles and the Core Reflection API</h1>
 * Using factory methods in the {@link java.lang.invoke.MethodHandles.Lookup
 * Lookup} API, any field represented by a Core Reflection API object
 * can be converted to a behaviorally equivalent VarHandle.
 * For example, a reflective {@link java.lang.reflect.Field Field} can
 * be converted to a VarHandle using
 * {@link java.lang.invoke.MethodHandles.Lookup#unreflectVarHandle
 * Lookup.unreflectVarHandle}.
 * The resulting VarHandles generally provide more direct and efficient
 * access to the underlying fields.
 * <p>
 * As a special case, when the Core Reflection API is used to view the
 * signature polymorphic access mode methods in this class, they appear as
 * ordinary non-polymorphic methods.  Their reflective appearance, as viewed by
 * {@link java.lang.Class#getDeclaredMethod Class.getDeclaredMethod},
 * is unaffected by their special status in this API.
 * For example, {@link java.lang.reflect.Method#getModifiers
 * Method.getModifiers}
 * will report exactly those modifier bits required for any similarly
 * declared method, including in this case {@code native} and {@code varargs}
 * bits.
 * <p>
 * As with any reflected method, these methods (when reflected) may be invoked
 * directly via {@link java.lang.reflect.Method#invoke java.lang.reflect.Method.invoke},
 * via JNI, or indirectly via
 * {@link java.lang.invoke.MethodHandles.Lookup#unreflect Lookup.unreflect}.
 * However, such reflective calls do not result in access mode method
 * invocations.  Such a call, if passed the required argument (a single one, of
 * type {@code Object[]}), will ignore the argument and will throw an
 * {@code UnsupportedOperationException}.
 * <p>
 * Since {@code invokevirtual} instructions can natively invoke VarHandle
 * access mode methods under any symbolic type descriptor, this reflective view
 * conflicts with the normal presentation of these methods via bytecodes.
 * Thus, these native methods, when reflectively viewed by
 * {@code Class.getDeclaredMethod}, may be regarded as placeholders only.
 * <p>
 * In order to obtain an invoker method for a particular access mode type,
 * use {@link java.lang.invoke.MethodHandles#varHandleExactInvoker} or
 * {@link java.lang.invoke.MethodHandles#varHandleInvoker}.  The
 * {@link java.lang.invoke.MethodHandles.Lookup#findVirtual Lookup.findVirtual}
 * API is also able to return a method handle to call an access mode method for
 * any specified access mode type and is equivalent in behaviour to
 * {@link java.lang.invoke.MethodHandles#varHandleInvoker}.
 *
 * <h1>Interoperation between VarHandles and Java generics</h1>
 * A VarHandle can be obtained for a variable, such as a field, which is
 * declared with Java generic types.  As with the Core Reflection API, the
 * VarHandle's variable type will be constructed from the erasure of the
 * source-level type.  When a VarHandle access mode method is invoked, the
 * types
 * of its arguments or the return value cast type may be generic types or type
 * instances.  If this occurs, the compiler will replace those types by their
 * erasures when it constructs the symbolic type descriptor for the
 * {@code invokevirtual} instruction.
 *
 * @see MethodHandle
 * @see MethodHandles
 * @see MethodType
 * @since 9
 */
public abstract class VarHandle {
    // Android-added: Using sun.misc.Unsafe for fence implementation.
    private static final sun.misc.Unsafe UNSAFE = sun.misc.Unsafe.getUnsafe();

    // BEGIN Android-removed: No VarForm in Android implementation.
    /*
    final VarForm vform;

    VarHandle(VarForm vform) {
        this.vform = vform;
    }
    */
    // END Android-removed: No VarForm in Android implementation.

    // BEGIN Android-added: fields for common metadata.
    /** The target type for accesses. */
    private final Class<?> varType;

    /** This VarHandle's first coordinate, or null if this VarHandle has no coordinates. */
    private final Class<?> coordinateType0;

    /** This VarHandle's second coordinate, or null if this VarHandle has less than two
     * coordinates. */
    private final Class<?> coordinateType1;

    /** BitMask of supported access mode indexed by AccessMode.ordinal(). */
    private final int accessModesBitMask;
    // END Android-added: fields for common metadata.

    // Plain accessors

    /**
     * Returns the value of a variable, with memory semantics of reading as
     * if the variable was declared non-{@code volatile}.  Commonly referred to
     * as plain read access.
     *
     * <p>The method signature is of the form {@code (CT1 ct1, ..., CTn ctn)T}.
     *
     * <p>The symbolic type descriptor at the call site of {@code get}
     * must match the access mode type that is the result of calling
     * {@code accessModeType(VarHandle.AccessMode.GET)} on this VarHandle.
     *
     * <p>This access mode is supported by all VarHandle instances and never
     * throws {@code UnsupportedOperationException}.
     *
     * @param args the signature-polymorphic parameter list of the form
     * {@code (CT1 ct1, ..., CTn)}
     * , statically represented using varargs.
     * @return the signature-polymorphic result that is the value of the
     * variable
     * , statically represented using {@code Object}.
     * @throws WrongMethodTypeException if the access mode type does not
     * match the caller's symbolic type descriptor.
     * @throws ClassCastException if the access mode type matches the caller's
     * symbolic type descriptor, but a reference cast fails.
     */
    public final native
    @MethodHandle.PolymorphicSignature
    @HotSpotIntrinsicCandidate
    Object get(Object... args);

    /**
     * Sets the value of a variable to the {@code newValue}, with memory
     * semantics of setting as if the variable was declared non-{@code volatile}
     * and non-{@code final}.  Commonly referred to as plain write access.
     *
     * <p>The method signature is of the form {@code (CT1 ct1, ..., CTn ctn, T newValue)void}
     *
     * <p>The symbolic type descriptor at the call site of {@code set}
     * must match the access mode type that is the result of calling
     * {@code accessModeType(VarHandle.AccessMode.SET)} on this VarHandle.
     *
     * @param args the signature-polymorphic parameter list of the form
     * {@code (CT1 ct1, ..., CTn ctn, T newValue)}
     * , statically represented using varargs.
     * @throws UnsupportedOperationException if the access mode is unsupported
     * for this VarHandle.
     * @throws WrongMethodTypeException if the access mode type does not
     * match the caller's symbolic type descriptor.
     * @throws ClassCastException if the access mode type matches the caller's
     * symbolic type descriptor, but a reference cast fails.
     */
    public final native
    @MethodHandle.PolymorphicSignature
    @HotSpotIntrinsicCandidate
    void set(Object... args);


    // Volatile accessors

    /**
     * Returns the value of a variable, with memory semantics of reading as if
     * the variable was declared {@code volatile}.
     *
     * <p>The method signature is of the form {@code (CT1 ct1, ..., CTn ctn)T}.
     *
     * <p>The symbolic type descriptor at the call site of {@code getVolatile}
     * must match the access mode type that is the result of calling
     * {@code accessModeType(VarHandle.AccessMode.GET_VOLATILE)} on this
     * VarHandle.
     *
     * @param args the signature-polymorphic parameter list of the form
     * {@code (CT1 ct1, ..., CTn ctn)}
     * , statically represented using varargs.
     * @return the signature-polymorphic result that is the value of the
     * variable
     * , statically represented using {@code Object}.
     * @throws UnsupportedOperationException if the access mode is unsupported
     * for this VarHandle.
     * @throws WrongMethodTypeException if the access mode type does not
     * match the caller's symbolic type descriptor.
     * @throws ClassCastException if the access mode type matches the caller's
     * symbolic type descriptor, but a reference cast fails.
     */
    public final native
    @MethodHandle.PolymorphicSignature
    @HotSpotIntrinsicCandidate
    Object getVolatile(Object... args);

    /**
     * Sets the value of a variable to the {@code newValue}, with memory
     * semantics of setting as if the variable was declared {@code volatile}.
     *
     * <p>The method signature is of the form {@code (CT1 ct1, ..., CTn ctn, T newValue)void}.
     *
     * <p>The symbolic type descriptor at the call site of {@code setVolatile}
     * must match the access mode type that is the result of calling
     * {@code accessModeType(VarHandle.AccessMode.SET_VOLATILE)} on this
     * VarHandle.
     *
     * @apiNote
     * Ignoring the many semantic differences from C and C++, this method has
     * memory ordering effects compatible with {@code memory_order_seq_cst}.
     *
     * @param args the signature-polymorphic parameter list of the form
     * {@code (CT1 ct1, ..., CTn ctn, T newValue)}
     * , statically represented using varargs.
     * @throws UnsupportedOperationException if the access mode is unsupported
     * for this VarHandle.
     * @throws WrongMethodTypeException if the access mode type does not
     * match the caller's symbolic type descriptor.
     * @throws ClassCastException if the access mode type matches the caller's
     * symbolic type descriptor, but a reference cast fails.
     */
    public final native
    @MethodHandle.PolymorphicSignature
    @HotSpotIntrinsicCandidate
    void setVolatile(Object... args);


    /**
     * Returns the value of a variable, accessed in program order, but with no
     * assurance of memory ordering effects with respect to other threads.
     *
     * <p>The method signature is of the form {@code (CT1 ct1, ..., CTn ctn)T}.
     *
     * <p>The symbolic type descriptor at the call site of {@code getOpaque}
     * must match the access mode type that is the result of calling
     * {@code accessModeType(VarHandle.AccessMode.GET_OPAQUE)} on this
     * VarHandle.
     *
     * @param args the signature-polymorphic parameter list of the form
     * {@code (CT1 ct1, ..., CTn ctn)}
     * , statically represented using varargs.
     * @return the signature-polymorphic result that is the value of the
     * variable
     * , statically represented using {@code Object}.
     * @throws UnsupportedOperationException if the access mode is unsupported
     * for this VarHandle.
     * @throws WrongMethodTypeException if the access mode type does not
     * match the caller's symbolic type descriptor.
     * @throws ClassCastException if the access mode type matches the caller's
     * symbolic type descriptor, but a reference cast fails.
     */
    public final native
    @MethodHandle.PolymorphicSignature
    @HotSpotIntrinsicCandidate
    Object getOpaque(Object... args);

    /**
     * Sets the value of a variable to the {@code newValue}, in program order,
     * but with no assurance of memory ordering effects with respect to other
     * threads.
     *
     * <p>The method signature is of the form {@code (CT1 ct1, ..., CTn ctn, T newValue)void}.
     *
     * <p>The symbolic type descriptor at the call site of {@code setOpaque}
     * must match the access mode type that is the result of calling
     * {@code accessModeType(VarHandle.AccessMode.SET_OPAQUE)} on this
     * VarHandle.
     *
     * @param args the signature-polymorphic parameter list of the form
     * {@code (CT1 ct1, ..., CTn ctn, T newValue)}
     * , statically represented using varargs.
     * @throws UnsupportedOperationException if the access mode is unsupported
     * for this VarHandle.
     * @throws WrongMethodTypeException if the access mode type does not
     * match the caller's symbolic type descriptor.
     * @throws ClassCastException if the access mode type matches the caller's
     * symbolic type descriptor, but a reference cast fails.
     */
    public final native
    @MethodHandle.PolymorphicSignature
    @HotSpotIntrinsicCandidate
    void setOpaque(Object... args);


    // Lazy accessors

    /**
     * Returns the value of a variable, and ensures that subsequent loads and
     * stores are not reordered before this access.
     *
     * <p>The method signature is of the form {@code (CT1 ct1, ..., CTn ctn)T}.
     *
     * <p>The symbolic type descriptor at the call site of {@code getAcquire}
     * must match the access mode type that is the result of calling
     * {@code accessModeType(VarHandle.AccessMode.GET_ACQUIRE)} on this
     * VarHandle.
     *
     * @apiNote
     * Ignoring the many semantic differences from C and C++, this method has
     * memory ordering effects compatible with {@code memory_order_acquire}
     * ordering.
     *
     * @param args the signature-polymorphic parameter list of the form
     * {@code (CT1 ct1, ..., CTn ctn)}
     * , statically represented using varargs.
     * @return the signature-polymorphic result that is the value of the
     * variable
     * , statically represented using {@code Object}.
     * @throws UnsupportedOperationException if the access mode is unsupported
     * for this VarHandle.
     * @throws WrongMethodTypeException if the access mode type does not
     * match the caller's symbolic type descriptor.
     * @throws ClassCastException if the access mode type matches the caller's
     * symbolic type descriptor, but a reference cast fails.
     */
    public final native
    @MethodHandle.PolymorphicSignature
    @HotSpotIntrinsicCandidate
    Object getAcquire(Object... args);

    /**
     * Sets the value of a variable to the {@code newValue}, and ensures that
     * prior loads and stores are not reordered after this access.
     *
     * <p>The method signature is of the form {@code (CT1 ct1, ..., CTn ctn, T newValue)void}.
     *
     * <p>The symbolic type descriptor at the call site of {@code setRelease}
     * must match the access mode type that is the result of calling
     * {@code accessModeType(VarHandle.AccessMode.SET_RELEASE)} on this
     * VarHandle.
     *
     * @apiNote
     * Ignoring the many semantic differences from C and C++, this method has
     * memory ordering effects compatible with {@code memory_order_release}
     * ordering.
     *
     * @param args the signature-polymorphic parameter list of the form
     * {@code (CT1 ct1, ..., CTn ctn, T newValue)}
     * , statically represented using varargs.
     * @throws UnsupportedOperationException if the access mode is unsupported
     * for this VarHandle.
     * @throws WrongMethodTypeException if the access mode type does not
     * match the caller's symbolic type descriptor.
     * @throws ClassCastException if the access mode type matches the caller's
     * symbolic type descriptor, but a reference cast fails.
     */
    public final native
    @MethodHandle.PolymorphicSignature
    @HotSpotIntrinsicCandidate
    void setRelease(Object... args);


    // Compare and set accessors

    /**
     * Atomically sets the value of a variable to the {@code newValue} with the
     * memory semantics of {@link #setVolatile} if the variable's current value,
     * referred to as the <em>witness value</em>, {@code ==} the
     * {@code expectedValue}, as accessed with the memory semantics of
     * {@link #getVolatile}.
     *
     * <p>The method signature is of the form {@code (CT1 ct1, ..., CTn ctn, T expectedValue, T newValue)boolean}.
     *
     * <p>The symbolic type descriptor at the call site of {@code
     * compareAndSet} must match the access mode type that is the result of
     * calling {@code accessModeType(VarHandle.AccessMode.COMPARE_AND_SET)} on
     * this VarHandle.
     *
     * @param args the signature-polymorphic parameter list of the form
     * {@code (CT1 ct1, ..., CTn ctn, T expectedValue, T newValue)}
     * , statically represented using varargs.
     * @return {@code true} if successful, otherwise {@code false} if the
     * witness value was not the same as the {@code expectedValue}.
     * @throws UnsupportedOperationException if the access mode is unsupported
     * for this VarHandle.
     * @throws WrongMethodTypeException if the access mode type does not
     * match the caller's symbolic type descriptor.
     * @throws ClassCastException if the access mode type matches the caller's
     * symbolic type descriptor, but a reference cast fails.
     * @see #setVolatile(Object...)
     * @see #getVolatile(Object...)
     */
    public final native
    @MethodHandle.PolymorphicSignature
    @HotSpotIntrinsicCandidate
    boolean compareAndSet(Object... args);

    /**
     * Atomically sets the value of a variable to the {@code newValue} with the
     * memory semantics of {@link #setVolatile} if the variable's current value,
     * referred to as the <em>witness value</em>, {@code ==} the
     * {@code expectedValue}, as accessed with the memory semantics of
     * {@link #getVolatile}.
     *
     * <p>The method signature is of the form {@code (CT1 ct1, ..., CTn ctn, T expectedValue, T newValue)T}.
     *
     * <p>The symbolic type descriptor at the call site of {@code
     * compareAndExchange}
     * must match the access mode type that is the result of calling
     * {@code accessModeType(VarHandle.AccessMode.COMPARE_AND_EXCHANGE)}
     * on this VarHandle.
     *
     * @param args the signature-polymorphic parameter list of the form
     * {@code (CT1 ct1, ..., CTn ctn, T expectedValue, T newValue)}
     * , statically represented using varargs.
     * @return the signature-polymorphic result that is the witness value, which
     * will be the same as the {@code expectedValue} if successful
     * , statically represented using {@code Object}.
     * @throws UnsupportedOperationException if the access mode is unsupported
     * for this VarHandle.
     * @throws WrongMethodTypeException if the access mode type is not
     * compatible with the caller's symbolic type descriptor.
     * @throws ClassCastException if the access mode type is compatible with the
     * caller's symbolic type descriptor, but a reference cast fails.
     * @see #setVolatile(Object...)
     * @see #getVolatile(Object...)
     */
    public final native
    @MethodHandle.PolymorphicSignature
    @HotSpotIntrinsicCandidate
    Object compareAndExchange(Object... args);

    /**
     * Atomically sets the value of a variable to the {@code newValue} with the
     * memory semantics of {@link #set} if the variable's current value,
     * referred to as the <em>witness value</em>, {@code ==} the
     * {@code expectedValue}, as accessed with the memory semantics of
     * {@link #getAcquire}.
     *
     * <p>The method signature is of the form {@code (CT1 ct1, ..., CTn ctn, T expectedValue, T newValue)T}.
     *
     * <p>The symbolic type descriptor at the call site of {@code
     * compareAndExchangeAcquire}
     * must match the access mode type that is the result of calling
     * {@code accessModeType(VarHandle.AccessMode.COMPARE_AND_EXCHANGE_ACQUIRE)} on
     * this VarHandle.
     *
     * @param args the signature-polymorphic parameter list of the form
     * {@code (CT1 ct1, ..., CTn ctn, T expectedValue, T newValue)}
     * , statically represented using varargs.
     * @return the signature-polymorphic result that is the witness value, which
     * will be the same as the {@code expectedValue} if successful
     * , statically represented using {@code Object}.
     * @throws UnsupportedOperationException if the access mode is unsupported
     * for this VarHandle.
     * @throws WrongMethodTypeException if the access mode type does not
     * match the caller's symbolic type descriptor.
     * @throws ClassCastException if the access mode type matches the caller's
     * symbolic type descriptor, but a reference cast fails.
     * @see #set(Object...)
     * @see #getAcquire(Object...)
     */
    public final native
    @MethodHandle.PolymorphicSignature
    @HotSpotIntrinsicCandidate
    Object compareAndExchangeAcquire(Object... args);

    /**
     * Atomically sets the value of a variable to the {@code newValue} with the
     * memory semantics of {@link #setRelease} if the variable's current value,
     * referred to as the <em>witness value</em>, {@code ==} the
     * {@code expectedValue}, as accessed with the memory semantics of
     * {@link #get}.
     *
     * <p>The method signature is of the form {@code (CT1 ct1, ..., CTn ctn, T expectedValue, T newValue)T}.
     *
     * <p>The symbolic type descriptor at the call site of {@code
     * compareAndExchangeRelease}
     * must match the access mode type that is the result of calling
     * {@code accessModeType(VarHandle.AccessMode.COMPARE_AND_EXCHANGE_RELEASE)}
     * on this VarHandle.
     *
     * @param args the signature-polymorphic parameter list of the form
     * {@code (CT1 ct1, ..., CTn ctn, T expectedValue, T newValue)}
     * , statically represented using varargs.
     * @return the signature-polymorphic result that is the witness value, which
     * will be the same as the {@code expectedValue} if successful
     * , statically represented using {@code Object}.
     * @throws UnsupportedOperationException if the access mode is unsupported
     * for this VarHandle.
     * @throws WrongMethodTypeException if the access mode type does not
     * match the caller's symbolic type descriptor.
     * @throws ClassCastException if the access mode type matches the caller's
     * symbolic type descriptor, but a reference cast fails.
     * @see #setRelease(Object...)
     * @see #get(Object...)
     */
    public final native
    @MethodHandle.PolymorphicSignature
    @HotSpotIntrinsicCandidate
    Object compareAndExchangeRelease(Object... args);

    // Weak (spurious failures allowed)

    /**
     * Possibly atomically sets the value of a variable to the {@code newValue}
     * with the semantics of {@link #set} if the variable's current value,
     * referred to as the <em>witness value</em>, {@code ==} the
     * {@code expectedValue}, as accessed with the memory semantics of
     * {@link #get}.
     *
     * <p>This operation may fail spuriously (typically, due to memory
     * contention) even if the witness value does match the expected value.
     *
     * <p>The method signature is of the form {@code (CT1 ct1, ..., CTn ctn, T expectedValue, T newValue)boolean}.
     *
     * <p>The symbolic type descriptor at the call site of {@code
     * weakCompareAndSetPlain} must match the access mode type that is the result of
     * calling {@code accessModeType(VarHandle.AccessMode.WEAK_COMPARE_AND_SET_PLAIN)}
     * on this VarHandle.
     *
     * @param args the signature-polymorphic parameter list of the form
     * {@code (CT1 ct1, ..., CTn ctn, T expectedValue, T newValue)}
     * , statically represented using varargs.
     * @return {@code true} if successful, otherwise {@code false} if the
     * witness value was not the same as the {@code expectedValue} or if this
     * operation spuriously failed.
     * @throws UnsupportedOperationException if the access mode is unsupported
     * for this VarHandle.
     * @throws WrongMethodTypeException if the access mode type does not
     * match the caller's symbolic type descriptor.
     * @throws ClassCastException if the access mode type matches the caller's
     * symbolic type descriptor, but a reference cast fails.
     * @see #set(Object...)
     * @see #get(Object...)
     */
    public final native
    @MethodHandle.PolymorphicSignature
    @HotSpotIntrinsicCandidate
    boolean weakCompareAndSetPlain(Object... args);

    /**
     * Possibly atomically sets the value of a variable to the {@code newValue}
     * with the memory semantics of {@link #setVolatile} if the variable's
     * current value, referred to as the <em>witness value</em>, {@code ==} the
     * {@code expectedValue}, as accessed with the memory semantics of
     * {@link #getVolatile}.
     *
     * <p>This operation may fail spuriously (typically, due to memory
     * contention) even if the witness value does match the expected value.
     *
     * <p>The method signature is of the form {@code (CT1 ct1, ..., CTn ctn, T expectedValue, T newValue)boolean}.
     *
     * <p>The symbolic type descriptor at the call site of {@code
     * weakCompareAndSet} must match the access mode type that is the
     * result of calling {@code accessModeType(VarHandle.AccessMode.WEAK_COMPARE_AND_SET)}
     * on this VarHandle.
     *
     * @param args the signature-polymorphic parameter list of the form
     * {@code (CT1 ct1, ..., CTn ctn, T expectedValue, T newValue)}
     * , statically represented using varargs.
     * @return {@code true} if successful, otherwise {@code false} if the
     * witness value was not the same as the {@code expectedValue} or if this
     * operation spuriously failed.
     * @throws UnsupportedOperationException if the access mode is unsupported
     * for this VarHandle.
     * @throws WrongMethodTypeException if the access mode type does not
     * match the caller's symbolic type descriptor.
     * @throws ClassCastException if the access mode type matches the caller's
     * symbolic type descriptor, but a reference cast fails.
     * @see #setVolatile(Object...)
     * @see #getVolatile(Object...)
     */
    public final native
    @MethodHandle.PolymorphicSignature
    @HotSpotIntrinsicCandidate
    boolean weakCompareAndSet(Object... args);

    /**
     * Possibly atomically sets the value of a variable to the {@code newValue}
     * with the semantics of {@link #set} if the variable's current value,
     * referred to as the <em>witness value</em>, {@code ==} the
     * {@code expectedValue}, as accessed with the memory semantics of
     * {@link #getAcquire}.
     *
     * <p>This operation may fail spuriously (typically, due to memory
     * contention) even if the witness value does match the expected value.
     *
     * <p>The method signature is of the form {@code (CT1 ct1, ..., CTn ctn, T expectedValue, T newValue)boolean}.
     *
     * <p>The symbolic type descriptor at the call site of {@code
     * weakCompareAndSetAcquire}
     * must match the access mode type that is the result of calling
     * {@code accessModeType(VarHandle.AccessMode.WEAK_COMPARE_AND_SET_ACQUIRE)}
     * on this VarHandle.
     *
     * @param args the signature-polymorphic parameter list of the form
     * {@code (CT1 ct1, ..., CTn ctn, T expectedValue, T newValue)}
     * , statically represented using varargs.
     * @return {@code true} if successful, otherwise {@code false} if the
     * witness value was not the same as the {@code expectedValue} or if this
     * operation spuriously failed.
     * @throws UnsupportedOperationException if the access mode is unsupported
     * for this VarHandle.
     * @throws WrongMethodTypeException if the access mode type does not
     * match the caller's symbolic type descriptor.
     * @throws ClassCastException if the access mode type matches the caller's
     * symbolic type descriptor, but a reference cast fails.
     * @see #set(Object...)
     * @see #getAcquire(Object...)
     */
    public final native
    @MethodHandle.PolymorphicSignature
    @HotSpotIntrinsicCandidate
    boolean weakCompareAndSetAcquire(Object... args);

    /**
     * Possibly atomically sets the value of a variable to the {@code newValue}
     * with the semantics of {@link #setRelease} if the variable's current
     * value, referred to as the <em>witness value</em>, {@code ==} the
     * {@code expectedValue}, as accessed with the memory semantics of
     * {@link #get}.
     *
     * <p>This operation may fail spuriously (typically, due to memory
     * contention) even if the witness value does match the expected value.
     *
     * <p>The method signature is of the form {@code (CT1 ct1, ..., CTn ctn, T expectedValue, T newValue)boolean}.
     *
     * <p>The symbolic type descriptor at the call site of {@code
     * weakCompareAndSetRelease}
     * must match the access mode type that is the result of calling
     * {@code accessModeType(VarHandle.AccessMode.WEAK_COMPARE_AND_SET_RELEASE)}
     * on this VarHandle.
     *
     * @param args the signature-polymorphic parameter list of the form
     * {@code (CT1 ct1, ..., CTn ctn, T expectedValue, T newValue)}
     * , statically represented using varargs.
     * @return {@code true} if successful, otherwise {@code false} if the
     * witness value was not the same as the {@code expectedValue} or if this
     * operation spuriously failed.
     * @throws UnsupportedOperationException if the access mode is unsupported
     * for this VarHandle.
     * @throws WrongMethodTypeException if the access mode type does not
     * match the caller's symbolic type descriptor.
     * @throws ClassCastException if the access mode type matches the caller's
     * symbolic type descriptor, but a reference cast fails.
     * @see #setRelease(Object...)
     * @see #get(Object...)
     */
    public final native
    @MethodHandle.PolymorphicSignature
    @HotSpotIntrinsicCandidate
    boolean weakCompareAndSetRelease(Object... args);

    /**
     * Atomically sets the value of a variable to the {@code newValue} with the
     * memory semantics of {@link #setVolatile} and returns the variable's
     * previous value, as accessed with the memory semantics of
     * {@link #getVolatile}.
     *
     * <p>The method signature is of the form {@code (CT1 ct1, ..., CTn ctn, T newValue)T}.
     *
     * <p>The symbolic type descriptor at the call site of {@code getAndSet}
     * must match the access mode type that is the result of calling
     * {@code accessModeType(VarHandle.AccessMode.GET_AND_SET)} on this
     * VarHandle.
     *
     * @param args the signature-polymorphic parameter list of the form
     * {@code (CT1 ct1, ..., CTn ctn, T newValue)}
     * , statically represented using varargs.
     * @return the signature-polymorphic result that is the previous value of
     * the variable
     * , statically represented using {@code Object}.
     * @throws UnsupportedOperationException if the access mode is unsupported
     * for this VarHandle.
     * @throws WrongMethodTypeException if the access mode type does not
     * match the caller's symbolic type descriptor.
     * @throws ClassCastException if the access mode type matches the caller's
     * symbolic type descriptor, but a reference cast fails.
     * @see #setVolatile(Object...)
     * @see #getVolatile(Object...)
     */
    public final native
    @MethodHandle.PolymorphicSignature
    @HotSpotIntrinsicCandidate
    Object getAndSet(Object... args);

    /**
     * Atomically sets the value of a variable to the {@code newValue} with the
     * memory semantics of {@link #set} and returns the variable's
     * previous value, as accessed with the memory semantics of
     * {@link #getAcquire}.
     *
     * <p>The method signature is of the form {@code (CT1 ct1, ..., CTn ctn, T newValue)T}.
     *
     * <p>The symbolic type descriptor at the call site of {@code getAndSetAcquire}
     * must match the access mode type that is the result of calling
     * {@code accessModeType(VarHandle.AccessMode.GET_AND_SET_ACQUIRE)} on this
     * VarHandle.
     *
     * @param args the signature-polymorphic parameter list of the form
     * {@code (CT1 ct1, ..., CTn ctn, T newValue)}
     * , statically represented using varargs.
     * @return the signature-polymorphic result that is the previous value of
     * the variable
     * , statically represented using {@code Object}.
     * @throws UnsupportedOperationException if the access mode is unsupported
     * for this VarHandle.
     * @throws WrongMethodTypeException if the access mode type does not
     * match the caller's symbolic type descriptor.
     * @throws ClassCastException if the access mode type matches the caller's
     * symbolic type descriptor, but a reference cast fails.
     * @see #setVolatile(Object...)
     * @see #getVolatile(Object...)
     */
    public final native
    @MethodHandle.PolymorphicSignature
    @HotSpotIntrinsicCandidate
    Object getAndSetAcquire(Object... args);

    /**
     * Atomically sets the value of a variable to the {@code newValue} with the
     * memory semantics of {@link #setRelease} and returns the variable's
     * previous value, as accessed with the memory semantics of
     * {@link #get}.
     *
     * <p>The method signature is of the form {@code (CT1 ct1, ..., CTn ctn, T newValue)T}.
     *
     * <p>The symbolic type descriptor at the call site of {@code getAndSetRelease}
     * must match the access mode type that is the result of calling
     * {@code accessModeType(VarHandle.AccessMode.GET_AND_SET_RELEASE)} on this
     * VarHandle.
     *
     * @param args the signature-polymorphic parameter list of the form
     * {@code (CT1 ct1, ..., CTn ctn, T newValue)}
     * , statically represented using varargs.
     * @return the signature-polymorphic result that is the previous value of
     * the variable
     * , statically represented using {@code Object}.
     * @throws UnsupportedOperationException if the access mode is unsupported
     * for this VarHandle.
     * @throws WrongMethodTypeException if the access mode type does not
     * match the caller's symbolic type descriptor.
     * @throws ClassCastException if the access mode type matches the caller's
     * symbolic type descriptor, but a reference cast fails.
     * @see #setVolatile(Object...)
     * @see #getVolatile(Object...)
     */
    public final native
    @MethodHandle.PolymorphicSignature
    @HotSpotIntrinsicCandidate
    Object getAndSetRelease(Object... args);

    // Primitive adders
    // Throw UnsupportedOperationException for refs

    /**
     * Atomically adds the {@code value} to the current value of a variable with
     * the memory semantics of {@link #setVolatile}, and returns the variable's
     * previous value, as accessed with the memory semantics of
     * {@link #getVolatile}.
     *
     * <p>The method signature is of the form {@code (CT1 ct1, ..., CTn ctn, T value)T}.
     *
     * <p>The symbolic type descriptor at the call site of {@code getAndAdd}
     * must match the access mode type that is the result of calling
     * {@code accessModeType(VarHandle.AccessMode.GET_AND_ADD)} on this
     * VarHandle.
     *
     * @param args the signature-polymorphic parameter list of the form
     * {@code (CT1 ct1, ..., CTn ctn, T value)}
     * , statically represented using varargs.
     * @return the signature-polymorphic result that is the previous value of
     * the variable
     * , statically represented using {@code Object}.
     * @throws UnsupportedOperationException if the access mode is unsupported
     * for this VarHandle.
     * @throws WrongMethodTypeException if the access mode type does not
     * match the caller's symbolic type descriptor.
     * @throws ClassCastException if the access mode type matches the caller's
     * symbolic type descriptor, but a reference cast fails.
     * @see #setVolatile(Object...)
     * @see #getVolatile(Object...)
     */
    public final native
    @MethodHandle.PolymorphicSignature
    @HotSpotIntrinsicCandidate
    Object getAndAdd(Object... args);

    /**
     * Atomically adds the {@code value} to the current value of a variable with
     * the memory semantics of {@link #set}, and returns the variable's
     * previous value, as accessed with the memory semantics of
     * {@link #getAcquire}.
     *
     * <p>The method signature is of the form {@code (CT1 ct1, ..., CTn ctn, T value)T}.
     *
     * <p>The symbolic type descriptor at the call site of {@code getAndAddAcquire}
     * must match the access mode type that is the result of calling
     * {@code accessModeType(VarHandle.AccessMode.GET_AND_ADD_ACQUIRE)} on this
     * VarHandle.
     *
     * @param args the signature-polymorphic parameter list of the form
     * {@code (CT1 ct1, ..., CTn ctn, T value)}
     * , statically represented using varargs.
     * @return the signature-polymorphic result that is the previous value of
     * the variable
     * , statically represented using {@code Object}.
     * @throws UnsupportedOperationException if the access mode is unsupported
     * for this VarHandle.
     * @throws WrongMethodTypeException if the access mode type does not
     * match the caller's symbolic type descriptor.
     * @throws ClassCastException if the access mode type matches the caller's
     * symbolic type descriptor, but a reference cast fails.
     * @see #setVolatile(Object...)
     * @see #getVolatile(Object...)
     */
    public final native
    @MethodHandle.PolymorphicSignature
    @HotSpotIntrinsicCandidate
    Object getAndAddAcquire(Object... args);

    /**
     * Atomically adds the {@code value} to the current value of a variable with
     * the memory semantics of {@link #setRelease}, and returns the variable's
     * previous value, as accessed with the memory semantics of
     * {@link #get}.
     *
     * <p>The method signature is of the form {@code (CT1 ct1, ..., CTn ctn, T value)T}.
     *
     * <p>The symbolic type descriptor at the call site of {@code getAndAddRelease}
     * must match the access mode type that is the result of calling
     * {@code accessModeType(VarHandle.AccessMode.GET_AND_ADD_RELEASE)} on this
     * VarHandle.
     *
     * @param args the signature-polymorphic parameter list of the form
     * {@code (CT1 ct1, ..., CTn ctn, T value)}
     * , statically represented using varargs.
     * @return the signature-polymorphic result that is the previous value of
     * the variable
     * , statically represented using {@code Object}.
     * @throws UnsupportedOperationException if the access mode is unsupported
     * for this VarHandle.
     * @throws WrongMethodTypeException if the access mode type does not
     * match the caller's symbolic type descriptor.
     * @throws ClassCastException if the access mode type matches the caller's
     * symbolic type descriptor, but a reference cast fails.
     * @see #setVolatile(Object...)
     * @see #getVolatile(Object...)
     */
    public final native
    @MethodHandle.PolymorphicSignature
    @HotSpotIntrinsicCandidate
    Object getAndAddRelease(Object... args);


    // Bitwise operations
    // Throw UnsupportedOperationException for refs

    /**
     * Atomically sets the value of a variable to the result of
     * bitwise OR between the variable's current value and the {@code mask}
     * with the memory semantics of {@link #setVolatile} and returns the
     * variable's previous value, as accessed with the memory semantics of
     * {@link #getVolatile}.
     *
     * <p>If the variable type is the non-integral {@code boolean} type then a
     * logical OR is performed instead of a bitwise OR.
     *
     * <p>The method signature is of the form {@code (CT1 ct1, ..., CTn ctn, T mask)T}.
     *
     * <p>The symbolic type descriptor at the call site of {@code getAndBitwiseOr}
     * must match the access mode type that is the result of calling
     * {@code accessModeType(VarHandle.AccessMode.GET_AND_BITWISE_OR)} on this
     * VarHandle.
     *
     * @param args the signature-polymorphic parameter list of the form
     * {@code (CT1 ct1, ..., CTn ctn, T mask)}
     * , statically represented using varargs.
     * @return the signature-polymorphic result that is the previous value of
     * the variable
     * , statically represented using {@code Object}.
     * @throws UnsupportedOperationException if the access mode is unsupported
     * for this VarHandle.
     * @throws WrongMethodTypeException if the access mode type does not
     * match the caller's symbolic type descriptor.
     * @throws ClassCastException if the access mode type matches the caller's
     * symbolic type descriptor, but a reference cast fails.
     * @see #setVolatile(Object...)
     * @see #getVolatile(Object...)
     */
    public final native
    @MethodHandle.PolymorphicSignature
    @HotSpotIntrinsicCandidate
    Object getAndBitwiseOr(Object... args);

    /**
     * Atomically sets the value of a variable to the result of
     * bitwise OR between the variable's current value and the {@code mask}
     * with the memory semantics of {@link #set} and returns the
     * variable's previous value, as accessed with the memory semantics of
     * {@link #getAcquire}.
     *
     * <p>If the variable type is the non-integral {@code boolean} type then a
     * logical OR is performed instead of a bitwise OR.
     *
     * <p>The method signature is of the form {@code (CT1 ct1, ..., CTn ctn, T mask)T}.
     *
     * <p>The symbolic type descriptor at the call site of {@code getAndBitwiseOrAcquire}
     * must match the access mode type that is the result of calling
     * {@code accessModeType(VarHandle.AccessMode.GET_AND_BITWISE_OR_ACQUIRE)} on this
     * VarHandle.
     *
     * @param args the signature-polymorphic parameter list of the form
     * {@code (CT1 ct1, ..., CTn ctn, T mask)}
     * , statically represented using varargs.
     * @return the signature-polymorphic result that is the previous value of
     * the variable
     * , statically represented using {@code Object}.
     * @throws UnsupportedOperationException if the access mode is unsupported
     * for this VarHandle.
     * @throws WrongMethodTypeException if the access mode type does not
     * match the caller's symbolic type descriptor.
     * @throws ClassCastException if the access mode type matches the caller's
     * symbolic type descriptor, but a reference cast fails.
     * @see #set(Object...)
     * @see #getAcquire(Object...)
     */
    public final native
    @MethodHandle.PolymorphicSignature
    @HotSpotIntrinsicCandidate
    Object getAndBitwiseOrAcquire(Object... args);

    /**
     * Atomically sets the value of a variable to the result of
     * bitwise OR between the variable's current value and the {@code mask}
     * with the memory semantics of {@link #setRelease} and returns the
     * variable's previous value, as accessed with the memory semantics of
     * {@link #get}.
     *
     * <p>If the variable type is the non-integral {@code boolean} type then a
     * logical OR is performed instead of a bitwise OR.
     *
     * <p>The method signature is of the form {@code (CT1 ct1, ..., CTn ctn, T mask)T}.
     *
     * <p>The symbolic type descriptor at the call site of {@code getAndBitwiseOrRelease}
     * must match the access mode type that is the result of calling
     * {@code accessModeType(VarHandle.AccessMode.GET_AND_BITWISE_OR_RELEASE)} on this
     * VarHandle.
     *
     * @param args the signature-polymorphic parameter list of the form
     * {@code (CT1 ct1, ..., CTn ctn, T mask)}
     * , statically represented using varargs.
     * @return the signature-polymorphic result that is the previous value of
     * the variable
     * , statically represented using {@code Object}.
     * @throws UnsupportedOperationException if the access mode is unsupported
     * for this VarHandle.
     * @throws WrongMethodTypeException if the access mode type does not
     * match the caller's symbolic type descriptor.
     * @throws ClassCastException if the access mode type matches the caller's
     * symbolic type descriptor, but a reference cast fails.
     * @see #setRelease(Object...)
     * @see #get(Object...)
     */
    public final native
    @MethodHandle.PolymorphicSignature
    @HotSpotIntrinsicCandidate
    Object getAndBitwiseOrRelease(Object... args);

    /**
     * Atomically sets the value of a variable to the result of
     * bitwise AND between the variable's current value and the {@code mask}
     * with the memory semantics of {@link #setVolatile} and returns the
     * variable's previous value, as accessed with the memory semantics of
     * {@link #getVolatile}.
     *
     * <p>If the variable type is the non-integral {@code boolean} type then a
     * logical AND is performed instead of a bitwise AND.
     *
     * <p>The method signature is of the form {@code (CT1 ct1, ..., CTn ctn, T mask)T}.
     *
     * <p>The symbolic type descriptor at the call site of {@code getAndBitwiseAnd}
     * must match the access mode type that is the result of calling
     * {@code accessModeType(VarHandle.AccessMode.GET_AND_BITWISE_AND)} on this
     * VarHandle.
     *
     * @param args the signature-polymorphic parameter list of the form
     * {@code (CT1 ct1, ..., CTn ctn, T mask)}
     * , statically represented using varargs.
     * @return the signature-polymorphic result that is the previous value of
     * the variable
     * , statically represented using {@code Object}.
     * @throws UnsupportedOperationException if the access mode is unsupported
     * for this VarHandle.
     * @throws WrongMethodTypeException if the access mode type does not
     * match the caller's symbolic type descriptor.
     * @throws ClassCastException if the access mode type matches the caller's
     * symbolic type descriptor, but a reference cast fails.
     * @see #setVolatile(Object...)
     * @see #getVolatile(Object...)
     */
    public final native
    @MethodHandle.PolymorphicSignature
    @HotSpotIntrinsicCandidate
    Object getAndBitwiseAnd(Object... args);

    /**
     * Atomically sets the value of a variable to the result of
     * bitwise AND between the variable's current value and the {@code mask}
     * with the memory semantics of {@link #set} and returns the
     * variable's previous value, as accessed with the memory semantics of
     * {@link #getAcquire}.
     *
     * <p>If the variable type is the non-integral {@code boolean} type then a
     * logical AND is performed instead of a bitwise AND.
     *
     * <p>The method signature is of the form {@code (CT1 ct1, ..., CTn ctn, T mask)T}.
     *
     * <p>The symbolic type descriptor at the call site of {@code getAndBitwiseAndAcquire}
     * must match the access mode type that is the result of calling
     * {@code accessModeType(VarHandle.AccessMode.GET_AND_BITWISE_AND_ACQUIRE)} on this
     * VarHandle.
     *
     * @param args the signature-polymorphic parameter list of the form
     * {@code (CT1 ct1, ..., CTn ctn, T mask)}
     * , statically represented using varargs.
     * @return the signature-polymorphic result that is the previous value of
     * the variable
     * , statically represented using {@code Object}.
     * @throws UnsupportedOperationException if the access mode is unsupported
     * for this VarHandle.
     * @throws WrongMethodTypeException if the access mode type does not
     * match the caller's symbolic type descriptor.
     * @throws ClassCastException if the access mode type matches the caller's
     * symbolic type descriptor, but a reference cast fails.
     * @see #set(Object...)
     * @see #getAcquire(Object...)
     */
    public final native
    @MethodHandle.PolymorphicSignature
    @HotSpotIntrinsicCandidate
    Object getAndBitwiseAndAcquire(Object... args);

    /**
     * Atomically sets the value of a variable to the result of
     * bitwise AND between the variable's current value and the {@code mask}
     * with the memory semantics of {@link #setRelease} and returns the
     * variable's previous value, as accessed with the memory semantics of
     * {@link #get}.
     *
     * <p>If the variable type is the non-integral {@code boolean} type then a
     * logical AND is performed instead of a bitwise AND.
     *
     * <p>The method signature is of the form {@code (CT1 ct1, ..., CTn ctn, T mask)T}.
     *
     * <p>The symbolic type descriptor at the call site of {@code getAndBitwiseAndRelease}
     * must match the access mode type that is the result of calling
     * {@code accessModeType(VarHandle.AccessMode.GET_AND_BITWISE_AND_RELEASE)} on this
     * VarHandle.
     *
     * @param args the signature-polymorphic parameter list of the form
     * {@code (CT1 ct1, ..., CTn ctn, T mask)}
     * , statically represented using varargs.
     * @return the signature-polymorphic result that is the previous value of
     * the variable
     * , statically represented using {@code Object}.
     * @throws UnsupportedOperationException if the access mode is unsupported
     * for this VarHandle.
     * @throws WrongMethodTypeException if the access mode type does not
     * match the caller's symbolic type descriptor.
     * @throws ClassCastException if the access mode type matches the caller's
     * symbolic type descriptor, but a reference cast fails.
     * @see #setRelease(Object...)
     * @see #get(Object...)
     */
    public final native
    @MethodHandle.PolymorphicSignature
    @HotSpotIntrinsicCandidate
    Object getAndBitwiseAndRelease(Object... args);

    /**
     * Atomically sets the value of a variable to the result of
     * bitwise XOR between the variable's current value and the {@code mask}
     * with the memory semantics of {@link #setVolatile} and returns the
     * variable's previous value, as accessed with the memory semantics of
     * {@link #getVolatile}.
     *
     * <p>If the variable type is the non-integral {@code boolean} type then a
     * logical XOR is performed instead of a bitwise XOR.
     *
     * <p>The method signature is of the form {@code (CT1 ct1, ..., CTn ctn, T mask)T}.
     *
     * <p>The symbolic type descriptor at the call site of {@code getAndBitwiseXor}
     * must match the access mode type that is the result of calling
     * {@code accessModeType(VarHandle.AccessMode.GET_AND_BITWISE_XOR)} on this
     * VarHandle.
     *
     * @param args the signature-polymorphic parameter list of the form
     * {@code (CT1 ct1, ..., CTn ctn, T mask)}
     * , statically represented using varargs.
     * @return the signature-polymorphic result that is the previous value of
     * the variable
     * , statically represented using {@code Object}.
     * @throws UnsupportedOperationException if the access mode is unsupported
     * for this VarHandle.
     * @throws WrongMethodTypeException if the access mode type does not
     * match the caller's symbolic type descriptor.
     * @throws ClassCastException if the access mode type matches the caller's
     * symbolic type descriptor, but a reference cast fails.
     * @see #setVolatile(Object...)
     * @see #getVolatile(Object...)
     */
    public final native
    @MethodHandle.PolymorphicSignature
    @HotSpotIntrinsicCandidate
    Object getAndBitwiseXor(Object... args);

    /**
     * Atomically sets the value of a variable to the result of
     * bitwise XOR between the variable's current value and the {@code mask}
     * with the memory semantics of {@link #set} and returns the
     * variable's previous value, as accessed with the memory semantics of
     * {@link #getAcquire}.
     *
     * <p>If the variable type is the non-integral {@code boolean} type then a
     * logical XOR is performed instead of a bitwise XOR.
     *
     * <p>The method signature is of the form {@code (CT1 ct1, ..., CTn ctn, T mask)T}.
     *
     * <p>The symbolic type descriptor at the call site of {@code getAndBitwiseXorAcquire}
     * must match the access mode type that is the result of calling
     * {@code accessModeType(VarHandle.AccessMode.GET_AND_BITWISE_XOR_ACQUIRE)} on this
     * VarHandle.
     *
     * @param args the signature-polymorphic parameter list of the form
     * {@code (CT1 ct1, ..., CTn ctn, T mask)}
     * , statically represented using varargs.
     * @return the signature-polymorphic result that is the previous value of
     * the variable
     * , statically represented using {@code Object}.
     * @throws UnsupportedOperationException if the access mode is unsupported
     * for this VarHandle.
     * @throws WrongMethodTypeException if the access mode type does not
     * match the caller's symbolic type descriptor.
     * @throws ClassCastException if the access mode type matches the caller's
     * symbolic type descriptor, but a reference cast fails.
     * @see #set(Object...)
     * @see #getAcquire(Object...)
     */
    public final native
    @MethodHandle.PolymorphicSignature
    @HotSpotIntrinsicCandidate
    Object getAndBitwiseXorAcquire(Object... args);

    /**
     * Atomically sets the value of a variable to the result of
     * bitwise XOR between the variable's current value and the {@code mask}
     * with the memory semantics of {@link #setRelease} and returns the
     * variable's previous value, as accessed with the memory semantics of
     * {@link #get}.
     *
     * <p>If the variable type is the non-integral {@code boolean} type then a
     * logical XOR is performed instead of a bitwise XOR.
     *
     * <p>The method signature is of the form {@code (CT1 ct1, ..., CTn ctn, T mask)T}.
     *
     * <p>The symbolic type descriptor at the call site of {@code getAndBitwiseXorRelease}
     * must match the access mode type that is the result of calling
     * {@code accessModeType(VarHandle.AccessMode.GET_AND_BITWISE_XOR_RELEASE)} on this
     * VarHandle.
     *
     * @param args the signature-polymorphic parameter list of the form
     * {@code (CT1 ct1, ..., CTn ctn, T mask)}
     * , statically represented using varargs.
     * @return the signature-polymorphic result that is the previous value of
     * the variable
     * , statically represented using {@code Object}.
     * @throws UnsupportedOperationException if the access mode is unsupported
     * for this VarHandle.
     * @throws WrongMethodTypeException if the access mode type does not
     * match the caller's symbolic type descriptor.
     * @throws ClassCastException if the access mode type matches the caller's
     * symbolic type descriptor, but a reference cast fails.
     * @see #setRelease(Object...)
     * @see #get(Object...)
     */
    public final native
    @MethodHandle.PolymorphicSignature
    @HotSpotIntrinsicCandidate
    Object getAndBitwiseXorRelease(Object... args);


    // Android-changed: remove unused return type in AccessType constructor.
    enum AccessType {
<<<<<<< HEAD
        GET,
        SET,
        COMPARE_AND_SWAP,
        COMPARE_AND_EXCHANGE,
        GET_AND_UPDATE,
        // Android-added: Finer grained access types.
        // These are used to help categorize the access modes that a VarHandle supports.
        GET_AND_UPDATE_BITWISE,
        GET_AND_UPDATE_NUMERIC;
=======
        GET(Object.class),
        SET(void.class),
        COMPARE_AND_SET(boolean.class),
        COMPARE_AND_EXCHANGE(Object.class),
        GET_AND_UPDATE(Object.class);

        final Class<?> returnType;
        final boolean isMonomorphicInReturnType;

        AccessType(Class<?> returnType) {
            this.returnType = returnType;
            isMonomorphicInReturnType = returnType != Object.class;
        }
>>>>>>> 0d834e41

        MethodType accessModeType(Class<?> receiver, Class<?> value,
                                  Class<?>... intermediate) {
            Class<?>[] ps;
            int i;
            switch (this) {
                case GET:
                    ps = allocateParameters(0, receiver, intermediate);
                    fillParameters(ps, receiver, intermediate);
                    return MethodType.methodType(value, ps);
                case SET:
                    ps = allocateParameters(1, receiver, intermediate);
                    i = fillParameters(ps, receiver, intermediate);
                    ps[i] = value;
                    return MethodType.methodType(void.class, ps);
                case COMPARE_AND_SET:
                    ps = allocateParameters(2, receiver, intermediate);
                    i = fillParameters(ps, receiver, intermediate);
                    ps[i++] = value;
                    ps[i] = value;
                    return MethodType.methodType(boolean.class, ps);
                case COMPARE_AND_EXCHANGE:
                    ps = allocateParameters(2, receiver, intermediate);
                    i = fillParameters(ps, receiver, intermediate);
                    ps[i++] = value;
                    ps[i] = value;
                    return MethodType.methodType(value, ps);
                case GET_AND_UPDATE:
                case GET_AND_UPDATE_BITWISE:
                case GET_AND_UPDATE_NUMERIC:
                    ps = allocateParameters(1, receiver, intermediate);
                    i = fillParameters(ps, receiver, intermediate);
                    ps[i] = value;
                    return MethodType.methodType(value, ps);
                default:
                    throw new InternalError("Unknown AccessType");
            }
        }

        private static Class<?>[] allocateParameters(int values,
                                                     Class<?> receiver, Class<?>... intermediate) {
            int size = ((receiver != null) ? 1 : 0) + intermediate.length + values;
            return new Class<?>[size];
        }

        private static int fillParameters(Class<?>[] ps,
                                          Class<?> receiver, Class<?>... intermediate) {
            int i = 0;
            if (receiver != null)
                ps[i++] = receiver;
            for (int j = 0; j < intermediate.length; j++)
                ps[i++] = intermediate[j];
            return i;
        }
    }

    /**
     * The set of access modes that specify how a variable, referenced by a
     * VarHandle, is accessed.
     */
    public enum AccessMode {
        /**
         * The access mode whose access is specified by the corresponding
         * method
         * {@link VarHandle#get VarHandle.get}
         */
        GET("get", AccessType.GET),
        /**
         * The access mode whose access is specified by the corresponding
         * method
         * {@link VarHandle#set VarHandle.set}
         */
        SET("set", AccessType.SET),
        /**
         * The access mode whose access is specified by the corresponding
         * method
         * {@link VarHandle#getVolatile VarHandle.getVolatile}
         */
        GET_VOLATILE("getVolatile", AccessType.GET),
        /**
         * The access mode whose access is specified by the corresponding
         * method
         * {@link VarHandle#setVolatile VarHandle.setVolatile}
         */
        SET_VOLATILE("setVolatile", AccessType.SET),
        /**
         * The access mode whose access is specified by the corresponding
         * method
         * {@link VarHandle#getAcquire VarHandle.getAcquire}
         */
        GET_ACQUIRE("getAcquire", AccessType.GET),
        /**
         * The access mode whose access is specified by the corresponding
         * method
         * {@link VarHandle#setRelease VarHandle.setRelease}
         */
        SET_RELEASE("setRelease", AccessType.SET),
        /**
         * The access mode whose access is specified by the corresponding
         * method
         * {@link VarHandle#getOpaque VarHandle.getOpaque}
         */
        GET_OPAQUE("getOpaque", AccessType.GET),
        /**
         * The access mode whose access is specified by the corresponding
         * method
         * {@link VarHandle#setOpaque VarHandle.setOpaque}
         */
        SET_OPAQUE("setOpaque", AccessType.SET),
        /**
         * The access mode whose access is specified by the corresponding
         * method
         * {@link VarHandle#compareAndSet VarHandle.compareAndSet}
         */
        COMPARE_AND_SET("compareAndSet", AccessType.COMPARE_AND_SET),
        /**
         * The access mode whose access is specified by the corresponding
         * method
         * {@link VarHandle#compareAndExchange VarHandle.compareAndExchange}
         */
        COMPARE_AND_EXCHANGE("compareAndExchange", AccessType.COMPARE_AND_EXCHANGE),
        /**
         * The access mode whose access is specified by the corresponding
         * method
         * {@link VarHandle#compareAndExchangeAcquire VarHandle.compareAndExchangeAcquire}
         */
        COMPARE_AND_EXCHANGE_ACQUIRE("compareAndExchangeAcquire", AccessType.COMPARE_AND_EXCHANGE),
        /**
         * The access mode whose access is specified by the corresponding
         * method
         * {@link VarHandle#compareAndExchangeRelease VarHandle.compareAndExchangeRelease}
         */
        COMPARE_AND_EXCHANGE_RELEASE("compareAndExchangeRelease", AccessType.COMPARE_AND_EXCHANGE),
        /**
         * The access mode whose access is specified by the corresponding
         * method
         * {@link VarHandle#weakCompareAndSetPlain VarHandle.weakCompareAndSetPlain}
         */
        WEAK_COMPARE_AND_SET_PLAIN("weakCompareAndSetPlain", AccessType.COMPARE_AND_SET),
        /**
         * The access mode whose access is specified by the corresponding
         * method
         * {@link VarHandle#weakCompareAndSet VarHandle.weakCompareAndSet}
         */
        WEAK_COMPARE_AND_SET("weakCompareAndSet", AccessType.COMPARE_AND_SET),
        /**
         * The access mode whose access is specified by the corresponding
         * method
         * {@link VarHandle#weakCompareAndSetAcquire VarHandle.weakCompareAndSetAcquire}
         */
        WEAK_COMPARE_AND_SET_ACQUIRE("weakCompareAndSetAcquire", AccessType.COMPARE_AND_SET),
        /**
         * The access mode whose access is specified by the corresponding
         * method
         * {@link VarHandle#weakCompareAndSetRelease VarHandle.weakCompareAndSetRelease}
         */
        WEAK_COMPARE_AND_SET_RELEASE("weakCompareAndSetRelease", AccessType.COMPARE_AND_SET),
        /**
         * The access mode whose access is specified by the corresponding
         * method
         * {@link VarHandle#getAndSet VarHandle.getAndSet}
         */
        GET_AND_SET("getAndSet", AccessType.GET_AND_UPDATE),
        /**
         * The access mode whose access is specified by the corresponding
         * method
         * {@link VarHandle#getAndSetAcquire VarHandle.getAndSetAcquire}
         */
        GET_AND_SET_ACQUIRE("getAndSetAcquire", AccessType.GET_AND_UPDATE),
        /**
         * The access mode whose access is specified by the corresponding
         * method
         * {@link VarHandle#getAndSetRelease VarHandle.getAndSetRelease}
         */
        GET_AND_SET_RELEASE("getAndSetRelease", AccessType.GET_AND_UPDATE),
        /**
         * The access mode whose access is specified by the corresponding
         * method
         * {@link VarHandle#getAndAdd VarHandle.getAndAdd}
         */
        GET_AND_ADD("getAndAdd", AccessType.GET_AND_UPDATE_NUMERIC),
        /**
         * The access mode whose access is specified by the corresponding
         * method
         * {@link VarHandle#getAndAddAcquire VarHandle.getAndAddAcquire}
         */
        GET_AND_ADD_ACQUIRE("getAndAddAcquire", AccessType.GET_AND_UPDATE_NUMERIC),
        /**
         * The access mode whose access is specified by the corresponding
         * method
         * {@link VarHandle#getAndAddRelease VarHandle.getAndAddRelease}
         */
        GET_AND_ADD_RELEASE("getAndAddRelease", AccessType.GET_AND_UPDATE_NUMERIC),
        /**
         * The access mode whose access is specified by the corresponding
         * method
         * {@link VarHandle#getAndBitwiseOr VarHandle.getAndBitwiseOr}
         */
        GET_AND_BITWISE_OR("getAndBitwiseOr", AccessType.GET_AND_UPDATE_BITWISE),
        /**
         * The access mode whose access is specified by the corresponding
         * method
         * {@link VarHandle#getAndBitwiseOrRelease VarHandle.getAndBitwiseOrRelease}
         */
        GET_AND_BITWISE_OR_RELEASE("getAndBitwiseOrRelease", AccessType.GET_AND_UPDATE_BITWISE),
        /**
         * The access mode whose access is specified by the corresponding
         * method
         * {@link VarHandle#getAndBitwiseOrAcquire VarHandle.getAndBitwiseOrAcquire}
         */
        GET_AND_BITWISE_OR_ACQUIRE("getAndBitwiseOrAcquire", AccessType.GET_AND_UPDATE_BITWISE),
        /**
         * The access mode whose access is specified by the corresponding
         * method
         * {@link VarHandle#getAndBitwiseAnd VarHandle.getAndBitwiseAnd}
         */
        GET_AND_BITWISE_AND("getAndBitwiseAnd", AccessType.GET_AND_UPDATE_BITWISE),
        /**
         * The access mode whose access is specified by the corresponding
         * method
         * {@link VarHandle#getAndBitwiseAndRelease VarHandle.getAndBitwiseAndRelease}
         */
        GET_AND_BITWISE_AND_RELEASE("getAndBitwiseAndRelease", AccessType.GET_AND_UPDATE_BITWISE),
        /**
         * The access mode whose access is specified by the corresponding
         * method
         * {@link VarHandle#getAndBitwiseAndAcquire VarHandle.getAndBitwiseAndAcquire}
         */
        GET_AND_BITWISE_AND_ACQUIRE("getAndBitwiseAndAcquire", AccessType.GET_AND_UPDATE_BITWISE),
        /**
         * The access mode whose access is specified by the corresponding
         * method
         * {@link VarHandle#getAndBitwiseXor VarHandle.getAndBitwiseXor}
         */
        GET_AND_BITWISE_XOR("getAndBitwiseXor", AccessType.GET_AND_UPDATE_BITWISE),
        /**
         * The access mode whose access is specified by the corresponding
         * method
         * {@link VarHandle#getAndBitwiseXorRelease VarHandle.getAndBitwiseXorRelease}
         */
        GET_AND_BITWISE_XOR_RELEASE("getAndBitwiseXorRelease", AccessType.GET_AND_UPDATE_BITWISE),
        /**
         * The access mode whose access is specified by the corresponding
         * method
         * {@link VarHandle#getAndBitwiseXorAcquire VarHandle.getAndBitwiseXorAcquire}
         */
        GET_AND_BITWISE_XOR_ACQUIRE("getAndBitwiseXorAcquire", AccessType.GET_AND_UPDATE_BITWISE),
        ;

        static final Map<String, AccessMode> methodNameToAccessMode;
        static {
            AccessMode[] values = AccessMode.values();
            // Initial capacity of # values divided by the load factor is sufficient
            // to avoid resizes for the smallest table size (64)
            int initialCapacity = (int)(values.length / 0.75f) + 1;
            methodNameToAccessMode = new HashMap<>(initialCapacity);
            for (AccessMode am : values) {
                methodNameToAccessMode.put(am.methodName, am);
            }
        }

        final String methodName;
        final AccessType at;

        AccessMode(final String methodName, AccessType at) {
            this.methodName = methodName;
            this.at = at;
        }

        /**
         * Returns the {@code VarHandle} signature-polymorphic method name
         * associated with this {@code AccessMode} value.
         *
         * @return the signature-polymorphic method name
         * @see #valueFromMethodName
         */
        public String methodName() {
            return methodName;
        }

        /**
         * Returns the {@code AccessMode} value associated with the specified
         * {@code VarHandle} signature-polymorphic method name.
         *
         * @param methodName the signature-polymorphic method name
         * @return the {@code AccessMode} value
         * @throws IllegalArgumentException if there is no {@code AccessMode}
         *         value associated with method name (indicating the method
         *         name does not correspond to a {@code VarHandle}
         *         signature-polymorphic method name).
         * @see #methodName()
         */
        public static AccessMode valueFromMethodName(String methodName) {
            AccessMode am = methodNameToAccessMode.get(methodName);
            if (am != null) return am;
            throw new IllegalArgumentException("No AccessMode value for method name " + methodName);
        }

        // BEGIN Android-removed: MemberName and VarForm are not used in the Android implementation.
        /*
        @ForceInline
        static MemberName getMemberName(int ordinal, VarForm vform) {
            return vform.memberName_table[ordinal];
        }
        */
        // END Android-removed: MemberName and VarForm are not used in the Android implementation.
    }

    // BEGIN Android-removed: AccessDescriptor not used in Android implementation.
    /*
    static final class AccessDescriptor {
        final MethodType symbolicMethodTypeErased;
        final MethodType symbolicMethodTypeInvoker;
        final Class<?> returnType;
        final int type;
        final int mode;

        public AccessDescriptor(MethodType symbolicMethodType, int type, int mode) {
            this.symbolicMethodTypeErased = symbolicMethodType.erase();
            this.symbolicMethodTypeInvoker = symbolicMethodType.insertParameterTypes(0, VarHandle.class);
            this.returnType = symbolicMethodType.returnType();
            this.type = type;
            this.mode = mode;
        }
    }
    */
    // END Android-removed: AccessDescriptor not used in Android implementation.

    /**
     * Returns the variable type of variables referenced by this VarHandle.
     *
     * @return the variable type of variables referenced by this VarHandle
     */
    public final Class<?> varType() {
        // Android-removed: existing implementation.
        // MethodType typeSet = accessModeType(AccessMode.SET);
        // return typeSet.parameterType(typeSet.parameterCount() - 1)
        // Android-added: return instance field.
        return varType;
    }

    /**
     * Returns the coordinate types for this VarHandle.
     *
     * @return the coordinate types for this VarHandle. The returned
     * list is unmodifiable
     */
    public final List<Class<?>> coordinateTypes() {
        // Android-removed: existing implementation.
        // MethodType typeGet = accessModeType(AccessMode.GET);
        // return typeGet.parameterList();
        // Android-added: Android specific implementation.
        if (coordinateType0 == null) {
            return Collections.EMPTY_LIST;
        } else if (coordinateType1 == null) {
            return Collections.singletonList(coordinateType0);
        } else {
            return Collections.unmodifiableList(Arrays.asList(coordinateType0, coordinateType1));
        }
    }

    /**
     * Obtains the access mode type for this VarHandle and a given access mode.
     *
     * <p>The access mode type's parameter types will consist of a prefix that
     * is the coordinate types of this VarHandle followed by further
     * types as defined by the access mode method.
     * The access mode type's return type is defined by the return type of the
     * access mode method.
     *
     * @param accessMode the access mode, corresponding to the
     * signature-polymorphic method of the same name
     * @return the access mode type for the given access mode
     */
    public final MethodType accessModeType(AccessMode accessMode) {
        // BEGIN Android-removed: Relies on internal class that is not part of the
        // Android implementation.
        /*
        TypesAndInvokers tis = getTypesAndInvokers();
        MethodType mt = tis.methodType_table[accessMode.at.ordinal()];
        if (mt == null) {
            mt = tis.methodType_table[accessMode.at.ordinal()] =
                    accessModeTypeUncached(accessMode);
        }
        return mt;
        */
        // END Android-removed: Relies on internal class that is not part of the
        // Android implementation.
        // Android-added: alternative implementation.
        if (coordinateType1 == null) {
            // accessModeType() treats the first argument as the
            // receiver and adapts accordingly if it is null.
            return accessMode.at.accessModeType(coordinateType0, varType);
        } else {
            return accessMode.at.accessModeType(coordinateType0, varType, coordinateType1);
        }
    }

    // Android-removed: Not part of the Android implementation.
    // abstract MethodType accessModeTypeUncached(AccessMode accessMode);

    /**
     * Returns {@code true} if the given access mode is supported, otherwise
     * {@code false}.
     *
     * <p>The return of a {@code false} value for a given access mode indicates
     * that an {@code UnsupportedOperationException} is thrown on invocation
     * of the corresponding access mode method.
     *
     * @param accessMode the access mode, corresponding to the
     * signature-polymorphic method of the same name
     * @return {@code true} if the given access mode is supported, otherwise
     * {@code false}.
     */
    public final boolean isAccessModeSupported(AccessMode accessMode) {
        // Android-removed: Refers to unused field vform.
        // return AccessMode.getMemberName(accessMode.ordinal(), vform) != null;
        // Android-added: use accessModesBitsMask field.
        final int testBit = 1 << accessMode.ordinal();
        return (accessModesBitMask & testBit) == testBit;
    }

    /**
     * Obtains a method handle bound to this VarHandle and the given access
     * mode.
     *
     * @apiNote This method, for a VarHandle {@code vh} and access mode
     * {@code {access-mode}}, returns a method handle that is equivalent to
     * method handle {@code bmh} in the following code (though it may be more
     * efficient):
     * <pre>{@code
     * MethodHandle mh = MethodHandles.varHandleExactInvoker(
     *                       vh.accessModeType(VarHandle.AccessMode.{access-mode}));
     *
     * MethodHandle bmh = mh.bindTo(vh);
     * }</pre>
     *
     * @param accessMode the access mode, corresponding to the
     * signature-polymorphic method of the same name
     * @return a method handle bound to this VarHandle and the given access mode
     */
    public final MethodHandle toMethodHandle(AccessMode accessMode) {
        // BEGIN Android-removed: no vform field in Android implementation.
        /*
        MemberName mn = AccessMode.getMemberName(accessMode.ordinal(), vform);
        if (mn != null) {
            MethodHandle mh = getMethodHandle(accessMode.ordinal());
            return mh.bindTo(this);
        }
        else {
            // Ensure an UnsupportedOperationException is thrown
            return MethodHandles.varHandleInvoker(accessMode, accessModeType(accessMode)).
                    bindTo(this);
        }
        */
        // END Android-removed: no vform field in Android implementation.

        // Android-added: basic implementation following description in javadoc for this method.
        MethodType type = accessModeType(accessMode);
        return MethodHandles.varHandleExactInvoker(accessMode, type).bindTo(this);
    }

    // BEGIN Android-removed: Not used in Android implementation.
    /*
    @Stable
    TypesAndInvokers typesAndInvokers;

    static class TypesAndInvokers {
        final @Stable
        MethodType[] methodType_table =
                new MethodType[VarHandle.AccessType.values().length];

        final @Stable
        MethodHandle[] methodHandle_table =
                new MethodHandle[AccessMode.values().length];
    }

    @ForceInline
    private final TypesAndInvokers getTypesAndInvokers() {
        TypesAndInvokers tis = typesAndInvokers;
        if (tis == null) {
            tis = typesAndInvokers = new TypesAndInvokers();
        }
        return tis;
    }

    @ForceInline
    final MethodHandle getMethodHandle(int mode) {
        TypesAndInvokers tis = getTypesAndInvokers();
        MethodHandle mh = tis.methodHandle_table[mode];
        if (mh == null) {
            mh = tis.methodHandle_table[mode] = getMethodHandleUncached(mode);
        }
        return mh;
    }
    private final MethodHandle getMethodHandleUncached(int mode) {
        MethodType mt = accessModeType(AccessMode.values()[mode]).
                insertParameterTypes(0, VarHandle.class);
        MemberName mn = vform.getMemberName(mode);
        DirectMethodHandle dmh = DirectMethodHandle.make(mn);
        // Such a method handle must not be publically exposed directly
        // otherwise it can be cracked, it must be transformed or rebound
        // before exposure
        MethodHandle mh = dmh.copyWith(mt, dmh.form);
        assert mh.type().erase() == mn.getMethodType().erase();
        return mh;
    }
    */
    // END Android-removed: Not used in Android implementation.

    // BEGIN Android-removed: No VarForm in Android implementation.
    /*non-public*/
    /*
    final void updateVarForm(VarForm newVForm) {
        if (vform == newVForm) return;
        UNSAFE.putObject(this, VFORM_OFFSET, newVForm);
        UNSAFE.fullFence();
    }

    static final BiFunction<String, List<Integer>, ArrayIndexOutOfBoundsException>
            AIOOBE_SUPPLIER = Preconditions.outOfBoundsExceptionFormatter(
            new Function<String, ArrayIndexOutOfBoundsException>() {
                @Override
                public ArrayIndexOutOfBoundsException apply(String s) {
                    return new ArrayIndexOutOfBoundsException(s);
                }
            });

    private static final long VFORM_OFFSET;

    static {
        VFORM_OFFSET = UNSAFE.objectFieldOffset(VarHandle.class, "vform");

        // The VarHandleGuards must be initialized to ensure correct
        // compilation of the guard methods
        UNSAFE.ensureClassInitialized(VarHandleGuards.class);
    }
    */
    // END Android-removed: No VarForm in Android implementation.

    // Fence methods

    /**
     * Ensures that loads and stores before the fence will not be reordered
     * with
     * loads and stores after the fence.
     *
     * @apiNote Ignoring the many semantic differences from C and C++, this
     * method has memory ordering effects compatible with
     * {@code atomic_thread_fence(memory_order_seq_cst)}
     */
    // Android-removed: @ForceInline is an unsupported attribute.
    // @ForceInline
    public static void fullFence() {
        UNSAFE.fullFence();
    }

    /**
     * Ensures that loads before the fence will not be reordered with loads and
     * stores after the fence.
     *
     * @apiNote Ignoring the many semantic differences from C and C++, this
     * method has memory ordering effects compatible with
     * {@code atomic_thread_fence(memory_order_acquire)}
     */
    // Android-removed: @ForceInline is an unsupported attribute.
    // @ForceInline
    public static void acquireFence() {
        UNSAFE.loadFence();
    }

    /**
     * Ensures that loads and stores before the fence will not be
     * reordered with stores after the fence.
     *
     * @apiNote Ignoring the many semantic differences from C and C++, this
     * method has memory ordering effects compatible with
     * {@code atomic_thread_fence(memory_order_release)}
     */
    // Android-removed: @ForceInline is an unsupported attribute.
    // @ForceInline
    public static void releaseFence() {
        UNSAFE.storeFence();
    }

    /**
     * Ensures that loads before the fence will not be reordered with
     * loads after the fence.
     */
    // Android-removed: @ForceInline is an unsupported attribute.
    // @ForceInline
    public static void loadLoadFence() {
        // Android-changed: Not using UNSAFE.loadLoadFence() as not present on Android.
        // NB The compiler recognizes all the fences here as intrinsics.
        UNSAFE.loadFence();
    }

    /**
     * Ensures that stores before the fence will not be reordered with
     * stores after the fence.
     */
    // Android-removed: @ForceInline is an unsupported attribute.
    // @ForceInline
    public static void storeStoreFence() {
        // Android-changed: Not using UNSAFE.storeStoreFence() as not present on Android.
        // NB The compiler recognizes all the fences here as intrinsics.
        UNSAFE.storeFence();
    }

    // BEGIN Android-added: package private constructors.
    /**
     * Constructor for VarHandle with no coordinates.
     *
     * @param varType the variable type of variables to be referenced
     * @param isFinal whether the target variables are final (non-modifiable)
     * @hide
     */
    VarHandle(Class<?> varType, boolean isFinal) {
        this.varType = Objects.requireNonNull(varType);
        this.coordinateType0 = null;
        this.coordinateType1 = null;
        this.accessModesBitMask = alignedAccessModesBitMask(varType, isFinal);
    }

    /**
     * Constructor for VarHandle with one coordinate.
     *
     * @param varType the variable type of variables to be referenced
     * @param isFinal  whether the target variables are final (non-modifiable)
     * @param coordinateType the coordinate
     * @hide
     */
    VarHandle(Class<?> varType, boolean isFinal, Class<?> coordinateType) {
        this.varType = Objects.requireNonNull(varType);
        this.coordinateType0 = Objects.requireNonNull(coordinateType);
        this.coordinateType1 = null;
        this.accessModesBitMask = alignedAccessModesBitMask(varType, isFinal);
    }

    /**
     * Constructor for VarHandle with two coordinates.
     *
     * @param varType the variable type of variables to be referenced
     * @param backingArrayType the type of the array accesses will be performed on
     * @param isFinal whether the target variables are final (non-modifiable)
     * @param coordinateType0 the first coordinate
     * @param coordinateType1 the second coordinate
     * @hide
     */
    VarHandle(Class<?> varType, Class<?> backingArrayType,  boolean isFinal,
              Class<?> coordinateType0, Class<?> coordinateType1) {
        this.varType = Objects.requireNonNull(varType);
        this.coordinateType0 = Objects.requireNonNull(coordinateType0);
        this.coordinateType1 = Objects.requireNonNull(coordinateType1);
        Objects.requireNonNull(backingArrayType);
        Class<?> backingArrayComponentType = backingArrayType.getComponentType();
        if (backingArrayComponentType != varType && backingArrayComponentType != byte.class) {
            throw new InternalError("Unsupported backingArrayType: " + backingArrayType);
        }

        if (backingArrayType.getComponentType() == varType) {
            this.accessModesBitMask = alignedAccessModesBitMask(varType, isFinal);
        } else {
            this.accessModesBitMask = unalignedAccessModesBitMask(varType);
        }
    }
    // END Android-added: package private constructors.

    // BEGIN Android-added: helper state for VarHandle properties.

    /** BitMask of access modes that do not change the memory referenced by a VarHandle.
     * An example being a read of a variable with volatile ordering effects. */
    private final static int READ_ACCESS_MODES_BIT_MASK;

    /** BitMask of access modes that write to the memory referenced by
     * a VarHandle.  This does not include any compare and update
     * access modes, nor any bitwise or numeric access modes. An
     * example being a write to variable with release ordering
     * effects.
     */
    private final static int WRITE_ACCESS_MODES_BIT_MASK;

    /** BitMask of access modes that are applicable to types
     * supporting for atomic updates.  This includes access modes that
     * both read and write a variable such as compare-and-set.
     */
    private final static int ATOMIC_UPDATE_ACCESS_MODES_BIT_MASK;

    /** BitMask of access modes that are applicable to types
     * supporting numeric atomic update operations. */
    private final static int NUMERIC_ATOMIC_UPDATE_ACCESS_MODES_BIT_MASK;

    /** BitMask of access modes that are applicable to types
     * supporting bitwise atomic update operations. */
    private final static int BITWISE_ATOMIC_UPDATE_ACCESS_MODES_BIT_MASK;

    /** BitMask of all access modes. */
    private final static int ALL_MODES_BIT_MASK;

    static {
        // Check we're not about to overflow the storage of the
        // bitmasks here and in the accessModesBitMask field.
        if (AccessMode.values().length > Integer.SIZE) {
            throw new InternalError("accessModes overflow");
        }

        // Access modes bit mask declarations and initialization order
        // follows the presentation order in JEP193.
        READ_ACCESS_MODES_BIT_MASK = accessTypesToBitMask(EnumSet.of(AccessType.GET));

        WRITE_ACCESS_MODES_BIT_MASK = accessTypesToBitMask(EnumSet.of(AccessType.SET));

        ATOMIC_UPDATE_ACCESS_MODES_BIT_MASK =
                accessTypesToBitMask(EnumSet.of(AccessType.COMPARE_AND_EXCHANGE,
                                                AccessType.COMPARE_AND_SWAP,
                                                AccessType.GET_AND_UPDATE));

        NUMERIC_ATOMIC_UPDATE_ACCESS_MODES_BIT_MASK =
                accessTypesToBitMask(EnumSet.of(AccessType.GET_AND_UPDATE_NUMERIC));

        BITWISE_ATOMIC_UPDATE_ACCESS_MODES_BIT_MASK =
                accessTypesToBitMask(EnumSet.of(AccessType.GET_AND_UPDATE_BITWISE));

        ALL_MODES_BIT_MASK = (READ_ACCESS_MODES_BIT_MASK |
                              WRITE_ACCESS_MODES_BIT_MASK |
                              ATOMIC_UPDATE_ACCESS_MODES_BIT_MASK |
                              NUMERIC_ATOMIC_UPDATE_ACCESS_MODES_BIT_MASK |
                              BITWISE_ATOMIC_UPDATE_ACCESS_MODES_BIT_MASK);
    }

    static int accessTypesToBitMask(final EnumSet<AccessType> accessTypes) {
        int m = 0;
        for (AccessMode accessMode : AccessMode.values()) {
            if (accessTypes.contains(accessMode.at)) {
                m |= 1 << accessMode.ordinal();
            }
        }
        return m;
    }

    static int alignedAccessModesBitMask(Class<?> varType, boolean isFinal) {
        // For aligned accesses, the supported access modes are described in:
        // @see java.lang.invoke.MethodHandles.Lookup#findVarHandle
        int bitMask = ALL_MODES_BIT_MASK;

        // If the field is declared final, keep only the read access modes.
        if (isFinal) {
            bitMask &= READ_ACCESS_MODES_BIT_MASK;
        }

        // If the field is anything other than byte, short, char, int,
        // long, float, double then remove the numeric atomic update
        // access modes.
        if (varType != byte.class && varType != short.class && varType != char.class &&
            varType != int.class && varType != long.class
            && varType != float.class && varType != double.class) {
            bitMask &= ~NUMERIC_ATOMIC_UPDATE_ACCESS_MODES_BIT_MASK;
        }

        // If the field is not integral, remove the bitwise atomic update access modes.
        if (varType != boolean.class && varType != byte.class && varType != short.class &&
            varType != char.class && varType != int.class && varType != long.class) {
            bitMask &= ~BITWISE_ATOMIC_UPDATE_ACCESS_MODES_BIT_MASK;
        }
        return bitMask;
    }

    static int unalignedAccessModesBitMask(Class<?> varType) {
        // The VarHandle refers to a view of byte array or a
        // view of a byte buffer.  The corresponding accesses
        // maybe unaligned so the access modes are more
        // restrictive than field or array element accesses.
        //
        // The supported access modes are described in:
        // @see java.lang.invoke.MethodHandles#byteArrayViewVarHandle

        // Read/write access modes supported for all types including
        // long and double on 32-bit platforms (though these accesses
        // may not be atomic).
        int bitMask = READ_ACCESS_MODES_BIT_MASK | WRITE_ACCESS_MODES_BIT_MASK;

        // int, long, float, double support atomic update modes per documentation.
        if (varType == int.class || varType == long.class ||
            varType == float.class || varType == double.class) {
            bitMask |= ATOMIC_UPDATE_ACCESS_MODES_BIT_MASK;
        }

        // int and long support numeric updates per documentation.
        if (varType == int.class || varType == long.class) {
            bitMask |= NUMERIC_ATOMIC_UPDATE_ACCESS_MODES_BIT_MASK;
        }

        // int and long support bitwise updates per documentation.
        if (varType == int.class || varType == long.class) {
            bitMask |= BITWISE_ATOMIC_UPDATE_ACCESS_MODES_BIT_MASK;
        }
        return bitMask;
    }
    // END Android-added: helper state for VarHandle properties.
}<|MERGE_RESOLUTION|>--- conflicted
+++ resolved
@@ -27,16 +27,9 @@
 
 import dalvik.system.VMRuntime;
 import jdk.internal.HotSpotIntrinsicCandidate;
-<<<<<<< HEAD
 import java.util.Arrays;
 import java.util.Collections;
 import java.util.EnumSet;
-=======
-import jdk.internal.util.Preconditions;
-import jdk.internal.vm.annotation.ForceInline;
-import jdk.internal.vm.annotation.Stable;
-
->>>>>>> 0d834e41
 import java.util.HashMap;
 import java.util.List;
 import java.util.Map;
@@ -1548,31 +1541,15 @@
 
     // Android-changed: remove unused return type in AccessType constructor.
     enum AccessType {
-<<<<<<< HEAD
         GET,
         SET,
-        COMPARE_AND_SWAP,
+        COMPARE_AND_SET,
         COMPARE_AND_EXCHANGE,
         GET_AND_UPDATE,
         // Android-added: Finer grained access types.
         // These are used to help categorize the access modes that a VarHandle supports.
         GET_AND_UPDATE_BITWISE,
         GET_AND_UPDATE_NUMERIC;
-=======
-        GET(Object.class),
-        SET(void.class),
-        COMPARE_AND_SET(boolean.class),
-        COMPARE_AND_EXCHANGE(Object.class),
-        GET_AND_UPDATE(Object.class);
-
-        final Class<?> returnType;
-        final boolean isMonomorphicInReturnType;
-
-        AccessType(Class<?> returnType) {
-            this.returnType = returnType;
-            isMonomorphicInReturnType = returnType != Object.class;
-        }
->>>>>>> 0d834e41
 
         MethodType accessModeType(Class<?> receiver, Class<?> value,
                                   Class<?>... intermediate) {
@@ -2287,7 +2264,7 @@
 
         ATOMIC_UPDATE_ACCESS_MODES_BIT_MASK =
                 accessTypesToBitMask(EnumSet.of(AccessType.COMPARE_AND_EXCHANGE,
-                                                AccessType.COMPARE_AND_SWAP,
+                                                AccessType.COMPARE_AND_SET,
                                                 AccessType.GET_AND_UPDATE));
 
         NUMERIC_ATOMIC_UPDATE_ACCESS_MODES_BIT_MASK =
