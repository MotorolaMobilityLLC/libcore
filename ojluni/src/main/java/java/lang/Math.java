--- conflicted
+++ resolved
@@ -522,12 +522,9 @@
      *          floating-point value that is greater than or equal to
      *          the argument and is equal to a mathematical integer.
      */
-<<<<<<< HEAD
     // BEGIN Android-changed: Reimplement in native
     /*
-=======
-    @HotSpotIntrinsicCandidate
->>>>>>> 129081d9
+    @HotSpotIntrinsicCandidate
     public static double ceil(double a) {
         return StrictMath.ceil(a); // default impl. delegates to StrictMath
     }
@@ -551,12 +548,9 @@
      *          floating-point value that less than or equal to the argument
      *          and is equal to a mathematical integer.
      */
-<<<<<<< HEAD
     // BEGIN Android-changed: Reimplement in native
     /*
-=======
-    @HotSpotIntrinsicCandidate
->>>>>>> 129081d9
+    @HotSpotIntrinsicCandidate
     public static double floor(double a) {
         return StrictMath.floor(a); // default impl. delegates to StrictMath
     }
@@ -580,12 +574,9 @@
      * @return  the closest floating-point value to {@code a} that is
      *          equal to a mathematical integer.
      */
-<<<<<<< HEAD
     // BEGIN Android-changed: Reimplement in native
     /*
-=======
-    @HotSpotIntrinsicCandidate
->>>>>>> 129081d9
+    @HotSpotIntrinsicCandidate
     public static double rint(double a) {
         return StrictMath.rint(a); // default impl. delegates to StrictMath
     }
