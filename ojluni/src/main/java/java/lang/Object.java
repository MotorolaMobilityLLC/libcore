--- conflicted
+++ resolved
@@ -1,10 +1,6 @@
 /*
-<<<<<<< HEAD
  * Copyright (C) 2014 The Android Open Source Project
- * Copyright (c) 1994, 2012, Oracle and/or its affiliates. All rights reserved.
-=======
  * Copyright (c) 1994, 2017, Oracle and/or its affiliates. All rights reserved.
->>>>>>> 7946f3d6
  * DO NOT ALTER OR REMOVE COPYRIGHT NOTICES OR THIS FILE HEADER.
  *
  * This code is free software; you can redistribute it and/or modify it
@@ -30,11 +26,7 @@
 
 package java.lang;
 
-<<<<<<< HEAD
 import dalvik.annotation.optimization.FastNative;
-=======
-import jdk.internal.HotSpotIntrinsicCandidate;
->>>>>>> 7946f3d6
 
 /**
  * Class {@code Object} is the root of the class hierarchy.
@@ -60,7 +52,7 @@
     /**
      * Constructs a new object.
      */
-    @HotSpotIntrinsicCandidate
+    // @HotSpotIntrinsicCandidate
     public Object() {}
 
     /**
@@ -82,16 +74,12 @@
      *         class of this object.
      * @jls 15.8.2 Class Literals
      */
-<<<<<<< HEAD
     // Android-changed: Use Android specific fields for Class and monitor.
+    // @HotSpotIntrinsicCandidate
     // public final native Class<?> getClass();
     public final Class<?> getClass() {
       return shadow$_klass_;
     }
-=======
-    @HotSpotIntrinsicCandidate
-    public final native Class<?> getClass();
->>>>>>> 7946f3d6
 
     /**
      * Returns a hash code value for the object. This method is
@@ -127,8 +115,8 @@
      * @see     java.lang.Object#equals(java.lang.Object)
      * @see     java.lang.System#identityHashCode
      */
-<<<<<<< HEAD
     // BEGIN Android-changed: Added a local helper for identityHashCode.
+    // @HotSpotIntrinsicCandidate
     // public native int hashCode();
     public int hashCode() {
         return identityHashCode(this);
@@ -155,10 +143,6 @@
     @FastNative
     private static native int identityHashCodeNative(Object obj);
     // END Android-changed: Added a local helper for identityHashCode.
-=======
-    @HotSpotIntrinsicCandidate
-    public native int hashCode();
->>>>>>> 7946f3d6
 
     /**
      * Indicates whether some other object is "equal to" this one.
@@ -270,9 +254,9 @@
      *               be cloned.
      * @see java.lang.Cloneable
      */
-<<<<<<< HEAD
     // BEGIN Android-changed: Use native local helper for clone()
     // Checks whether cloning is allowed before calling native local helper.
+    // @HotSpotIntrinsicCandidate
     // protected native Object clone() throws CloneNotSupportedException;
     protected Object clone() throws CloneNotSupportedException {
         if (!(this instanceof Cloneable)) {
@@ -289,10 +273,6 @@
     @FastNative
     private native Object internalClone();
     // END Android-changed: Use native local helper for clone()
-=======
-    @HotSpotIntrinsicCandidate
-    protected native Object clone() throws CloneNotSupportedException;
->>>>>>> 7946f3d6
 
     /**
      * Returns a string representation of the object. In general, the
@@ -351,11 +331,7 @@
      * @see        java.lang.Object#notifyAll()
      * @see        java.lang.Object#wait()
      */
-<<<<<<< HEAD
     @FastNative
-=======
-    @HotSpotIntrinsicCandidate
->>>>>>> 7946f3d6
     public final native void notify();
 
     /**
@@ -380,34 +356,8 @@
      * @see        java.lang.Object#notify()
      * @see        java.lang.Object#wait()
      */
-<<<<<<< HEAD
     @FastNative
-=======
-    @HotSpotIntrinsicCandidate
->>>>>>> 7946f3d6
     public final native void notifyAll();
-
-    /**
-     * Causes the current thread to wait until it is awakened, typically
-     * by being <em>notified</em> or <em>interrupted</em>.
-     * <p>
-     * In all respects, this method behaves as if {@code wait(0L, 0)}
-     * had been called. See the specification of the {@link #wait(long, int)} method
-     * for details.
-     *
-     * @throws IllegalMonitorStateException if the current thread is not
-     *         the owner of the object's monitor
-     * @throws InterruptedException if any thread interrupted the current thread before or
-     *         while the current thread was waiting. The <em>interrupted status</em> of the
-     *         current thread is cleared when this exception is thrown.
-     * @see    #notify()
-     * @see    #notifyAll()
-     * @see    #wait(long)
-     * @see    #wait(long, int)
-     */
-    public final void wait() throws InterruptedException {
-        wait(0L);
-    }
 
     /**
      * Causes the current thread to wait until it is awakened, typically
@@ -430,7 +380,11 @@
      * @see    #wait()
      * @see    #wait(long, int)
      */
-    public final native void wait(long timeoutMillis) throws InterruptedException;
+    // Android-changed: Implement wait(long) non-natively.
+    // public final native void wait(long timeoutMillis) throws InterruptedException;
+    public final void wait(long timeoutMillis) throws InterruptedException {
+        wait(timeoutMillis, 0);
+    }
 
     /**
      * Causes the current thread to wait until it is awakened, typically
@@ -501,77 +455,7 @@
      * below. Among other things, this approach avoids problems that can be caused
      * by spurious wakeups.
      *
-<<<<<<< HEAD
-     * <p>
-     * Note that the {@code wait} method, as it places the current thread
-     * into the wait set for this object, unlocks only this object; any
-     * other objects on which the current thread may be synchronized remain
-     * locked while the thread waits.
-     * <p>
-     * This method should only be called by a thread that is the owner
-     * of this object's monitor. See the {@code notify} method for a
-     * description of the ways in which a thread can become the owner of
-     * a monitor.
-     *
-     * @param      timeout   the maximum time to wait in milliseconds.
-     * @throws  IllegalArgumentException      if the value of timeout is
-     *               negative.
-     * @throws  IllegalMonitorStateException  if the current thread is not
-     *               the owner of the object's monitor.
-     * @throws  InterruptedException if any thread interrupted the
-     *             current thread before or while the current thread
-     *             was waiting for a notification.  The <i>interrupted
-     *             status</i> of the current thread is cleared when
-     *             this exception is thrown.
-     * @see        java.lang.Object#notify()
-     * @see        java.lang.Object#notifyAll()
-     */
-    // Android-changed: Implement wait(long) non-natively.
-    // public final native void wait(long timeout) throws InterruptedException;
-    public final void wait(long timeout) throws InterruptedException {
-        wait(timeout, 0);
-    }
-
-    /**
-     * Causes the current thread to wait until another thread invokes the
-     * {@link java.lang.Object#notify()} method or the
-     * {@link java.lang.Object#notifyAll()} method for this object, or
-     * some other thread interrupts the current thread, or a certain
-     * amount of real time has elapsed.
-     * <p>
-     * This method is similar to the {@code wait} method of one
-     * argument, but it allows finer control over the amount of time to
-     * wait for a notification before giving up. The amount of real time,
-     * measured in nanoseconds, is given by:
-     * <blockquote>
-     * <pre>
-     * 1000000*timeout+nanos</pre></blockquote>
-     * <p>
-     * In all other respects, this method does the same thing as the
-     * method {@link #wait(long)} of one argument. In particular,
-     * {@code wait(0, 0)} means the same thing as {@code wait(0)}.
-     * <p>
-     * The current thread must own this object's monitor. The thread
-     * releases ownership of this monitor and waits until either of the
-     * following two conditions has occurred:
-     * <ul>
-     * <li>Another thread notifies threads waiting on this object's monitor
-     *     to wake up either through a call to the {@code notify} method
-     *     or the {@code notifyAll} method.
-     * <li>The timeout period, specified by {@code timeout}
-     *     milliseconds plus {@code nanos} nanoseconds arguments, has
-     *     elapsed.
-     * </ul>
-     * <p>
-     * The thread then waits until it can re-obtain ownership of the
-     * monitor and resumes execution.
-     * <p>
-     * As in the one argument version, interrupts and spurious wakeups are
-     * possible, and this method should always be used in a loop:
-     * <pre>
-=======
      * <pre>{@code
->>>>>>> 7946f3d6
      *     synchronized (obj) {
      *         while (<condition does not hold> and <timeout not exceeded>) {
      *             long timeoutMillis = ... ; // recompute timeout values
@@ -596,17 +480,11 @@
      * @see    #wait()
      * @see    #wait(long)
      */
-<<<<<<< HEAD
     // Android-changed: Implement wait(long, int) natively.
     /*
-    public final void wait(long timeout, int nanos) throws InterruptedException {
-        if (timeout < 0) {
-            throw new IllegalArgumentException("timeout value is negative");
-=======
     public final void wait(long timeoutMillis, int nanos) throws InterruptedException {
         if (timeoutMillis < 0) {
             throw new IllegalArgumentException("timeoutMillis value is negative");
->>>>>>> 7946f3d6
         }
 
         if (nanos < 0 || nanos > 999999) {
@@ -618,56 +496,32 @@
             timeoutMillis++;
         }
 
-<<<<<<< HEAD
-        wait(timeout);
+        wait(timeoutMillis);
     }
     */
     @FastNative
-    public final native void wait(long timeout, int nanos) throws InterruptedException;
-
-    /**
-     * Causes the current thread to wait until another thread invokes the
-     * {@link java.lang.Object#notify()} method or the
-     * {@link java.lang.Object#notifyAll()} method for this object.
-     * In other words, this method behaves exactly as if it simply
-     * performs the call {@code wait(0)}.
-     * <p>
-     * The current thread must own this object's monitor. The thread
-     * releases ownership of this monitor and waits until another thread
-     * notifies threads waiting on this object's monitor to wake up
-     * either through a call to the {@code notify} method or the
-     * {@code notifyAll} method. The thread then waits until it can
-     * re-obtain ownership of the monitor and resumes execution.
-     * <p>
-     * As in the one argument version, interrupts and spurious wakeups are
-     * possible, and this method should always be used in a loop:
-     * <pre>
-     *     synchronized (obj) {
-     *         while (&lt;condition does not hold&gt;)
-     *             obj.wait();
-     *         ... // Perform action appropriate to condition
-     *     }
-     * </pre>
-     * This method should only be called by a thread that is the owner
-     * of this object's monitor. See the {@code notify} method for a
-     * description of the ways in which a thread can become the owner of
-     * a monitor.
-     *
-     * @throws  IllegalMonitorStateException  if the current thread is not
-     *               the owner of the object's monitor.
-     * @throws  InterruptedException if any thread interrupted the
-     *             current thread before or while the current thread
-     *             was waiting for a notification.  The <i>interrupted
-     *             status</i> of the current thread is cleared when
-     *             this exception is thrown.
-     * @see        java.lang.Object#notify()
-     * @see        java.lang.Object#notifyAll()
+    public final native void wait(long timeoutMillis, int nanos) throws InterruptedException;
+
+    /**
+     * Causes the current thread to wait until it is awakened, typically
+     * by being <em>notified</em> or <em>interrupted</em>.
+     * <p>
+     * In all respects, this method behaves as if {@code wait(0L, 0)}
+     * had been called. See the specification of the {@link #wait(long, int)} method
+     * for details.
+     *
+     * @throws IllegalMonitorStateException if the current thread is not
+     *         the owner of the object's monitor
+     * @throws InterruptedException if any thread interrupted the current thread before or
+     *         while the current thread was waiting. The <em>interrupted status</em> of the
+     *         current thread is cleared when this exception is thrown.
+     * @see    #notify()
+     * @see    #notifyAll()
+     * @see    #wait(long)
+     * @see    #wait(long, int)
      */
     public final void wait() throws InterruptedException {
         wait(0);
-=======
-        wait(timeoutMillis);
->>>>>>> 7946f3d6
     }
 
     /**
@@ -741,7 +595,7 @@
      *     }
      * }</pre>
      *
-     * @deprecated The finalization mechanism is inherently problematic.
+     * Deprecation: The finalization mechanism is inherently problematic.
      * Finalization can lead to performance issues, deadlocks, and hangs.
      * Errors in finalizers can lead to resource leaks; there is no way to cancel
      * finalization if it is no longer necessary; and no ordering is specified
@@ -762,6 +616,7 @@
      * @see java.lang.ref.PhantomReference
      * @jls 12.6 Finalization of Class Instances
      */
-    @Deprecated(since="9")
+    // Android-changed: Avoid deprecating finalize() causing deprecation of the overridden methods.
+    // @Deprecated(since="9")
     protected void finalize() throws Throwable { }
 }