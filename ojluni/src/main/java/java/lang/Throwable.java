--- conflicted
+++ resolved
@@ -1,10 +1,6 @@
 /*
-<<<<<<< HEAD
  * Copyright (C) 2014 The Android Open Source Project
- * Copyright (c) 1994, 2016, Oracle and/or its affiliates. All rights reserved.
-=======
  * Copyright (c) 1994, 2019, Oracle and/or its affiliates. All rights reserved.
->>>>>>> 129081d9
  * DO NOT ALTER OR REMOVE COPYRIGHT NOTICES OR THIS FILE HEADER.
  *
  * This code is free software; you can redistribute it and/or modify it
@@ -29,15 +25,11 @@
  */
 
 package java.lang;
-<<<<<<< HEAD
+
 import dalvik.annotation.optimization.FastNative;
+
 import  java.io.*;
 import  java.util.*;
-=======
-
-import java.io.*;
-import java.util.*;
->>>>>>> 129081d9
 
 /**
  * The {@code Throwable} class is the superclass of all errors and
@@ -955,27 +947,19 @@
     private void readObject(ObjectInputStream s)
         throws IOException, ClassNotFoundException {
         s.defaultReadObject();     // read in all fields
-<<<<<<< HEAD
-        if (suppressedExceptions != null) {
-            List<Throwable> suppressed = null;
-            if (suppressedExceptions.isEmpty()) {
-                // Use the sentinel for a zero-length list
-                // Android-changed: Use empty collection in place of SUPPRESSED_SENTINEL.
-                // suppressed = SUPPRESSED_SENTINEL;
-                suppressed = Collections.emptyList();
-            } else { // Copy Throwables to new list
-                suppressed = new ArrayList<>(1);
-                for (Throwable t : suppressedExceptions) {
-=======
 
         // Set suppressed exceptions and stack trace elements fields
         // to marker values until the contents from the serial stream
         // are validated.
         List<Throwable> candidateSuppressedExceptions = suppressedExceptions;
-        suppressedExceptions = SUPPRESSED_SENTINEL;
+        // Android-changed: Use empty collection in place of SUPPRESSED_SENTINEL.
+        // suppressedExceptions = SUPPRESSED_SENTINEL;
+        suppressedExceptions = Collections.emptyList();
 
         StackTraceElement[] candidateStackTrace = stackTrace;
-        stackTrace = UNASSIGNED_STACK.clone();
+        // Android-changed: Directly create empty array instead of cloning UNASSIGNED_STACK.
+        // stackTrace = UNASSIGNED_STACK.clone();
+        stackTrace = new StackTraceElement[0];
 
         if (candidateSuppressedExceptions != null) {
             int suppressedSize = validateSuppressedExceptionsList(candidateSuppressedExceptions);
@@ -983,7 +967,6 @@
                 var suppList  = new ArrayList<Throwable>(Math.min(100, suppressedSize));
 
                 for (Throwable t : candidateSuppressedExceptions) {
->>>>>>> 129081d9
                     // Enforce constraints on suppressed exceptions in
                     // case of corrupt or malicious stream.
                     if (t == null)
@@ -1009,20 +992,12 @@
          * the stackTrace needs to be constructed from the information
          * in backtrace.
          */
-<<<<<<< HEAD
-        if (stackTrace != null) {
-            if (stackTrace.length == 0) {
-                // Android-removed: clone() call unneeded because of libcore.util.EmptyArray usage.
-                // stackTrace = UNASSIGNED_STACK.clone();
-            }  else if (stackTrace.length == 1 &&
-=======
         if (candidateStackTrace != null) {
             // Work from a clone of the candidateStackTrace to ensure
             // consistency of checks.
             candidateStackTrace = candidateStackTrace.clone();
             if (candidateStackTrace.length >= 1) {
                 if (candidateStackTrace.length == 1 &&
->>>>>>> 129081d9
                         // Check for the marker of an immutable stack trace
                         SentinelHolder.STACK_TRACE_ELEMENT_SENTINEL.equals(candidateStackTrace[0])) {
                     stackTrace = null;
@@ -1044,25 +1019,20 @@
 
     private int validateSuppressedExceptionsList(List<Throwable> deserSuppressedExceptions)
         throws IOException {
+        // BEGIN Android-changed: Object class hasn't implemented the module system and getModule().
+        /*
         if (!Object.class.getModule().
             equals(deserSuppressedExceptions.getClass().getModule())) {
             throw new StreamCorruptedException("List implementation not in base module.");
         } else {
-<<<<<<< HEAD
-            // A null stackTrace field in the serial form can result
-            // from an exception serialized without that field in
-            // older JDK releases; treat such exceptions as having
-            // empty stack traces.
-            // Android-changed: Directly create empty array instead of cloning UNASSIGNED_STACK.
-            // stackTrace = UNASSIGNED_STACK.clone();
-            stackTrace = new StackTraceElement[0];
-=======
+        */
+        {
+        // END Android-changed: Object class hasn't implemented the module system and getModule().
             int size = deserSuppressedExceptions.size();
             if (size < 0) {
                 throw new StreamCorruptedException("Negative list size reported.");
             }
             return size;
->>>>>>> 129081d9
         }
     }
 
