/*
 * Copyright (c) 2002, 2021, Oracle and/or its affiliates. All rights reserved.
 * DO NOT ALTER OR REMOVE COPYRIGHT NOTICES OR THIS FILE HEADER.
 *
 * This code is free software; you can redistribute it and/or modify it
 * under the terms of the GNU General Public License version 2 only, as
 * published by the Free Software Foundation.  Oracle designates this
 * particular file as subject to the "Classpath" exception as provided
 * by Oracle in the LICENSE file that accompanied this code.
 *
 * This code is distributed in the hope that it will be useful, but WITHOUT
 * ANY WARRANTY; without even the implied warranty of MERCHANTABILITY or
 * FITNESS FOR A PARTICULAR PURPOSE.  See the GNU General Public License
 * version 2 for more details (a copy is included in the LICENSE file that
 * accompanied this code).
 *
 * You should have received a copy of the GNU General Public License version
 * 2 along with this work; if not, write to the Free Software Foundation,
 * Inc., 51 Franklin St, Fifth Floor, Boston, MA 02110-1301 USA.
 *
 * Please contact Oracle, 500 Oracle Parkway, Redwood Shores, CA 94065 USA
 * or visit www.oracle.com if you need additional information or have any
 * questions.
 */

package java.lang;

<<<<<<< HEAD
import dalvik.annotation.optimization.FastNative;
=======
import jdk.internal.misc.CDS;
import jdk.internal.vm.annotation.IntrinsicCandidate;

import java.lang.constant.Constable;
import java.lang.constant.DynamicConstantDesc;
>>>>>>> 4839a456
import java.util.Arrays;
import java.util.HashMap;
import java.util.Locale;
import java.util.Map;
<<<<<<< HEAD
=======
import java.util.Optional;

import static java.lang.constant.ConstantDescs.BSM_EXPLICIT_CAST;
import static java.lang.constant.ConstantDescs.CD_char;
import static java.lang.constant.ConstantDescs.CD_int;
import static java.lang.constant.ConstantDescs.DEFAULT_NAME;
>>>>>>> 4839a456

// Android-changed: Remove reference to a specific unicode standard version
/**
 * The {@code Character} class wraps a value of the primitive
 * type {@code char} in an object. An object of class
 * {@code Character} contains a single field whose type is
 * {@code char}.
 * <p>
 * In addition, this class provides a large number of static methods for
 * determining a character's category (lowercase letter, digit, etc.)
 * and for converting characters from uppercase to lowercase and vice
 * versa.
 *
 * <h2><a id="conformance">Unicode Conformance</a></h2>
 * <p>
<<<<<<< HEAD
 * Character information is based on the Unicode Standard
=======
 * The fields and methods of class {@code Character} are defined in terms
 * of character information from the Unicode Standard, specifically the
 * <i>UnicodeData</i> file that is part of the Unicode Character Database.
 * This file specifies properties including name and category for every
 * assigned Unicode code point or character range. The file is available
 * from the Unicode Consortium at
 * <a href="http://www.unicode.org">http://www.unicode.org</a>.
>>>>>>> 4839a456
 * <p>
 * Character information is based on the Unicode Standard, version 13.0.
 * <p>
 * The Java platform has supported different versions of the Unicode
 * Standard over time. Upgrades to newer versions of the Unicode Standard
 * occurred in the following Java releases, each indicating the new version:
 * <table class="striped">
 * <caption style="display:none">Shows Java releases and supported Unicode versions</caption>
 * <thead>
 * <tr><th scope="col">Java release</th>
 *     <th scope="col">Unicode version</th></tr>
 * </thead>
 * <tbody>
 * <tr><td>Java SE 15</td>
 *     <td>Unicode 13.0</td></tr>
 * <tr><td>Java SE 13</td>
 *     <td>Unicode 12.1</td></tr>
 * <tr><td>Java SE 12</td>
 *     <td>Unicode 11.0</td></tr>
 * <tr><td>Java SE 11</td>
 *     <td>Unicode 10.0</td></tr>
 * <tr><td>Java SE 9</td>
 *     <td>Unicode 8.0</td></tr>
 * <tr><td>Java SE 8</td>
 *     <td>Unicode 6.2</td></tr>
 * <tr><td>Java SE 7</td>
 *     <td>Unicode 6.0</td></tr>
 * <tr><td>Java SE 5.0</td>
 *     <td>Unicode 4.0</td></tr>
 * <tr><td>Java SE 1.4</td>
 *     <td>Unicode 3.0</td></tr>
 * <tr><td>JDK 1.1</td>
 *     <td>Unicode 2.0</td></tr>
 * <tr><td>JDK 1.0.2</td>
 *     <td>Unicode 1.1.5</td></tr>
 * </tbody>
 * </table>
 * Variations from these base Unicode versions, such as recognized appendixes,
 * are documented elsewhere.
 * <h2><a id="unicode">Unicode Character Representations</a></h2>
 *
 * <p>The {@code char} data type (and therefore the value that a
 * {@code Character} object encapsulates) are based on the
 * original Unicode specification, which defined characters as
 * fixed-width 16-bit entities. The Unicode Standard has since been
 * changed to allow for characters whose representation requires more
 * than 16 bits.  The range of legal <em>code point</em>s is now
 * U+0000 to U+10FFFF, known as <em>Unicode scalar value</em>.
 * (Refer to the <a
 * href="http://www.unicode.org/reports/tr27/#notation"><i>
 * definition</i></a> of the U+<i>n</i> notation in the Unicode
 * Standard.)
 *
 * <p><a id="BMP">The set of characters from U+0000 to U+FFFF</a> is
 * sometimes referred to as the <em>Basic Multilingual Plane (BMP)</em>.
 * <a id="supplementary">Characters</a> whose code points are greater
 * than U+FFFF are called <em>supplementary character</em>s.  The Java
 * platform uses the UTF-16 representation in {@code char} arrays and
 * in the {@code String} and {@code StringBuffer} classes. In
 * this representation, supplementary characters are represented as a pair
 * of {@code char} values, the first from the <em>high-surrogates</em>
 * range, (&#92;uD800-&#92;uDBFF), the second from the
 * <em>low-surrogates</em> range (&#92;uDC00-&#92;uDFFF).
 *
 * <p>A {@code char} value, therefore, represents Basic
 * Multilingual Plane (BMP) code points, including the surrogate
 * code points, or code units of the UTF-16 encoding. An
 * {@code int} value represents all Unicode code points,
 * including supplementary code points. The lower (least significant)
 * 21 bits of {@code int} are used to represent Unicode code
 * points and the upper (most significant) 11 bits must be zero.
 * Unless otherwise specified, the behavior with respect to
 * supplementary characters and surrogate {@code char} values is
 * as follows:
 *
 * <ul>
 * <li>The methods that only accept a {@code char} value cannot support
 * supplementary characters. They treat {@code char} values from the
 * surrogate ranges as undefined characters. For example,
 * {@code Character.isLetter('\u005CuD840')} returns {@code false}, even though
 * this specific value if followed by any low-surrogate value in a string
 * would represent a letter.
 *
 * <li>The methods that accept an {@code int} value support all
 * Unicode characters, including supplementary characters. For
 * example, {@code Character.isLetter(0x2F81A)} returns
 * {@code true} because the code point value represents a letter
 * (a CJK ideograph).
 * </ul>
 *
 * <p>In the Java SE API documentation, <em>Unicode code point</em> is
 * used for character values in the range between U+0000 and U+10FFFF,
 * and <em>Unicode code unit</em> is used for 16-bit
 * {@code char} values that are code units of the <em>UTF-16</em>
 * encoding. For more information on Unicode terminology, refer to the
 * <a href="http://www.unicode.org/glossary/">Unicode Glossary</a>.
 *
 * <p>This is a <a href="{@docRoot}/java.base/java/lang/doc-files/ValueBased.html">value-based</a>
 * class; programmers should treat instances that are
 * {@linkplain #equals(Object) equal} as interchangeable and should not
 * use instances for synchronization, or unpredictable behavior may
 * occur. For example, in a future release, synchronization may fail.
 *
 * @author  Lee Boynton
 * @author  Guy Steele
 * @author  Akira Tanaka
 * @author  Martin Buchholz
 * @author  Ulf Zibis
 * @since   1.0
 */
@jdk.internal.ValueBased
public final
class Character implements java.io.Serializable, Comparable<Character>, Constable {
    /**
     * The minimum radix available for conversion to and from strings.
     * The constant value of this field is the smallest value permitted
     * for the radix argument in radix-conversion methods such as the
     * {@code digit} method, the {@code forDigit} method, and the
     * {@code toString} method of class {@code Integer}.
     *
     * @see     Character#digit(char, int)
     * @see     Character#forDigit(int, int)
     * @see     Integer#toString(int, int)
     * @see     Integer#valueOf(String)
     */
    public static final int MIN_RADIX = 2;

    /**
     * The maximum radix available for conversion to and from strings.
     * The constant value of this field is the largest value permitted
     * for the radix argument in radix-conversion methods such as the
     * {@code digit} method, the {@code forDigit} method, and the
     * {@code toString} method of class {@code Integer}.
     *
     * @see     Character#digit(char, int)
     * @see     Character#forDigit(int, int)
     * @see     Integer#toString(int, int)
     * @see     Integer#valueOf(String)
     */
    public static final int MAX_RADIX = 36;

    /**
     * The constant value of this field is the smallest value of type
     * {@code char}, {@code '\u005Cu0000'}.
     *
     * @since   1.0.2
     */
    public static final char MIN_VALUE = '\u0000';

    /**
     * The constant value of this field is the largest value of type
     * {@code char}, {@code '\u005CuFFFF'}.
     *
     * @since   1.0.2
     */
    public static final char MAX_VALUE = '\uFFFF';

    /**
     * The {@code Class} instance representing the primitive type
     * {@code char}.
     *
     * @since   1.1
     */
    @SuppressWarnings("unchecked")
    public static final Class<Character> TYPE = (Class<Character>) Class.getPrimitiveClass("char");

    /*
     * Normative general types
     */

    /*
     * General character types
     */

    /**
     * General category "Cn" in the Unicode specification.
     * @since   1.1
     */
    public static final byte UNASSIGNED = 0;

    /**
     * General category "Lu" in the Unicode specification.
     * @since   1.1
     */
    public static final byte UPPERCASE_LETTER = 1;

    /**
     * General category "Ll" in the Unicode specification.
     * @since   1.1
     */
    public static final byte LOWERCASE_LETTER = 2;

    /**
     * General category "Lt" in the Unicode specification.
     * @since   1.1
     */
    public static final byte TITLECASE_LETTER = 3;

    /**
     * General category "Lm" in the Unicode specification.
     * @since   1.1
     */
    public static final byte MODIFIER_LETTER = 4;

    /**
     * General category "Lo" in the Unicode specification.
     * @since   1.1
     */
    public static final byte OTHER_LETTER = 5;

    /**
     * General category "Mn" in the Unicode specification.
     * @since   1.1
     */
    public static final byte NON_SPACING_MARK = 6;

    /**
     * General category "Me" in the Unicode specification.
     * @since   1.1
     */
    public static final byte ENCLOSING_MARK = 7;

    /**
     * General category "Mc" in the Unicode specification.
     * @since   1.1
     */
    public static final byte COMBINING_SPACING_MARK = 8;

    /**
     * General category "Nd" in the Unicode specification.
     * @since   1.1
     */
    public static final byte DECIMAL_DIGIT_NUMBER = 9;

    /**
     * General category "Nl" in the Unicode specification.
     * @since   1.1
     */
    public static final byte LETTER_NUMBER = 10;

    /**
     * General category "No" in the Unicode specification.
     * @since   1.1
     */
    public static final byte OTHER_NUMBER = 11;

    /**
     * General category "Zs" in the Unicode specification.
     * @since   1.1
     */
    public static final byte SPACE_SEPARATOR = 12;

    /**
     * General category "Zl" in the Unicode specification.
     * @since   1.1
     */
    public static final byte LINE_SEPARATOR = 13;

    /**
     * General category "Zp" in the Unicode specification.
     * @since   1.1
     */
    public static final byte PARAGRAPH_SEPARATOR = 14;

    /**
     * General category "Cc" in the Unicode specification.
     * @since   1.1
     */
    public static final byte CONTROL = 15;

    /**
     * General category "Cf" in the Unicode specification.
     * @since   1.1
     */
    public static final byte FORMAT = 16;

    /**
     * General category "Co" in the Unicode specification.
     * @since   1.1
     */
    public static final byte PRIVATE_USE = 18;

    /**
     * General category "Cs" in the Unicode specification.
     * @since   1.1
     */
    public static final byte SURROGATE = 19;

    /**
     * General category "Pd" in the Unicode specification.
     * @since   1.1
     */
    public static final byte DASH_PUNCTUATION = 20;

    /**
     * General category "Ps" in the Unicode specification.
     * @since   1.1
     */
    public static final byte START_PUNCTUATION = 21;

    /**
     * General category "Pe" in the Unicode specification.
     * @since   1.1
     */
    public static final byte END_PUNCTUATION = 22;

    /**
     * General category "Pc" in the Unicode specification.
     * @since   1.1
     */
    public static final byte CONNECTOR_PUNCTUATION = 23;

    /**
     * General category "Po" in the Unicode specification.
     * @since   1.1
     */
    public static final byte OTHER_PUNCTUATION = 24;

    /**
     * General category "Sm" in the Unicode specification.
     * @since   1.1
     */
    public static final byte MATH_SYMBOL = 25;

    /**
     * General category "Sc" in the Unicode specification.
     * @since   1.1
     */
    public static final byte CURRENCY_SYMBOL = 26;

    /**
     * General category "Sk" in the Unicode specification.
     * @since   1.1
     */
    public static final byte MODIFIER_SYMBOL = 27;

    /**
     * General category "So" in the Unicode specification.
     * @since   1.1
     */
    public static final byte OTHER_SYMBOL = 28;

    /**
     * General category "Pi" in the Unicode specification.
     * @since   1.4
     */
    public static final byte INITIAL_QUOTE_PUNCTUATION = 29;

    /**
     * General category "Pf" in the Unicode specification.
     * @since   1.4
     */
    public static final byte FINAL_QUOTE_PUNCTUATION = 30;

    /**
     * Error flag. Use int (code point) to avoid confusion with U+FFFF.
     */
    static final int ERROR = 0xFFFFFFFF;


    /**
     * Undefined bidirectional character type. Undefined {@code char}
     * values have undefined directionality in the Unicode specification.
     * @since 1.4
     */
    public static final byte DIRECTIONALITY_UNDEFINED = -1;

    /**
     * Strong bidirectional character type "L" in the Unicode specification.
     * @since 1.4
     */
    public static final byte DIRECTIONALITY_LEFT_TO_RIGHT = 0;

    /**
     * Strong bidirectional character type "R" in the Unicode specification.
     * @since 1.4
     */
    public static final byte DIRECTIONALITY_RIGHT_TO_LEFT = 1;

    /**
     * Strong bidirectional character type "AL" in the Unicode specification.
     * @since 1.4
     */
    public static final byte DIRECTIONALITY_RIGHT_TO_LEFT_ARABIC = 2;

    /**
     * Weak bidirectional character type "EN" in the Unicode specification.
     * @since 1.4
     */
    public static final byte DIRECTIONALITY_EUROPEAN_NUMBER = 3;

    /**
     * Weak bidirectional character type "ES" in the Unicode specification.
     * @since 1.4
     */
    public static final byte DIRECTIONALITY_EUROPEAN_NUMBER_SEPARATOR = 4;

    /**
     * Weak bidirectional character type "ET" in the Unicode specification.
     * @since 1.4
     */
    public static final byte DIRECTIONALITY_EUROPEAN_NUMBER_TERMINATOR = 5;

    /**
     * Weak bidirectional character type "AN" in the Unicode specification.
     * @since 1.4
     */
    public static final byte DIRECTIONALITY_ARABIC_NUMBER = 6;

    /**
     * Weak bidirectional character type "CS" in the Unicode specification.
     * @since 1.4
     */
    public static final byte DIRECTIONALITY_COMMON_NUMBER_SEPARATOR = 7;

    /**
     * Weak bidirectional character type "NSM" in the Unicode specification.
     * @since 1.4
     */
    public static final byte DIRECTIONALITY_NONSPACING_MARK = 8;

    /**
     * Weak bidirectional character type "BN" in the Unicode specification.
     * @since 1.4
     */
    public static final byte DIRECTIONALITY_BOUNDARY_NEUTRAL = 9;

    /**
     * Neutral bidirectional character type "B" in the Unicode specification.
     * @since 1.4
     */
    public static final byte DIRECTIONALITY_PARAGRAPH_SEPARATOR = 10;

    /**
     * Neutral bidirectional character type "S" in the Unicode specification.
     * @since 1.4
     */
    public static final byte DIRECTIONALITY_SEGMENT_SEPARATOR = 11;

    /**
     * Neutral bidirectional character type "WS" in the Unicode specification.
     * @since 1.4
     */
    public static final byte DIRECTIONALITY_WHITESPACE = 12;

    /**
     * Neutral bidirectional character type "ON" in the Unicode specification.
     * @since 1.4
     */
    public static final byte DIRECTIONALITY_OTHER_NEUTRALS = 13;

    /**
     * Strong bidirectional character type "LRE" in the Unicode specification.
     * @since 1.4
     */
    public static final byte DIRECTIONALITY_LEFT_TO_RIGHT_EMBEDDING = 14;

    /**
     * Strong bidirectional character type "LRO" in the Unicode specification.
     * @since 1.4
     */
    public static final byte DIRECTIONALITY_LEFT_TO_RIGHT_OVERRIDE = 15;

    /**
     * Strong bidirectional character type "RLE" in the Unicode specification.
     * @since 1.4
     */
    public static final byte DIRECTIONALITY_RIGHT_TO_LEFT_EMBEDDING = 16;

    /**
     * Strong bidirectional character type "RLO" in the Unicode specification.
     * @since 1.4
     */
    public static final byte DIRECTIONALITY_RIGHT_TO_LEFT_OVERRIDE = 17;

    /**
     * Weak bidirectional character type "PDF" in the Unicode specification.
     * @since 1.4
     */
    public static final byte DIRECTIONALITY_POP_DIRECTIONAL_FORMAT = 18;

    /**
     * Weak bidirectional character type "LRI" in the Unicode specification.
     * @since 9
     */
    public static final byte DIRECTIONALITY_LEFT_TO_RIGHT_ISOLATE = 19;

    /**
     * Weak bidirectional character type "RLI" in the Unicode specification.
     * @since 9
     */
    public static final byte DIRECTIONALITY_RIGHT_TO_LEFT_ISOLATE = 20;

    /**
     * Weak bidirectional character type "FSI" in the Unicode specification.
     * @since 9
     */
    public static final byte DIRECTIONALITY_FIRST_STRONG_ISOLATE = 21;

    /**
     * Weak bidirectional character type "PDI" in the Unicode specification.
     * @since 9
     */
    public static final byte DIRECTIONALITY_POP_DIRECTIONAL_ISOLATE = 22;

    /**
     * The minimum value of a
     * <a href="http://www.unicode.org/glossary/#high_surrogate_code_unit">
     * Unicode high-surrogate code unit</a>
     * in the UTF-16 encoding, constant {@code '\u005CuD800'}.
     * A high-surrogate is also known as a <i>leading-surrogate</i>.
     *
     * @since 1.5
     */
    public static final char MIN_HIGH_SURROGATE = '\uD800';

    /**
     * The maximum value of a
     * <a href="http://www.unicode.org/glossary/#high_surrogate_code_unit">
     * Unicode high-surrogate code unit</a>
     * in the UTF-16 encoding, constant {@code '\u005CuDBFF'}.
     * A high-surrogate is also known as a <i>leading-surrogate</i>.
     *
     * @since 1.5
     */
    public static final char MAX_HIGH_SURROGATE = '\uDBFF';

    /**
     * The minimum value of a
     * <a href="http://www.unicode.org/glossary/#low_surrogate_code_unit">
     * Unicode low-surrogate code unit</a>
     * in the UTF-16 encoding, constant {@code '\u005CuDC00'}.
     * A low-surrogate is also known as a <i>trailing-surrogate</i>.
     *
     * @since 1.5
     */
    public static final char MIN_LOW_SURROGATE  = '\uDC00';

    /**
     * The maximum value of a
     * <a href="http://www.unicode.org/glossary/#low_surrogate_code_unit">
     * Unicode low-surrogate code unit</a>
     * in the UTF-16 encoding, constant {@code '\u005CuDFFF'}.
     * A low-surrogate is also known as a <i>trailing-surrogate</i>.
     *
     * @since 1.5
     */
    public static final char MAX_LOW_SURROGATE  = '\uDFFF';

    /**
     * The minimum value of a Unicode surrogate code unit in the
     * UTF-16 encoding, constant {@code '\u005CuD800'}.
     *
     * @since 1.5
     */
    public static final char MIN_SURROGATE = MIN_HIGH_SURROGATE;

    /**
     * The maximum value of a Unicode surrogate code unit in the
     * UTF-16 encoding, constant {@code '\u005CuDFFF'}.
     *
     * @since 1.5
     */
    public static final char MAX_SURROGATE = MAX_LOW_SURROGATE;

    /**
     * The minimum value of a
     * <a href="http://www.unicode.org/glossary/#supplementary_code_point">
     * Unicode supplementary code point</a>, constant {@code U+10000}.
     *
     * @since 1.5
     */
    public static final int MIN_SUPPLEMENTARY_CODE_POINT = 0x010000;

    /**
     * The minimum value of a
     * <a href="http://www.unicode.org/glossary/#code_point">
     * Unicode code point</a>, constant {@code U+0000}.
     *
     * @since 1.5
     */
    public static final int MIN_CODE_POINT = 0x000000;

    /**
     * The maximum value of a
     * <a href="http://www.unicode.org/glossary/#code_point">
     * Unicode code point</a>, constant {@code U+10FFFF}.
     *
     * @since 1.5
     */
    public static final int MAX_CODE_POINT = 0X10FFFF;

<<<<<<< HEAD
    // BEGIN Android-added: Use ICU.
    // The indices in int[] DIRECTIONALITY are based on icu4c's u_charDirection(),
    // accessed via getDirectionalityImpl(), implemented in Character.cpp.
    private static final byte[] DIRECTIONALITY = new byte[] {
            DIRECTIONALITY_LEFT_TO_RIGHT, DIRECTIONALITY_RIGHT_TO_LEFT,
            DIRECTIONALITY_EUROPEAN_NUMBER,
            DIRECTIONALITY_EUROPEAN_NUMBER_SEPARATOR,
            DIRECTIONALITY_EUROPEAN_NUMBER_TERMINATOR,
            DIRECTIONALITY_ARABIC_NUMBER,
            DIRECTIONALITY_COMMON_NUMBER_SEPARATOR,
            DIRECTIONALITY_PARAGRAPH_SEPARATOR,
            DIRECTIONALITY_SEGMENT_SEPARATOR, DIRECTIONALITY_WHITESPACE,
            DIRECTIONALITY_OTHER_NEUTRALS,
            DIRECTIONALITY_LEFT_TO_RIGHT_EMBEDDING,
            DIRECTIONALITY_LEFT_TO_RIGHT_OVERRIDE,
            DIRECTIONALITY_RIGHT_TO_LEFT_ARABIC,
            DIRECTIONALITY_RIGHT_TO_LEFT_EMBEDDING,
            DIRECTIONALITY_RIGHT_TO_LEFT_OVERRIDE,
            DIRECTIONALITY_POP_DIRECTIONAL_FORMAT,
            DIRECTIONALITY_NONSPACING_MARK, DIRECTIONALITY_BOUNDARY_NEUTRAL };
    // END Android-added: Use ICU.
=======
    /**
     * Returns an {@link Optional} containing the nominal descriptor for this
     * instance.
     *
     * @return an {@link Optional} describing the {@linkplain Character} instance
     * @since 15
     */
    @Override
    public Optional<DynamicConstantDesc<Character>> describeConstable() {
        return Optional.of(DynamicConstantDesc.ofNamed(BSM_EXPLICIT_CAST, DEFAULT_NAME, CD_char, (int) value));
    }
>>>>>>> 4839a456

    /**
     * Instances of this class represent particular subsets of the Unicode
     * character set.  The only family of subsets defined in the
     * {@code Character} class is {@link Character.UnicodeBlock}.
     * Other portions of the Java API may define other subsets for their
     * own purposes.
     *
     * @since 1.2
     */
    public static class Subset  {

        private String name;

        /**
         * Constructs a new {@code Subset} instance.
         *
         * @param  name  The name of this subset
         * @throws NullPointerException if name is {@code null}
         */
        protected Subset(String name) {
            if (name == null) {
                throw new NullPointerException("name");
            }
            this.name = name;
        }

        /**
         * Compares two {@code Subset} objects for equality.
         * This method returns {@code true} if and only if
         * {@code this} and the argument refer to the same
         * object; since this method is {@code final}, this
         * guarantee holds for all subclasses.
         */
        public final boolean equals(Object obj) {
            return (this == obj);
        }

        /**
         * Returns the standard hash code as defined by the
         * {@link Object#hashCode} method.  This method
         * is {@code final} in order to ensure that the
         * {@code equals} and {@code hashCode} methods will
         * be consistent in all subclasses.
         */
        public final int hashCode() {
            return super.hashCode();
        }

        /**
         * Returns the name of this subset.
         */
        public final String toString() {
            return name;
        }
    }

    // See http://www.unicode.org/Public/UNIDATA/Blocks.txt
    // for the latest specification of Unicode Blocks.

    /**
     * A family of character subsets representing the character blocks in the
     * Unicode specification. Character blocks generally define characters
     * used for a specific script or purpose. A character is contained by
     * at most one Unicode block.
     *
     * @since 1.2
     */
    public static final class UnicodeBlock extends Subset {
        /**
         * 684 - the expected number of entities
         * 0.75 - the default load factor of HashMap
         */
        private static final int NUM_ENTITIES = 684;
        private static Map<String, UnicodeBlock> map =
                new HashMap<>((int)(NUM_ENTITIES / 0.75f + 1.0f));

        /**
         * Creates a UnicodeBlock with the given identifier name.
         * This name must be the same as the block identifier.
         */
        private UnicodeBlock(String idName) {
            super(idName);
            map.put(idName, this);
        }

        // BEGIN Android-added: ICU consistency: Don't map deprecated SURROGATES_AREA. b/26140229
        // Add a (String, boolean) constructor for use by SURROGATES_AREA.
        private UnicodeBlock(String idName, boolean isMap) {
            super(idName);
            if (isMap) {
                map.put(idName, this);
            }
        }
        // END Android-added: ICU consistency: Don't map deprecated SURROGATES_AREA. b/26140229

        /**
         * Creates a UnicodeBlock with the given identifier name and
         * alias name.
         */
        private UnicodeBlock(String idName, String alias) {
            this(idName);
            map.put(alias, this);
        }

        /**
         * Creates a UnicodeBlock with the given identifier name and
         * alias names.
         */
        private UnicodeBlock(String idName, String... aliases) {
            this(idName);
            for (String alias : aliases)
                map.put(alias, this);
        }

        /**
         * Constant for the "Basic Latin" Unicode character block.
         * @since 1.2
         */
        public static final UnicodeBlock  BASIC_LATIN =
            new UnicodeBlock("BASIC_LATIN",
                             "BASIC LATIN",
                             "BASICLATIN");

        /**
         * Constant for the "Latin-1 Supplement" Unicode character block.
         * @since 1.2
         */
        public static final UnicodeBlock LATIN_1_SUPPLEMENT =
            new UnicodeBlock("LATIN_1_SUPPLEMENT",
                             "LATIN-1 SUPPLEMENT",
                             "LATIN-1SUPPLEMENT");

        /**
         * Constant for the "Latin Extended-A" Unicode character block.
         * @since 1.2
         */
        public static final UnicodeBlock LATIN_EXTENDED_A =
            new UnicodeBlock("LATIN_EXTENDED_A",
                             "LATIN EXTENDED-A",
                             "LATINEXTENDED-A");

        /**
         * Constant for the "Latin Extended-B" Unicode character block.
         * @since 1.2
         */
        public static final UnicodeBlock LATIN_EXTENDED_B =
            new UnicodeBlock("LATIN_EXTENDED_B",
                             "LATIN EXTENDED-B",
                             "LATINEXTENDED-B");

        /**
         * Constant for the "IPA Extensions" Unicode character block.
         * @since 1.2
         */
        public static final UnicodeBlock IPA_EXTENSIONS =
            new UnicodeBlock("IPA_EXTENSIONS",
                             "IPA EXTENSIONS",
                             "IPAEXTENSIONS");

        /**
         * Constant for the "Spacing Modifier Letters" Unicode character block.
         * @since 1.2
         */
        public static final UnicodeBlock SPACING_MODIFIER_LETTERS =
            new UnicodeBlock("SPACING_MODIFIER_LETTERS",
                             "SPACING MODIFIER LETTERS",
                             "SPACINGMODIFIERLETTERS");

        /**
         * Constant for the "Combining Diacritical Marks" Unicode character block.
         * @since 1.2
         */
        public static final UnicodeBlock COMBINING_DIACRITICAL_MARKS =
            new UnicodeBlock("COMBINING_DIACRITICAL_MARKS",
                             "COMBINING DIACRITICAL MARKS",
                             "COMBININGDIACRITICALMARKS");

        /**
         * Constant for the "Greek and Coptic" Unicode character block.
         * <p>
         * This block was previously known as the "Greek" block.
         *
         * @since 1.2
         */
        public static final UnicodeBlock GREEK =
            new UnicodeBlock("GREEK",
                             "GREEK AND COPTIC",
                             "GREEKANDCOPTIC");

        /**
         * Constant for the "Cyrillic" Unicode character block.
         * @since 1.2
         */
        public static final UnicodeBlock CYRILLIC =
            new UnicodeBlock("CYRILLIC");

        /**
         * Constant for the "Armenian" Unicode character block.
         * @since 1.2
         */
        public static final UnicodeBlock ARMENIAN =
            new UnicodeBlock("ARMENIAN");

        /**
         * Constant for the "Hebrew" Unicode character block.
         * @since 1.2
         */
        public static final UnicodeBlock HEBREW =
            new UnicodeBlock("HEBREW");

        /**
         * Constant for the "Arabic" Unicode character block.
         * @since 1.2
         */
        public static final UnicodeBlock ARABIC =
            new UnicodeBlock("ARABIC");

        /**
         * Constant for the "Devanagari" Unicode character block.
         * @since 1.2
         */
        public static final UnicodeBlock DEVANAGARI =
            new UnicodeBlock("DEVANAGARI");

        /**
         * Constant for the "Bengali" Unicode character block.
         * @since 1.2
         */
        public static final UnicodeBlock BENGALI =
            new UnicodeBlock("BENGALI");

        /**
         * Constant for the "Gurmukhi" Unicode character block.
         * @since 1.2
         */
        public static final UnicodeBlock GURMUKHI =
            new UnicodeBlock("GURMUKHI");

        /**
         * Constant for the "Gujarati" Unicode character block.
         * @since 1.2
         */
        public static final UnicodeBlock GUJARATI =
            new UnicodeBlock("GUJARATI");

        /**
         * Constant for the "Oriya" Unicode character block.
         * @since 1.2
         */
        public static final UnicodeBlock ORIYA =
            new UnicodeBlock("ORIYA");

        /**
         * Constant for the "Tamil" Unicode character block.
         * @since 1.2
         */
        public static final UnicodeBlock TAMIL =
            new UnicodeBlock("TAMIL");

        /**
         * Constant for the "Telugu" Unicode character block.
         * @since 1.2
         */
        public static final UnicodeBlock TELUGU =
            new UnicodeBlock("TELUGU");

        /**
         * Constant for the "Kannada" Unicode character block.
         * @since 1.2
         */
        public static final UnicodeBlock KANNADA =
            new UnicodeBlock("KANNADA");

        /**
         * Constant for the "Malayalam" Unicode character block.
         * @since 1.2
         */
        public static final UnicodeBlock MALAYALAM =
            new UnicodeBlock("MALAYALAM");

        /**
         * Constant for the "Thai" Unicode character block.
         * @since 1.2
         */
        public static final UnicodeBlock THAI =
            new UnicodeBlock("THAI");

        /**
         * Constant for the "Lao" Unicode character block.
         * @since 1.2
         */
        public static final UnicodeBlock LAO =
            new UnicodeBlock("LAO");

        /**
         * Constant for the "Tibetan" Unicode character block.
         * @since 1.2
         */
        public static final UnicodeBlock TIBETAN =
            new UnicodeBlock("TIBETAN");

        /**
         * Constant for the "Georgian" Unicode character block.
         * @since 1.2
         */
        public static final UnicodeBlock GEORGIAN =
            new UnicodeBlock("GEORGIAN");

        /**
         * Constant for the "Hangul Jamo" Unicode character block.
         * @since 1.2
         */
        public static final UnicodeBlock HANGUL_JAMO =
            new UnicodeBlock("HANGUL_JAMO",
                             "HANGUL JAMO",
                             "HANGULJAMO");

        /**
         * Constant for the "Latin Extended Additional" Unicode character block.
         * @since 1.2
         */
        public static final UnicodeBlock LATIN_EXTENDED_ADDITIONAL =
            new UnicodeBlock("LATIN_EXTENDED_ADDITIONAL",
                             "LATIN EXTENDED ADDITIONAL",
                             "LATINEXTENDEDADDITIONAL");

        /**
         * Constant for the "Greek Extended" Unicode character block.
         * @since 1.2
         */
        public static final UnicodeBlock GREEK_EXTENDED =
            new UnicodeBlock("GREEK_EXTENDED",
                             "GREEK EXTENDED",
                             "GREEKEXTENDED");

        /**
         * Constant for the "General Punctuation" Unicode character block.
         * @since 1.2
         */
        public static final UnicodeBlock GENERAL_PUNCTUATION =
            new UnicodeBlock("GENERAL_PUNCTUATION",
                             "GENERAL PUNCTUATION",
                             "GENERALPUNCTUATION");

        /**
         * Constant for the "Superscripts and Subscripts" Unicode character
         * block.
         * @since 1.2
         */
        public static final UnicodeBlock SUPERSCRIPTS_AND_SUBSCRIPTS =
            new UnicodeBlock("SUPERSCRIPTS_AND_SUBSCRIPTS",
                             "SUPERSCRIPTS AND SUBSCRIPTS",
                             "SUPERSCRIPTSANDSUBSCRIPTS");

        /**
         * Constant for the "Currency Symbols" Unicode character block.
         * @since 1.2
         */
        public static final UnicodeBlock CURRENCY_SYMBOLS =
            new UnicodeBlock("CURRENCY_SYMBOLS",
                             "CURRENCY SYMBOLS",
                             "CURRENCYSYMBOLS");

        /**
         * Constant for the "Combining Diacritical Marks for Symbols" Unicode
         * character block.
         * <p>
         * This block was previously known as "Combining Marks for Symbols".
         * @since 1.2
         */
        public static final UnicodeBlock COMBINING_MARKS_FOR_SYMBOLS =
            new UnicodeBlock("COMBINING_MARKS_FOR_SYMBOLS",
                             "COMBINING DIACRITICAL MARKS FOR SYMBOLS",
                             "COMBININGDIACRITICALMARKSFORSYMBOLS",
                             "COMBINING MARKS FOR SYMBOLS",
                             "COMBININGMARKSFORSYMBOLS");

        /**
         * Constant for the "Letterlike Symbols" Unicode character block.
         * @since 1.2
         */
        public static final UnicodeBlock LETTERLIKE_SYMBOLS =
            new UnicodeBlock("LETTERLIKE_SYMBOLS",
                             "LETTERLIKE SYMBOLS",
                             "LETTERLIKESYMBOLS");

        /**
         * Constant for the "Number Forms" Unicode character block.
         * @since 1.2
         */
        public static final UnicodeBlock NUMBER_FORMS =
            new UnicodeBlock("NUMBER_FORMS",
                             "NUMBER FORMS",
                             "NUMBERFORMS");

        /**
         * Constant for the "Arrows" Unicode character block.
         * @since 1.2
         */
        public static final UnicodeBlock ARROWS =
            new UnicodeBlock("ARROWS");

        /**
         * Constant for the "Mathematical Operators" Unicode character block.
         * @since 1.2
         */
        public static final UnicodeBlock MATHEMATICAL_OPERATORS =
            new UnicodeBlock("MATHEMATICAL_OPERATORS",
                             "MATHEMATICAL OPERATORS",
                             "MATHEMATICALOPERATORS");

        /**
         * Constant for the "Miscellaneous Technical" Unicode character block.
         * @since 1.2
         */
        public static final UnicodeBlock MISCELLANEOUS_TECHNICAL =
            new UnicodeBlock("MISCELLANEOUS_TECHNICAL",
                             "MISCELLANEOUS TECHNICAL",
                             "MISCELLANEOUSTECHNICAL");

        /**
         * Constant for the "Control Pictures" Unicode character block.
         * @since 1.2
         */
        public static final UnicodeBlock CONTROL_PICTURES =
            new UnicodeBlock("CONTROL_PICTURES",
                             "CONTROL PICTURES",
                             "CONTROLPICTURES");

        /**
         * Constant for the "Optical Character Recognition" Unicode character block.
         * @since 1.2
         */
        public static final UnicodeBlock OPTICAL_CHARACTER_RECOGNITION =
            new UnicodeBlock("OPTICAL_CHARACTER_RECOGNITION",
                             "OPTICAL CHARACTER RECOGNITION",
                             "OPTICALCHARACTERRECOGNITION");

        /**
         * Constant for the "Enclosed Alphanumerics" Unicode character block.
         * @since 1.2
         */
        public static final UnicodeBlock ENCLOSED_ALPHANUMERICS =
            new UnicodeBlock("ENCLOSED_ALPHANUMERICS",
                             "ENCLOSED ALPHANUMERICS",
                             "ENCLOSEDALPHANUMERICS");

        /**
         * Constant for the "Box Drawing" Unicode character block.
         * @since 1.2
         */
        public static final UnicodeBlock BOX_DRAWING =
            new UnicodeBlock("BOX_DRAWING",
                             "BOX DRAWING",
                             "BOXDRAWING");

        /**
         * Constant for the "Block Elements" Unicode character block.
         * @since 1.2
         */
        public static final UnicodeBlock BLOCK_ELEMENTS =
            new UnicodeBlock("BLOCK_ELEMENTS",
                             "BLOCK ELEMENTS",
                             "BLOCKELEMENTS");

        /**
         * Constant for the "Geometric Shapes" Unicode character block.
         * @since 1.2
         */
        public static final UnicodeBlock GEOMETRIC_SHAPES =
            new UnicodeBlock("GEOMETRIC_SHAPES",
                             "GEOMETRIC SHAPES",
                             "GEOMETRICSHAPES");

        /**
         * Constant for the "Miscellaneous Symbols" Unicode character block.
         * @since 1.2
         */
        public static final UnicodeBlock MISCELLANEOUS_SYMBOLS =
            new UnicodeBlock("MISCELLANEOUS_SYMBOLS",
                             "MISCELLANEOUS SYMBOLS",
                             "MISCELLANEOUSSYMBOLS");

        /**
         * Constant for the "Dingbats" Unicode character block.
         * @since 1.2
         */
        public static final UnicodeBlock DINGBATS =
            new UnicodeBlock("DINGBATS");

        /**
         * Constant for the "CJK Symbols and Punctuation" Unicode character block.
         * @since 1.2
         */
        public static final UnicodeBlock CJK_SYMBOLS_AND_PUNCTUATION =
            new UnicodeBlock("CJK_SYMBOLS_AND_PUNCTUATION",
                             "CJK SYMBOLS AND PUNCTUATION",
                             "CJKSYMBOLSANDPUNCTUATION");

        /**
         * Constant for the "Hiragana" Unicode character block.
         * @since 1.2
         */
        public static final UnicodeBlock HIRAGANA =
            new UnicodeBlock("HIRAGANA");

        /**
         * Constant for the "Katakana" Unicode character block.
         * @since 1.2
         */
        public static final UnicodeBlock KATAKANA =
            new UnicodeBlock("KATAKANA");

        /**
         * Constant for the "Bopomofo" Unicode character block.
         * @since 1.2
         */
        public static final UnicodeBlock BOPOMOFO =
            new UnicodeBlock("BOPOMOFO");

        /**
         * Constant for the "Hangul Compatibility Jamo" Unicode character block.
         * @since 1.2
         */
        public static final UnicodeBlock HANGUL_COMPATIBILITY_JAMO =
            new UnicodeBlock("HANGUL_COMPATIBILITY_JAMO",
                             "HANGUL COMPATIBILITY JAMO",
                             "HANGULCOMPATIBILITYJAMO");

        /**
         * Constant for the "Kanbun" Unicode character block.
         * @since 1.2
         */
        public static final UnicodeBlock KANBUN =
            new UnicodeBlock("KANBUN");

        /**
         * Constant for the "Enclosed CJK Letters and Months" Unicode character block.
         * @since 1.2
         */
        public static final UnicodeBlock ENCLOSED_CJK_LETTERS_AND_MONTHS =
            new UnicodeBlock("ENCLOSED_CJK_LETTERS_AND_MONTHS",
                             "ENCLOSED CJK LETTERS AND MONTHS",
                             "ENCLOSEDCJKLETTERSANDMONTHS");

        /**
         * Constant for the "CJK Compatibility" Unicode character block.
         * @since 1.2
         */
        public static final UnicodeBlock CJK_COMPATIBILITY =
            new UnicodeBlock("CJK_COMPATIBILITY",
                             "CJK COMPATIBILITY",
                             "CJKCOMPATIBILITY");

        /**
         * Constant for the "CJK Unified Ideographs" Unicode character block.
         * @since 1.2
         */
        public static final UnicodeBlock CJK_UNIFIED_IDEOGRAPHS =
            new UnicodeBlock("CJK_UNIFIED_IDEOGRAPHS",
                             "CJK UNIFIED IDEOGRAPHS",
                             "CJKUNIFIEDIDEOGRAPHS");

        /**
         * Constant for the "Hangul Syllables" Unicode character block.
         * @since 1.2
         */
        public static final UnicodeBlock HANGUL_SYLLABLES =
            new UnicodeBlock("HANGUL_SYLLABLES",
                             "HANGUL SYLLABLES",
                             "HANGULSYLLABLES");

        /**
         * Constant for the "Private Use Area" Unicode character block.
         * @since 1.2
         */
        public static final UnicodeBlock PRIVATE_USE_AREA =
            new UnicodeBlock("PRIVATE_USE_AREA",
                             "PRIVATE USE AREA",
                             "PRIVATEUSEAREA");

        /**
         * Constant for the "CJK Compatibility Ideographs" Unicode character
         * block.
         * @since 1.2
         */
        public static final UnicodeBlock CJK_COMPATIBILITY_IDEOGRAPHS =
            new UnicodeBlock("CJK_COMPATIBILITY_IDEOGRAPHS",
                             "CJK COMPATIBILITY IDEOGRAPHS",
                             "CJKCOMPATIBILITYIDEOGRAPHS");

        /**
         * Constant for the "Alphabetic Presentation Forms" Unicode character block.
         * @since 1.2
         */
        public static final UnicodeBlock ALPHABETIC_PRESENTATION_FORMS =
            new UnicodeBlock("ALPHABETIC_PRESENTATION_FORMS",
                             "ALPHABETIC PRESENTATION FORMS",
                             "ALPHABETICPRESENTATIONFORMS");

        /**
         * Constant for the "Arabic Presentation Forms-A" Unicode character
         * block.
         * @since 1.2
         */
        public static final UnicodeBlock ARABIC_PRESENTATION_FORMS_A =
            new UnicodeBlock("ARABIC_PRESENTATION_FORMS_A",
                             "ARABIC PRESENTATION FORMS-A",
                             "ARABICPRESENTATIONFORMS-A");

        /**
         * Constant for the "Combining Half Marks" Unicode character block.
         * @since 1.2
         */
        public static final UnicodeBlock COMBINING_HALF_MARKS =
            new UnicodeBlock("COMBINING_HALF_MARKS",
                             "COMBINING HALF MARKS",
                             "COMBININGHALFMARKS");

        /**
         * Constant for the "CJK Compatibility Forms" Unicode character block.
         * @since 1.2
         */
        public static final UnicodeBlock CJK_COMPATIBILITY_FORMS =
            new UnicodeBlock("CJK_COMPATIBILITY_FORMS",
                             "CJK COMPATIBILITY FORMS",
                             "CJKCOMPATIBILITYFORMS");

        /**
         * Constant for the "Small Form Variants" Unicode character block.
         * @since 1.2
         */
        public static final UnicodeBlock SMALL_FORM_VARIANTS =
            new UnicodeBlock("SMALL_FORM_VARIANTS",
                             "SMALL FORM VARIANTS",
                             "SMALLFORMVARIANTS");

        /**
         * Constant for the "Arabic Presentation Forms-B" Unicode character block.
         * @since 1.2
         */
        public static final UnicodeBlock ARABIC_PRESENTATION_FORMS_B =
            new UnicodeBlock("ARABIC_PRESENTATION_FORMS_B",
                             "ARABIC PRESENTATION FORMS-B",
                             "ARABICPRESENTATIONFORMS-B");

        /**
         * Constant for the "Halfwidth and Fullwidth Forms" Unicode character
         * block.
         * @since 1.2
         */
        public static final UnicodeBlock HALFWIDTH_AND_FULLWIDTH_FORMS =
            new UnicodeBlock("HALFWIDTH_AND_FULLWIDTH_FORMS",
                             "HALFWIDTH AND FULLWIDTH FORMS",
                             "HALFWIDTHANDFULLWIDTHFORMS");

        /**
         * Constant for the "Specials" Unicode character block.
         * @since 1.2
         */
        public static final UnicodeBlock SPECIALS =
            new UnicodeBlock("SPECIALS");

        /**
         * @deprecated
         * Instead of {@code SURROGATES_AREA}, use {@link #HIGH_SURROGATES},
         * {@link #HIGH_PRIVATE_USE_SURROGATES}, and {@link #LOW_SURROGATES}.
         * These constants match the block definitions of the Unicode Standard.
         * The {@link #of(char)} and {@link #of(int)} methods return the
         * standard constants.
         */
        @Deprecated(since="1.5")
        public static final UnicodeBlock SURROGATES_AREA =
            // Android-changed: ICU consistency: Don't map deprecated SURROGATES_AREA. b/26140229
            // new UnicodeBlock("SURROGATES_AREA");
            new UnicodeBlock("SURROGATES_AREA", false);

        /**
         * Constant for the "Syriac" Unicode character block.
         * @since 1.4
         */
        public static final UnicodeBlock SYRIAC =
            new UnicodeBlock("SYRIAC");

        /**
         * Constant for the "Thaana" Unicode character block.
         * @since 1.4
         */
        public static final UnicodeBlock THAANA =
            new UnicodeBlock("THAANA");

        /**
         * Constant for the "Sinhala" Unicode character block.
         * @since 1.4
         */
        public static final UnicodeBlock SINHALA =
            new UnicodeBlock("SINHALA");

        /**
         * Constant for the "Myanmar" Unicode character block.
         * @since 1.4
         */
        public static final UnicodeBlock MYANMAR =
            new UnicodeBlock("MYANMAR");

        /**
         * Constant for the "Ethiopic" Unicode character block.
         * @since 1.4
         */
        public static final UnicodeBlock ETHIOPIC =
            new UnicodeBlock("ETHIOPIC");

        /**
         * Constant for the "Cherokee" Unicode character block.
         * @since 1.4
         */
        public static final UnicodeBlock CHEROKEE =
            new UnicodeBlock("CHEROKEE");

        /**
         * Constant for the "Unified Canadian Aboriginal Syllabics" Unicode character block.
         * @since 1.4
         */
        public static final UnicodeBlock UNIFIED_CANADIAN_ABORIGINAL_SYLLABICS =
            new UnicodeBlock("UNIFIED_CANADIAN_ABORIGINAL_SYLLABICS",
                             "UNIFIED CANADIAN ABORIGINAL SYLLABICS",
                             "UNIFIEDCANADIANABORIGINALSYLLABICS");

        /**
         * Constant for the "Ogham" Unicode character block.
         * @since 1.4
         */
        public static final UnicodeBlock OGHAM =
            new UnicodeBlock("OGHAM");

        /**
         * Constant for the "Runic" Unicode character block.
         * @since 1.4
         */
        public static final UnicodeBlock RUNIC =
            new UnicodeBlock("RUNIC");

        /**
         * Constant for the "Khmer" Unicode character block.
         * @since 1.4
         */
        public static final UnicodeBlock KHMER =
            new UnicodeBlock("KHMER");

        /**
         * Constant for the "Mongolian" Unicode character block.
         * @since 1.4
         */
        public static final UnicodeBlock MONGOLIAN =
            new UnicodeBlock("MONGOLIAN");

        /**
         * Constant for the "Braille Patterns" Unicode character block.
         * @since 1.4
         */
        public static final UnicodeBlock BRAILLE_PATTERNS =
            new UnicodeBlock("BRAILLE_PATTERNS",
                             "BRAILLE PATTERNS",
                             "BRAILLEPATTERNS");

        /**
         * Constant for the "CJK Radicals Supplement" Unicode character block.
         * @since 1.4
         */
        public static final UnicodeBlock CJK_RADICALS_SUPPLEMENT =
            new UnicodeBlock("CJK_RADICALS_SUPPLEMENT",
                             "CJK RADICALS SUPPLEMENT",
                             "CJKRADICALSSUPPLEMENT");

        /**
         * Constant for the "Kangxi Radicals" Unicode character block.
         * @since 1.4
         */
        public static final UnicodeBlock KANGXI_RADICALS =
            new UnicodeBlock("KANGXI_RADICALS",
                             "KANGXI RADICALS",
                             "KANGXIRADICALS");

        /**
         * Constant for the "Ideographic Description Characters" Unicode character block.
         * @since 1.4
         */
        public static final UnicodeBlock IDEOGRAPHIC_DESCRIPTION_CHARACTERS =
            new UnicodeBlock("IDEOGRAPHIC_DESCRIPTION_CHARACTERS",
                             "IDEOGRAPHIC DESCRIPTION CHARACTERS",
                             "IDEOGRAPHICDESCRIPTIONCHARACTERS");

        /**
         * Constant for the "Bopomofo Extended" Unicode character block.
         * @since 1.4
         */
        public static final UnicodeBlock BOPOMOFO_EXTENDED =
            new UnicodeBlock("BOPOMOFO_EXTENDED",
                             "BOPOMOFO EXTENDED",
                             "BOPOMOFOEXTENDED");

        /**
         * Constant for the "CJK Unified Ideographs Extension A" Unicode character block.
         * @since 1.4
         */
        public static final UnicodeBlock CJK_UNIFIED_IDEOGRAPHS_EXTENSION_A =
            new UnicodeBlock("CJK_UNIFIED_IDEOGRAPHS_EXTENSION_A",
                             "CJK UNIFIED IDEOGRAPHS EXTENSION A",
                             "CJKUNIFIEDIDEOGRAPHSEXTENSIONA");

        /**
         * Constant for the "Yi Syllables" Unicode character block.
         * @since 1.4
         */
        public static final UnicodeBlock YI_SYLLABLES =
            new UnicodeBlock("YI_SYLLABLES",
                             "YI SYLLABLES",
                             "YISYLLABLES");

        /**
         * Constant for the "Yi Radicals" Unicode character block.
         * @since 1.4
         */
        public static final UnicodeBlock YI_RADICALS =
            new UnicodeBlock("YI_RADICALS",
                             "YI RADICALS",
                             "YIRADICALS");

        /**
         * Constant for the "Cyrillic Supplement" Unicode character block.
         * This block was previously known as the "Cyrillic Supplementary" block.
         * @since 1.5
         */
        public static final UnicodeBlock CYRILLIC_SUPPLEMENTARY =
            new UnicodeBlock("CYRILLIC_SUPPLEMENTARY",
                             "CYRILLIC SUPPLEMENTARY",
                             "CYRILLICSUPPLEMENTARY",
                             "CYRILLIC SUPPLEMENT",
                             "CYRILLICSUPPLEMENT");

        /**
         * Constant for the "Tagalog" Unicode character block.
         * @since 1.5
         */
        public static final UnicodeBlock TAGALOG =
            new UnicodeBlock("TAGALOG");

        /**
         * Constant for the "Hanunoo" Unicode character block.
         * @since 1.5
         */
        public static final UnicodeBlock HANUNOO =
            new UnicodeBlock("HANUNOO");

        /**
         * Constant for the "Buhid" Unicode character block.
         * @since 1.5
         */
        public static final UnicodeBlock BUHID =
            new UnicodeBlock("BUHID");

        /**
         * Constant for the "Tagbanwa" Unicode character block.
         * @since 1.5
         */
        public static final UnicodeBlock TAGBANWA =
            new UnicodeBlock("TAGBANWA");

        /**
         * Constant for the "Limbu" Unicode character block.
         * @since 1.5
         */
        public static final UnicodeBlock LIMBU =
            new UnicodeBlock("LIMBU");

        /**
         * Constant for the "Tai Le" Unicode character block.
         * @since 1.5
         */
        public static final UnicodeBlock TAI_LE =
            new UnicodeBlock("TAI_LE",
                             "TAI LE",
                             "TAILE");

        /**
         * Constant for the "Khmer Symbols" Unicode character block.
         * @since 1.5
         */
        public static final UnicodeBlock KHMER_SYMBOLS =
            new UnicodeBlock("KHMER_SYMBOLS",
                             "KHMER SYMBOLS",
                             "KHMERSYMBOLS");

        /**
         * Constant for the "Phonetic Extensions" Unicode character block.
         * @since 1.5
         */
        public static final UnicodeBlock PHONETIC_EXTENSIONS =
            new UnicodeBlock("PHONETIC_EXTENSIONS",
                             "PHONETIC EXTENSIONS",
                             "PHONETICEXTENSIONS");

        /**
         * Constant for the "Miscellaneous Mathematical Symbols-A" Unicode character block.
         * @since 1.5
         */
        public static final UnicodeBlock MISCELLANEOUS_MATHEMATICAL_SYMBOLS_A =
            new UnicodeBlock("MISCELLANEOUS_MATHEMATICAL_SYMBOLS_A",
                             "MISCELLANEOUS MATHEMATICAL SYMBOLS-A",
                             "MISCELLANEOUSMATHEMATICALSYMBOLS-A");

        /**
         * Constant for the "Supplemental Arrows-A" Unicode character block.
         * @since 1.5
         */
        public static final UnicodeBlock SUPPLEMENTAL_ARROWS_A =
            new UnicodeBlock("SUPPLEMENTAL_ARROWS_A",
                             "SUPPLEMENTAL ARROWS-A",
                             "SUPPLEMENTALARROWS-A");

        /**
         * Constant for the "Supplemental Arrows-B" Unicode character block.
         * @since 1.5
         */
        public static final UnicodeBlock SUPPLEMENTAL_ARROWS_B =
            new UnicodeBlock("SUPPLEMENTAL_ARROWS_B",
                             "SUPPLEMENTAL ARROWS-B",
                             "SUPPLEMENTALARROWS-B");

        /**
         * Constant for the "Miscellaneous Mathematical Symbols-B" Unicode
         * character block.
         * @since 1.5
         */
        public static final UnicodeBlock MISCELLANEOUS_MATHEMATICAL_SYMBOLS_B =
            new UnicodeBlock("MISCELLANEOUS_MATHEMATICAL_SYMBOLS_B",
                             "MISCELLANEOUS MATHEMATICAL SYMBOLS-B",
                             "MISCELLANEOUSMATHEMATICALSYMBOLS-B");

        /**
         * Constant for the "Supplemental Mathematical Operators" Unicode
         * character block.
         * @since 1.5
         */
        public static final UnicodeBlock SUPPLEMENTAL_MATHEMATICAL_OPERATORS =
            new UnicodeBlock("SUPPLEMENTAL_MATHEMATICAL_OPERATORS",
                             "SUPPLEMENTAL MATHEMATICAL OPERATORS",
                             "SUPPLEMENTALMATHEMATICALOPERATORS");

        /**
         * Constant for the "Miscellaneous Symbols and Arrows" Unicode character
         * block.
         * @since 1.5
         */
        public static final UnicodeBlock MISCELLANEOUS_SYMBOLS_AND_ARROWS =
            new UnicodeBlock("MISCELLANEOUS_SYMBOLS_AND_ARROWS",
                             "MISCELLANEOUS SYMBOLS AND ARROWS",
                             "MISCELLANEOUSSYMBOLSANDARROWS");

        /**
         * Constant for the "Katakana Phonetic Extensions" Unicode character
         * block.
         * @since 1.5
         */
        public static final UnicodeBlock KATAKANA_PHONETIC_EXTENSIONS =
            new UnicodeBlock("KATAKANA_PHONETIC_EXTENSIONS",
                             "KATAKANA PHONETIC EXTENSIONS",
                             "KATAKANAPHONETICEXTENSIONS");

        /**
         * Constant for the "Yijing Hexagram Symbols" Unicode character block.
         * @since 1.5
         */
        public static final UnicodeBlock YIJING_HEXAGRAM_SYMBOLS =
            new UnicodeBlock("YIJING_HEXAGRAM_SYMBOLS",
                             "YIJING HEXAGRAM SYMBOLS",
                             "YIJINGHEXAGRAMSYMBOLS");

        /**
         * Constant for the "Variation Selectors" Unicode character block.
         * @since 1.5
         */
        public static final UnicodeBlock VARIATION_SELECTORS =
            new UnicodeBlock("VARIATION_SELECTORS",
                             "VARIATION SELECTORS",
                             "VARIATIONSELECTORS");

        /**
         * Constant for the "Linear B Syllabary" Unicode character block.
         * @since 1.5
         */
        public static final UnicodeBlock LINEAR_B_SYLLABARY =
            new UnicodeBlock("LINEAR_B_SYLLABARY",
                             "LINEAR B SYLLABARY",
                             "LINEARBSYLLABARY");

        /**
         * Constant for the "Linear B Ideograms" Unicode character block.
         * @since 1.5
         */
        public static final UnicodeBlock LINEAR_B_IDEOGRAMS =
            new UnicodeBlock("LINEAR_B_IDEOGRAMS",
                             "LINEAR B IDEOGRAMS",
                             "LINEARBIDEOGRAMS");

        /**
         * Constant for the "Aegean Numbers" Unicode character block.
         * @since 1.5
         */
        public static final UnicodeBlock AEGEAN_NUMBERS =
            new UnicodeBlock("AEGEAN_NUMBERS",
                             "AEGEAN NUMBERS",
                             "AEGEANNUMBERS");

        /**
         * Constant for the "Old Italic" Unicode character block.
         * @since 1.5
         */
        public static final UnicodeBlock OLD_ITALIC =
            new UnicodeBlock("OLD_ITALIC",
                             "OLD ITALIC",
                             "OLDITALIC");

        /**
         * Constant for the "Gothic" Unicode character block.
         * @since 1.5
         */
        public static final UnicodeBlock GOTHIC =
            new UnicodeBlock("GOTHIC");

        /**
         * Constant for the "Ugaritic" Unicode character block.
         * @since 1.5
         */
        public static final UnicodeBlock UGARITIC =
            new UnicodeBlock("UGARITIC");

        /**
         * Constant for the "Deseret" Unicode character block.
         * @since 1.5
         */
        public static final UnicodeBlock DESERET =
            new UnicodeBlock("DESERET");

        /**
         * Constant for the "Shavian" Unicode character block.
         * @since 1.5
         */
        public static final UnicodeBlock SHAVIAN =
            new UnicodeBlock("SHAVIAN");

        /**
         * Constant for the "Osmanya" Unicode character block.
         * @since 1.5
         */
        public static final UnicodeBlock OSMANYA =
            new UnicodeBlock("OSMANYA");

        /**
         * Constant for the "Cypriot Syllabary" Unicode character block.
         * @since 1.5
         */
        public static final UnicodeBlock CYPRIOT_SYLLABARY =
            new UnicodeBlock("CYPRIOT_SYLLABARY",
                             "CYPRIOT SYLLABARY",
                             "CYPRIOTSYLLABARY");

        /**
         * Constant for the "Byzantine Musical Symbols" Unicode character block.
         * @since 1.5
         */
        public static final UnicodeBlock BYZANTINE_MUSICAL_SYMBOLS =
            new UnicodeBlock("BYZANTINE_MUSICAL_SYMBOLS",
                             "BYZANTINE MUSICAL SYMBOLS",
                             "BYZANTINEMUSICALSYMBOLS");

        /**
         * Constant for the "Musical Symbols" Unicode character block.
         * @since 1.5
         */
        public static final UnicodeBlock MUSICAL_SYMBOLS =
            new UnicodeBlock("MUSICAL_SYMBOLS",
                             "MUSICAL SYMBOLS",
                             "MUSICALSYMBOLS");

        /**
         * Constant for the "Tai Xuan Jing Symbols" Unicode character block.
         * @since 1.5
         */
        public static final UnicodeBlock TAI_XUAN_JING_SYMBOLS =
            new UnicodeBlock("TAI_XUAN_JING_SYMBOLS",
                             "TAI XUAN JING SYMBOLS",
                             "TAIXUANJINGSYMBOLS");

        /**
         * Constant for the "Mathematical Alphanumeric Symbols" Unicode
         * character block.
         * @since 1.5
         */
        public static final UnicodeBlock MATHEMATICAL_ALPHANUMERIC_SYMBOLS =
            new UnicodeBlock("MATHEMATICAL_ALPHANUMERIC_SYMBOLS",
                             "MATHEMATICAL ALPHANUMERIC SYMBOLS",
                             "MATHEMATICALALPHANUMERICSYMBOLS");

        /**
         * Constant for the "CJK Unified Ideographs Extension B" Unicode
         * character block.
         * @since 1.5
         */
        public static final UnicodeBlock CJK_UNIFIED_IDEOGRAPHS_EXTENSION_B =
            new UnicodeBlock("CJK_UNIFIED_IDEOGRAPHS_EXTENSION_B",
                             "CJK UNIFIED IDEOGRAPHS EXTENSION B",
                             "CJKUNIFIEDIDEOGRAPHSEXTENSIONB");

        /**
         * Constant for the "CJK Compatibility Ideographs Supplement" Unicode character block.
         * @since 1.5
         */
        public static final UnicodeBlock CJK_COMPATIBILITY_IDEOGRAPHS_SUPPLEMENT =
            new UnicodeBlock("CJK_COMPATIBILITY_IDEOGRAPHS_SUPPLEMENT",
                             "CJK COMPATIBILITY IDEOGRAPHS SUPPLEMENT",
                             "CJKCOMPATIBILITYIDEOGRAPHSSUPPLEMENT");

        /**
         * Constant for the "Tags" Unicode character block.
         * @since 1.5
         */
        public static final UnicodeBlock TAGS =
            new UnicodeBlock("TAGS");

        /**
         * Constant for the "Variation Selectors Supplement" Unicode character
         * block.
         * @since 1.5
         */
        public static final UnicodeBlock VARIATION_SELECTORS_SUPPLEMENT =
            new UnicodeBlock("VARIATION_SELECTORS_SUPPLEMENT",
                             "VARIATION SELECTORS SUPPLEMENT",
                             "VARIATIONSELECTORSSUPPLEMENT");

        /**
         * Constant for the "Supplementary Private Use Area-A" Unicode character
         * block.
         * @since 1.5
         */
        public static final UnicodeBlock SUPPLEMENTARY_PRIVATE_USE_AREA_A =
            new UnicodeBlock("SUPPLEMENTARY_PRIVATE_USE_AREA_A",
                             "SUPPLEMENTARY PRIVATE USE AREA-A",
                             "SUPPLEMENTARYPRIVATEUSEAREA-A");

        /**
         * Constant for the "Supplementary Private Use Area-B" Unicode character
         * block.
         * @since 1.5
         */
        public static final UnicodeBlock SUPPLEMENTARY_PRIVATE_USE_AREA_B =
            new UnicodeBlock("SUPPLEMENTARY_PRIVATE_USE_AREA_B",
                             "SUPPLEMENTARY PRIVATE USE AREA-B",
                             "SUPPLEMENTARYPRIVATEUSEAREA-B");

        /**
         * Constant for the "High Surrogates" Unicode character block.
         * This block represents codepoint values in the high surrogate
         * range: U+D800 through U+DB7F
         *
         * @since 1.5
         */
        public static final UnicodeBlock HIGH_SURROGATES =
            new UnicodeBlock("HIGH_SURROGATES",
                             "HIGH SURROGATES",
                             "HIGHSURROGATES");

        /**
         * Constant for the "High Private Use Surrogates" Unicode character
         * block.
         * This block represents codepoint values in the private use high
         * surrogate range: U+DB80 through U+DBFF
         *
         * @since 1.5
         */
        public static final UnicodeBlock HIGH_PRIVATE_USE_SURROGATES =
            new UnicodeBlock("HIGH_PRIVATE_USE_SURROGATES",
                             "HIGH PRIVATE USE SURROGATES",
                             "HIGHPRIVATEUSESURROGATES");

        /**
         * Constant for the "Low Surrogates" Unicode character block.
         * This block represents codepoint values in the low surrogate
         * range: U+DC00 through U+DFFF
         *
         * @since 1.5
         */
        public static final UnicodeBlock LOW_SURROGATES =
            new UnicodeBlock("LOW_SURROGATES",
                             "LOW SURROGATES",
                             "LOWSURROGATES");

        /**
         * Constant for the "Arabic Supplement" Unicode character block.
         * @since 1.7
         */
        public static final UnicodeBlock ARABIC_SUPPLEMENT =
            new UnicodeBlock("ARABIC_SUPPLEMENT",
                             "ARABIC SUPPLEMENT",
                             "ARABICSUPPLEMENT");

        /**
         * Constant for the "NKo" Unicode character block.
         * @since 1.7
         */
        public static final UnicodeBlock NKO =
            new UnicodeBlock("NKO");

        /**
         * Constant for the "Samaritan" Unicode character block.
         * @since 1.7
         */
        public static final UnicodeBlock SAMARITAN =
            new UnicodeBlock("SAMARITAN");

        /**
         * Constant for the "Mandaic" Unicode character block.
         * @since 1.7
         */
        public static final UnicodeBlock MANDAIC =
            new UnicodeBlock("MANDAIC");

        /**
         * Constant for the "Ethiopic Supplement" Unicode character block.
         * @since 1.7
         */
        public static final UnicodeBlock ETHIOPIC_SUPPLEMENT =
            new UnicodeBlock("ETHIOPIC_SUPPLEMENT",
                             "ETHIOPIC SUPPLEMENT",
                             "ETHIOPICSUPPLEMENT");

        /**
         * Constant for the "Unified Canadian Aboriginal Syllabics Extended"
         * Unicode character block.
         * @since 1.7
         */
        public static final UnicodeBlock UNIFIED_CANADIAN_ABORIGINAL_SYLLABICS_EXTENDED =
            new UnicodeBlock("UNIFIED_CANADIAN_ABORIGINAL_SYLLABICS_EXTENDED",
                             "UNIFIED CANADIAN ABORIGINAL SYLLABICS EXTENDED",
                             "UNIFIEDCANADIANABORIGINALSYLLABICSEXTENDED");

        /**
         * Constant for the "New Tai Lue" Unicode character block.
         * @since 1.7
         */
        public static final UnicodeBlock NEW_TAI_LUE =
            new UnicodeBlock("NEW_TAI_LUE",
                             "NEW TAI LUE",
                             "NEWTAILUE");

        /**
         * Constant for the "Buginese" Unicode character block.
         * @since 1.7
         */
        public static final UnicodeBlock BUGINESE =
            new UnicodeBlock("BUGINESE");

        /**
         * Constant for the "Tai Tham" Unicode character block.
         * @since 1.7
         */
        public static final UnicodeBlock TAI_THAM =
            new UnicodeBlock("TAI_THAM",
                             "TAI THAM",
                             "TAITHAM");

        /**
         * Constant for the "Balinese" Unicode character block.
         * @since 1.7
         */
        public static final UnicodeBlock BALINESE =
            new UnicodeBlock("BALINESE");

        /**
         * Constant for the "Sundanese" Unicode character block.
         * @since 1.7
         */
        public static final UnicodeBlock SUNDANESE =
            new UnicodeBlock("SUNDANESE");

        /**
         * Constant for the "Batak" Unicode character block.
         * @since 1.7
         */
        public static final UnicodeBlock BATAK =
            new UnicodeBlock("BATAK");

        /**
         * Constant for the "Lepcha" Unicode character block.
         * @since 1.7
         */
        public static final UnicodeBlock LEPCHA =
            new UnicodeBlock("LEPCHA");

        /**
         * Constant for the "Ol Chiki" Unicode character block.
         * @since 1.7
         */
        public static final UnicodeBlock OL_CHIKI =
            new UnicodeBlock("OL_CHIKI",
                             "OL CHIKI",
                             "OLCHIKI");

        /**
         * Constant for the "Vedic Extensions" Unicode character block.
         * @since 1.7
         */
        public static final UnicodeBlock VEDIC_EXTENSIONS =
            new UnicodeBlock("VEDIC_EXTENSIONS",
                             "VEDIC EXTENSIONS",
                             "VEDICEXTENSIONS");

        /**
         * Constant for the "Phonetic Extensions Supplement" Unicode character
         * block.
         * @since 1.7
         */
        public static final UnicodeBlock PHONETIC_EXTENSIONS_SUPPLEMENT =
            new UnicodeBlock("PHONETIC_EXTENSIONS_SUPPLEMENT",
                             "PHONETIC EXTENSIONS SUPPLEMENT",
                             "PHONETICEXTENSIONSSUPPLEMENT");

        /**
         * Constant for the "Combining Diacritical Marks Supplement" Unicode
         * character block.
         * @since 1.7
         */
        public static final UnicodeBlock COMBINING_DIACRITICAL_MARKS_SUPPLEMENT =
            new UnicodeBlock("COMBINING_DIACRITICAL_MARKS_SUPPLEMENT",
                             "COMBINING DIACRITICAL MARKS SUPPLEMENT",
                             "COMBININGDIACRITICALMARKSSUPPLEMENT");

        /**
         * Constant for the "Glagolitic" Unicode character block.
         * @since 1.7
         */
        public static final UnicodeBlock GLAGOLITIC =
            new UnicodeBlock("GLAGOLITIC");

        /**
         * Constant for the "Latin Extended-C" Unicode character block.
         * @since 1.7
         */
        public static final UnicodeBlock LATIN_EXTENDED_C =
            new UnicodeBlock("LATIN_EXTENDED_C",
                             "LATIN EXTENDED-C",
                             "LATINEXTENDED-C");

        /**
         * Constant for the "Coptic" Unicode character block.
         * @since 1.7
         */
        public static final UnicodeBlock COPTIC =
            new UnicodeBlock("COPTIC");

        /**
         * Constant for the "Georgian Supplement" Unicode character block.
         * @since 1.7
         */
        public static final UnicodeBlock GEORGIAN_SUPPLEMENT =
            new UnicodeBlock("GEORGIAN_SUPPLEMENT",
                             "GEORGIAN SUPPLEMENT",
                             "GEORGIANSUPPLEMENT");

        /**
         * Constant for the "Tifinagh" Unicode character block.
         * @since 1.7
         */
        public static final UnicodeBlock TIFINAGH =
            new UnicodeBlock("TIFINAGH");

        /**
         * Constant for the "Ethiopic Extended" Unicode character block.
         * @since 1.7
         */
        public static final UnicodeBlock ETHIOPIC_EXTENDED =
            new UnicodeBlock("ETHIOPIC_EXTENDED",
                             "ETHIOPIC EXTENDED",
                             "ETHIOPICEXTENDED");

        /**
         * Constant for the "Cyrillic Extended-A" Unicode character block.
         * @since 1.7
         */
        public static final UnicodeBlock CYRILLIC_EXTENDED_A =
            new UnicodeBlock("CYRILLIC_EXTENDED_A",
                             "CYRILLIC EXTENDED-A",
                             "CYRILLICEXTENDED-A");

        /**
         * Constant for the "Supplemental Punctuation" Unicode character block.
         * @since 1.7
         */
        public static final UnicodeBlock SUPPLEMENTAL_PUNCTUATION =
            new UnicodeBlock("SUPPLEMENTAL_PUNCTUATION",
                             "SUPPLEMENTAL PUNCTUATION",
                             "SUPPLEMENTALPUNCTUATION");

        /**
         * Constant for the "CJK Strokes" Unicode character block.
         * @since 1.7
         */
        public static final UnicodeBlock CJK_STROKES =
            new UnicodeBlock("CJK_STROKES",
                             "CJK STROKES",
                             "CJKSTROKES");

        /**
         * Constant for the "Lisu" Unicode character block.
         * @since 1.7
         */
        public static final UnicodeBlock LISU =
            new UnicodeBlock("LISU");

        /**
         * Constant for the "Vai" Unicode character block.
         * @since 1.7
         */
        public static final UnicodeBlock VAI =
            new UnicodeBlock("VAI");

        /**
         * Constant for the "Cyrillic Extended-B" Unicode character block.
         * @since 1.7
         */
        public static final UnicodeBlock CYRILLIC_EXTENDED_B =
            new UnicodeBlock("CYRILLIC_EXTENDED_B",
                             "CYRILLIC EXTENDED-B",
                             "CYRILLICEXTENDED-B");

        /**
         * Constant for the "Bamum" Unicode character block.
         * @since 1.7
         */
        public static final UnicodeBlock BAMUM =
            new UnicodeBlock("BAMUM");

        /**
         * Constant for the "Modifier Tone Letters" Unicode character block.
         * @since 1.7
         */
        public static final UnicodeBlock MODIFIER_TONE_LETTERS =
            new UnicodeBlock("MODIFIER_TONE_LETTERS",
                             "MODIFIER TONE LETTERS",
                             "MODIFIERTONELETTERS");

        /**
         * Constant for the "Latin Extended-D" Unicode character block.
         * @since 1.7
         */
        public static final UnicodeBlock LATIN_EXTENDED_D =
            new UnicodeBlock("LATIN_EXTENDED_D",
                             "LATIN EXTENDED-D",
                             "LATINEXTENDED-D");

        /**
         * Constant for the "Syloti Nagri" Unicode character block.
         * @since 1.7
         */
        public static final UnicodeBlock SYLOTI_NAGRI =
            new UnicodeBlock("SYLOTI_NAGRI",
                             "SYLOTI NAGRI",
                             "SYLOTINAGRI");

        /**
         * Constant for the "Common Indic Number Forms" Unicode character block.
         * @since 1.7
         */
        public static final UnicodeBlock COMMON_INDIC_NUMBER_FORMS =
            new UnicodeBlock("COMMON_INDIC_NUMBER_FORMS",
                             "COMMON INDIC NUMBER FORMS",
                             "COMMONINDICNUMBERFORMS");

        /**
         * Constant for the "Phags-pa" Unicode character block.
         * @since 1.7
         */
        public static final UnicodeBlock PHAGS_PA =
            new UnicodeBlock("PHAGS_PA",
                             "PHAGS-PA");

        /**
         * Constant for the "Saurashtra" Unicode character block.
         * @since 1.7
         */
        public static final UnicodeBlock SAURASHTRA =
            new UnicodeBlock("SAURASHTRA");

        /**
         * Constant for the "Devanagari Extended" Unicode character block.
         * @since 1.7
         */
        public static final UnicodeBlock DEVANAGARI_EXTENDED =
            new UnicodeBlock("DEVANAGARI_EXTENDED",
                             "DEVANAGARI EXTENDED",
                             "DEVANAGARIEXTENDED");

        /**
         * Constant for the "Kayah Li" Unicode character block.
         * @since 1.7
         */
        public static final UnicodeBlock KAYAH_LI =
            new UnicodeBlock("KAYAH_LI",
                             "KAYAH LI",
                             "KAYAHLI");

        /**
         * Constant for the "Rejang" Unicode character block.
         * @since 1.7
         */
        public static final UnicodeBlock REJANG =
            new UnicodeBlock("REJANG");

        /**
         * Constant for the "Hangul Jamo Extended-A" Unicode character block.
         * @since 1.7
         */
        public static final UnicodeBlock HANGUL_JAMO_EXTENDED_A =
            new UnicodeBlock("HANGUL_JAMO_EXTENDED_A",
                             "HANGUL JAMO EXTENDED-A",
                             "HANGULJAMOEXTENDED-A");

        /**
         * Constant for the "Javanese" Unicode character block.
         * @since 1.7
         */
        public static final UnicodeBlock JAVANESE =
            new UnicodeBlock("JAVANESE");

        /**
         * Constant for the "Cham" Unicode character block.
         * @since 1.7
         */
        public static final UnicodeBlock CHAM =
            new UnicodeBlock("CHAM");

        /**
         * Constant for the "Myanmar Extended-A" Unicode character block.
         * @since 1.7
         */
        public static final UnicodeBlock MYANMAR_EXTENDED_A =
            new UnicodeBlock("MYANMAR_EXTENDED_A",
                             "MYANMAR EXTENDED-A",
                             "MYANMAREXTENDED-A");

        /**
         * Constant for the "Tai Viet" Unicode character block.
         * @since 1.7
         */
        public static final UnicodeBlock TAI_VIET =
            new UnicodeBlock("TAI_VIET",
                             "TAI VIET",
                             "TAIVIET");

        /**
         * Constant for the "Ethiopic Extended-A" Unicode character block.
         * @since 1.7
         */
        public static final UnicodeBlock ETHIOPIC_EXTENDED_A =
            new UnicodeBlock("ETHIOPIC_EXTENDED_A",
                             "ETHIOPIC EXTENDED-A",
                             "ETHIOPICEXTENDED-A");

        /**
         * Constant for the "Meetei Mayek" Unicode character block.
         * @since 1.7
         */
        public static final UnicodeBlock MEETEI_MAYEK =
            new UnicodeBlock("MEETEI_MAYEK",
                             "MEETEI MAYEK",
                             "MEETEIMAYEK");

        /**
         * Constant for the "Hangul Jamo Extended-B" Unicode character block.
         * @since 1.7
         */
        public static final UnicodeBlock HANGUL_JAMO_EXTENDED_B =
            new UnicodeBlock("HANGUL_JAMO_EXTENDED_B",
                             "HANGUL JAMO EXTENDED-B",
                             "HANGULJAMOEXTENDED-B");

        /**
         * Constant for the "Vertical Forms" Unicode character block.
         * @since 1.7
         */
        public static final UnicodeBlock VERTICAL_FORMS =
            new UnicodeBlock("VERTICAL_FORMS",
                             "VERTICAL FORMS",
                             "VERTICALFORMS");

        /**
         * Constant for the "Ancient Greek Numbers" Unicode character block.
         * @since 1.7
         */
        public static final UnicodeBlock ANCIENT_GREEK_NUMBERS =
            new UnicodeBlock("ANCIENT_GREEK_NUMBERS",
                             "ANCIENT GREEK NUMBERS",
                             "ANCIENTGREEKNUMBERS");

        /**
         * Constant for the "Ancient Symbols" Unicode character block.
         * @since 1.7
         */
        public static final UnicodeBlock ANCIENT_SYMBOLS =
            new UnicodeBlock("ANCIENT_SYMBOLS",
                             "ANCIENT SYMBOLS",
                             "ANCIENTSYMBOLS");

        /**
         * Constant for the "Phaistos Disc" Unicode character block.
         * @since 1.7
         */
        public static final UnicodeBlock PHAISTOS_DISC =
            new UnicodeBlock("PHAISTOS_DISC",
                             "PHAISTOS DISC",
                             "PHAISTOSDISC");

        /**
         * Constant for the "Lycian" Unicode character block.
         * @since 1.7
         */
        public static final UnicodeBlock LYCIAN =
            new UnicodeBlock("LYCIAN");

        /**
         * Constant for the "Carian" Unicode character block.
         * @since 1.7
         */
        public static final UnicodeBlock CARIAN =
            new UnicodeBlock("CARIAN");

        /**
         * Constant for the "Old Persian" Unicode character block.
         * @since 1.7
         */
        public static final UnicodeBlock OLD_PERSIAN =
            new UnicodeBlock("OLD_PERSIAN",
                             "OLD PERSIAN",
                             "OLDPERSIAN");

        /**
         * Constant for the "Imperial Aramaic" Unicode character block.
         * @since 1.7
         */
        public static final UnicodeBlock IMPERIAL_ARAMAIC =
            new UnicodeBlock("IMPERIAL_ARAMAIC",
                             "IMPERIAL ARAMAIC",
                             "IMPERIALARAMAIC");

        /**
         * Constant for the "Phoenician" Unicode character block.
         * @since 1.7
         */
        public static final UnicodeBlock PHOENICIAN =
            new UnicodeBlock("PHOENICIAN");

        /**
         * Constant for the "Lydian" Unicode character block.
         * @since 1.7
         */
        public static final UnicodeBlock LYDIAN =
            new UnicodeBlock("LYDIAN");

        /**
         * Constant for the "Kharoshthi" Unicode character block.
         * @since 1.7
         */
        public static final UnicodeBlock KHAROSHTHI =
            new UnicodeBlock("KHAROSHTHI");

        /**
         * Constant for the "Old South Arabian" Unicode character block.
         * @since 1.7
         */
        public static final UnicodeBlock OLD_SOUTH_ARABIAN =
            new UnicodeBlock("OLD_SOUTH_ARABIAN",
                             "OLD SOUTH ARABIAN",
                             "OLDSOUTHARABIAN");

        /**
         * Constant for the "Avestan" Unicode character block.
         * @since 1.7
         */
        public static final UnicodeBlock AVESTAN =
            new UnicodeBlock("AVESTAN");

        /**
         * Constant for the "Inscriptional Parthian" Unicode character block.
         * @since 1.7
         */
        public static final UnicodeBlock INSCRIPTIONAL_PARTHIAN =
            new UnicodeBlock("INSCRIPTIONAL_PARTHIAN",
                             "INSCRIPTIONAL PARTHIAN",
                             "INSCRIPTIONALPARTHIAN");

        /**
         * Constant for the "Inscriptional Pahlavi" Unicode character block.
         * @since 1.7
         */
        public static final UnicodeBlock INSCRIPTIONAL_PAHLAVI =
            new UnicodeBlock("INSCRIPTIONAL_PAHLAVI",
                             "INSCRIPTIONAL PAHLAVI",
                             "INSCRIPTIONALPAHLAVI");

        /**
         * Constant for the "Old Turkic" Unicode character block.
         * @since 1.7
         */
        public static final UnicodeBlock OLD_TURKIC =
            new UnicodeBlock("OLD_TURKIC",
                             "OLD TURKIC",
                             "OLDTURKIC");

        /**
         * Constant for the "Rumi Numeral Symbols" Unicode character block.
         * @since 1.7
         */
        public static final UnicodeBlock RUMI_NUMERAL_SYMBOLS =
            new UnicodeBlock("RUMI_NUMERAL_SYMBOLS",
                             "RUMI NUMERAL SYMBOLS",
                             "RUMINUMERALSYMBOLS");

        /**
         * Constant for the "Brahmi" Unicode character block.
         * @since 1.7
         */
        public static final UnicodeBlock BRAHMI =
            new UnicodeBlock("BRAHMI");

        /**
         * Constant for the "Kaithi" Unicode character block.
         * @since 1.7
         */
        public static final UnicodeBlock KAITHI =
            new UnicodeBlock("KAITHI");

        /**
         * Constant for the "Cuneiform" Unicode character block.
         * @since 1.7
         */
        public static final UnicodeBlock CUNEIFORM =
            new UnicodeBlock("CUNEIFORM");

        /**
         * Constant for the "Cuneiform Numbers and Punctuation" Unicode
         * character block.
         * @since 1.7
         */
        public static final UnicodeBlock CUNEIFORM_NUMBERS_AND_PUNCTUATION =
            new UnicodeBlock("CUNEIFORM_NUMBERS_AND_PUNCTUATION",
                             "CUNEIFORM NUMBERS AND PUNCTUATION",
                             "CUNEIFORMNUMBERSANDPUNCTUATION");

        /**
         * Constant for the "Egyptian Hieroglyphs" Unicode character block.
         * @since 1.7
         */
        public static final UnicodeBlock EGYPTIAN_HIEROGLYPHS =
            new UnicodeBlock("EGYPTIAN_HIEROGLYPHS",
                             "EGYPTIAN HIEROGLYPHS",
                             "EGYPTIANHIEROGLYPHS");

        /**
         * Constant for the "Bamum Supplement" Unicode character block.
         * @since 1.7
         */
        public static final UnicodeBlock BAMUM_SUPPLEMENT =
            new UnicodeBlock("BAMUM_SUPPLEMENT",
                             "BAMUM SUPPLEMENT",
                             "BAMUMSUPPLEMENT");

        /**
         * Constant for the "Kana Supplement" Unicode character block.
         * @since 1.7
         */
        public static final UnicodeBlock KANA_SUPPLEMENT =
            new UnicodeBlock("KANA_SUPPLEMENT",
                             "KANA SUPPLEMENT",
                             "KANASUPPLEMENT");

        /**
         * Constant for the "Ancient Greek Musical Notation" Unicode character
         * block.
         * @since 1.7
         */
        public static final UnicodeBlock ANCIENT_GREEK_MUSICAL_NOTATION =
            new UnicodeBlock("ANCIENT_GREEK_MUSICAL_NOTATION",
                             "ANCIENT GREEK MUSICAL NOTATION",
                             "ANCIENTGREEKMUSICALNOTATION");

        /**
         * Constant for the "Counting Rod Numerals" Unicode character block.
         * @since 1.7
         */
        public static final UnicodeBlock COUNTING_ROD_NUMERALS =
            new UnicodeBlock("COUNTING_ROD_NUMERALS",
                             "COUNTING ROD NUMERALS",
                             "COUNTINGRODNUMERALS");

        /**
         * Constant for the "Mahjong Tiles" Unicode character block.
         * @since 1.7
         */
        public static final UnicodeBlock MAHJONG_TILES =
            new UnicodeBlock("MAHJONG_TILES",
                             "MAHJONG TILES",
                             "MAHJONGTILES");

        /**
         * Constant for the "Domino Tiles" Unicode character block.
         * @since 1.7
         */
        public static final UnicodeBlock DOMINO_TILES =
            new UnicodeBlock("DOMINO_TILES",
                             "DOMINO TILES",
                             "DOMINOTILES");

        /**
         * Constant for the "Playing Cards" Unicode character block.
         * @since 1.7
         */
        public static final UnicodeBlock PLAYING_CARDS =
            new UnicodeBlock("PLAYING_CARDS",
                             "PLAYING CARDS",
                             "PLAYINGCARDS");

        /**
         * Constant for the "Enclosed Alphanumeric Supplement" Unicode character
         * block.
         * @since 1.7
         */
        public static final UnicodeBlock ENCLOSED_ALPHANUMERIC_SUPPLEMENT =
            new UnicodeBlock("ENCLOSED_ALPHANUMERIC_SUPPLEMENT",
                             "ENCLOSED ALPHANUMERIC SUPPLEMENT",
                             "ENCLOSEDALPHANUMERICSUPPLEMENT");

        /**
         * Constant for the "Enclosed Ideographic Supplement" Unicode character
         * block.
         * @since 1.7
         */
        public static final UnicodeBlock ENCLOSED_IDEOGRAPHIC_SUPPLEMENT =
            new UnicodeBlock("ENCLOSED_IDEOGRAPHIC_SUPPLEMENT",
                             "ENCLOSED IDEOGRAPHIC SUPPLEMENT",
                             "ENCLOSEDIDEOGRAPHICSUPPLEMENT");

        /**
         * Constant for the "Miscellaneous Symbols And Pictographs" Unicode
         * character block.
         * @since 1.7
         */
        public static final UnicodeBlock MISCELLANEOUS_SYMBOLS_AND_PICTOGRAPHS =
            new UnicodeBlock("MISCELLANEOUS_SYMBOLS_AND_PICTOGRAPHS",
                             "MISCELLANEOUS SYMBOLS AND PICTOGRAPHS",
                             "MISCELLANEOUSSYMBOLSANDPICTOGRAPHS");

        /**
         * Constant for the "Emoticons" Unicode character block.
         * @since 1.7
         */
        public static final UnicodeBlock EMOTICONS =
            new UnicodeBlock("EMOTICONS");

        /**
         * Constant for the "Transport And Map Symbols" Unicode character block.
         * @since 1.7
         */
        public static final UnicodeBlock TRANSPORT_AND_MAP_SYMBOLS =
            new UnicodeBlock("TRANSPORT_AND_MAP_SYMBOLS",
                             "TRANSPORT AND MAP SYMBOLS",
                             "TRANSPORTANDMAPSYMBOLS");

        /**
         * Constant for the "Alchemical Symbols" Unicode character block.
         * @since 1.7
         */
        public static final UnicodeBlock ALCHEMICAL_SYMBOLS =
            new UnicodeBlock("ALCHEMICAL_SYMBOLS",
                             "ALCHEMICAL SYMBOLS",
                             "ALCHEMICALSYMBOLS");

        /**
         * Constant for the "CJK Unified Ideographs Extension C" Unicode
         * character block.
         * @since 1.7
         */
        public static final UnicodeBlock CJK_UNIFIED_IDEOGRAPHS_EXTENSION_C =
            new UnicodeBlock("CJK_UNIFIED_IDEOGRAPHS_EXTENSION_C",
                             "CJK UNIFIED IDEOGRAPHS EXTENSION C",
                             "CJKUNIFIEDIDEOGRAPHSEXTENSIONC");

        /**
         * Constant for the "CJK Unified Ideographs Extension D" Unicode
         * character block.
         * @since 1.7
         */
        public static final UnicodeBlock CJK_UNIFIED_IDEOGRAPHS_EXTENSION_D =
            new UnicodeBlock("CJK_UNIFIED_IDEOGRAPHS_EXTENSION_D",
                             "CJK UNIFIED IDEOGRAPHS EXTENSION D",
                             "CJKUNIFIEDIDEOGRAPHSEXTENSIOND");

        /**
         * Constant for the "Arabic Extended-A" Unicode character block.
         * @since 1.8
         */
        public static final UnicodeBlock ARABIC_EXTENDED_A =
            new UnicodeBlock("ARABIC_EXTENDED_A",
                             "ARABIC EXTENDED-A",
                             "ARABICEXTENDED-A");

        /**
         * Constant for the "Sundanese Supplement" Unicode character block.
         * @since 1.8
         */
        public static final UnicodeBlock SUNDANESE_SUPPLEMENT =
            new UnicodeBlock("SUNDANESE_SUPPLEMENT",
                             "SUNDANESE SUPPLEMENT",
                             "SUNDANESESUPPLEMENT");

        /**
         * Constant for the "Meetei Mayek Extensions" Unicode character block.
         * @since 1.8
         */
        public static final UnicodeBlock MEETEI_MAYEK_EXTENSIONS =
            new UnicodeBlock("MEETEI_MAYEK_EXTENSIONS",
                             "MEETEI MAYEK EXTENSIONS",
                             "MEETEIMAYEKEXTENSIONS");

        /**
         * Constant for the "Meroitic Hieroglyphs" Unicode character block.
         * @since 1.8
         */
        public static final UnicodeBlock MEROITIC_HIEROGLYPHS =
            new UnicodeBlock("MEROITIC_HIEROGLYPHS",
                             "MEROITIC HIEROGLYPHS",
                             "MEROITICHIEROGLYPHS");

        /**
         * Constant for the "Meroitic Cursive" Unicode character block.
         * @since 1.8
         */
        public static final UnicodeBlock MEROITIC_CURSIVE =
            new UnicodeBlock("MEROITIC_CURSIVE",
                             "MEROITIC CURSIVE",
                             "MEROITICCURSIVE");

        /**
         * Constant for the "Sora Sompeng" Unicode character block.
         * @since 1.8
         */
        public static final UnicodeBlock SORA_SOMPENG =
            new UnicodeBlock("SORA_SOMPENG",
                             "SORA SOMPENG",
                             "SORASOMPENG");

        /**
         * Constant for the "Chakma" Unicode character block.
         * @since 1.8
         */
        public static final UnicodeBlock CHAKMA =
            new UnicodeBlock("CHAKMA");

        /**
         * Constant for the "Sharada" Unicode character block.
         * @since 1.8
         */
        public static final UnicodeBlock SHARADA =
            new UnicodeBlock("SHARADA");

        /**
         * Constant for the "Takri" Unicode character block.
         * @since 1.8
         */
        public static final UnicodeBlock TAKRI =
            new UnicodeBlock("TAKRI");

        /**
         * Constant for the "Miao" Unicode character block.
         * @since 1.8
         */
        public static final UnicodeBlock MIAO =
            new UnicodeBlock("MIAO");

        /**
         * Constant for the "Arabic Mathematical Alphabetic Symbols" Unicode
         * character block.
         * @since 1.8
         */
        public static final UnicodeBlock ARABIC_MATHEMATICAL_ALPHABETIC_SYMBOLS =
            new UnicodeBlock("ARABIC_MATHEMATICAL_ALPHABETIC_SYMBOLS",
                             "ARABIC MATHEMATICAL ALPHABETIC SYMBOLS",
                             "ARABICMATHEMATICALALPHABETICSYMBOLS");

        /**
         * Constant for the "Combining Diacritical Marks Extended" Unicode
         * character block.
         * @since 9
         */
        public static final UnicodeBlock COMBINING_DIACRITICAL_MARKS_EXTENDED =
            new UnicodeBlock("COMBINING_DIACRITICAL_MARKS_EXTENDED",
                             "COMBINING DIACRITICAL MARKS EXTENDED",
                             "COMBININGDIACRITICALMARKSEXTENDED");

        /**
         * Constant for the "Myanmar Extended-B" Unicode character block.
         * @since 9
         */
        public static final UnicodeBlock MYANMAR_EXTENDED_B =
            new UnicodeBlock("MYANMAR_EXTENDED_B",
                             "MYANMAR EXTENDED-B",
                             "MYANMAREXTENDED-B");

        /**
         * Constant for the "Latin Extended-E" Unicode character block.
         * @since 9
         */
        public static final UnicodeBlock LATIN_EXTENDED_E =
            new UnicodeBlock("LATIN_EXTENDED_E",
                             "LATIN EXTENDED-E",
                             "LATINEXTENDED-E");

        /**
         * Constant for the "Coptic Epact Numbers" Unicode character block.
         * @since 9
         */
        public static final UnicodeBlock COPTIC_EPACT_NUMBERS =
            new UnicodeBlock("COPTIC_EPACT_NUMBERS",
                             "COPTIC EPACT NUMBERS",
                             "COPTICEPACTNUMBERS");

        /**
         * Constant for the "Old Permic" Unicode character block.
         * @since 9
         */
        public static final UnicodeBlock OLD_PERMIC =
            new UnicodeBlock("OLD_PERMIC",
                             "OLD PERMIC",
                             "OLDPERMIC");

        /**
         * Constant for the "Elbasan" Unicode character block.
         * @since 9
         */
        public static final UnicodeBlock ELBASAN =
            new UnicodeBlock("ELBASAN");

        /**
         * Constant for the "Caucasian Albanian" Unicode character block.
         * @since 9
         */
        public static final UnicodeBlock CAUCASIAN_ALBANIAN =
            new UnicodeBlock("CAUCASIAN_ALBANIAN",
                             "CAUCASIAN ALBANIAN",
                             "CAUCASIANALBANIAN");

        /**
         * Constant for the "Linear A" Unicode character block.
         * @since 9
         */
        public static final UnicodeBlock LINEAR_A =
            new UnicodeBlock("LINEAR_A",
                             "LINEAR A",
                             "LINEARA");

        /**
         * Constant for the "Palmyrene" Unicode character block.
         * @since 9
         */
        public static final UnicodeBlock PALMYRENE =
            new UnicodeBlock("PALMYRENE");

        /**
         * Constant for the "Nabataean" Unicode character block.
         * @since 9
         */
        public static final UnicodeBlock NABATAEAN =
            new UnicodeBlock("NABATAEAN");

        /**
         * Constant for the "Old North Arabian" Unicode character block.
         * @since 9
         */
        public static final UnicodeBlock OLD_NORTH_ARABIAN =
            new UnicodeBlock("OLD_NORTH_ARABIAN",
                             "OLD NORTH ARABIAN",
                             "OLDNORTHARABIAN");

        /**
         * Constant for the "Manichaean" Unicode character block.
         * @since 9
         */
        public static final UnicodeBlock MANICHAEAN =
            new UnicodeBlock("MANICHAEAN");

        /**
         * Constant for the "Psalter Pahlavi" Unicode character block.
         * @since 9
         */
        public static final UnicodeBlock PSALTER_PAHLAVI =
            new UnicodeBlock("PSALTER_PAHLAVI",
                             "PSALTER PAHLAVI",
                             "PSALTERPAHLAVI");

        /**
         * Constant for the "Mahajani" Unicode character block.
         * @since 9
         */
        public static final UnicodeBlock MAHAJANI =
            new UnicodeBlock("MAHAJANI");

        /**
         * Constant for the "Sinhala Archaic Numbers" Unicode character block.
         * @since 9
         */
        public static final UnicodeBlock SINHALA_ARCHAIC_NUMBERS =
            new UnicodeBlock("SINHALA_ARCHAIC_NUMBERS",
                             "SINHALA ARCHAIC NUMBERS",
                             "SINHALAARCHAICNUMBERS");

        /**
         * Constant for the "Khojki" Unicode character block.
         * @since 9
         */
        public static final UnicodeBlock KHOJKI =
            new UnicodeBlock("KHOJKI");

        /**
         * Constant for the "Khudawadi" Unicode character block.
         * @since 9
         */
        public static final UnicodeBlock KHUDAWADI =
            new UnicodeBlock("KHUDAWADI");

        /**
         * Constant for the "Grantha" Unicode character block.
         * @since 9
         */
        public static final UnicodeBlock GRANTHA =
            new UnicodeBlock("GRANTHA");

        /**
         * Constant for the "Tirhuta" Unicode character block.
         * @since 9
         */
        public static final UnicodeBlock TIRHUTA =
            new UnicodeBlock("TIRHUTA");

        /**
         * Constant for the "Siddham" Unicode character block.
         * @since 9
         */
        public static final UnicodeBlock SIDDHAM =
            new UnicodeBlock("SIDDHAM");

        /**
         * Constant for the "Modi" Unicode character block.
         * @since 9
         */
        public static final UnicodeBlock MODI =
            new UnicodeBlock("MODI");

        /**
         * Constant for the "Warang Citi" Unicode character block.
         * @since 9
         */
        public static final UnicodeBlock WARANG_CITI =
            new UnicodeBlock("WARANG_CITI",
                             "WARANG CITI",
                             "WARANGCITI");

        /**
         * Constant for the "Pau Cin Hau" Unicode character block.
         * @since 9
         */
        public static final UnicodeBlock PAU_CIN_HAU =
            new UnicodeBlock("PAU_CIN_HAU",
                             "PAU CIN HAU",
                             "PAUCINHAU");

        /**
         * Constant for the "Mro" Unicode character block.
         * @since 9
         */
        public static final UnicodeBlock MRO =
            new UnicodeBlock("MRO");

        /**
         * Constant for the "Bassa Vah" Unicode character block.
         * @since 9
         */
        public static final UnicodeBlock BASSA_VAH =
            new UnicodeBlock("BASSA_VAH",
                             "BASSA VAH",
                             "BASSAVAH");

        /**
         * Constant for the "Pahawh Hmong" Unicode character block.
         * @since 9
         */
        public static final UnicodeBlock PAHAWH_HMONG =
            new UnicodeBlock("PAHAWH_HMONG",
                             "PAHAWH HMONG",
                             "PAHAWHHMONG");

        /**
         * Constant for the "Duployan" Unicode character block.
         * @since 9
         */
        public static final UnicodeBlock DUPLOYAN =
            new UnicodeBlock("DUPLOYAN");

        /**
         * Constant for the "Shorthand Format Controls" Unicode character block.
         * @since 9
         */
        public static final UnicodeBlock SHORTHAND_FORMAT_CONTROLS =
            new UnicodeBlock("SHORTHAND_FORMAT_CONTROLS",
                             "SHORTHAND FORMAT CONTROLS",
                             "SHORTHANDFORMATCONTROLS");

        /**
         * Constant for the "Mende Kikakui" Unicode character block.
         * @since 9
         */
        public static final UnicodeBlock MENDE_KIKAKUI =
            new UnicodeBlock("MENDE_KIKAKUI",
                             "MENDE KIKAKUI",
                             "MENDEKIKAKUI");

        /**
         * Constant for the "Ornamental Dingbats" Unicode character block.
         * @since 9
         */
        public static final UnicodeBlock ORNAMENTAL_DINGBATS =
            new UnicodeBlock("ORNAMENTAL_DINGBATS",
                             "ORNAMENTAL DINGBATS",
                             "ORNAMENTALDINGBATS");

        /**
         * Constant for the "Geometric Shapes Extended" Unicode character block.
         * @since 9
         */
        public static final UnicodeBlock GEOMETRIC_SHAPES_EXTENDED =
            new UnicodeBlock("GEOMETRIC_SHAPES_EXTENDED",
                             "GEOMETRIC SHAPES EXTENDED",
                             "GEOMETRICSHAPESEXTENDED");

        /**
         * Constant for the "Supplemental Arrows-C" Unicode character block.
         * @since 9
         */
        public static final UnicodeBlock SUPPLEMENTAL_ARROWS_C =
            new UnicodeBlock("SUPPLEMENTAL_ARROWS_C",
                             "SUPPLEMENTAL ARROWS-C",
                             "SUPPLEMENTALARROWS-C");

        /**
         * Constant for the "Cherokee Supplement" Unicode character block.
         * @since 9
         */
        public static final UnicodeBlock CHEROKEE_SUPPLEMENT =
            new UnicodeBlock("CHEROKEE_SUPPLEMENT",
                             "CHEROKEE SUPPLEMENT",
                             "CHEROKEESUPPLEMENT");

        /**
         * Constant for the "Hatran" Unicode character block.
         * @since 9
         */
        public static final UnicodeBlock HATRAN =
            new UnicodeBlock("HATRAN");

        /**
         * Constant for the "Old Hungarian" Unicode character block.
         * @since 9
         */
        public static final UnicodeBlock OLD_HUNGARIAN =
            new UnicodeBlock("OLD_HUNGARIAN",
                             "OLD HUNGARIAN",
                             "OLDHUNGARIAN");

        /**
         * Constant for the "Multani" Unicode character block.
         * @since 9
         */
        public static final UnicodeBlock MULTANI =
            new UnicodeBlock("MULTANI");

        /**
         * Constant for the "Ahom" Unicode character block.
         * @since 9
         */
        public static final UnicodeBlock AHOM =
            new UnicodeBlock("AHOM");

        /**
         * Constant for the "Early Dynastic Cuneiform" Unicode character block.
         * @since 9
         */
        public static final UnicodeBlock EARLY_DYNASTIC_CUNEIFORM =
            new UnicodeBlock("EARLY_DYNASTIC_CUNEIFORM",
                             "EARLY DYNASTIC CUNEIFORM",
                             "EARLYDYNASTICCUNEIFORM");

        /**
         * Constant for the "Anatolian Hieroglyphs" Unicode character block.
         * @since 9
         */
        public static final UnicodeBlock ANATOLIAN_HIEROGLYPHS =
            new UnicodeBlock("ANATOLIAN_HIEROGLYPHS",
                             "ANATOLIAN HIEROGLYPHS",
                             "ANATOLIANHIEROGLYPHS");

        /**
         * Constant for the "Sutton SignWriting" Unicode character block.
         * @since 9
         */
        public static final UnicodeBlock SUTTON_SIGNWRITING =
            new UnicodeBlock("SUTTON_SIGNWRITING",
                             "SUTTON SIGNWRITING",
                             "SUTTONSIGNWRITING");

        /**
         * Constant for the "Supplemental Symbols and Pictographs" Unicode
         * character block.
         * @since 9
         */
        public static final UnicodeBlock SUPPLEMENTAL_SYMBOLS_AND_PICTOGRAPHS =
            new UnicodeBlock("SUPPLEMENTAL_SYMBOLS_AND_PICTOGRAPHS",
                             "SUPPLEMENTAL SYMBOLS AND PICTOGRAPHS",
                             "SUPPLEMENTALSYMBOLSANDPICTOGRAPHS");

        /**
         * Constant for the "CJK Unified Ideographs Extension E" Unicode
         * character block.
         * @since 9
         */
        public static final UnicodeBlock CJK_UNIFIED_IDEOGRAPHS_EXTENSION_E =
            new UnicodeBlock("CJK_UNIFIED_IDEOGRAPHS_EXTENSION_E",
                             "CJK UNIFIED IDEOGRAPHS EXTENSION E",
                             "CJKUNIFIEDIDEOGRAPHSEXTENSIONE");

        /**
         * Constant for the "Syriac Supplement" Unicode
         * character block.
         * @since 11
         */
        public static final UnicodeBlock SYRIAC_SUPPLEMENT =
            new UnicodeBlock("SYRIAC_SUPPLEMENT",
                             "SYRIAC SUPPLEMENT",
                             "SYRIACSUPPLEMENT");

        /**
         * Constant for the "Cyrillic Extended-C" Unicode
         * character block.
         * @since 11
         */
        public static final UnicodeBlock CYRILLIC_EXTENDED_C =
            new UnicodeBlock("CYRILLIC_EXTENDED_C",
                             "CYRILLIC EXTENDED-C",
                             "CYRILLICEXTENDED-C");

        /**
         * Constant for the "Osage" Unicode
         * character block.
         * @since 11
         */
        public static final UnicodeBlock OSAGE =
            new UnicodeBlock("OSAGE");

        /**
         * Constant for the "Newa" Unicode
         * character block.
         * @since 11
         */
        public static final UnicodeBlock NEWA =
            new UnicodeBlock("NEWA");

        /**
         * Constant for the "Mongolian Supplement" Unicode
         * character block.
         * @since 11
         */
        public static final UnicodeBlock MONGOLIAN_SUPPLEMENT =
            new UnicodeBlock("MONGOLIAN_SUPPLEMENT",
                             "MONGOLIAN SUPPLEMENT",
                             "MONGOLIANSUPPLEMENT");

        /**
         * Constant for the "Marchen" Unicode
         * character block.
         * @since 11
         */
        public static final UnicodeBlock MARCHEN =
            new UnicodeBlock("MARCHEN");

        /**
         * Constant for the "Ideographic Symbols and Punctuation" Unicode
         * character block.
         * @since 11
         */
        public static final UnicodeBlock IDEOGRAPHIC_SYMBOLS_AND_PUNCTUATION =
            new UnicodeBlock("IDEOGRAPHIC_SYMBOLS_AND_PUNCTUATION",
                             "IDEOGRAPHIC SYMBOLS AND PUNCTUATION",
                             "IDEOGRAPHICSYMBOLSANDPUNCTUATION");

        /**
         * Constant for the "Tangut" Unicode
         * character block.
         * @since 11
         */
        public static final UnicodeBlock TANGUT =
            new UnicodeBlock("TANGUT");

        /**
         * Constant for the "Tangut Components" Unicode
         * character block.
         * @since 11
         */
        public static final UnicodeBlock TANGUT_COMPONENTS =
            new UnicodeBlock("TANGUT_COMPONENTS",
                             "TANGUT COMPONENTS",
                             "TANGUTCOMPONENTS");

        /**
         * Constant for the "Kana Extended-A" Unicode
         * character block.
         * @since 11
         */
        public static final UnicodeBlock KANA_EXTENDED_A =
            new UnicodeBlock("KANA_EXTENDED_A",
                             "KANA EXTENDED-A",
                             "KANAEXTENDED-A");
        /**
         * Constant for the "Glagolitic Supplement" Unicode
         * character block.
         * @since 11
         */
        public static final UnicodeBlock GLAGOLITIC_SUPPLEMENT =
            new UnicodeBlock("GLAGOLITIC_SUPPLEMENT",
                             "GLAGOLITIC SUPPLEMENT",
                             "GLAGOLITICSUPPLEMENT");
        /**
         * Constant for the "Adlam" Unicode
         * character block.
         * @since 11
         */
        public static final UnicodeBlock ADLAM =
            new UnicodeBlock("ADLAM");

        /**
         * Constant for the "Masaram Gondi" Unicode
         * character block.
         * @since 11
         */
        public static final UnicodeBlock MASARAM_GONDI =
            new UnicodeBlock("MASARAM_GONDI",
                             "MASARAM GONDI",
                             "MASARAMGONDI");

        /**
         * Constant for the "Zanabazar Square" Unicode
         * character block.
         * @since 11
         */
        public static final UnicodeBlock ZANABAZAR_SQUARE =
            new UnicodeBlock("ZANABAZAR_SQUARE",
                             "ZANABAZAR SQUARE",
                             "ZANABAZARSQUARE");

        /**
         * Constant for the "Nushu" Unicode
         * character block.
         * @since 11
         */
        public static final UnicodeBlock NUSHU =
            new UnicodeBlock("NUSHU");

        /**
         * Constant for the "Soyombo" Unicode
         * character block.
         * @since 11
         */
        public static final UnicodeBlock SOYOMBO =
            new UnicodeBlock("SOYOMBO");

        /**
         * Constant for the "Bhaiksuki" Unicode
         * character block.
         * @since 11
         */
        public static final UnicodeBlock BHAIKSUKI =
            new UnicodeBlock("BHAIKSUKI");

        /**
         * Constant for the "CJK Unified Ideographs Extension F" Unicode
         * character block.
         * @since 11
         */
        public static final UnicodeBlock CJK_UNIFIED_IDEOGRAPHS_EXTENSION_F =
            new UnicodeBlock("CJK_UNIFIED_IDEOGRAPHS_EXTENSION_F",
                             "CJK UNIFIED IDEOGRAPHS EXTENSION F",
                             "CJKUNIFIEDIDEOGRAPHSEXTENSIONF");
        /**
         * Constant for the "Georgian Extended" Unicode
         * character block.
         * @since 12
         */
        public static final UnicodeBlock GEORGIAN_EXTENDED =
            new UnicodeBlock("GEORGIAN_EXTENDED",
                             "GEORGIAN EXTENDED",
                             "GEORGIANEXTENDED");

        /**
         * Constant for the "Hanifi Rohingya" Unicode
         * character block.
         * @since 12
         */
        public static final UnicodeBlock HANIFI_ROHINGYA =
            new UnicodeBlock("HANIFI_ROHINGYA",
                             "HANIFI ROHINGYA",
                             "HANIFIROHINGYA");

        /**
         * Constant for the "Old Sogdian" Unicode
         * character block.
         * @since 12
         */
        public static final UnicodeBlock OLD_SOGDIAN =
            new UnicodeBlock("OLD_SOGDIAN",
                             "OLD SOGDIAN",
                             "OLDSOGDIAN");

        /**
         * Constant for the "Sogdian" Unicode
         * character block.
         * @since 12
         */
        public static final UnicodeBlock SOGDIAN =
            new UnicodeBlock("SOGDIAN");

        /**
         * Constant for the "Dogra" Unicode
         * character block.
         * @since 12
         */
        public static final UnicodeBlock DOGRA =
            new UnicodeBlock("DOGRA");

        /**
         * Constant for the "Gunjala Gondi" Unicode
         * character block.
         * @since 12
         */
        public static final UnicodeBlock GUNJALA_GONDI =
            new UnicodeBlock("GUNJALA_GONDI",
                             "GUNJALA GONDI",
                             "GUNJALAGONDI");

        /**
         * Constant for the "Makasar" Unicode
         * character block.
         * @since 12
         */
        public static final UnicodeBlock MAKASAR =
            new UnicodeBlock("MAKASAR");

        /**
         * Constant for the "Medefaidrin" Unicode
         * character block.
         * @since 12
         */
        public static final UnicodeBlock MEDEFAIDRIN =
            new UnicodeBlock("MEDEFAIDRIN");

        /**
         * Constant for the "Mayan Numerals" Unicode
         * character block.
         * @since 12
         */
        public static final UnicodeBlock MAYAN_NUMERALS =
            new UnicodeBlock("MAYAN_NUMERALS",
                             "MAYAN NUMERALS",
                             "MAYANNUMERALS");

        /**
         * Constant for the "Indic Siyaq Numbers" Unicode
         * character block.
         * @since 12
         */
        public static final UnicodeBlock INDIC_SIYAQ_NUMBERS =
            new UnicodeBlock("INDIC_SIYAQ_NUMBERS",
                             "INDIC SIYAQ NUMBERS",
                             "INDICSIYAQNUMBERS");

        /**
         * Constant for the "Chess Symbols" Unicode
         * character block.
         * @since 12
         */
        public static final UnicodeBlock CHESS_SYMBOLS =
            new UnicodeBlock("CHESS_SYMBOLS",
                             "CHESS SYMBOLS",
                             "CHESSSYMBOLS");

        /**
         * Constant for the "Elymaic" Unicode
         * character block.
         * @since 13
         */
        public static final UnicodeBlock ELYMAIC =
            new UnicodeBlock("ELYMAIC");

        /**
         * Constant for the "Nandinagari" Unicode
         * character block.
         * @since 13
         */
        public static final UnicodeBlock NANDINAGARI =
            new UnicodeBlock("NANDINAGARI");

        /**
         * Constant for the "Tamil Supplement" Unicode
         * character block.
         * @since 13
         */
        public static final UnicodeBlock TAMIL_SUPPLEMENT =
            new UnicodeBlock("TAMIL_SUPPLEMENT",
                             "TAMIL SUPPLEMENT",
                             "TAMILSUPPLEMENT");

        /**
         * Constant for the "Egyptian Hieroglyph Format Controls" Unicode
         * character block.
         * @since 13
         */
        public static final UnicodeBlock EGYPTIAN_HIEROGLYPH_FORMAT_CONTROLS =
            new UnicodeBlock("EGYPTIAN_HIEROGLYPH_FORMAT_CONTROLS",
                             "EGYPTIAN HIEROGLYPH FORMAT CONTROLS",
                             "EGYPTIANHIEROGLYPHFORMATCONTROLS");

        /**
         * Constant for the "Small Kana Extension" Unicode
         * character block.
         * @since 13
         */
        public static final UnicodeBlock SMALL_KANA_EXTENSION =
            new UnicodeBlock("SMALL_KANA_EXTENSION",
                             "SMALL KANA EXTENSION",
                             "SMALLKANAEXTENSION");

        /**
         * Constant for the "Nyiakeng Puachue Hmong" Unicode
         * character block.
         * @since 13
         */
        public static final UnicodeBlock NYIAKENG_PUACHUE_HMONG =
            new UnicodeBlock("NYIAKENG_PUACHUE_HMONG",
                             "NYIAKENG PUACHUE HMONG",
                             "NYIAKENGPUACHUEHMONG");

        /**
         * Constant for the "Wancho" Unicode
         * character block.
         * @since 13
         */
        public static final UnicodeBlock WANCHO =
            new UnicodeBlock("WANCHO");

        /**
         * Constant for the "Ottoman Siyaq Numbers" Unicode
         * character block.
         * @since 13
         */
        public static final UnicodeBlock OTTOMAN_SIYAQ_NUMBERS =
            new UnicodeBlock("OTTOMAN_SIYAQ_NUMBERS",
                             "OTTOMAN SIYAQ NUMBERS",
                             "OTTOMANSIYAQNUMBERS");

        /**
         * Constant for the "Symbols and Pictographs Extended-A" Unicode
         * character block.
         * @since 13
         */
        public static final UnicodeBlock SYMBOLS_AND_PICTOGRAPHS_EXTENDED_A =
            new UnicodeBlock("SYMBOLS_AND_PICTOGRAPHS_EXTENDED_A",
                             "SYMBOLS AND PICTOGRAPHS EXTENDED-A",
                             "SYMBOLSANDPICTOGRAPHSEXTENDED-A");

        /**
         * Constant for the "Yezidi" Unicode
         * character block.
         * @since 15
         */
        public static final UnicodeBlock YEZIDI =
            new UnicodeBlock("YEZIDI");

        /**
         * Constant for the "Chorasmian" Unicode
         * character block.
         * @since 15
         */
        public static final UnicodeBlock CHORASMIAN =
            new UnicodeBlock("CHORASMIAN");

        /**
         * Constant for the "Dives Akuru" Unicode
         * character block.
         * @since 15
         */
        public static final UnicodeBlock DIVES_AKURU =
            new UnicodeBlock("DIVES_AKURU",
                             "DIVES AKURU",
                             "DIVESAKURU");

        /**
         * Constant for the "Lisu Supplement" Unicode
         * character block.
         * @since 15
         */
        public static final UnicodeBlock LISU_SUPPLEMENT =
            new UnicodeBlock("LISU_SUPPLEMENT",
                             "LISU SUPPLEMENT",
                             "LISUSUPPLEMENT");

        /**
         * Constant for the "Khitan Small Script" Unicode
         * character block.
         * @since 15
         */
        public static final UnicodeBlock KHITAN_SMALL_SCRIPT =
            new UnicodeBlock("KHITAN_SMALL_SCRIPT",
                             "KHITAN SMALL SCRIPT",
                             "KHITANSMALLSCRIPT");

        /**
         * Constant for the "Tangut Supplement" Unicode
         * character block.
         * @since 15
         */
        public static final UnicodeBlock TANGUT_SUPPLEMENT =
            new UnicodeBlock("TANGUT_SUPPLEMENT",
                             "TANGUT SUPPLEMENT",
                             "TANGUTSUPPLEMENT");

        /**
         * Constant for the "Symbols for Legacy Computing" Unicode
         * character block.
         * @since 15
         */
        public static final UnicodeBlock SYMBOLS_FOR_LEGACY_COMPUTING =
            new UnicodeBlock("SYMBOLS_FOR_LEGACY_COMPUTING",
                             "SYMBOLS FOR LEGACY COMPUTING",
                             "SYMBOLSFORLEGACYCOMPUTING");

        /**
         * Constant for the "CJK Unified Ideographs Extension G" Unicode
         * character block.
         * @since 15
         */
        public static final UnicodeBlock CJK_UNIFIED_IDEOGRAPHS_EXTENSION_G =
            new UnicodeBlock("CJK_UNIFIED_IDEOGRAPHS_EXTENSION_G",
                             "CJK UNIFIED IDEOGRAPHS EXTENSION G",
                             "CJKUNIFIEDIDEOGRAPHSEXTENSIONG");

        private static final int[] blockStarts = {
            0x0000,   // 0000..007F; Basic Latin
            0x0080,   // 0080..00FF; Latin-1 Supplement
            0x0100,   // 0100..017F; Latin Extended-A
            0x0180,   // 0180..024F; Latin Extended-B
            0x0250,   // 0250..02AF; IPA Extensions
            0x02B0,   // 02B0..02FF; Spacing Modifier Letters
            0x0300,   // 0300..036F; Combining Diacritical Marks
            0x0370,   // 0370..03FF; Greek and Coptic
            0x0400,   // 0400..04FF; Cyrillic
            0x0500,   // 0500..052F; Cyrillic Supplement
            0x0530,   // 0530..058F; Armenian
            0x0590,   // 0590..05FF; Hebrew
            0x0600,   // 0600..06FF; Arabic
            0x0700,   // 0700..074F; Syriac
            0x0750,   // 0750..077F; Arabic Supplement
            0x0780,   // 0780..07BF; Thaana
            0x07C0,   // 07C0..07FF; NKo
            0x0800,   // 0800..083F; Samaritan
            0x0840,   // 0840..085F; Mandaic
            0x0860,   // 0860..086F; Syriac Supplement
            0x0870,   //             unassigned
            0x08A0,   // 08A0..08FF; Arabic Extended-A
            0x0900,   // 0900..097F; Devanagari
            0x0980,   // 0980..09FF; Bengali
            0x0A00,   // 0A00..0A7F; Gurmukhi
            0x0A80,   // 0A80..0AFF; Gujarati
            0x0B00,   // 0B00..0B7F; Oriya
            0x0B80,   // 0B80..0BFF; Tamil
            0x0C00,   // 0C00..0C7F; Telugu
            0x0C80,   // 0C80..0CFF; Kannada
            0x0D00,   // 0D00..0D7F; Malayalam
            0x0D80,   // 0D80..0DFF; Sinhala
            0x0E00,   // 0E00..0E7F; Thai
            0x0E80,   // 0E80..0EFF; Lao
            0x0F00,   // 0F00..0FFF; Tibetan
            0x1000,   // 1000..109F; Myanmar
            0x10A0,   // 10A0..10FF; Georgian
            0x1100,   // 1100..11FF; Hangul Jamo
            0x1200,   // 1200..137F; Ethiopic
            0x1380,   // 1380..139F; Ethiopic Supplement
            0x13A0,   // 13A0..13FF; Cherokee
            0x1400,   // 1400..167F; Unified Canadian Aboriginal Syllabics
            0x1680,   // 1680..169F; Ogham
            0x16A0,   // 16A0..16FF; Runic
            0x1700,   // 1700..171F; Tagalog
            0x1720,   // 1720..173F; Hanunoo
            0x1740,   // 1740..175F; Buhid
            0x1760,   // 1760..177F; Tagbanwa
            0x1780,   // 1780..17FF; Khmer
            0x1800,   // 1800..18AF; Mongolian
            0x18B0,   // 18B0..18FF; Unified Canadian Aboriginal Syllabics Extended
            0x1900,   // 1900..194F; Limbu
            0x1950,   // 1950..197F; Tai Le
            0x1980,   // 1980..19DF; New Tai Lue
            0x19E0,   // 19E0..19FF; Khmer Symbols
            0x1A00,   // 1A00..1A1F; Buginese
            0x1A20,   // 1A20..1AAF; Tai Tham
            0x1AB0,   // 1AB0..1AFF; Combining Diacritical Marks Extended
            0x1B00,   // 1B00..1B7F; Balinese
            0x1B80,   // 1B80..1BBF; Sundanese
            0x1BC0,   // 1BC0..1BFF; Batak
            0x1C00,   // 1C00..1C4F; Lepcha
            0x1C50,   // 1C50..1C7F; Ol Chiki
            0x1C80,   // 1C80..1C8F; Cyrillic Extended-C
            0x1C90,   // 1C90..1CBF; Georgian Extended
            0x1CC0,   // 1CC0..1CCF; Sundanese Supplement
            0x1CD0,   // 1CD0..1CFF; Vedic Extensions
            0x1D00,   // 1D00..1D7F; Phonetic Extensions
            0x1D80,   // 1D80..1DBF; Phonetic Extensions Supplement
            0x1DC0,   // 1DC0..1DFF; Combining Diacritical Marks Supplement
            0x1E00,   // 1E00..1EFF; Latin Extended Additional
            0x1F00,   // 1F00..1FFF; Greek Extended
            0x2000,   // 2000..206F; General Punctuation
            0x2070,   // 2070..209F; Superscripts and Subscripts
            0x20A0,   // 20A0..20CF; Currency Symbols
            0x20D0,   // 20D0..20FF; Combining Diacritical Marks for Symbols
            0x2100,   // 2100..214F; Letterlike Symbols
            0x2150,   // 2150..218F; Number Forms
            0x2190,   // 2190..21FF; Arrows
            0x2200,   // 2200..22FF; Mathematical Operators
            0x2300,   // 2300..23FF; Miscellaneous Technical
            0x2400,   // 2400..243F; Control Pictures
            0x2440,   // 2440..245F; Optical Character Recognition
            0x2460,   // 2460..24FF; Enclosed Alphanumerics
            0x2500,   // 2500..257F; Box Drawing
            0x2580,   // 2580..259F; Block Elements
            0x25A0,   // 25A0..25FF; Geometric Shapes
            0x2600,   // 2600..26FF; Miscellaneous Symbols
            0x2700,   // 2700..27BF; Dingbats
            0x27C0,   // 27C0..27EF; Miscellaneous Mathematical Symbols-A
            0x27F0,   // 27F0..27FF; Supplemental Arrows-A
            0x2800,   // 2800..28FF; Braille Patterns
            0x2900,   // 2900..297F; Supplemental Arrows-B
            0x2980,   // 2980..29FF; Miscellaneous Mathematical Symbols-B
            0x2A00,   // 2A00..2AFF; Supplemental Mathematical Operators
            0x2B00,   // 2B00..2BFF; Miscellaneous Symbols and Arrows
            0x2C00,   // 2C00..2C5F; Glagolitic
            0x2C60,   // 2C60..2C7F; Latin Extended-C
            0x2C80,   // 2C80..2CFF; Coptic
            0x2D00,   // 2D00..2D2F; Georgian Supplement
            0x2D30,   // 2D30..2D7F; Tifinagh
            0x2D80,   // 2D80..2DDF; Ethiopic Extended
            0x2DE0,   // 2DE0..2DFF; Cyrillic Extended-A
            0x2E00,   // 2E00..2E7F; Supplemental Punctuation
            0x2E80,   // 2E80..2EFF; CJK Radicals Supplement
            0x2F00,   // 2F00..2FDF; Kangxi Radicals
            0x2FE0,   //             unassigned
            0x2FF0,   // 2FF0..2FFF; Ideographic Description Characters
            0x3000,   // 3000..303F; CJK Symbols and Punctuation
            0x3040,   // 3040..309F; Hiragana
            0x30A0,   // 30A0..30FF; Katakana
            0x3100,   // 3100..312F; Bopomofo
            0x3130,   // 3130..318F; Hangul Compatibility Jamo
            0x3190,   // 3190..319F; Kanbun
            0x31A0,   // 31A0..31BF; Bopomofo Extended
            0x31C0,   // 31C0..31EF; CJK Strokes
            0x31F0,   // 31F0..31FF; Katakana Phonetic Extensions
            0x3200,   // 3200..32FF; Enclosed CJK Letters and Months
            0x3300,   // 3300..33FF; CJK Compatibility
            0x3400,   // 3400..4DBF; CJK Unified Ideographs Extension A
            0x4DC0,   // 4DC0..4DFF; Yijing Hexagram Symbols
            0x4E00,   // 4E00..9FFF; CJK Unified Ideographs
            0xA000,   // A000..A48F; Yi Syllables
            0xA490,   // A490..A4CF; Yi Radicals
            0xA4D0,   // A4D0..A4FF; Lisu
            0xA500,   // A500..A63F; Vai
            0xA640,   // A640..A69F; Cyrillic Extended-B
            0xA6A0,   // A6A0..A6FF; Bamum
            0xA700,   // A700..A71F; Modifier Tone Letters
            0xA720,   // A720..A7FF; Latin Extended-D
            0xA800,   // A800..A82F; Syloti Nagri
            0xA830,   // A830..A83F; Common Indic Number Forms
            0xA840,   // A840..A87F; Phags-pa
            0xA880,   // A880..A8DF; Saurashtra
            0xA8E0,   // A8E0..A8FF; Devanagari Extended
            0xA900,   // A900..A92F; Kayah Li
            0xA930,   // A930..A95F; Rejang
            0xA960,   // A960..A97F; Hangul Jamo Extended-A
            0xA980,   // A980..A9DF; Javanese
            0xA9E0,   // A9E0..A9FF; Myanmar Extended-B
            0xAA00,   // AA00..AA5F; Cham
            0xAA60,   // AA60..AA7F; Myanmar Extended-A
            0xAA80,   // AA80..AADF; Tai Viet
            0xAAE0,   // AAE0..AAFF; Meetei Mayek Extensions
            0xAB00,   // AB00..AB2F; Ethiopic Extended-A
            0xAB30,   // AB30..AB6F; Latin Extended-E
            0xAB70,   // AB70..ABBF; Cherokee Supplement
            0xABC0,   // ABC0..ABFF; Meetei Mayek
            0xAC00,   // AC00..D7AF; Hangul Syllables
            0xD7B0,   // D7B0..D7FF; Hangul Jamo Extended-B
            0xD800,   // D800..DB7F; High Surrogates
            0xDB80,   // DB80..DBFF; High Private Use Surrogates
            0xDC00,   // DC00..DFFF; Low Surrogates
            0xE000,   // E000..F8FF; Private Use Area
            0xF900,   // F900..FAFF; CJK Compatibility Ideographs
            0xFB00,   // FB00..FB4F; Alphabetic Presentation Forms
            0xFB50,   // FB50..FDFF; Arabic Presentation Forms-A
            0xFE00,   // FE00..FE0F; Variation Selectors
            0xFE10,   // FE10..FE1F; Vertical Forms
            0xFE20,   // FE20..FE2F; Combining Half Marks
            0xFE30,   // FE30..FE4F; CJK Compatibility Forms
            0xFE50,   // FE50..FE6F; Small Form Variants
            0xFE70,   // FE70..FEFF; Arabic Presentation Forms-B
            0xFF00,   // FF00..FFEF; Halfwidth and Fullwidth Forms
            0xFFF0,   // FFF0..FFFF; Specials
            0x10000,  // 10000..1007F; Linear B Syllabary
            0x10080,  // 10080..100FF; Linear B Ideograms
            0x10100,  // 10100..1013F; Aegean Numbers
            0x10140,  // 10140..1018F; Ancient Greek Numbers
            0x10190,  // 10190..101CF; Ancient Symbols
            0x101D0,  // 101D0..101FF; Phaistos Disc
            0x10200,  //               unassigned
            0x10280,  // 10280..1029F; Lycian
            0x102A0,  // 102A0..102DF; Carian
            0x102E0,  // 102E0..102FF; Coptic Epact Numbers
            0x10300,  // 10300..1032F; Old Italic
            0x10330,  // 10330..1034F; Gothic
            0x10350,  // 10350..1037F; Old Permic
            0x10380,  // 10380..1039F; Ugaritic
            0x103A0,  // 103A0..103DF; Old Persian
            0x103E0,  //               unassigned
            0x10400,  // 10400..1044F; Deseret
            0x10450,  // 10450..1047F; Shavian
            0x10480,  // 10480..104AF; Osmanya
            0x104B0,  // 104B0..104FF; Osage
            0x10500,  // 10500..1052F; Elbasan
            0x10530,  // 10530..1056F; Caucasian Albanian
            0x10570,  //               unassigned
            0x10600,  // 10600..1077F; Linear A
            0x10780,  //               unassigned
            0x10800,  // 10800..1083F; Cypriot Syllabary
            0x10840,  // 10840..1085F; Imperial Aramaic
            0x10860,  // 10860..1087F; Palmyrene
            0x10880,  // 10880..108AF; Nabataean
            0x108B0,  //               unassigned
            0x108E0,  // 108E0..108FF; Hatran
            0x10900,  // 10900..1091F; Phoenician
            0x10920,  // 10920..1093F; Lydian
            0x10940,  //               unassigned
            0x10980,  // 10980..1099F; Meroitic Hieroglyphs
            0x109A0,  // 109A0..109FF; Meroitic Cursive
            0x10A00,  // 10A00..10A5F; Kharoshthi
            0x10A60,  // 10A60..10A7F; Old South Arabian
            0x10A80,  // 10A80..10A9F; Old North Arabian
            0x10AA0,  //               unassigned
            0x10AC0,  // 10AC0..10AFF; Manichaean
            0x10B00,  // 10B00..10B3F; Avestan
            0x10B40,  // 10B40..10B5F; Inscriptional Parthian
            0x10B60,  // 10B60..10B7F; Inscriptional Pahlavi
            0x10B80,  // 10B80..10BAF; Psalter Pahlavi
            0x10BB0,  //               unassigned
            0x10C00,  // 10C00..10C4F; Old Turkic
            0x10C50,  //               unassigned
            0x10C80,  // 10C80..10CFF; Old Hungarian
            0x10D00,  // 10D00..10D3F; Hanifi Rohingya
            0x10D40,  //               unassigned
            0x10E60,  // 10E60..10E7F; Rumi Numeral Symbols
            0x10E80,  // 10E80..10EBF; Yezidi
            0x10EC0,  //               unassigned
            0x10F00,  // 10F00..10F2F; Old Sogdian
            0x10F30,  // 10F30..10F6F; Sogdian
            0x10F70,  //               unassigned
            0x10FB0,  // 10FB0..10FDF; Chorasmian
            0x10FE0,  // 10FE0..10FFF; Elymaic
            0x11000,  // 11000..1107F; Brahmi
            0x11080,  // 11080..110CF; Kaithi
            0x110D0,  // 110D0..110FF; Sora Sompeng
            0x11100,  // 11100..1114F; Chakma
            0x11150,  // 11150..1117F; Mahajani
            0x11180,  // 11180..111DF; Sharada
            0x111E0,  // 111E0..111FF; Sinhala Archaic Numbers
            0x11200,  // 11200..1124F; Khojki
            0x11250,  //               unassigned
            0x11280,  // 11280..112AF; Multani
            0x112B0,  // 112B0..112FF; Khudawadi
            0x11300,  // 11300..1137F; Grantha
            0x11380,  //               unassigned
            0x11400,  // 11400..1147F; Newa
            0x11480,  // 11480..114DF; Tirhuta
            0x114E0,  //               unassigned
            0x11580,  // 11580..115FF; Siddham
            0x11600,  // 11600..1165F; Modi
            0x11660,  // 11660..1167F; Mongolian Supplement
            0x11680,  // 11680..116CF; Takri
            0x116D0,  //               unassigned
            0x11700,  // 11700..1173F; Ahom
            0x11740,  //               unassigned
            0x11800,  // 11800..1184F; Dogra
            0x11850,  //               unassigned
            0x118A0,  // 118A0..118FF; Warang Citi
            0x11900,  // 11900..1195F; Dives Akuru
            0x11960,  //               unassigned
            0x119A0,  // 119A0..119FF; Nandinagari
            0x11A00,  // 11A00..11A4F; Zanabazar Square
            0x11A50,  // 11A50..11AAF; Soyombo
            0x11AB0,  //               unassigned
            0x11AC0,  // 11AC0..11AFF; Pau Cin Hau
            0x11B00,  //               unassigned
            0x11C00,  // 11C00..11C6F; Bhaiksuki
            0x11C70,  // 11C70..11CBF; Marchen
            0x11CC0,  //               unassigned
            0x11D00,  // 11D00..11D5F; Masaram Gondi
            0x11D60,  // 11D60..11DAF; Gunjala Gondi
            0x11DB0,  //               unassigned
            0x11EE0,  // 11EE0..11EFF; Makasar
            0x11F00,  //               unassigned
            0x11FB0,  // 11FB0..11FBF; Lisu Supplement
            0x11FC0,  // 11FC0..11FFF; Tamil Supplement
            0x12000,  // 12000..123FF; Cuneiform
            0x12400,  // 12400..1247F; Cuneiform Numbers and Punctuation
            0x12480,  // 12480..1254F; Early Dynastic Cuneiform
            0x12550,  //               unassigned
            0x13000,  // 13000..1342F; Egyptian Hieroglyphs
            0x13430,  // 13430..1343F; Egyptian Hieroglyph Format Controls
            0x13440,  //               unassigned
            0x14400,  // 14400..1467F; Anatolian Hieroglyphs
            0x14680,  //               unassigned
            0x16800,  // 16800..16A3F; Bamum Supplement
            0x16A40,  // 16A40..16A6F; Mro
            0x16A70,  //               unassigned
            0x16AD0,  // 16AD0..16AFF; Bassa Vah
            0x16B00,  // 16B00..16B8F; Pahawh Hmong
            0x16B90,  //               unassigned
            0x16E40,  // 16E40..16E9F; Medefaidrin
            0x16EA0,  //               unassigned
            0x16F00,  // 16F00..16F9F; Miao
            0x16FA0,  //               unassigned
            0x16FE0,  // 16FE0..16FFF; Ideographic Symbols and Punctuation
            0x17000,  // 17000..187FF; Tangut
            0x18800,  // 18800..18AFF; Tangut Components
            0x18B00,  // 18B00..18CFF; Khitan Small Script
            0x18D00,  // 18D00..18D8F; Tangut Supplement
            0x18D90,  //               unassigned
            0x1B000,  // 1B000..1B0FF; Kana Supplement
            0x1B100,  // 1B100..1B12F; Kana Extended-A
            0x1B130,  // 1B130..1B16F; Small Kana Extension
            0x1B170,  // 1B170..1B2FF; Nushu
            0x1B300,  //               unassigned
            0x1BC00,  // 1BC00..1BC9F; Duployan
            0x1BCA0,  // 1BCA0..1BCAF; Shorthand Format Controls
            0x1BCB0,  //               unassigned
            0x1D000,  // 1D000..1D0FF; Byzantine Musical Symbols
            0x1D100,  // 1D100..1D1FF; Musical Symbols
            0x1D200,  // 1D200..1D24F; Ancient Greek Musical Notation
            0x1D250,  //               unassigned
            0x1D2E0,  // 1D2E0..1D2FF; Mayan Numerals
            0x1D300,  // 1D300..1D35F; Tai Xuan Jing Symbols
            0x1D360,  // 1D360..1D37F; Counting Rod Numerals
            0x1D380,  //               unassigned
            0x1D400,  // 1D400..1D7FF; Mathematical Alphanumeric Symbols
            0x1D800,  // 1D800..1DAAF; Sutton SignWriting
            0x1DAB0,  //               unassigned
            0x1E000,  // 1E000..1E02F; Glagolitic Supplement
            0x1E030,  //               unassigned
            0x1E100,  // 1E100..1E14F; Nyiakeng Puachue Hmong
            0x1E150,  //               unassigned
            0x1E2C0,  // 1E2C0..1E2FF; Wancho
            0x1E300,  //               unassigned
            0x1E800,  // 1E800..1E8DF; Mende Kikakui
            0x1E8E0,  //               unassigned
            0x1E900,  // 1E900..1E95F; Adlam
            0x1E960,  //               unassigned
            0x1EC70,  // 1EC70..1ECBF; Indic Siyaq Numbers
            0x1ECC0,  //               unassigned
            0x1ED00,  // 1ED00..1ED4F; Ottoman Siyaq Numbers
            0x1ED50,  //               unassigned
            0x1EE00,  // 1EE00..1EEFF; Arabic Mathematical Alphabetic Symbols
            0x1EF00,  //               unassigned
            0x1F000,  // 1F000..1F02F; Mahjong Tiles
            0x1F030,  // 1F030..1F09F; Domino Tiles
            0x1F0A0,  // 1F0A0..1F0FF; Playing Cards
            0x1F100,  // 1F100..1F1FF; Enclosed Alphanumeric Supplement
            0x1F200,  // 1F200..1F2FF; Enclosed Ideographic Supplement
            0x1F300,  // 1F300..1F5FF; Miscellaneous Symbols and Pictographs
            0x1F600,  // 1F600..1F64F; Emoticons
            0x1F650,  // 1F650..1F67F; Ornamental Dingbats
            0x1F680,  // 1F680..1F6FF; Transport and Map Symbols
            0x1F700,  // 1F700..1F77F; Alchemical Symbols
            0x1F780,  // 1F780..1F7FF; Geometric Shapes Extended
            0x1F800,  // 1F800..1F8FF; Supplemental Arrows-C
            0x1F900,  // 1F900..1F9FF; Supplemental Symbols and Pictographs
            0x1FA00,  // 1FA00..1FA6F; Chess Symbols
            0x1FA70,  // 1FA70..1FAFF; Symbols and Pictographs Extended-A
            0x1FB00,  // 1FB00..1FBFF; Symbols for Legacy Computing
            0x1FC00,  //               unassigned
            0x20000,  // 20000..2A6DF; CJK Unified Ideographs Extension B
            0x2A6E0,  //               unassigned
            0x2A700,  // 2A700..2B73F; CJK Unified Ideographs Extension C
            0x2B740,  // 2B740..2B81F; CJK Unified Ideographs Extension D
            0x2B820,  // 2B820..2CEAF; CJK Unified Ideographs Extension E
            0x2CEB0,  // 2CEB0..2EBEF; CJK Unified Ideographs Extension F
            0x2EBF0,  //               unassigned
            0x2F800,  // 2F800..2FA1F; CJK Compatibility Ideographs Supplement
            0x2FA20,  //               unassigned
            0x30000,  // 30000..3134F; CJK Unified Ideographs Extension G
            0x31350,  //               unassigned
            0xE0000,  // E0000..E007F; Tags
            0xE0080,  //               unassigned
            0xE0100,  // E0100..E01EF; Variation Selectors Supplement
            0xE01F0,  //               unassigned
            0xF0000,  // F0000..FFFFF; Supplementary Private Use Area-A
            0x100000, // 100000..10FFFF; Supplementary Private Use Area-B
        };

        private static final UnicodeBlock[] blocks = {
            BASIC_LATIN,
            LATIN_1_SUPPLEMENT,
            LATIN_EXTENDED_A,
            LATIN_EXTENDED_B,
            IPA_EXTENSIONS,
            SPACING_MODIFIER_LETTERS,
            COMBINING_DIACRITICAL_MARKS,
            GREEK,
            CYRILLIC,
            CYRILLIC_SUPPLEMENTARY,
            ARMENIAN,
            HEBREW,
            ARABIC,
            SYRIAC,
            ARABIC_SUPPLEMENT,
            THAANA,
            NKO,
            SAMARITAN,
            MANDAIC,
            SYRIAC_SUPPLEMENT,
            null,
            ARABIC_EXTENDED_A,
            DEVANAGARI,
            BENGALI,
            GURMUKHI,
            GUJARATI,
            ORIYA,
            TAMIL,
            TELUGU,
            KANNADA,
            MALAYALAM,
            SINHALA,
            THAI,
            LAO,
            TIBETAN,
            MYANMAR,
            GEORGIAN,
            HANGUL_JAMO,
            ETHIOPIC,
            ETHIOPIC_SUPPLEMENT,
            CHEROKEE,
            UNIFIED_CANADIAN_ABORIGINAL_SYLLABICS,
            OGHAM,
            RUNIC,
            TAGALOG,
            HANUNOO,
            BUHID,
            TAGBANWA,
            KHMER,
            MONGOLIAN,
            UNIFIED_CANADIAN_ABORIGINAL_SYLLABICS_EXTENDED,
            LIMBU,
            TAI_LE,
            NEW_TAI_LUE,
            KHMER_SYMBOLS,
            BUGINESE,
            TAI_THAM,
            COMBINING_DIACRITICAL_MARKS_EXTENDED,
            BALINESE,
            SUNDANESE,
            BATAK,
            LEPCHA,
            OL_CHIKI,
            CYRILLIC_EXTENDED_C,
            GEORGIAN_EXTENDED,
            SUNDANESE_SUPPLEMENT,
            VEDIC_EXTENSIONS,
            PHONETIC_EXTENSIONS,
            PHONETIC_EXTENSIONS_SUPPLEMENT,
            COMBINING_DIACRITICAL_MARKS_SUPPLEMENT,
            LATIN_EXTENDED_ADDITIONAL,
            GREEK_EXTENDED,
            GENERAL_PUNCTUATION,
            SUPERSCRIPTS_AND_SUBSCRIPTS,
            CURRENCY_SYMBOLS,
            COMBINING_MARKS_FOR_SYMBOLS,
            LETTERLIKE_SYMBOLS,
            NUMBER_FORMS,
            ARROWS,
            MATHEMATICAL_OPERATORS,
            MISCELLANEOUS_TECHNICAL,
            CONTROL_PICTURES,
            OPTICAL_CHARACTER_RECOGNITION,
            ENCLOSED_ALPHANUMERICS,
            BOX_DRAWING,
            BLOCK_ELEMENTS,
            GEOMETRIC_SHAPES,
            MISCELLANEOUS_SYMBOLS,
            DINGBATS,
            MISCELLANEOUS_MATHEMATICAL_SYMBOLS_A,
            SUPPLEMENTAL_ARROWS_A,
            BRAILLE_PATTERNS,
            SUPPLEMENTAL_ARROWS_B,
            MISCELLANEOUS_MATHEMATICAL_SYMBOLS_B,
            SUPPLEMENTAL_MATHEMATICAL_OPERATORS,
            MISCELLANEOUS_SYMBOLS_AND_ARROWS,
            GLAGOLITIC,
            LATIN_EXTENDED_C,
            COPTIC,
            GEORGIAN_SUPPLEMENT,
            TIFINAGH,
            ETHIOPIC_EXTENDED,
            CYRILLIC_EXTENDED_A,
            SUPPLEMENTAL_PUNCTUATION,
            CJK_RADICALS_SUPPLEMENT,
            KANGXI_RADICALS,
            null,
            IDEOGRAPHIC_DESCRIPTION_CHARACTERS,
            CJK_SYMBOLS_AND_PUNCTUATION,
            HIRAGANA,
            KATAKANA,
            BOPOMOFO,
            HANGUL_COMPATIBILITY_JAMO,
            KANBUN,
            BOPOMOFO_EXTENDED,
            CJK_STROKES,
            KATAKANA_PHONETIC_EXTENSIONS,
            ENCLOSED_CJK_LETTERS_AND_MONTHS,
            CJK_COMPATIBILITY,
            CJK_UNIFIED_IDEOGRAPHS_EXTENSION_A,
            YIJING_HEXAGRAM_SYMBOLS,
            CJK_UNIFIED_IDEOGRAPHS,
            YI_SYLLABLES,
            YI_RADICALS,
            LISU,
            VAI,
            CYRILLIC_EXTENDED_B,
            BAMUM,
            MODIFIER_TONE_LETTERS,
            LATIN_EXTENDED_D,
            SYLOTI_NAGRI,
            COMMON_INDIC_NUMBER_FORMS,
            PHAGS_PA,
            SAURASHTRA,
            DEVANAGARI_EXTENDED,
            KAYAH_LI,
            REJANG,
            HANGUL_JAMO_EXTENDED_A,
            JAVANESE,
            MYANMAR_EXTENDED_B,
            CHAM,
            MYANMAR_EXTENDED_A,
            TAI_VIET,
            MEETEI_MAYEK_EXTENSIONS,
            ETHIOPIC_EXTENDED_A,
            LATIN_EXTENDED_E,
            CHEROKEE_SUPPLEMENT,
            MEETEI_MAYEK,
            HANGUL_SYLLABLES,
            HANGUL_JAMO_EXTENDED_B,
            HIGH_SURROGATES,
            HIGH_PRIVATE_USE_SURROGATES,
            LOW_SURROGATES,
            PRIVATE_USE_AREA,
            CJK_COMPATIBILITY_IDEOGRAPHS,
            ALPHABETIC_PRESENTATION_FORMS,
            ARABIC_PRESENTATION_FORMS_A,
            VARIATION_SELECTORS,
            VERTICAL_FORMS,
            COMBINING_HALF_MARKS,
            CJK_COMPATIBILITY_FORMS,
            SMALL_FORM_VARIANTS,
            ARABIC_PRESENTATION_FORMS_B,
            HALFWIDTH_AND_FULLWIDTH_FORMS,
            SPECIALS,
            LINEAR_B_SYLLABARY,
            LINEAR_B_IDEOGRAMS,
            AEGEAN_NUMBERS,
            ANCIENT_GREEK_NUMBERS,
            ANCIENT_SYMBOLS,
            PHAISTOS_DISC,
            null,
            LYCIAN,
            CARIAN,
            COPTIC_EPACT_NUMBERS,
            OLD_ITALIC,
            GOTHIC,
            OLD_PERMIC,
            UGARITIC,
            OLD_PERSIAN,
            null,
            DESERET,
            SHAVIAN,
            OSMANYA,
            OSAGE,
            ELBASAN,
            CAUCASIAN_ALBANIAN,
            null,
            LINEAR_A,
            null,
            CYPRIOT_SYLLABARY,
            IMPERIAL_ARAMAIC,
            PALMYRENE,
            NABATAEAN,
            null,
            HATRAN,
            PHOENICIAN,
            LYDIAN,
            null,
            MEROITIC_HIEROGLYPHS,
            MEROITIC_CURSIVE,
            KHAROSHTHI,
            OLD_SOUTH_ARABIAN,
            OLD_NORTH_ARABIAN,
            null,
            MANICHAEAN,
            AVESTAN,
            INSCRIPTIONAL_PARTHIAN,
            INSCRIPTIONAL_PAHLAVI,
            PSALTER_PAHLAVI,
            null,
            OLD_TURKIC,
            null,
            OLD_HUNGARIAN,
            HANIFI_ROHINGYA,
            null,
            RUMI_NUMERAL_SYMBOLS,
            YEZIDI,
            null,
            OLD_SOGDIAN,
            SOGDIAN,
            null,
            CHORASMIAN,
            ELYMAIC,
            BRAHMI,
            KAITHI,
            SORA_SOMPENG,
            CHAKMA,
            MAHAJANI,
            SHARADA,
            SINHALA_ARCHAIC_NUMBERS,
            KHOJKI,
            null,
            MULTANI,
            KHUDAWADI,
            GRANTHA,
            null,
            NEWA,
            TIRHUTA,
            null,
            SIDDHAM,
            MODI,
            MONGOLIAN_SUPPLEMENT,
            TAKRI,
            null,
            AHOM,
            null,
            DOGRA,
            null,
            WARANG_CITI,
            DIVES_AKURU,
            null,
            NANDINAGARI,
            ZANABAZAR_SQUARE,
            SOYOMBO,
            null,
            PAU_CIN_HAU,
            null,
            BHAIKSUKI,
            MARCHEN,
            null,
            MASARAM_GONDI,
            GUNJALA_GONDI,
            null,
            MAKASAR,
            null,
            LISU_SUPPLEMENT,
            TAMIL_SUPPLEMENT,
            CUNEIFORM,
            CUNEIFORM_NUMBERS_AND_PUNCTUATION,
            EARLY_DYNASTIC_CUNEIFORM,
            null,
            EGYPTIAN_HIEROGLYPHS,
            EGYPTIAN_HIEROGLYPH_FORMAT_CONTROLS,
            null,
            ANATOLIAN_HIEROGLYPHS,
            null,
            BAMUM_SUPPLEMENT,
            MRO,
            null,
            BASSA_VAH,
            PAHAWH_HMONG,
            null,
            MEDEFAIDRIN,
            null,
            MIAO,
            null,
            IDEOGRAPHIC_SYMBOLS_AND_PUNCTUATION,
            TANGUT,
            TANGUT_COMPONENTS,
            KHITAN_SMALL_SCRIPT,
            TANGUT_SUPPLEMENT,
            null,
            KANA_SUPPLEMENT,
            KANA_EXTENDED_A,
            SMALL_KANA_EXTENSION,
            NUSHU,
            null,
            DUPLOYAN,
            SHORTHAND_FORMAT_CONTROLS,
            null,
            BYZANTINE_MUSICAL_SYMBOLS,
            MUSICAL_SYMBOLS,
            ANCIENT_GREEK_MUSICAL_NOTATION,
            null,
            MAYAN_NUMERALS,
            TAI_XUAN_JING_SYMBOLS,
            COUNTING_ROD_NUMERALS,
            null,
            MATHEMATICAL_ALPHANUMERIC_SYMBOLS,
            SUTTON_SIGNWRITING,
            null,
            GLAGOLITIC_SUPPLEMENT,
            null,
            NYIAKENG_PUACHUE_HMONG,
            null,
            WANCHO,
            null,
            MENDE_KIKAKUI,
            null,
            ADLAM,
            null,
            INDIC_SIYAQ_NUMBERS,
            null,
            OTTOMAN_SIYAQ_NUMBERS,
            null,
            ARABIC_MATHEMATICAL_ALPHABETIC_SYMBOLS,
            null,
            MAHJONG_TILES,
            DOMINO_TILES,
            PLAYING_CARDS,
            ENCLOSED_ALPHANUMERIC_SUPPLEMENT,
            ENCLOSED_IDEOGRAPHIC_SUPPLEMENT,
            MISCELLANEOUS_SYMBOLS_AND_PICTOGRAPHS,
            EMOTICONS,
            ORNAMENTAL_DINGBATS,
            TRANSPORT_AND_MAP_SYMBOLS,
            ALCHEMICAL_SYMBOLS,
            GEOMETRIC_SHAPES_EXTENDED,
            SUPPLEMENTAL_ARROWS_C,
            SUPPLEMENTAL_SYMBOLS_AND_PICTOGRAPHS,
            CHESS_SYMBOLS,
            SYMBOLS_AND_PICTOGRAPHS_EXTENDED_A,
            SYMBOLS_FOR_LEGACY_COMPUTING,
            null,
            CJK_UNIFIED_IDEOGRAPHS_EXTENSION_B,
            null,
            CJK_UNIFIED_IDEOGRAPHS_EXTENSION_C,
            CJK_UNIFIED_IDEOGRAPHS_EXTENSION_D,
            CJK_UNIFIED_IDEOGRAPHS_EXTENSION_E,
            CJK_UNIFIED_IDEOGRAPHS_EXTENSION_F,
            null,
            CJK_COMPATIBILITY_IDEOGRAPHS_SUPPLEMENT,
            null,
            CJK_UNIFIED_IDEOGRAPHS_EXTENSION_G,
            null,
            TAGS,
            null,
            VARIATION_SELECTORS_SUPPLEMENT,
            null,
            SUPPLEMENTARY_PRIVATE_USE_AREA_A,
            SUPPLEMENTARY_PRIVATE_USE_AREA_B,
        };


        /**
         * Returns the object representing the Unicode block containing the
         * given character, or {@code null} if the character is not a
         * member of a defined block.
         *
         * <p><b>Note:</b> This method cannot handle
         * <a href="Character.html#supplementary"> supplementary
         * characters</a>.  To support all Unicode characters, including
         * supplementary characters, use the {@link #of(int)} method.
         *
         * @param   c  The character in question
         * @return  The {@code UnicodeBlock} instance representing the
         *          Unicode block of which this character is a member, or
         *          {@code null} if the character is not a member of any
         *          Unicode block
         */
        public static UnicodeBlock of(char c) {
            return of((int)c);
        }

        /**
         * Returns the object representing the Unicode block
         * containing the given character (Unicode code point), or
         * {@code null} if the character is not a member of a
         * defined block.
         *
         * @param   codePoint the character (Unicode code point) in question.
         * @return  The {@code UnicodeBlock} instance representing the
         *          Unicode block of which this character is a member, or
         *          {@code null} if the character is not a member of any
         *          Unicode block
         * @throws  IllegalArgumentException if the specified
         * {@code codePoint} is an invalid Unicode code point.
         * @see Character#isValidCodePoint(int)
         * @since   1.5
         */
        public static UnicodeBlock of(int codePoint) {
            if (!isValidCodePoint(codePoint)) {
                throw new IllegalArgumentException(
                    String.format("Not a valid Unicode code point: 0x%X", codePoint));
            }

            int top, bottom, current;
            bottom = 0;
            top = blockStarts.length;
            current = top/2;

            // invariant: top > current >= bottom && codePoint >= unicodeBlockStarts[bottom]
            while (top - bottom > 1) {
                if (codePoint >= blockStarts[current]) {
                    bottom = current;
                } else {
                    top = current;
                }
                current = (top + bottom) / 2;
            }
            return blocks[current];
        }

        /**
         * Returns the UnicodeBlock with the given name. Block
         * names are determined by The Unicode Standard. The file
         * {@code Blocks-<version>.txt} defines blocks for a particular
         * version of the standard. The {@link Character} class specifies
         * the version of the standard that it supports.
         * <p>
         * This method accepts block names in the following forms:
         * <ol>
         * <li> Canonical block names as defined by the Unicode Standard.
         * For example, the standard defines a "Basic Latin" block. Therefore, this
         * method accepts "Basic Latin" as a valid block name. The documentation of
         * each UnicodeBlock provides the canonical name.
         * <li>Canonical block names with all spaces removed. For example, "BasicLatin"
         * is a valid block name for the "Basic Latin" block.
         * <li>The text representation of each constant UnicodeBlock identifier.
         * For example, this method will return the {@link #BASIC_LATIN} block if
         * provided with the "BASIC_LATIN" name. This form replaces all spaces and
         * hyphens in the canonical name with underscores.
         * </ol>
         * Finally, character case is ignored for all of the valid block name forms.
         * For example, "BASIC_LATIN" and "basic_latin" are both valid block names.
         * The en_US locale's case mapping rules are used to provide case-insensitive
         * string comparisons for block name validation.
         * <p>
         * If the Unicode Standard changes block names, both the previous and
         * current names will be accepted.
         *
         * @param blockName A {@code UnicodeBlock} name.
         * @return The {@code UnicodeBlock} instance identified
         *         by {@code blockName}
         * @throws IllegalArgumentException if {@code blockName} is an
         *         invalid name
         * @throws NullPointerException if {@code blockName} is null
         * @since 1.5
         */
        public static final UnicodeBlock forName(String blockName) {
            UnicodeBlock block = map.get(blockName.toUpperCase(Locale.US));
            if (block == null) {
                throw new IllegalArgumentException("Not a valid block name: "
                            + blockName);
            }
            return block;
        }
    }


    /**
     * A family of character subsets representing the character scripts
     * defined in the <a href="http://www.unicode.org/reports/tr24/">
     * <i>Unicode Standard Annex #24: Script Names</i></a>. Every Unicode
     * character is assigned to a single Unicode script, either a specific
     * script, such as {@link Character.UnicodeScript#LATIN Latin}, or
     * one of the following three special values,
     * {@link Character.UnicodeScript#INHERITED Inherited},
     * {@link Character.UnicodeScript#COMMON Common} or
     * {@link Character.UnicodeScript#UNKNOWN Unknown}.
     *
     * @since 1.7
     */
    public static enum UnicodeScript {
        /**
         * Unicode script "Common".
         */
        COMMON,

        /**
         * Unicode script "Latin".
         */
        LATIN,

        /**
         * Unicode script "Greek".
         */
        GREEK,

        /**
         * Unicode script "Cyrillic".
         */
        CYRILLIC,

        /**
         * Unicode script "Armenian".
         */
        ARMENIAN,

        /**
         * Unicode script "Hebrew".
         */
        HEBREW,

        /**
         * Unicode script "Arabic".
         */
        ARABIC,

        /**
         * Unicode script "Syriac".
         */
        SYRIAC,

        /**
         * Unicode script "Thaana".
         */
        THAANA,

        /**
         * Unicode script "Devanagari".
         */
        DEVANAGARI,

        /**
         * Unicode script "Bengali".
         */
        BENGALI,

        /**
         * Unicode script "Gurmukhi".
         */
        GURMUKHI,

        /**
         * Unicode script "Gujarati".
         */
        GUJARATI,

        /**
         * Unicode script "Oriya".
         */
        ORIYA,

        /**
         * Unicode script "Tamil".
         */
        TAMIL,

        /**
         * Unicode script "Telugu".
         */
        TELUGU,

        /**
         * Unicode script "Kannada".
         */
        KANNADA,

        /**
         * Unicode script "Malayalam".
         */
        MALAYALAM,

        /**
         * Unicode script "Sinhala".
         */
        SINHALA,

        /**
         * Unicode script "Thai".
         */
        THAI,

        /**
         * Unicode script "Lao".
         */
        LAO,

        /**
         * Unicode script "Tibetan".
         */
        TIBETAN,

        /**
         * Unicode script "Myanmar".
         */
        MYANMAR,

        /**
         * Unicode script "Georgian".
         */
        GEORGIAN,

        /**
         * Unicode script "Hangul".
         */
        HANGUL,

        /**
         * Unicode script "Ethiopic".
         */
        ETHIOPIC,

        /**
         * Unicode script "Cherokee".
         */
        CHEROKEE,

        /**
         * Unicode script "Canadian_Aboriginal".
         */
        CANADIAN_ABORIGINAL,

        /**
         * Unicode script "Ogham".
         */
        OGHAM,

        /**
         * Unicode script "Runic".
         */
        RUNIC,

        /**
         * Unicode script "Khmer".
         */
        KHMER,

        /**
         * Unicode script "Mongolian".
         */
        MONGOLIAN,

        /**
         * Unicode script "Hiragana".
         */
        HIRAGANA,

        /**
         * Unicode script "Katakana".
         */
        KATAKANA,

        /**
         * Unicode script "Bopomofo".
         */
        BOPOMOFO,

        /**
         * Unicode script "Han".
         */
        HAN,

        /**
         * Unicode script "Yi".
         */
        YI,

        /**
         * Unicode script "Old_Italic".
         */
        OLD_ITALIC,

        /**
         * Unicode script "Gothic".
         */
        GOTHIC,

        /**
         * Unicode script "Deseret".
         */
        DESERET,

        /**
         * Unicode script "Inherited".
         */
        INHERITED,

        /**
         * Unicode script "Tagalog".
         */
        TAGALOG,

        /**
         * Unicode script "Hanunoo".
         */
        HANUNOO,

        /**
         * Unicode script "Buhid".
         */
        BUHID,

        /**
         * Unicode script "Tagbanwa".
         */
        TAGBANWA,

        /**
         * Unicode script "Limbu".
         */
        LIMBU,

        /**
         * Unicode script "Tai_Le".
         */
        TAI_LE,

        /**
         * Unicode script "Linear_B".
         */
        LINEAR_B,

        /**
         * Unicode script "Ugaritic".
         */
        UGARITIC,

        /**
         * Unicode script "Shavian".
         */
        SHAVIAN,

        /**
         * Unicode script "Osmanya".
         */
        OSMANYA,

        /**
         * Unicode script "Cypriot".
         */
        CYPRIOT,

        /**
         * Unicode script "Braille".
         */
        BRAILLE,

        /**
         * Unicode script "Buginese".
         */
        BUGINESE,

        /**
         * Unicode script "Coptic".
         */
        COPTIC,

        /**
         * Unicode script "New_Tai_Lue".
         */
        NEW_TAI_LUE,

        /**
         * Unicode script "Glagolitic".
         */
        GLAGOLITIC,

        /**
         * Unicode script "Tifinagh".
         */
        TIFINAGH,

        /**
         * Unicode script "Syloti_Nagri".
         */
        SYLOTI_NAGRI,

        /**
         * Unicode script "Old_Persian".
         */
        OLD_PERSIAN,

        /**
         * Unicode script "Kharoshthi".
         */
        KHAROSHTHI,

        /**
         * Unicode script "Balinese".
         */
        BALINESE,

        /**
         * Unicode script "Cuneiform".
         */
        CUNEIFORM,

        /**
         * Unicode script "Phoenician".
         */
        PHOENICIAN,

        /**
         * Unicode script "Phags_Pa".
         */
        PHAGS_PA,

        /**
         * Unicode script "Nko".
         */
        NKO,

        /**
         * Unicode script "Sundanese".
         */
        SUNDANESE,

        /**
         * Unicode script "Batak".
         */
        BATAK,

        /**
         * Unicode script "Lepcha".
         */
        LEPCHA,

        /**
         * Unicode script "Ol_Chiki".
         */
        OL_CHIKI,

        /**
         * Unicode script "Vai".
         */
        VAI,

        /**
         * Unicode script "Saurashtra".
         */
        SAURASHTRA,

        /**
         * Unicode script "Kayah_Li".
         */
        KAYAH_LI,

        /**
         * Unicode script "Rejang".
         */
        REJANG,

        /**
         * Unicode script "Lycian".
         */
        LYCIAN,

        /**
         * Unicode script "Carian".
         */
        CARIAN,

        /**
         * Unicode script "Lydian".
         */
        LYDIAN,

        /**
         * Unicode script "Cham".
         */
        CHAM,

        /**
         * Unicode script "Tai_Tham".
         */
        TAI_THAM,

        /**
         * Unicode script "Tai_Viet".
         */
        TAI_VIET,

        /**
         * Unicode script "Avestan".
         */
        AVESTAN,

        /**
         * Unicode script "Egyptian_Hieroglyphs".
         */
        EGYPTIAN_HIEROGLYPHS,

        /**
         * Unicode script "Samaritan".
         */
        SAMARITAN,

        /**
         * Unicode script "Mandaic".
         */
        MANDAIC,

        /**
         * Unicode script "Lisu".
         */
        LISU,

        /**
         * Unicode script "Bamum".
         */
        BAMUM,

        /**
         * Unicode script "Javanese".
         */
        JAVANESE,

        /**
         * Unicode script "Meetei_Mayek".
         */
        MEETEI_MAYEK,

        /**
         * Unicode script "Imperial_Aramaic".
         */
        IMPERIAL_ARAMAIC,

        /**
         * Unicode script "Old_South_Arabian".
         */
        OLD_SOUTH_ARABIAN,

        /**
         * Unicode script "Inscriptional_Parthian".
         */
        INSCRIPTIONAL_PARTHIAN,

        /**
         * Unicode script "Inscriptional_Pahlavi".
         */
        INSCRIPTIONAL_PAHLAVI,

        /**
         * Unicode script "Old_Turkic".
         */
        OLD_TURKIC,

        /**
         * Unicode script "Brahmi".
         */
        BRAHMI,

        /**
         * Unicode script "Kaithi".
         */
        KAITHI,

        /**
         * Unicode script "Meroitic Hieroglyphs".
         * @since 1.8
         */
        MEROITIC_HIEROGLYPHS,

        /**
         * Unicode script "Meroitic Cursive".
         * @since 1.8
         */
        MEROITIC_CURSIVE,

        /**
         * Unicode script "Sora Sompeng".
         * @since 1.8
         */
        SORA_SOMPENG,

        /**
         * Unicode script "Chakma".
         * @since 1.8
         */
        CHAKMA,

        /**
         * Unicode script "Sharada".
         * @since 1.8
         */
        SHARADA,

        /**
         * Unicode script "Takri".
         * @since 1.8
         */
        TAKRI,

        /**
         * Unicode script "Miao".
         * @since 1.8
         */
        MIAO,

        /**
         * Unicode script "Caucasian Albanian".
         * @since 9
         */
        CAUCASIAN_ALBANIAN,

        /**
         * Unicode script "Bassa Vah".
         * @since 9
         */
        BASSA_VAH,

        /**
         * Unicode script "Duployan".
         * @since 9
         */
        DUPLOYAN,

        /**
         * Unicode script "Elbasan".
         * @since 9
         */
        ELBASAN,

        /**
         * Unicode script "Grantha".
         * @since 9
         */
        GRANTHA,

        /**
         * Unicode script "Pahawh Hmong".
         * @since 9
         */
        PAHAWH_HMONG,

        /**
         * Unicode script "Khojki".
         * @since 9
         */
        KHOJKI,

        /**
         * Unicode script "Linear A".
         * @since 9
         */
        LINEAR_A,

        /**
         * Unicode script "Mahajani".
         * @since 9
         */
        MAHAJANI,

        /**
         * Unicode script "Manichaean".
         * @since 9
         */
        MANICHAEAN,

        /**
         * Unicode script "Mende Kikakui".
         * @since 9
         */
        MENDE_KIKAKUI,

        /**
         * Unicode script "Modi".
         * @since 9
         */
        MODI,

        /**
         * Unicode script "Mro".
         * @since 9
         */
        MRO,

        /**
         * Unicode script "Old North Arabian".
         * @since 9
         */
        OLD_NORTH_ARABIAN,

        /**
         * Unicode script "Nabataean".
         * @since 9
         */
        NABATAEAN,

        /**
         * Unicode script "Palmyrene".
         * @since 9
         */
        PALMYRENE,

        /**
         * Unicode script "Pau Cin Hau".
         * @since 9
         */
        PAU_CIN_HAU,

        /**
         * Unicode script "Old Permic".
         * @since 9
         */
        OLD_PERMIC,

        /**
         * Unicode script "Psalter Pahlavi".
         * @since 9
         */
        PSALTER_PAHLAVI,

        /**
         * Unicode script "Siddham".
         * @since 9
         */
        SIDDHAM,

        /**
         * Unicode script "Khudawadi".
         * @since 9
         */
        KHUDAWADI,

        /**
         * Unicode script "Tirhuta".
         * @since 9
         */
        TIRHUTA,

        /**
         * Unicode script "Warang Citi".
         * @since 9
         */
        WARANG_CITI,

        /**
         * Unicode script "Ahom".
         * @since 9
         */
        AHOM,

        /**
         * Unicode script "Anatolian Hieroglyphs".
         * @since 9
         */
        ANATOLIAN_HIEROGLYPHS,

        /**
         * Unicode script "Hatran".
         * @since 9
         */
        HATRAN,

        /**
         * Unicode script "Multani".
         * @since 9
         */
        MULTANI,

        /**
         * Unicode script "Old Hungarian".
         * @since 9
         */
        OLD_HUNGARIAN,

        /**
         * Unicode script "SignWriting".
         * @since 9
         */
        SIGNWRITING,

        /**
         * Unicode script "Adlam".
         * @since 11
         */
        ADLAM,

        /**
         * Unicode script "Bhaiksuki".
         * @since 11
         */
        BHAIKSUKI,

        /**
         * Unicode script "Marchen".
         * @since 11
         */
        MARCHEN,

        /**
         * Unicode script "Newa".
         * @since 11
         */
        NEWA,

        /**
         * Unicode script "Osage".
         * @since 11
         */
        OSAGE,

        /**
         * Unicode script "Tangut".
         * @since 11
         */
        TANGUT,

        /**
         * Unicode script "Masaram Gondi".
         * @since 11
         */
        MASARAM_GONDI,

        /**
         * Unicode script "Nushu".
         * @since 11
         */
        NUSHU,

        /**
         * Unicode script "Soyombo".
         * @since 11
         */
        SOYOMBO,

        /**
         * Unicode script "Zanabazar Square".
         * @since 11
         */
        ZANABAZAR_SQUARE,

        /**
         * Unicode script "Hanifi Rohingya".
         * @since 12
         */
        HANIFI_ROHINGYA,

        /**
         * Unicode script "Old Sogdian".
         * @since 12
         */
        OLD_SOGDIAN,

        /**
         * Unicode script "Sogdian".
         * @since 12
         */
        SOGDIAN,

        /**
         * Unicode script "Dogra".
         * @since 12
         */
        DOGRA,

        /**
         * Unicode script "Gunjala Gondi".
         * @since 12
         */
        GUNJALA_GONDI,

        /**
         * Unicode script "Makasar".
         * @since 12
         */
        MAKASAR,

        /**
         * Unicode script "Medefaidrin".
         * @since 12
         */
        MEDEFAIDRIN,

        /**
         * Unicode script "Elymaic".
         * @since 13
         */
        ELYMAIC,

        /**
         * Unicode script "Nandinagari".
         * @since 13
         */
        NANDINAGARI,

        /**
         * Unicode script "Nyiakeng Puachue Hmong".
         * @since 13
         */
        NYIAKENG_PUACHUE_HMONG,

        /**
         * Unicode script "Wancho".
         * @since 13
         */
        WANCHO,

        /**
         * Unicode script "Yezidi".
         * @since 15
         */
        YEZIDI,

        /**
         * Unicode script "Chorasmian".
         * @since 15
         */
        CHORASMIAN,

        /**
         * Unicode script "Dives Akuru".
         * @since 15
         */
        DIVES_AKURU,

        /**
         * Unicode script "Khitan Small Script".
         * @since 15
         */
        KHITAN_SMALL_SCRIPT,

        /**
         * Unicode script "Unknown".
         */
        UNKNOWN;

        private static final int[] scriptStarts = {
            0x0000,   // 0000..0040; COMMON
            0x0041,   // 0041..005A; LATIN
            0x005B,   // 005B..0060; COMMON
            0x0061,   // 0061..007A; LATIN
            0x007B,   // 007B..00A9; COMMON
            0x00AA,   // 00AA      ; LATIN
            0x00AB,   // 00AB..00B9; COMMON
            0x00BA,   // 00BA      ; LATIN
            0x00BB,   // 00BB..00BF; COMMON
            0x00C0,   // 00C0..00D6; LATIN
            0x00D7,   // 00D7      ; COMMON
            0x00D8,   // 00D8..00F6; LATIN
            0x00F7,   // 00F7      ; COMMON
            0x00F8,   // 00F8..02B8; LATIN
            0x02B9,   // 02B9..02DF; COMMON
            0x02E0,   // 02E0..02E4; LATIN
            0x02E5,   // 02E5..02E9; COMMON
            0x02EA,   // 02EA..02EB; BOPOMOFO
            0x02EC,   // 02EC..02FF; COMMON
            0x0300,   // 0300..036F; INHERITED
            0x0370,   // 0370..0373; GREEK
            0x0374,   // 0374      ; COMMON
            0x0375,   // 0375..0377; GREEK
            0x0378,   // 0378..0379; UNKNOWN
            0x037A,   // 037A..037D; GREEK
            0x037E,   // 037E      ; COMMON
            0x037F,   // 037F      ; GREEK
            0x0380,   // 0380..0383; UNKNOWN
            0x0384,   // 0384      ; GREEK
            0x0385,   // 0385      ; COMMON
            0x0386,   // 0386      ; GREEK
            0x0387,   // 0387      ; COMMON
            0x0388,   // 0388..038A; GREEK
            0x038B,   // 038B      ; UNKNOWN
            0x038C,   // 038C      ; GREEK
            0x038D,   // 038D      ; UNKNOWN
            0x038E,   // 038E..03A1; GREEK
            0x03A2,   // 03A2      ; UNKNOWN
            0x03A3,   // 03A3..03E1; GREEK
            0x03E2,   // 03E2..03EF; COPTIC
            0x03F0,   // 03F0..03FF; GREEK
            0x0400,   // 0400..0484; CYRILLIC
            0x0485,   // 0485..0486; INHERITED
            0x0487,   // 0487..052F; CYRILLIC
            0x0530,   // 0530      ; UNKNOWN
            0x0531,   // 0531..0556; ARMENIAN
            0x0557,   // 0557..0558; UNKNOWN
            0x0559,   // 0559..058A; ARMENIAN
            0x058B,   // 058B..058C; UNKNOWN
            0x058D,   // 058D..058F; ARMENIAN
            0x0590,   // 0590      ; UNKNOWN
            0x0591,   // 0591..05C7; HEBREW
            0x05C8,   // 05C8..05CF; UNKNOWN
            0x05D0,   // 05D0..05EA; HEBREW
            0x05EB,   // 05EB..05EE; UNKNOWN
            0x05EF,   // 05EF..05F4; HEBREW
            0x05F5,   // 05F5..05FF; UNKNOWN
            0x0600,   // 0600..0604; ARABIC
            0x0605,   // 0605      ; COMMON
            0x0606,   // 0606..060B; ARABIC
            0x060C,   // 060C      ; COMMON
            0x060D,   // 060D..061A; ARABIC
            0x061B,   // 061B      ; COMMON
            0x061C,   // 061C      ; ARABIC
            0x061D,   // 061D      ; UNKNOWN
            0x061E,   // 061E      ; ARABIC
            0x061F,   // 061F      ; COMMON
            0x0620,   // 0620..063F; ARABIC
            0x0640,   // 0640      ; COMMON
            0x0641,   // 0641..064A; ARABIC
            0x064B,   // 064B..0655; INHERITED
            0x0656,   // 0656..066F; ARABIC
            0x0670,   // 0670      ; INHERITED
            0x0671,   // 0671..06DC; ARABIC
            0x06DD,   // 06DD      ; COMMON
            0x06DE,   // 06DE..06FF; ARABIC
            0x0700,   // 0700..070D; SYRIAC
            0x070E,   // 070E      ; UNKNOWN
            0x070F,   // 070F..074A; SYRIAC
            0x074B,   // 074B..074C; UNKNOWN
            0x074D,   // 074D..074F; SYRIAC
            0x0750,   // 0750..077F; ARABIC
            0x0780,   // 0780..07B1; THAANA
            0x07B2,   // 07B2..07BF; UNKNOWN
            0x07C0,   // 07C0..07FA; NKO
            0x07FB,   // 07FB..07FC; UNKNOWN
            0x07FD,   // 07FD..07FF; NKO
            0x0800,   // 0800..082D; SAMARITAN
            0x082E,   // 082E..082F; UNKNOWN
            0x0830,   // 0830..083E; SAMARITAN
            0x083F,   // 083F      ; UNKNOWN
            0x0840,   // 0840..085B; MANDAIC
            0x085C,   // 085C..085D; UNKNOWN
            0x085E,   // 085E      ; MANDAIC
            0x085F,   // 085F      ; UNKNOWN
            0x0860,   // 0860..086A; SYRIAC
            0x086B,   // 086B..089F; UNKNOWN
            0x08A0,   // 08A0..08B4; ARABIC
            0x08B5,   // 08B5      ; UNKNOWN
            0x08B6,   // 08B6..08C7; ARABIC
            0x08C8,   // 08C8..08D2; UNKNOWN
            0x08D3,   // 08D3..08E1; ARABIC
            0x08E2,   // 08E2      ; COMMON
            0x08E3,   // 08E3..08FF; ARABIC
            0x0900,   // 0900..0950; DEVANAGARI
            0x0951,   // 0951..0954; INHERITED
            0x0955,   // 0955..0963; DEVANAGARI
            0x0964,   // 0964..0965; COMMON
            0x0966,   // 0966..097F; DEVANAGARI
            0x0980,   // 0980..0983; BENGALI
            0x0984,   // 0984      ; UNKNOWN
            0x0985,   // 0985..098C; BENGALI
            0x098D,   // 098D..098E; UNKNOWN
            0x098F,   // 098F..0990; BENGALI
            0x0991,   // 0991..0992; UNKNOWN
            0x0993,   // 0993..09A8; BENGALI
            0x09A9,   // 09A9      ; UNKNOWN
            0x09AA,   // 09AA..09B0; BENGALI
            0x09B1,   // 09B1      ; UNKNOWN
            0x09B2,   // 09B2      ; BENGALI
            0x09B3,   // 09B3..09B5; UNKNOWN
            0x09B6,   // 09B6..09B9; BENGALI
            0x09BA,   // 09BA..09BB; UNKNOWN
            0x09BC,   // 09BC..09C4; BENGALI
            0x09C5,   // 09C5..09C6; UNKNOWN
            0x09C7,   // 09C7..09C8; BENGALI
            0x09C9,   // 09C9..09CA; UNKNOWN
            0x09CB,   // 09CB..09CE; BENGALI
            0x09CF,   // 09CF..09D6; UNKNOWN
            0x09D7,   // 09D7      ; BENGALI
            0x09D8,   // 09D8..09DB; UNKNOWN
            0x09DC,   // 09DC..09DD; BENGALI
            0x09DE,   // 09DE      ; UNKNOWN
            0x09DF,   // 09DF..09E3; BENGALI
            0x09E4,   // 09E4..09E5; UNKNOWN
            0x09E6,   // 09E6..09FE; BENGALI
            0x09FF,   // 09FF..0A00; UNKNOWN
            0x0A01,   // 0A01..0A03; GURMUKHI
            0x0A04,   // 0A04      ; UNKNOWN
            0x0A05,   // 0A05..0A0A; GURMUKHI
            0x0A0B,   // 0A0B..0A0E; UNKNOWN
            0x0A0F,   // 0A0F..0A10; GURMUKHI
            0x0A11,   // 0A11..0A12; UNKNOWN
            0x0A13,   // 0A13..0A28; GURMUKHI
            0x0A29,   // 0A29      ; UNKNOWN
            0x0A2A,   // 0A2A..0A30; GURMUKHI
            0x0A31,   // 0A31      ; UNKNOWN
            0x0A32,   // 0A32..0A33; GURMUKHI
            0x0A34,   // 0A34      ; UNKNOWN
            0x0A35,   // 0A35..0A36; GURMUKHI
            0x0A37,   // 0A37      ; UNKNOWN
            0x0A38,   // 0A38..0A39; GURMUKHI
            0x0A3A,   // 0A3A..0A3B; UNKNOWN
            0x0A3C,   // 0A3C      ; GURMUKHI
            0x0A3D,   // 0A3D      ; UNKNOWN
            0x0A3E,   // 0A3E..0A42; GURMUKHI
            0x0A43,   // 0A43..0A46; UNKNOWN
            0x0A47,   // 0A47..0A48; GURMUKHI
            0x0A49,   // 0A49..0A4A; UNKNOWN
            0x0A4B,   // 0A4B..0A4D; GURMUKHI
            0x0A4E,   // 0A4E..0A50; UNKNOWN
            0x0A51,   // 0A51      ; GURMUKHI
            0x0A52,   // 0A52..0A58; UNKNOWN
            0x0A59,   // 0A59..0A5C; GURMUKHI
            0x0A5D,   // 0A5D      ; UNKNOWN
            0x0A5E,   // 0A5E      ; GURMUKHI
            0x0A5F,   // 0A5F..0A65; UNKNOWN
            0x0A66,   // 0A66..0A76; GURMUKHI
            0x0A77,   // 0A77..0A80; UNKNOWN
            0x0A81,   // 0A81..0A83; GUJARATI
            0x0A84,   // 0A84      ; UNKNOWN
            0x0A85,   // 0A85..0A8D; GUJARATI
            0x0A8E,   // 0A8E      ; UNKNOWN
            0x0A8F,   // 0A8F..0A91; GUJARATI
            0x0A92,   // 0A92      ; UNKNOWN
            0x0A93,   // 0A93..0AA8; GUJARATI
            0x0AA9,   // 0AA9      ; UNKNOWN
            0x0AAA,   // 0AAA..0AB0; GUJARATI
            0x0AB1,   // 0AB1      ; UNKNOWN
            0x0AB2,   // 0AB2..0AB3; GUJARATI
            0x0AB4,   // 0AB4      ; UNKNOWN
            0x0AB5,   // 0AB5..0AB9; GUJARATI
            0x0ABA,   // 0ABA..0ABB; UNKNOWN
            0x0ABC,   // 0ABC..0AC5; GUJARATI
            0x0AC6,   // 0AC6      ; UNKNOWN
            0x0AC7,   // 0AC7..0AC9; GUJARATI
            0x0ACA,   // 0ACA      ; UNKNOWN
            0x0ACB,   // 0ACB..0ACD; GUJARATI
            0x0ACE,   // 0ACE..0ACF; UNKNOWN
            0x0AD0,   // 0AD0      ; GUJARATI
            0x0AD1,   // 0AD1..0ADF; UNKNOWN
            0x0AE0,   // 0AE0..0AE3; GUJARATI
            0x0AE4,   // 0AE4..0AE5; UNKNOWN
            0x0AE6,   // 0AE6..0AF1; GUJARATI
            0x0AF2,   // 0AF2..0AF8; UNKNOWN
            0x0AF9,   // 0AF9..0AFF; GUJARATI
            0x0B00,   // 0B00      ; UNKNOWN
            0x0B01,   // 0B01..0B03; ORIYA
            0x0B04,   // 0B04      ; UNKNOWN
            0x0B05,   // 0B05..0B0C; ORIYA
            0x0B0D,   // 0B0D..0B0E; UNKNOWN
            0x0B0F,   // 0B0F..0B10; ORIYA
            0x0B11,   // 0B11..0B12; UNKNOWN
            0x0B13,   // 0B13..0B28; ORIYA
            0x0B29,   // 0B29      ; UNKNOWN
            0x0B2A,   // 0B2A..0B30; ORIYA
            0x0B31,   // 0B31      ; UNKNOWN
            0x0B32,   // 0B32..0B33; ORIYA
            0x0B34,   // 0B34      ; UNKNOWN
            0x0B35,   // 0B35..0B39; ORIYA
            0x0B3A,   // 0B3A..0B3B; UNKNOWN
            0x0B3C,   // 0B3C..0B44; ORIYA
            0x0B45,   // 0B45..0B46; UNKNOWN
            0x0B47,   // 0B47..0B48; ORIYA
            0x0B49,   // 0B49..0B4A; UNKNOWN
            0x0B4B,   // 0B4B..0B4D; ORIYA
            0x0B4E,   // 0B4E..0B54; UNKNOWN
            0x0B55,   // 0B55..0B57; ORIYA
            0x0B58,   // 0B58..0B5B; UNKNOWN
            0x0B5C,   // 0B5C..0B5D; ORIYA
            0x0B5E,   // 0B5E      ; UNKNOWN
            0x0B5F,   // 0B5F..0B63; ORIYA
            0x0B64,   // 0B64..0B65; UNKNOWN
            0x0B66,   // 0B66..0B77; ORIYA
            0x0B78,   // 0B78..0B81; UNKNOWN
            0x0B82,   // 0B82..0B83; TAMIL
            0x0B84,   // 0B84      ; UNKNOWN
            0x0B85,   // 0B85..0B8A; TAMIL
            0x0B8B,   // 0B8B..0B8D; UNKNOWN
            0x0B8E,   // 0B8E..0B90; TAMIL
            0x0B91,   // 0B91      ; UNKNOWN
            0x0B92,   // 0B92..0B95; TAMIL
            0x0B96,   // 0B96..0B98; UNKNOWN
            0x0B99,   // 0B99..0B9A; TAMIL
            0x0B9B,   // 0B9B      ; UNKNOWN
            0x0B9C,   // 0B9C      ; TAMIL
            0x0B9D,   // 0B9D      ; UNKNOWN
            0x0B9E,   // 0B9E..0B9F; TAMIL
            0x0BA0,   // 0BA0..0BA2; UNKNOWN
            0x0BA3,   // 0BA3..0BA4; TAMIL
            0x0BA5,   // 0BA5..0BA7; UNKNOWN
            0x0BA8,   // 0BA8..0BAA; TAMIL
            0x0BAB,   // 0BAB..0BAD; UNKNOWN
            0x0BAE,   // 0BAE..0BB9; TAMIL
            0x0BBA,   // 0BBA..0BBD; UNKNOWN
            0x0BBE,   // 0BBE..0BC2; TAMIL
            0x0BC3,   // 0BC3..0BC5; UNKNOWN
            0x0BC6,   // 0BC6..0BC8; TAMIL
            0x0BC9,   // 0BC9      ; UNKNOWN
            0x0BCA,   // 0BCA..0BCD; TAMIL
            0x0BCE,   // 0BCE..0BCF; UNKNOWN
            0x0BD0,   // 0BD0      ; TAMIL
            0x0BD1,   // 0BD1..0BD6; UNKNOWN
            0x0BD7,   // 0BD7      ; TAMIL
            0x0BD8,   // 0BD8..0BE5; UNKNOWN
            0x0BE6,   // 0BE6..0BFA; TAMIL
            0x0BFB,   // 0BFB..0BFF; UNKNOWN
            0x0C00,   // 0C00..0C0C; TELUGU
            0x0C0D,   // 0C0D      ; UNKNOWN
            0x0C0E,   // 0C0E..0C10; TELUGU
            0x0C11,   // 0C11      ; UNKNOWN
            0x0C12,   // 0C12..0C28; TELUGU
            0x0C29,   // 0C29      ; UNKNOWN
            0x0C2A,   // 0C2A..0C39; TELUGU
            0x0C3A,   // 0C3A..0C3C; UNKNOWN
            0x0C3D,   // 0C3D..0C44; TELUGU
            0x0C45,   // 0C45      ; UNKNOWN
            0x0C46,   // 0C46..0C48; TELUGU
            0x0C49,   // 0C49      ; UNKNOWN
            0x0C4A,   // 0C4A..0C4D; TELUGU
            0x0C4E,   // 0C4E..0C54; UNKNOWN
            0x0C55,   // 0C55..0C56; TELUGU
            0x0C57,   // 0C57      ; UNKNOWN
            0x0C58,   // 0C58..0C5A; TELUGU
            0x0C5B,   // 0C5B..0C5F; UNKNOWN
            0x0C60,   // 0C60..0C63; TELUGU
            0x0C64,   // 0C64..0C65; UNKNOWN
            0x0C66,   // 0C66..0C6F; TELUGU
            0x0C70,   // 0C70..0C76; UNKNOWN
            0x0C77,   // 0C77..0C7F; TELUGU
            0x0C80,   // 0C80..0C8C; KANNADA
            0x0C8D,   // 0C8D      ; UNKNOWN
            0x0C8E,   // 0C8E..0C90; KANNADA
            0x0C91,   // 0C91      ; UNKNOWN
            0x0C92,   // 0C92..0CA8; KANNADA
            0x0CA9,   // 0CA9      ; UNKNOWN
            0x0CAA,   // 0CAA..0CB3; KANNADA
            0x0CB4,   // 0CB4      ; UNKNOWN
            0x0CB5,   // 0CB5..0CB9; KANNADA
            0x0CBA,   // 0CBA..0CBB; UNKNOWN
            0x0CBC,   // 0CBC..0CC4; KANNADA
            0x0CC5,   // 0CC5      ; UNKNOWN
            0x0CC6,   // 0CC6..0CC8; KANNADA
            0x0CC9,   // 0CC9      ; UNKNOWN
            0x0CCA,   // 0CCA..0CCD; KANNADA
            0x0CCE,   // 0CCE..0CD4; UNKNOWN
            0x0CD5,   // 0CD5..0CD6; KANNADA
            0x0CD7,   // 0CD7..0CDD; UNKNOWN
            0x0CDE,   // 0CDE      ; KANNADA
            0x0CDF,   // 0CDF      ; UNKNOWN
            0x0CE0,   // 0CE0..0CE3; KANNADA
            0x0CE4,   // 0CE4..0CE5; UNKNOWN
            0x0CE6,   // 0CE6..0CEF; KANNADA
            0x0CF0,   // 0CF0      ; UNKNOWN
            0x0CF1,   // 0CF1..0CF2; KANNADA
            0x0CF3,   // 0CF3..0CFF; UNKNOWN
            0x0D00,   // 0D00..0D0C; MALAYALAM
            0x0D0D,   // 0D0D      ; UNKNOWN
            0x0D0E,   // 0D0E..0D10; MALAYALAM
            0x0D11,   // 0D11      ; UNKNOWN
            0x0D12,   // 0D12..0D44; MALAYALAM
            0x0D45,   // 0D45      ; UNKNOWN
            0x0D46,   // 0D46..0D48; MALAYALAM
            0x0D49,   // 0D49      ; UNKNOWN
            0x0D4A,   // 0D4A..0D4F; MALAYALAM
            0x0D50,   // 0D50..0D53; UNKNOWN
            0x0D54,   // 0D54..0D63; MALAYALAM
            0x0D64,   // 0D64..0D65; UNKNOWN
            0x0D66,   // 0D66..0D7F; MALAYALAM
            0x0D80,   // 0D80      ; UNKNOWN
            0x0D81,   // 0D81..0D83; SINHALA
            0x0D84,   // 0D84      ; UNKNOWN
            0x0D85,   // 0D85..0D96; SINHALA
            0x0D97,   // 0D97..0D99; UNKNOWN
            0x0D9A,   // 0D9A..0DB1; SINHALA
            0x0DB2,   // 0DB2      ; UNKNOWN
            0x0DB3,   // 0DB3..0DBB; SINHALA
            0x0DBC,   // 0DBC      ; UNKNOWN
            0x0DBD,   // 0DBD      ; SINHALA
            0x0DBE,   // 0DBE..0DBF; UNKNOWN
            0x0DC0,   // 0DC0..0DC6; SINHALA
            0x0DC7,   // 0DC7..0DC9; UNKNOWN
            0x0DCA,   // 0DCA      ; SINHALA
            0x0DCB,   // 0DCB..0DCE; UNKNOWN
            0x0DCF,   // 0DCF..0DD4; SINHALA
            0x0DD5,   // 0DD5      ; UNKNOWN
            0x0DD6,   // 0DD6      ; SINHALA
            0x0DD7,   // 0DD7      ; UNKNOWN
            0x0DD8,   // 0DD8..0DDF; SINHALA
            0x0DE0,   // 0DE0..0DE5; UNKNOWN
            0x0DE6,   // 0DE6..0DEF; SINHALA
            0x0DF0,   // 0DF0..0DF1; UNKNOWN
            0x0DF2,   // 0DF2..0DF4; SINHALA
            0x0DF5,   // 0DF5..0E00; UNKNOWN
            0x0E01,   // 0E01..0E3A; THAI
            0x0E3B,   // 0E3B..0E3E; UNKNOWN
            0x0E3F,   // 0E3F      ; COMMON
            0x0E40,   // 0E40..0E5B; THAI
            0x0E5C,   // 0E5C..0E80; UNKNOWN
            0x0E81,   // 0E81..0E82; LAO
            0x0E83,   // 0E83      ; UNKNOWN
            0x0E84,   // 0E84      ; LAO
            0x0E85,   // 0E85      ; UNKNOWN
            0x0E86,   // 0E86..0E8A; LAO
            0x0E8B,   // 0E8B      ; UNKNOWN
            0x0E8C,   // 0E8C..0EA3; LAO
            0x0EA4,   // 0EA4      ; UNKNOWN
            0x0EA5,   // 0EA5      ; LAO
            0x0EA6,   // 0EA6      ; UNKNOWN
            0x0EA7,   // 0EA7..0EBD; LAO
            0x0EBE,   // 0EBE..0EBF; UNKNOWN
            0x0EC0,   // 0EC0..0EC4; LAO
            0x0EC5,   // 0EC5      ; UNKNOWN
            0x0EC6,   // 0EC6      ; LAO
            0x0EC7,   // 0EC7      ; UNKNOWN
            0x0EC8,   // 0EC8..0ECD; LAO
            0x0ECE,   // 0ECE..0ECF; UNKNOWN
            0x0ED0,   // 0ED0..0ED9; LAO
            0x0EDA,   // 0EDA..0EDB; UNKNOWN
            0x0EDC,   // 0EDC..0EDF; LAO
            0x0EE0,   // 0EE0..0EFF; UNKNOWN
            0x0F00,   // 0F00..0F47; TIBETAN
            0x0F48,   // 0F48      ; UNKNOWN
            0x0F49,   // 0F49..0F6C; TIBETAN
            0x0F6D,   // 0F6D..0F70; UNKNOWN
            0x0F71,   // 0F71..0F97; TIBETAN
            0x0F98,   // 0F98      ; UNKNOWN
            0x0F99,   // 0F99..0FBC; TIBETAN
            0x0FBD,   // 0FBD      ; UNKNOWN
            0x0FBE,   // 0FBE..0FCC; TIBETAN
            0x0FCD,   // 0FCD      ; UNKNOWN
            0x0FCE,   // 0FCE..0FD4; TIBETAN
            0x0FD5,   // 0FD5..0FD8; COMMON
            0x0FD9,   // 0FD9..0FDA; TIBETAN
            0x0FDB,   // 0FDB..0FFF; UNKNOWN
            0x1000,   // 1000..109F; MYANMAR
            0x10A0,   // 10A0..10C5; GEORGIAN
            0x10C6,   // 10C6      ; UNKNOWN
            0x10C7,   // 10C7      ; GEORGIAN
            0x10C8,   // 10C8..10CC; UNKNOWN
            0x10CD,   // 10CD      ; GEORGIAN
            0x10CE,   // 10CE..10CF; UNKNOWN
            0x10D0,   // 10D0..10FA; GEORGIAN
            0x10FB,   // 10FB      ; COMMON
            0x10FC,   // 10FC..10FF; GEORGIAN
            0x1100,   // 1100..11FF; HANGUL
            0x1200,   // 1200..1248; ETHIOPIC
            0x1249,   // 1249      ; UNKNOWN
            0x124A,   // 124A..124D; ETHIOPIC
            0x124E,   // 124E..124F; UNKNOWN
            0x1250,   // 1250..1256; ETHIOPIC
            0x1257,   // 1257      ; UNKNOWN
            0x1258,   // 1258      ; ETHIOPIC
            0x1259,   // 1259      ; UNKNOWN
            0x125A,   // 125A..125D; ETHIOPIC
            0x125E,   // 125E..125F; UNKNOWN
            0x1260,   // 1260..1288; ETHIOPIC
            0x1289,   // 1289      ; UNKNOWN
            0x128A,   // 128A..128D; ETHIOPIC
            0x128E,   // 128E..128F; UNKNOWN
            0x1290,   // 1290..12B0; ETHIOPIC
            0x12B1,   // 12B1      ; UNKNOWN
            0x12B2,   // 12B2..12B5; ETHIOPIC
            0x12B6,   // 12B6..12B7; UNKNOWN
            0x12B8,   // 12B8..12BE; ETHIOPIC
            0x12BF,   // 12BF      ; UNKNOWN
            0x12C0,   // 12C0      ; ETHIOPIC
            0x12C1,   // 12C1      ; UNKNOWN
            0x12C2,   // 12C2..12C5; ETHIOPIC
            0x12C6,   // 12C6..12C7; UNKNOWN
            0x12C8,   // 12C8..12D6; ETHIOPIC
            0x12D7,   // 12D7      ; UNKNOWN
            0x12D8,   // 12D8..1310; ETHIOPIC
            0x1311,   // 1311      ; UNKNOWN
            0x1312,   // 1312..1315; ETHIOPIC
            0x1316,   // 1316..1317; UNKNOWN
            0x1318,   // 1318..135A; ETHIOPIC
            0x135B,   // 135B..135C; UNKNOWN
            0x135D,   // 135D..137C; ETHIOPIC
            0x137D,   // 137D..137F; UNKNOWN
            0x1380,   // 1380..1399; ETHIOPIC
            0x139A,   // 139A..139F; UNKNOWN
            0x13A0,   // 13A0..13F5; CHEROKEE
            0x13F6,   // 13F6..13F7; UNKNOWN
            0x13F8,   // 13F8..13FD; CHEROKEE
            0x13FE,   // 13FE..13FF; UNKNOWN
            0x1400,   // 1400..167F; CANADIAN_ABORIGINAL
            0x1680,   // 1680..169C; OGHAM
            0x169D,   // 169D..169F; UNKNOWN
            0x16A0,   // 16A0..16EA; RUNIC
            0x16EB,   // 16EB..16ED; COMMON
            0x16EE,   // 16EE..16F8; RUNIC
            0x16F9,   // 16F9..16FF; UNKNOWN
            0x1700,   // 1700..170C; TAGALOG
            0x170D,   // 170D      ; UNKNOWN
            0x170E,   // 170E..1714; TAGALOG
            0x1715,   // 1715..171F; UNKNOWN
            0x1720,   // 1720..1734; HANUNOO
            0x1735,   // 1735..1736; COMMON
            0x1737,   // 1737..173F; UNKNOWN
            0x1740,   // 1740..1753; BUHID
            0x1754,   // 1754..175F; UNKNOWN
            0x1760,   // 1760..176C; TAGBANWA
            0x176D,   // 176D      ; UNKNOWN
            0x176E,   // 176E..1770; TAGBANWA
            0x1771,   // 1771      ; UNKNOWN
            0x1772,   // 1772..1773; TAGBANWA
            0x1774,   // 1774..177F; UNKNOWN
            0x1780,   // 1780..17DD; KHMER
            0x17DE,   // 17DE..17DF; UNKNOWN
            0x17E0,   // 17E0..17E9; KHMER
            0x17EA,   // 17EA..17EF; UNKNOWN
            0x17F0,   // 17F0..17F9; KHMER
            0x17FA,   // 17FA..17FF; UNKNOWN
            0x1800,   // 1800..1801; MONGOLIAN
            0x1802,   // 1802..1803; COMMON
            0x1804,   // 1804      ; MONGOLIAN
            0x1805,   // 1805      ; COMMON
            0x1806,   // 1806..180E; MONGOLIAN
            0x180F,   // 180F      ; UNKNOWN
            0x1810,   // 1810..1819; MONGOLIAN
            0x181A,   // 181A..181F; UNKNOWN
            0x1820,   // 1820..1878; MONGOLIAN
            0x1879,   // 1879..187F; UNKNOWN
            0x1880,   // 1880..18AA; MONGOLIAN
            0x18AB,   // 18AB..18AF; UNKNOWN
            0x18B0,   // 18B0..18F5; CANADIAN_ABORIGINAL
            0x18F6,   // 18F6..18FF; UNKNOWN
            0x1900,   // 1900..191E; LIMBU
            0x191F,   // 191F      ; UNKNOWN
            0x1920,   // 1920..192B; LIMBU
            0x192C,   // 192C..192F; UNKNOWN
            0x1930,   // 1930..193B; LIMBU
            0x193C,   // 193C..193F; UNKNOWN
            0x1940,   // 1940      ; LIMBU
            0x1941,   // 1941..1943; UNKNOWN
            0x1944,   // 1944..194F; LIMBU
            0x1950,   // 1950..196D; TAI_LE
            0x196E,   // 196E..196F; UNKNOWN
            0x1970,   // 1970..1974; TAI_LE
            0x1975,   // 1975..197F; UNKNOWN
            0x1980,   // 1980..19AB; NEW_TAI_LUE
            0x19AC,   // 19AC..19AF; UNKNOWN
            0x19B0,   // 19B0..19C9; NEW_TAI_LUE
            0x19CA,   // 19CA..19CF; UNKNOWN
            0x19D0,   // 19D0..19DA; NEW_TAI_LUE
            0x19DB,   // 19DB..19DD; UNKNOWN
            0x19DE,   // 19DE..19DF; NEW_TAI_LUE
            0x19E0,   // 19E0..19FF; KHMER
            0x1A00,   // 1A00..1A1B; BUGINESE
            0x1A1C,   // 1A1C..1A1D; UNKNOWN
            0x1A1E,   // 1A1E..1A1F; BUGINESE
            0x1A20,   // 1A20..1A5E; TAI_THAM
            0x1A5F,   // 1A5F      ; UNKNOWN
            0x1A60,   // 1A60..1A7C; TAI_THAM
            0x1A7D,   // 1A7D..1A7E; UNKNOWN
            0x1A7F,   // 1A7F..1A89; TAI_THAM
            0x1A8A,   // 1A8A..1A8F; UNKNOWN
            0x1A90,   // 1A90..1A99; TAI_THAM
            0x1A9A,   // 1A9A..1A9F; UNKNOWN
            0x1AA0,   // 1AA0..1AAD; TAI_THAM
            0x1AAE,   // 1AAE..1AAF; UNKNOWN
            0x1AB0,   // 1AB0..1AC0; INHERITED
            0x1AC1,   // 1AC1..1AFF; UNKNOWN
            0x1B00,   // 1B00..1B4B; BALINESE
            0x1B4C,   // 1B4C..1B4F; UNKNOWN
            0x1B50,   // 1B50..1B7C; BALINESE
            0x1B7D,   // 1B7D..1B7F; UNKNOWN
            0x1B80,   // 1B80..1BBF; SUNDANESE
            0x1BC0,   // 1BC0..1BF3; BATAK
            0x1BF4,   // 1BF4..1BFB; UNKNOWN
            0x1BFC,   // 1BFC..1BFF; BATAK
            0x1C00,   // 1C00..1C37; LEPCHA
            0x1C38,   // 1C38..1C3A; UNKNOWN
            0x1C3B,   // 1C3B..1C49; LEPCHA
            0x1C4A,   // 1C4A..1C4C; UNKNOWN
            0x1C4D,   // 1C4D..1C4F; LEPCHA
            0x1C50,   // 1C50..1C7F; OL_CHIKI
            0x1C80,   // 1C80..1C88; CYRILLIC
            0x1C89,   // 1C89..1C8F; UNKNOWN
            0x1C90,   // 1C90..1CBA; GEORGIAN
            0x1CBB,   // 1CBB..1CBC; UNKNOWN
            0x1CBD,   // 1CBD..1CBF; GEORGIAN
            0x1CC0,   // 1CC0..1CC7; SUNDANESE
            0x1CC8,   // 1CC8..1CCF; UNKNOWN
            0x1CD0,   // 1CD0..1CD2; INHERITED
            0x1CD3,   // 1CD3      ; COMMON
            0x1CD4,   // 1CD4..1CE0; INHERITED
            0x1CE1,   // 1CE1      ; COMMON
            0x1CE2,   // 1CE2..1CE8; INHERITED
            0x1CE9,   // 1CE9..1CEC; COMMON
            0x1CED,   // 1CED      ; INHERITED
            0x1CEE,   // 1CEE..1CF3; COMMON
            0x1CF4,   // 1CF4      ; INHERITED
            0x1CF5,   // 1CF5..1CF7; COMMON
            0x1CF8,   // 1CF8..1CF9; INHERITED
            0x1CFA,   // 1CFA      ; COMMON
            0x1CFB,   // 1CFB..1CFF; UNKNOWN
            0x1D00,   // 1D00..1D25; LATIN
            0x1D26,   // 1D26..1D2A; GREEK
            0x1D2B,   // 1D2B      ; CYRILLIC
            0x1D2C,   // 1D2C..1D5C; LATIN
            0x1D5D,   // 1D5D..1D61; GREEK
            0x1D62,   // 1D62..1D65; LATIN
            0x1D66,   // 1D66..1D6A; GREEK
            0x1D6B,   // 1D6B..1D77; LATIN
            0x1D78,   // 1D78      ; CYRILLIC
            0x1D79,   // 1D79..1DBE; LATIN
            0x1DBF,   // 1DBF      ; GREEK
            0x1DC0,   // 1DC0..1DF9; INHERITED
            0x1DFA,   // 1DFA      ; UNKNOWN
            0x1DFB,   // 1DFB..1DFF; INHERITED
            0x1E00,   // 1E00..1EFF; LATIN
            0x1F00,   // 1F00..1F15; GREEK
            0x1F16,   // 1F16..1F17; UNKNOWN
            0x1F18,   // 1F18..1F1D; GREEK
            0x1F1E,   // 1F1E..1F1F; UNKNOWN
            0x1F20,   // 1F20..1F45; GREEK
            0x1F46,   // 1F46..1F47; UNKNOWN
            0x1F48,   // 1F48..1F4D; GREEK
            0x1F4E,   // 1F4E..1F4F; UNKNOWN
            0x1F50,   // 1F50..1F57; GREEK
            0x1F58,   // 1F58      ; UNKNOWN
            0x1F59,   // 1F59      ; GREEK
            0x1F5A,   // 1F5A      ; UNKNOWN
            0x1F5B,   // 1F5B      ; GREEK
            0x1F5C,   // 1F5C      ; UNKNOWN
            0x1F5D,   // 1F5D      ; GREEK
            0x1F5E,   // 1F5E      ; UNKNOWN
            0x1F5F,   // 1F5F..1F7D; GREEK
            0x1F7E,   // 1F7E..1F7F; UNKNOWN
            0x1F80,   // 1F80..1FB4; GREEK
            0x1FB5,   // 1FB5      ; UNKNOWN
            0x1FB6,   // 1FB6..1FC4; GREEK
            0x1FC5,   // 1FC5      ; UNKNOWN
            0x1FC6,   // 1FC6..1FD3; GREEK
            0x1FD4,   // 1FD4..1FD5; UNKNOWN
            0x1FD6,   // 1FD6..1FDB; GREEK
            0x1FDC,   // 1FDC      ; UNKNOWN
            0x1FDD,   // 1FDD..1FEF; GREEK
            0x1FF0,   // 1FF0..1FF1; UNKNOWN
            0x1FF2,   // 1FF2..1FF4; GREEK
            0x1FF5,   // 1FF5      ; UNKNOWN
            0x1FF6,   // 1FF6..1FFE; GREEK
            0x1FFF,   // 1FFF      ; UNKNOWN
            0x2000,   // 2000..200B; COMMON
            0x200C,   // 200C..200D; INHERITED
            0x200E,   // 200E..2064; COMMON
            0x2065,   // 2065      ; UNKNOWN
            0x2066,   // 2066..2070; COMMON
            0x2071,   // 2071      ; LATIN
            0x2072,   // 2072..2073; UNKNOWN
            0x2074,   // 2074..207E; COMMON
            0x207F,   // 207F      ; LATIN
            0x2080,   // 2080..208E; COMMON
            0x208F,   // 208F      ; UNKNOWN
            0x2090,   // 2090..209C; LATIN
            0x209D,   // 209D..209F; UNKNOWN
            0x20A0,   // 20A0..20BF; COMMON
            0x20C0,   // 20C0..20CF; UNKNOWN
            0x20D0,   // 20D0..20F0; INHERITED
            0x20F1,   // 20F1..20FF; UNKNOWN
            0x2100,   // 2100..2125; COMMON
            0x2126,   // 2126      ; GREEK
            0x2127,   // 2127..2129; COMMON
            0x212A,   // 212A..212B; LATIN
            0x212C,   // 212C..2131; COMMON
            0x2132,   // 2132      ; LATIN
            0x2133,   // 2133..214D; COMMON
            0x214E,   // 214E      ; LATIN
            0x214F,   // 214F..215F; COMMON
            0x2160,   // 2160..2188; LATIN
            0x2189,   // 2189..218B; COMMON
            0x218C,   // 218C..218F; UNKNOWN
            0x2190,   // 2190..2426; COMMON
            0x2427,   // 2427..243F; UNKNOWN
            0x2440,   // 2440..244A; COMMON
            0x244B,   // 244B..245F; UNKNOWN
            0x2460,   // 2460..27FF; COMMON
            0x2800,   // 2800..28FF; BRAILLE
            0x2900,   // 2900..2B73; COMMON
            0x2B74,   // 2B74..2B75; UNKNOWN
            0x2B76,   // 2B76..2B95; COMMON
            0x2B96,   // 2B96      ; UNKNOWN
            0x2B97,   // 2B97..2BFF; COMMON
            0x2C00,   // 2C00..2C2E; GLAGOLITIC
            0x2C2F,   // 2C2F      ; UNKNOWN
            0x2C30,   // 2C30..2C5E; GLAGOLITIC
            0x2C5F,   // 2C5F      ; UNKNOWN
            0x2C60,   // 2C60..2C7F; LATIN
            0x2C80,   // 2C80..2CF3; COPTIC
            0x2CF4,   // 2CF4..2CF8; UNKNOWN
            0x2CF9,   // 2CF9..2CFF; COPTIC
            0x2D00,   // 2D00..2D25; GEORGIAN
            0x2D26,   // 2D26      ; UNKNOWN
            0x2D27,   // 2D27      ; GEORGIAN
            0x2D28,   // 2D28..2D2C; UNKNOWN
            0x2D2D,   // 2D2D      ; GEORGIAN
            0x2D2E,   // 2D2E..2D2F; UNKNOWN
            0x2D30,   // 2D30..2D67; TIFINAGH
            0x2D68,   // 2D68..2D6E; UNKNOWN
            0x2D6F,   // 2D6F..2D70; TIFINAGH
            0x2D71,   // 2D71..2D7E; UNKNOWN
            0x2D7F,   // 2D7F      ; TIFINAGH
            0x2D80,   // 2D80..2D96; ETHIOPIC
            0x2D97,   // 2D97..2D9F; UNKNOWN
            0x2DA0,   // 2DA0..2DA6; ETHIOPIC
            0x2DA7,   // 2DA7      ; UNKNOWN
            0x2DA8,   // 2DA8..2DAE; ETHIOPIC
            0x2DAF,   // 2DAF      ; UNKNOWN
            0x2DB0,   // 2DB0..2DB6; ETHIOPIC
            0x2DB7,   // 2DB7      ; UNKNOWN
            0x2DB8,   // 2DB8..2DBE; ETHIOPIC
            0x2DBF,   // 2DBF      ; UNKNOWN
            0x2DC0,   // 2DC0..2DC6; ETHIOPIC
            0x2DC7,   // 2DC7      ; UNKNOWN
            0x2DC8,   // 2DC8..2DCE; ETHIOPIC
            0x2DCF,   // 2DCF      ; UNKNOWN
            0x2DD0,   // 2DD0..2DD6; ETHIOPIC
            0x2DD7,   // 2DD7      ; UNKNOWN
            0x2DD8,   // 2DD8..2DDE; ETHIOPIC
            0x2DDF,   // 2DDF      ; UNKNOWN
            0x2DE0,   // 2DE0..2DFF; CYRILLIC
            0x2E00,   // 2E00..2E52; COMMON
            0x2E53,   // 2E53..2E7F; UNKNOWN
            0x2E80,   // 2E80..2E99; HAN
            0x2E9A,   // 2E9A      ; UNKNOWN
            0x2E9B,   // 2E9B..2EF3; HAN
            0x2EF4,   // 2EF4..2EFF; UNKNOWN
            0x2F00,   // 2F00..2FD5; HAN
            0x2FD6,   // 2FD6..2FEF; UNKNOWN
            0x2FF0,   // 2FF0..2FFB; COMMON
            0x2FFC,   // 2FFC..2FFF; UNKNOWN
            0x3000,   // 3000..3004; COMMON
            0x3005,   // 3005      ; HAN
            0x3006,   // 3006      ; COMMON
            0x3007,   // 3007      ; HAN
            0x3008,   // 3008..3020; COMMON
            0x3021,   // 3021..3029; HAN
            0x302A,   // 302A..302D; INHERITED
            0x302E,   // 302E..302F; HANGUL
            0x3030,   // 3030..3037; COMMON
            0x3038,   // 3038..303B; HAN
            0x303C,   // 303C..303F; COMMON
            0x3040,   // 3040      ; UNKNOWN
            0x3041,   // 3041..3096; HIRAGANA
            0x3097,   // 3097..3098; UNKNOWN
            0x3099,   // 3099..309A; INHERITED
            0x309B,   // 309B..309C; COMMON
            0x309D,   // 309D..309F; HIRAGANA
            0x30A0,   // 30A0      ; COMMON
            0x30A1,   // 30A1..30FA; KATAKANA
            0x30FB,   // 30FB..30FC; COMMON
            0x30FD,   // 30FD..30FF; KATAKANA
            0x3100,   // 3100..3104; UNKNOWN
            0x3105,   // 3105..312F; BOPOMOFO
            0x3130,   // 3130      ; UNKNOWN
            0x3131,   // 3131..318E; HANGUL
            0x318F,   // 318F      ; UNKNOWN
            0x3190,   // 3190..319F; COMMON
            0x31A0,   // 31A0..31BF; BOPOMOFO
            0x31C0,   // 31C0..31E3; COMMON
            0x31E4,   // 31E4..31EF; UNKNOWN
            0x31F0,   // 31F0..31FF; KATAKANA
            0x3200,   // 3200..321E; HANGUL
            0x321F,   // 321F      ; UNKNOWN
            0x3220,   // 3220..325F; COMMON
            0x3260,   // 3260..327E; HANGUL
            0x327F,   // 327F..32CF; COMMON
            0x32D0,   // 32D0..32FE; KATAKANA
            0x32FF,   // 32FF      ; COMMON
            0x3300,   // 3300..3357; KATAKANA
            0x3358,   // 3358..33FF; COMMON
            0x3400,   // 3400..4DBF; HAN
            0x4DC0,   // 4DC0..4DFF; COMMON
            0x4E00,   // 4E00..9FFC; HAN
            0x9FFD,   // 9FFD..9FFF; UNKNOWN
            0xA000,   // A000..A48C; YI
            0xA48D,   // A48D..A48F; UNKNOWN
            0xA490,   // A490..A4C6; YI
            0xA4C7,   // A4C7..A4CF; UNKNOWN
            0xA4D0,   // A4D0..A4FF; LISU
            0xA500,   // A500..A62B; VAI
            0xA62C,   // A62C..A63F; UNKNOWN
            0xA640,   // A640..A69F; CYRILLIC
            0xA6A0,   // A6A0..A6F7; BAMUM
            0xA6F8,   // A6F8..A6FF; UNKNOWN
            0xA700,   // A700..A721; COMMON
            0xA722,   // A722..A787; LATIN
            0xA788,   // A788..A78A; COMMON
            0xA78B,   // A78B..A7BF; LATIN
            0xA7C0,   // A7C0..A7C1; UNKNOWN
            0xA7C2,   // A7C2..A7CA; LATIN
            0xA7CB,   // A7CB..A7F4; UNKNOWN
            0xA7F5,   // A7F5..A7FF; LATIN
            0xA800,   // A800..A82C; SYLOTI_NAGRI
            0xA82D,   // A82D..A82F; UNKNOWN
            0xA830,   // A830..A839; COMMON
            0xA83A,   // A83A..A83F; UNKNOWN
            0xA840,   // A840..A877; PHAGS_PA
            0xA878,   // A878..A87F; UNKNOWN
            0xA880,   // A880..A8C5; SAURASHTRA
            0xA8C6,   // A8C6..A8CD; UNKNOWN
            0xA8CE,   // A8CE..A8D9; SAURASHTRA
            0xA8DA,   // A8DA..A8DF; UNKNOWN
            0xA8E0,   // A8E0..A8FF; DEVANAGARI
            0xA900,   // A900..A92D; KAYAH_LI
            0xA92E,   // A92E      ; COMMON
            0xA92F,   // A92F      ; KAYAH_LI
            0xA930,   // A930..A953; REJANG
            0xA954,   // A954..A95E; UNKNOWN
            0xA95F,   // A95F      ; REJANG
            0xA960,   // A960..A97C; HANGUL
            0xA97D,   // A97D..A97F; UNKNOWN
            0xA980,   // A980..A9CD; JAVANESE
            0xA9CE,   // A9CE      ; UNKNOWN
            0xA9CF,   // A9CF      ; COMMON
            0xA9D0,   // A9D0..A9D9; JAVANESE
            0xA9DA,   // A9DA..A9DD; UNKNOWN
            0xA9DE,   // A9DE..A9DF; JAVANESE
            0xA9E0,   // A9E0..A9FE; MYANMAR
            0xA9FF,   // A9FF      ; UNKNOWN
            0xAA00,   // AA00..AA36; CHAM
            0xAA37,   // AA37..AA3F; UNKNOWN
            0xAA40,   // AA40..AA4D; CHAM
            0xAA4E,   // AA4E..AA4F; UNKNOWN
            0xAA50,   // AA50..AA59; CHAM
            0xAA5A,   // AA5A..AA5B; UNKNOWN
            0xAA5C,   // AA5C..AA5F; CHAM
            0xAA60,   // AA60..AA7F; MYANMAR
            0xAA80,   // AA80..AAC2; TAI_VIET
            0xAAC3,   // AAC3..AADA; UNKNOWN
            0xAADB,   // AADB..AADF; TAI_VIET
            0xAAE0,   // AAE0..AAF6; MEETEI_MAYEK
            0xAAF7,   // AAF7..AB00; UNKNOWN
            0xAB01,   // AB01..AB06; ETHIOPIC
            0xAB07,   // AB07..AB08; UNKNOWN
            0xAB09,   // AB09..AB0E; ETHIOPIC
            0xAB0F,   // AB0F..AB10; UNKNOWN
            0xAB11,   // AB11..AB16; ETHIOPIC
            0xAB17,   // AB17..AB1F; UNKNOWN
            0xAB20,   // AB20..AB26; ETHIOPIC
            0xAB27,   // AB27      ; UNKNOWN
            0xAB28,   // AB28..AB2E; ETHIOPIC
            0xAB2F,   // AB2F      ; UNKNOWN
            0xAB30,   // AB30..AB5A; LATIN
            0xAB5B,   // AB5B      ; COMMON
            0xAB5C,   // AB5C..AB64; LATIN
            0xAB65,   // AB65      ; GREEK
            0xAB66,   // AB66..AB69; LATIN
            0xAB6A,   // AB6A..AB6B; COMMON
            0xAB6C,   // AB6C..AB6F; UNKNOWN
            0xAB70,   // AB70..ABBF; CHEROKEE
            0xABC0,   // ABC0..ABED; MEETEI_MAYEK
            0xABEE,   // ABEE..ABEF; UNKNOWN
            0xABF0,   // ABF0..ABF9; MEETEI_MAYEK
            0xABFA,   // ABFA..ABFF; UNKNOWN
            0xAC00,   // AC00..D7A3; HANGUL
            0xD7A4,   // D7A4..D7AF; UNKNOWN
            0xD7B0,   // D7B0..D7C6; HANGUL
            0xD7C7,   // D7C7..D7CA; UNKNOWN
            0xD7CB,   // D7CB..D7FB; HANGUL
            0xD7FC,   // D7FC..F8FF; UNKNOWN
            0xF900,   // F900..FA6D; HAN
            0xFA6E,   // FA6E..FA6F; UNKNOWN
            0xFA70,   // FA70..FAD9; HAN
            0xFADA,   // FADA..FAFF; UNKNOWN
            0xFB00,   // FB00..FB06; LATIN
            0xFB07,   // FB07..FB12; UNKNOWN
            0xFB13,   // FB13..FB17; ARMENIAN
            0xFB18,   // FB18..FB1C; UNKNOWN
            0xFB1D,   // FB1D..FB36; HEBREW
            0xFB37,   // FB37      ; UNKNOWN
            0xFB38,   // FB38..FB3C; HEBREW
            0xFB3D,   // FB3D      ; UNKNOWN
            0xFB3E,   // FB3E      ; HEBREW
            0xFB3F,   // FB3F      ; UNKNOWN
            0xFB40,   // FB40..FB41; HEBREW
            0xFB42,   // FB42      ; UNKNOWN
            0xFB43,   // FB43..FB44; HEBREW
            0xFB45,   // FB45      ; UNKNOWN
            0xFB46,   // FB46..FB4F; HEBREW
            0xFB50,   // FB50..FBC1; ARABIC
            0xFBC2,   // FBC2..FBD2; UNKNOWN
            0xFBD3,   // FBD3..FD3D; ARABIC
            0xFD3E,   // FD3E..FD3F; COMMON
            0xFD40,   // FD40..FD4F; UNKNOWN
            0xFD50,   // FD50..FD8F; ARABIC
            0xFD90,   // FD90..FD91; UNKNOWN
            0xFD92,   // FD92..FDC7; ARABIC
            0xFDC8,   // FDC8..FDEF; UNKNOWN
            0xFDF0,   // FDF0..FDFD; ARABIC
            0xFDFE,   // FDFE..FDFF; UNKNOWN
            0xFE00,   // FE00..FE0F; INHERITED
            0xFE10,   // FE10..FE19; COMMON
            0xFE1A,   // FE1A..FE1F; UNKNOWN
            0xFE20,   // FE20..FE2D; INHERITED
            0xFE2E,   // FE2E..FE2F; CYRILLIC
            0xFE30,   // FE30..FE52; COMMON
            0xFE53,   // FE53      ; UNKNOWN
            0xFE54,   // FE54..FE66; COMMON
            0xFE67,   // FE67      ; UNKNOWN
            0xFE68,   // FE68..FE6B; COMMON
            0xFE6C,   // FE6C..FE6F; UNKNOWN
            0xFE70,   // FE70..FE74; ARABIC
            0xFE75,   // FE75      ; UNKNOWN
            0xFE76,   // FE76..FEFC; ARABIC
            0xFEFD,   // FEFD..FEFE; UNKNOWN
            0xFEFF,   // FEFF      ; COMMON
            0xFF00,   // FF00      ; UNKNOWN
            0xFF01,   // FF01..FF20; COMMON
            0xFF21,   // FF21..FF3A; LATIN
            0xFF3B,   // FF3B..FF40; COMMON
            0xFF41,   // FF41..FF5A; LATIN
            0xFF5B,   // FF5B..FF65; COMMON
            0xFF66,   // FF66..FF6F; KATAKANA
            0xFF70,   // FF70      ; COMMON
            0xFF71,   // FF71..FF9D; KATAKANA
            0xFF9E,   // FF9E..FF9F; COMMON
            0xFFA0,   // FFA0..FFBE; HANGUL
            0xFFBF,   // FFBF..FFC1; UNKNOWN
            0xFFC2,   // FFC2..FFC7; HANGUL
            0xFFC8,   // FFC8..FFC9; UNKNOWN
            0xFFCA,   // FFCA..FFCF; HANGUL
            0xFFD0,   // FFD0..FFD1; UNKNOWN
            0xFFD2,   // FFD2..FFD7; HANGUL
            0xFFD8,   // FFD8..FFD9; UNKNOWN
            0xFFDA,   // FFDA..FFDC; HANGUL
            0xFFDD,   // FFDD..FFDF; UNKNOWN
            0xFFE0,   // FFE0..FFE6; COMMON
            0xFFE7,   // FFE7      ; UNKNOWN
            0xFFE8,   // FFE8..FFEE; COMMON
            0xFFEF,   // FFEF..FFF8; UNKNOWN
            0xFFF9,   // FFF9..FFFD; COMMON
            0xFFFE,   // FFFE..FFFF; UNKNOWN
            0x10000,  // 10000..1000B; LINEAR_B
            0x1000C,  // 1000C       ; UNKNOWN
            0x1000D,  // 1000D..10026; LINEAR_B
            0x10027,  // 10027       ; UNKNOWN
            0x10028,  // 10028..1003A; LINEAR_B
            0x1003B,  // 1003B       ; UNKNOWN
            0x1003C,  // 1003C..1003D; LINEAR_B
            0x1003E,  // 1003E       ; UNKNOWN
            0x1003F,  // 1003F..1004D; LINEAR_B
            0x1004E,  // 1004E..1004F; UNKNOWN
            0x10050,  // 10050..1005D; LINEAR_B
            0x1005E,  // 1005E..1007F; UNKNOWN
            0x10080,  // 10080..100FA; LINEAR_B
            0x100FB,  // 100FB..100FF; UNKNOWN
            0x10100,  // 10100..10102; COMMON
            0x10103,  // 10103..10106; UNKNOWN
            0x10107,  // 10107..10133; COMMON
            0x10134,  // 10134..10136; UNKNOWN
            0x10137,  // 10137..1013F; COMMON
            0x10140,  // 10140..1018E; GREEK
            0x1018F,  // 1018F       ; UNKNOWN
            0x10190,  // 10190..1019C; COMMON
            0x1019D,  // 1019D..1019F; UNKNOWN
            0x101A0,  // 101A0       ; GREEK
            0x101A1,  // 101A1..101CF; UNKNOWN
            0x101D0,  // 101D0..101FC; COMMON
            0x101FD,  // 101FD       ; INHERITED
            0x101FE,  // 101FE..1027F; UNKNOWN
            0x10280,  // 10280..1029C; LYCIAN
            0x1029D,  // 1029D..1029F; UNKNOWN
            0x102A0,  // 102A0..102D0; CARIAN
            0x102D1,  // 102D1..102DF; UNKNOWN
            0x102E0,  // 102E0       ; INHERITED
            0x102E1,  // 102E1..102FB; COMMON
            0x102FC,  // 102FC..102FF; UNKNOWN
            0x10300,  // 10300..10323; OLD_ITALIC
            0x10324,  // 10324..1032C; UNKNOWN
            0x1032D,  // 1032D..1032F; OLD_ITALIC
            0x10330,  // 10330..1034A; GOTHIC
            0x1034B,  // 1034B..1034F; UNKNOWN
            0x10350,  // 10350..1037A; OLD_PERMIC
            0x1037B,  // 1037B..1037F; UNKNOWN
            0x10380,  // 10380..1039D; UGARITIC
            0x1039E,  // 1039E       ; UNKNOWN
            0x1039F,  // 1039F       ; UGARITIC
            0x103A0,  // 103A0..103C3; OLD_PERSIAN
            0x103C4,  // 103C4..103C7; UNKNOWN
            0x103C8,  // 103C8..103D5; OLD_PERSIAN
            0x103D6,  // 103D6..103FF; UNKNOWN
            0x10400,  // 10400..1044F; DESERET
            0x10450,  // 10450..1047F; SHAVIAN
            0x10480,  // 10480..1049D; OSMANYA
            0x1049E,  // 1049E..1049F; UNKNOWN
            0x104A0,  // 104A0..104A9; OSMANYA
            0x104AA,  // 104AA..104AF; UNKNOWN
            0x104B0,  // 104B0..104D3; OSAGE
            0x104D4,  // 104D4..104D7; UNKNOWN
            0x104D8,  // 104D8..104FB; OSAGE
            0x104FC,  // 104FC..104FF; UNKNOWN
            0x10500,  // 10500..10527; ELBASAN
            0x10528,  // 10528..1052F; UNKNOWN
            0x10530,  // 10530..10563; CAUCASIAN_ALBANIAN
            0x10564,  // 10564..1056E; UNKNOWN
            0x1056F,  // 1056F       ; CAUCASIAN_ALBANIAN
            0x10570,  // 10570..105FF; UNKNOWN
            0x10600,  // 10600..10736; LINEAR_A
            0x10737,  // 10737..1073F; UNKNOWN
            0x10740,  // 10740..10755; LINEAR_A
            0x10756,  // 10756..1075F; UNKNOWN
            0x10760,  // 10760..10767; LINEAR_A
            0x10768,  // 10768..107FF; UNKNOWN
            0x10800,  // 10800..10805; CYPRIOT
            0x10806,  // 10806..10807; UNKNOWN
            0x10808,  // 10808       ; CYPRIOT
            0x10809,  // 10809       ; UNKNOWN
            0x1080A,  // 1080A..10835; CYPRIOT
            0x10836,  // 10836       ; UNKNOWN
            0x10837,  // 10837..10838; CYPRIOT
            0x10839,  // 10839..1083B; UNKNOWN
            0x1083C,  // 1083C       ; CYPRIOT
            0x1083D,  // 1083D..1083E; UNKNOWN
            0x1083F,  // 1083F       ; CYPRIOT
            0x10840,  // 10840..10855; IMPERIAL_ARAMAIC
            0x10856,  // 10856       ; UNKNOWN
            0x10857,  // 10857..1085F; IMPERIAL_ARAMAIC
            0x10860,  // 10860..1087F; PALMYRENE
            0x10880,  // 10880..1089E; NABATAEAN
            0x1089F,  // 1089F..108A6; UNKNOWN
            0x108A7,  // 108A7..108AF; NABATAEAN
            0x108B0,  // 108B0..108DF; UNKNOWN
            0x108E0,  // 108E0..108F2; HATRAN
            0x108F3,  // 108F3       ; UNKNOWN
            0x108F4,  // 108F4..108F5; HATRAN
            0x108F6,  // 108F6..108FA; UNKNOWN
            0x108FB,  // 108FB..108FF; HATRAN
            0x10900,  // 10900..1091B; PHOENICIAN
            0x1091C,  // 1091C..1091E; UNKNOWN
            0x1091F,  // 1091F       ; PHOENICIAN
            0x10920,  // 10920..10939; LYDIAN
            0x1093A,  // 1093A..1093E; UNKNOWN
            0x1093F,  // 1093F       ; LYDIAN
            0x10940,  // 10940..1097F; UNKNOWN
            0x10980,  // 10980..1099F; MEROITIC_HIEROGLYPHS
            0x109A0,  // 109A0..109B7; MEROITIC_CURSIVE
            0x109B8,  // 109B8..109BB; UNKNOWN
            0x109BC,  // 109BC..109CF; MEROITIC_CURSIVE
            0x109D0,  // 109D0..109D1; UNKNOWN
            0x109D2,  // 109D2..109FF; MEROITIC_CURSIVE
            0x10A00,  // 10A00..10A03; KHAROSHTHI
            0x10A04,  // 10A04       ; UNKNOWN
            0x10A05,  // 10A05..10A06; KHAROSHTHI
            0x10A07,  // 10A07..10A0B; UNKNOWN
            0x10A0C,  // 10A0C..10A13; KHAROSHTHI
            0x10A14,  // 10A14       ; UNKNOWN
            0x10A15,  // 10A15..10A17; KHAROSHTHI
            0x10A18,  // 10A18       ; UNKNOWN
            0x10A19,  // 10A19..10A35; KHAROSHTHI
            0x10A36,  // 10A36..10A37; UNKNOWN
            0x10A38,  // 10A38..10A3A; KHAROSHTHI
            0x10A3B,  // 10A3B..10A3E; UNKNOWN
            0x10A3F,  // 10A3F..10A48; KHAROSHTHI
            0x10A49,  // 10A49..10A4F; UNKNOWN
            0x10A50,  // 10A50..10A58; KHAROSHTHI
            0x10A59,  // 10A59..10A5F; UNKNOWN
            0x10A60,  // 10A60..10A7F; OLD_SOUTH_ARABIAN
            0x10A80,  // 10A80..10A9F; OLD_NORTH_ARABIAN
            0x10AA0,  // 10AA0..10ABF; UNKNOWN
            0x10AC0,  // 10AC0..10AE6; MANICHAEAN
            0x10AE7,  // 10AE7..10AEA; UNKNOWN
            0x10AEB,  // 10AEB..10AF6; MANICHAEAN
            0x10AF7,  // 10AF7..10AFF; UNKNOWN
            0x10B00,  // 10B00..10B35; AVESTAN
            0x10B36,  // 10B36..10B38; UNKNOWN
            0x10B39,  // 10B39..10B3F; AVESTAN
            0x10B40,  // 10B40..10B55; INSCRIPTIONAL_PARTHIAN
            0x10B56,  // 10B56..10B57; UNKNOWN
            0x10B58,  // 10B58..10B5F; INSCRIPTIONAL_PARTHIAN
            0x10B60,  // 10B60..10B72; INSCRIPTIONAL_PAHLAVI
            0x10B73,  // 10B73..10B77; UNKNOWN
            0x10B78,  // 10B78..10B7F; INSCRIPTIONAL_PAHLAVI
            0x10B80,  // 10B80..10B91; PSALTER_PAHLAVI
            0x10B92,  // 10B92..10B98; UNKNOWN
            0x10B99,  // 10B99..10B9C; PSALTER_PAHLAVI
            0x10B9D,  // 10B9D..10BA8; UNKNOWN
            0x10BA9,  // 10BA9..10BAF; PSALTER_PAHLAVI
            0x10BB0,  // 10BB0..10BFF; UNKNOWN
            0x10C00,  // 10C00..10C48; OLD_TURKIC
            0x10C49,  // 10C49..10C7F; UNKNOWN
            0x10C80,  // 10C80..10CB2; OLD_HUNGARIAN
            0x10CB3,  // 10CB3..10CBF; UNKNOWN
            0x10CC0,  // 10CC0..10CF2; OLD_HUNGARIAN
            0x10CF3,  // 10CF3..10CF9; UNKNOWN
            0x10CFA,  // 10CFA..10CFF; OLD_HUNGARIAN
            0x10D00,  // 10D00..10D27; HANIFI_ROHINGYA
            0x10D28,  // 10D28..10D2F; UNKNOWN
            0x10D30,  // 10D30..10D39; HANIFI_ROHINGYA
            0x10D3A,  // 10D3A..10E5F; UNKNOWN
            0x10E60,  // 10E60..10E7E; ARABIC
            0x10E7F,  // 10E7F       ; UNKNOWN
            0x10E80,  // 10E80..10EA9; YEZIDI
            0x10EAA,  // 10EAA       ; UNKNOWN
            0x10EAB,  // 10EAB..10EAD; YEZIDI
            0x10EAE,  // 10EAE..10EAF; UNKNOWN
            0x10EB0,  // 10EB0..10EB1; YEZIDI
            0x10EB2,  // 10EB2..10EFF; UNKNOWN
            0x10F00,  // 10F00..10F27; OLD_SOGDIAN
            0x10F28,  // 10F28..10F2F; UNKNOWN
            0x10F30,  // 10F30..10F59; SOGDIAN
            0x10F5A,  // 10F5A..10FAF; UNKNOWN
            0x10FB0,  // 10FB0..10FCB; CHORASMIAN
            0x10FCC,  // 10FCC..10FDF; UNKNOWN
            0x10FE0,  // 10FE0..10FF6; ELYMAIC
            0x10FF7,  // 10FF7..10FFF; UNKNOWN
            0x11000,  // 11000..1104D; BRAHMI
            0x1104E,  // 1104E..11051; UNKNOWN
            0x11052,  // 11052..1106F; BRAHMI
            0x11070,  // 11070..1107E; UNKNOWN
            0x1107F,  // 1107F       ; BRAHMI
            0x11080,  // 11080..110C1; KAITHI
            0x110C2,  // 110C2..110CC; UNKNOWN
            0x110CD,  // 110CD       ; KAITHI
            0x110CE,  // 110CE..110CF; UNKNOWN
            0x110D0,  // 110D0..110E8; SORA_SOMPENG
            0x110E9,  // 110E9..110EF; UNKNOWN
            0x110F0,  // 110F0..110F9; SORA_SOMPENG
            0x110FA,  // 110FA..110FF; UNKNOWN
            0x11100,  // 11100..11134; CHAKMA
            0x11135,  // 11135       ; UNKNOWN
            0x11136,  // 11136..11147; CHAKMA
            0x11148,  // 11148..1114F; UNKNOWN
            0x11150,  // 11150..11176; MAHAJANI
            0x11177,  // 11177..1117F; UNKNOWN
            0x11180,  // 11180..111DF; SHARADA
            0x111E0,  // 111E0       ; UNKNOWN
            0x111E1,  // 111E1..111F4; SINHALA
            0x111F5,  // 111F5..111FF; UNKNOWN
            0x11200,  // 11200..11211; KHOJKI
            0x11212,  // 11212       ; UNKNOWN
            0x11213,  // 11213..1123E; KHOJKI
            0x1123F,  // 1123F..1127F; UNKNOWN
            0x11280,  // 11280..11286; MULTANI
            0x11287,  // 11287       ; UNKNOWN
            0x11288,  // 11288       ; MULTANI
            0x11289,  // 11289       ; UNKNOWN
            0x1128A,  // 1128A..1128D; MULTANI
            0x1128E,  // 1128E       ; UNKNOWN
            0x1128F,  // 1128F..1129D; MULTANI
            0x1129E,  // 1129E       ; UNKNOWN
            0x1129F,  // 1129F..112A9; MULTANI
            0x112AA,  // 112AA..112AF; UNKNOWN
            0x112B0,  // 112B0..112EA; KHUDAWADI
            0x112EB,  // 112EB..112EF; UNKNOWN
            0x112F0,  // 112F0..112F9; KHUDAWADI
            0x112FA,  // 112FA..112FF; UNKNOWN
            0x11300,  // 11300..11303; GRANTHA
            0x11304,  // 11304       ; UNKNOWN
            0x11305,  // 11305..1130C; GRANTHA
            0x1130D,  // 1130D..1130E; UNKNOWN
            0x1130F,  // 1130F..11310; GRANTHA
            0x11311,  // 11311..11312; UNKNOWN
            0x11313,  // 11313..11328; GRANTHA
            0x11329,  // 11329       ; UNKNOWN
            0x1132A,  // 1132A..11330; GRANTHA
            0x11331,  // 11331       ; UNKNOWN
            0x11332,  // 11332..11333; GRANTHA
            0x11334,  // 11334       ; UNKNOWN
            0x11335,  // 11335..11339; GRANTHA
            0x1133A,  // 1133A       ; UNKNOWN
            0x1133B,  // 1133B       ; INHERITED
            0x1133C,  // 1133C..11344; GRANTHA
            0x11345,  // 11345..11346; UNKNOWN
            0x11347,  // 11347..11348; GRANTHA
            0x11349,  // 11349..1134A; UNKNOWN
            0x1134B,  // 1134B..1134D; GRANTHA
            0x1134E,  // 1134E..1134F; UNKNOWN
            0x11350,  // 11350       ; GRANTHA
            0x11351,  // 11351..11356; UNKNOWN
            0x11357,  // 11357       ; GRANTHA
            0x11358,  // 11358..1135C; UNKNOWN
            0x1135D,  // 1135D..11363; GRANTHA
            0x11364,  // 11364..11365; UNKNOWN
            0x11366,  // 11366..1136C; GRANTHA
            0x1136D,  // 1136D..1136F; UNKNOWN
            0x11370,  // 11370..11374; GRANTHA
            0x11375,  // 11375..113FF; UNKNOWN
            0x11400,  // 11400..1145B; NEWA
            0x1145C,  // 1145C       ; UNKNOWN
            0x1145D,  // 1145D..11461; NEWA
            0x11462,  // 11462..1147F; UNKNOWN
            0x11480,  // 11480..114C7; TIRHUTA
            0x114C8,  // 114C8..114CF; UNKNOWN
            0x114D0,  // 114D0..114D9; TIRHUTA
            0x114DA,  // 114DA..1157F; UNKNOWN
            0x11580,  // 11580..115B5; SIDDHAM
            0x115B6,  // 115B6..115B7; UNKNOWN
            0x115B8,  // 115B8..115DD; SIDDHAM
            0x115DE,  // 115DE..115FF; UNKNOWN
            0x11600,  // 11600..11644; MODI
            0x11645,  // 11645..1164F; UNKNOWN
            0x11650,  // 11650..11659; MODI
            0x1165A,  // 1165A..1165F; UNKNOWN
            0x11660,  // 11660..1166C; MONGOLIAN
            0x1166D,  // 1166D..1167F; UNKNOWN
            0x11680,  // 11680..116B8; TAKRI
            0x116B9,  // 116B9..116BF; UNKNOWN
            0x116C0,  // 116C0..116C9; TAKRI
            0x116CA,  // 116CA..116FF; UNKNOWN
            0x11700,  // 11700..1171A; AHOM
            0x1171B,  // 1171B..1171C; UNKNOWN
            0x1171D,  // 1171D..1172B; AHOM
            0x1172C,  // 1172C..1172F; UNKNOWN
            0x11730,  // 11730..1173F; AHOM
            0x11740,  // 11740..117FF; UNKNOWN
            0x11800,  // 11800..1183B; DOGRA
            0x1183C,  // 1183C..1189F; UNKNOWN
            0x118A0,  // 118A0..118F2; WARANG_CITI
            0x118F3,  // 118F3..118FE; UNKNOWN
            0x118FF,  // 118FF       ; WARANG_CITI
            0x11900,  // 11900..11906; DIVES_AKURU
            0x11907,  // 11907..11908; UNKNOWN
            0x11909,  // 11909       ; DIVES_AKURU
            0x1190A,  // 1190A..1190B; UNKNOWN
            0x1190C,  // 1190C..11913; DIVES_AKURU
            0x11914,  // 11914       ; UNKNOWN
            0x11915,  // 11915..11916; DIVES_AKURU
            0x11917,  // 11917       ; UNKNOWN
            0x11918,  // 11918..11935; DIVES_AKURU
            0x11936,  // 11936       ; UNKNOWN
            0x11937,  // 11937..11938; DIVES_AKURU
            0x11939,  // 11939..1193A; UNKNOWN
            0x1193B,  // 1193B..11946; DIVES_AKURU
            0x11947,  // 11947..1194F; UNKNOWN
            0x11950,  // 11950..11959; DIVES_AKURU
            0x1195A,  // 1195A..1199F; UNKNOWN
            0x119A0,  // 119A0..119A7; NANDINAGARI
            0x119A8,  // 119A8..119A9; UNKNOWN
            0x119AA,  // 119AA..119D7; NANDINAGARI
            0x119D8,  // 119D8..119D9; UNKNOWN
            0x119DA,  // 119DA..119E4; NANDINAGARI
            0x119E5,  // 119E5..119FF; UNKNOWN
            0x11A00,  // 11A00..11A47; ZANABAZAR_SQUARE
            0x11A48,  // 11A48..11A4F; UNKNOWN
            0x11A50,  // 11A50..11AA2; SOYOMBO
            0x11AA3,  // 11AA3..11ABF; UNKNOWN
            0x11AC0,  // 11AC0..11AF8; PAU_CIN_HAU
            0x11AF9,  // 11AF9..11BFF; UNKNOWN
            0x11C00,  // 11C00..11C08; BHAIKSUKI
            0x11C09,  // 11C09       ; UNKNOWN
            0x11C0A,  // 11C0A..11C36; BHAIKSUKI
            0x11C37,  // 11C37       ; UNKNOWN
            0x11C38,  // 11C38..11C45; BHAIKSUKI
            0x11C46,  // 11C46..11C4F; UNKNOWN
            0x11C50,  // 11C50..11C6C; BHAIKSUKI
            0x11C6D,  // 11C6D..11C6F; UNKNOWN
            0x11C70,  // 11C70..11C8F; MARCHEN
            0x11C90,  // 11C90..11C91; UNKNOWN
            0x11C92,  // 11C92..11CA7; MARCHEN
            0x11CA8,  // 11CA8       ; UNKNOWN
            0x11CA9,  // 11CA9..11CB6; MARCHEN
            0x11CB7,  // 11CB7..11CFF; UNKNOWN
            0x11D00,  // 11D00..11D06; MASARAM_GONDI
            0x11D07,  // 11D07       ; UNKNOWN
            0x11D08,  // 11D08..11D09; MASARAM_GONDI
            0x11D0A,  // 11D0A       ; UNKNOWN
            0x11D0B,  // 11D0B..11D36; MASARAM_GONDI
            0x11D37,  // 11D37..11D39; UNKNOWN
            0x11D3A,  // 11D3A       ; MASARAM_GONDI
            0x11D3B,  // 11D3B       ; UNKNOWN
            0x11D3C,  // 11D3C..11D3D; MASARAM_GONDI
            0x11D3E,  // 11D3E       ; UNKNOWN
            0x11D3F,  // 11D3F..11D47; MASARAM_GONDI
            0x11D48,  // 11D48..11D4F; UNKNOWN
            0x11D50,  // 11D50..11D59; MASARAM_GONDI
            0x11D5A,  // 11D5A..11D5F; UNKNOWN
            0x11D60,  // 11D60..11D65; GUNJALA_GONDI
            0x11D66,  // 11D66       ; UNKNOWN
            0x11D67,  // 11D67..11D68; GUNJALA_GONDI
            0x11D69,  // 11D69       ; UNKNOWN
            0x11D6A,  // 11D6A..11D8E; GUNJALA_GONDI
            0x11D8F,  // 11D8F       ; UNKNOWN
            0x11D90,  // 11D90..11D91; GUNJALA_GONDI
            0x11D92,  // 11D92       ; UNKNOWN
            0x11D93,  // 11D93..11D98; GUNJALA_GONDI
            0x11D99,  // 11D99..11D9F; UNKNOWN
            0x11DA0,  // 11DA0..11DA9; GUNJALA_GONDI
            0x11DAA,  // 11DAA..11EDF; UNKNOWN
            0x11EE0,  // 11EE0..11EF8; MAKASAR
            0x11EF9,  // 11EF9..11FAF; UNKNOWN
            0x11FB0,  // 11FB0       ; LISU
            0x11FB1,  // 11FB1..11FBF; UNKNOWN
            0x11FC0,  // 11FC0..11FF1; TAMIL
            0x11FF2,  // 11FF2..11FFE; UNKNOWN
            0x11FFF,  // 11FFF       ; TAMIL
            0x12000,  // 12000..12399; CUNEIFORM
            0x1239A,  // 1239A..123FF; UNKNOWN
            0x12400,  // 12400..1246E; CUNEIFORM
            0x1246F,  // 1246F       ; UNKNOWN
            0x12470,  // 12470..12474; CUNEIFORM
            0x12475,  // 12475..1247F; UNKNOWN
            0x12480,  // 12480..12543; CUNEIFORM
            0x12544,  // 12544..12FFF; UNKNOWN
            0x13000,  // 13000..1342E; EGYPTIAN_HIEROGLYPHS
            0x1342F,  // 1342F       ; UNKNOWN
            0x13430,  // 13430..13438; EGYPTIAN_HIEROGLYPHS
            0x13439,  // 13439..143FF; UNKNOWN
            0x14400,  // 14400..14646; ANATOLIAN_HIEROGLYPHS
            0x14647,  // 14647..167FF; UNKNOWN
            0x16800,  // 16800..16A38; BAMUM
            0x16A39,  // 16A39..16A3F; UNKNOWN
            0x16A40,  // 16A40..16A5E; MRO
            0x16A5F,  // 16A5F       ; UNKNOWN
            0x16A60,  // 16A60..16A69; MRO
            0x16A6A,  // 16A6A..16A6D; UNKNOWN
            0x16A6E,  // 16A6E..16A6F; MRO
            0x16A70,  // 16A70..16ACF; UNKNOWN
            0x16AD0,  // 16AD0..16AED; BASSA_VAH
            0x16AEE,  // 16AEE..16AEF; UNKNOWN
            0x16AF0,  // 16AF0..16AF5; BASSA_VAH
            0x16AF6,  // 16AF6..16AFF; UNKNOWN
            0x16B00,  // 16B00..16B45; PAHAWH_HMONG
            0x16B46,  // 16B46..16B4F; UNKNOWN
            0x16B50,  // 16B50..16B59; PAHAWH_HMONG
            0x16B5A,  // 16B5A       ; UNKNOWN
            0x16B5B,  // 16B5B..16B61; PAHAWH_HMONG
            0x16B62,  // 16B62       ; UNKNOWN
            0x16B63,  // 16B63..16B77; PAHAWH_HMONG
            0x16B78,  // 16B78..16B7C; UNKNOWN
            0x16B7D,  // 16B7D..16B8F; PAHAWH_HMONG
            0x16B90,  // 16B90..16E3F; UNKNOWN
            0x16E40,  // 16E40..16E9A; MEDEFAIDRIN
            0x16E9B,  // 16E9B..16EFF; UNKNOWN
            0x16F00,  // 16F00..16F4A; MIAO
            0x16F4B,  // 16F4B..16F4E; UNKNOWN
            0x16F4F,  // 16F4F..16F87; MIAO
            0x16F88,  // 16F88..16F8E; UNKNOWN
            0x16F8F,  // 16F8F..16F9F; MIAO
            0x16FA0,  // 16FA0..16FDF; UNKNOWN
            0x16FE0,  // 16FE0       ; TANGUT
            0x16FE1,  // 16FE1       ; NUSHU
            0x16FE2,  // 16FE2..16FE3; COMMON
            0x16FE4,  // 16FE4       ; KHITAN_SMALL_SCRIPT
            0x16FE5,  // 16FE5..16FEF; UNKNOWN
            0x16FF0,  // 16FF0..16FF1; HAN
            0x16FF2,  // 16FF2..16FFF; UNKNOWN
            0x17000,  // 17000..187F7; TANGUT
            0x187F8,  // 187F8..187FF; UNKNOWN
            0x18800,  // 18800..18AFF; TANGUT
            0x18B00,  // 18B00..18CD5; KHITAN_SMALL_SCRIPT
            0x18CD6,  // 18CD6..18CFF; UNKNOWN
            0x18D00,  // 18D00..18D08; TANGUT
            0x18D09,  // 18D09..1AFFF; UNKNOWN
            0x1B000,  // 1B000       ; KATAKANA
            0x1B001,  // 1B001..1B11E; HIRAGANA
            0x1B11F,  // 1B11F..1B14F; UNKNOWN
            0x1B150,  // 1B150..1B152; HIRAGANA
            0x1B153,  // 1B153..1B163; UNKNOWN
            0x1B164,  // 1B164..1B167; KATAKANA
            0x1B168,  // 1B168..1B16F; UNKNOWN
            0x1B170,  // 1B170..1B2FB; NUSHU
            0x1B2FC,  // 1B2FC..1BBFF; UNKNOWN
            0x1BC00,  // 1BC00..1BC6A; DUPLOYAN
            0x1BC6B,  // 1BC6B..1BC6F; UNKNOWN
            0x1BC70,  // 1BC70..1BC7C; DUPLOYAN
            0x1BC7D,  // 1BC7D..1BC7F; UNKNOWN
            0x1BC80,  // 1BC80..1BC88; DUPLOYAN
            0x1BC89,  // 1BC89..1BC8F; UNKNOWN
            0x1BC90,  // 1BC90..1BC99; DUPLOYAN
            0x1BC9A,  // 1BC9A..1BC9B; UNKNOWN
            0x1BC9C,  // 1BC9C..1BC9F; DUPLOYAN
            0x1BCA0,  // 1BCA0..1BCA3; COMMON
            0x1BCA4,  // 1BCA4..1CFFF; UNKNOWN
            0x1D000,  // 1D000..1D0F5; COMMON
            0x1D0F6,  // 1D0F6..1D0FF; UNKNOWN
            0x1D100,  // 1D100..1D126; COMMON
            0x1D127,  // 1D127..1D128; UNKNOWN
            0x1D129,  // 1D129..1D166; COMMON
            0x1D167,  // 1D167..1D169; INHERITED
            0x1D16A,  // 1D16A..1D17A; COMMON
            0x1D17B,  // 1D17B..1D182; INHERITED
            0x1D183,  // 1D183..1D184; COMMON
            0x1D185,  // 1D185..1D18B; INHERITED
            0x1D18C,  // 1D18C..1D1A9; COMMON
            0x1D1AA,  // 1D1AA..1D1AD; INHERITED
            0x1D1AE,  // 1D1AE..1D1E8; COMMON
            0x1D1E9,  // 1D1E9..1D1FF; UNKNOWN
            0x1D200,  // 1D200..1D245; GREEK
            0x1D246,  // 1D246..1D2DF; UNKNOWN
            0x1D2E0,  // 1D2E0..1D2F3; COMMON
            0x1D2F4,  // 1D2F4..1D2FF; UNKNOWN
            0x1D300,  // 1D300..1D356; COMMON
            0x1D357,  // 1D357..1D35F; UNKNOWN
            0x1D360,  // 1D360..1D378; COMMON
            0x1D379,  // 1D379..1D3FF; UNKNOWN
            0x1D400,  // 1D400..1D454; COMMON
            0x1D455,  // 1D455       ; UNKNOWN
            0x1D456,  // 1D456..1D49C; COMMON
            0x1D49D,  // 1D49D       ; UNKNOWN
            0x1D49E,  // 1D49E..1D49F; COMMON
            0x1D4A0,  // 1D4A0..1D4A1; UNKNOWN
            0x1D4A2,  // 1D4A2       ; COMMON
            0x1D4A3,  // 1D4A3..1D4A4; UNKNOWN
            0x1D4A5,  // 1D4A5..1D4A6; COMMON
            0x1D4A7,  // 1D4A7..1D4A8; UNKNOWN
            0x1D4A9,  // 1D4A9..1D4AC; COMMON
            0x1D4AD,  // 1D4AD       ; UNKNOWN
            0x1D4AE,  // 1D4AE..1D4B9; COMMON
            0x1D4BA,  // 1D4BA       ; UNKNOWN
            0x1D4BB,  // 1D4BB       ; COMMON
            0x1D4BC,  // 1D4BC       ; UNKNOWN
            0x1D4BD,  // 1D4BD..1D4C3; COMMON
            0x1D4C4,  // 1D4C4       ; UNKNOWN
            0x1D4C5,  // 1D4C5..1D505; COMMON
            0x1D506,  // 1D506       ; UNKNOWN
            0x1D507,  // 1D507..1D50A; COMMON
            0x1D50B,  // 1D50B..1D50C; UNKNOWN
            0x1D50D,  // 1D50D..1D514; COMMON
            0x1D515,  // 1D515       ; UNKNOWN
            0x1D516,  // 1D516..1D51C; COMMON
            0x1D51D,  // 1D51D       ; UNKNOWN
            0x1D51E,  // 1D51E..1D539; COMMON
            0x1D53A,  // 1D53A       ; UNKNOWN
            0x1D53B,  // 1D53B..1D53E; COMMON
            0x1D53F,  // 1D53F       ; UNKNOWN
            0x1D540,  // 1D540..1D544; COMMON
            0x1D545,  // 1D545       ; UNKNOWN
            0x1D546,  // 1D546       ; COMMON
            0x1D547,  // 1D547..1D549; UNKNOWN
            0x1D54A,  // 1D54A..1D550; COMMON
            0x1D551,  // 1D551       ; UNKNOWN
            0x1D552,  // 1D552..1D6A5; COMMON
            0x1D6A6,  // 1D6A6..1D6A7; UNKNOWN
            0x1D6A8,  // 1D6A8..1D7CB; COMMON
            0x1D7CC,  // 1D7CC..1D7CD; UNKNOWN
            0x1D7CE,  // 1D7CE..1D7FF; COMMON
            0x1D800,  // 1D800..1DA8B; SIGNWRITING
            0x1DA8C,  // 1DA8C..1DA9A; UNKNOWN
            0x1DA9B,  // 1DA9B..1DA9F; SIGNWRITING
            0x1DAA0,  // 1DAA0       ; UNKNOWN
            0x1DAA1,  // 1DAA1..1DAAF; SIGNWRITING
            0x1DAB0,  // 1DAB0..1DFFF; UNKNOWN
            0x1E000,  // 1E000..1E006; GLAGOLITIC
            0x1E007,  // 1E007       ; UNKNOWN
            0x1E008,  // 1E008..1E018; GLAGOLITIC
            0x1E019,  // 1E019..1E01A; UNKNOWN
            0x1E01B,  // 1E01B..1E021; GLAGOLITIC
            0x1E022,  // 1E022       ; UNKNOWN
            0x1E023,  // 1E023..1E024; GLAGOLITIC
            0x1E025,  // 1E025       ; UNKNOWN
            0x1E026,  // 1E026..1E02A; GLAGOLITIC
            0x1E02B,  // 1E02B..1E0FF; UNKNOWN
            0x1E100,  // 1E100..1E12C; NYIAKENG_PUACHUE_HMONG
            0x1E12D,  // 1E12D..1E12F; UNKNOWN
            0x1E130,  // 1E130..1E13D; NYIAKENG_PUACHUE_HMONG
            0x1E13E,  // 1E13E..1E13F; UNKNOWN
            0x1E140,  // 1E140..1E149; NYIAKENG_PUACHUE_HMONG
            0x1E14A,  // 1E14A..1E14D; UNKNOWN
            0x1E14E,  // 1E14E..1E14F; NYIAKENG_PUACHUE_HMONG
            0x1E150,  // 1E150..1E2BF; UNKNOWN
            0x1E2C0,  // 1E2C0..1E2F9; WANCHO
            0x1E2FA,  // 1E2FA..1E2FE; UNKNOWN
            0x1E2FF,  // 1E2FF       ; WANCHO
            0x1E300,  // 1E300..1E7FF; UNKNOWN
            0x1E800,  // 1E800..1E8C4; MENDE_KIKAKUI
            0x1E8C5,  // 1E8C5..1E8C6; UNKNOWN
            0x1E8C7,  // 1E8C7..1E8D6; MENDE_KIKAKUI
            0x1E8D7,  // 1E8D7..1E8FF; UNKNOWN
            0x1E900,  // 1E900..1E94B; ADLAM
            0x1E94C,  // 1E94C..1E94F; UNKNOWN
            0x1E950,  // 1E950..1E959; ADLAM
            0x1E95A,  // 1E95A..1E95D; UNKNOWN
            0x1E95E,  // 1E95E..1E95F; ADLAM
            0x1E960,  // 1E960..1EC70; UNKNOWN
            0x1EC71,  // 1EC71..1ECB4; COMMON
            0x1ECB5,  // 1ECB5..1ED00; UNKNOWN
            0x1ED01,  // 1ED01..1ED3D; COMMON
            0x1ED3E,  // 1ED3E..1EDFF; UNKNOWN
            0x1EE00,  // 1EE00..1EE03; ARABIC
            0x1EE04,  // 1EE04       ; UNKNOWN
            0x1EE05,  // 1EE05..1EE1F; ARABIC
            0x1EE20,  // 1EE20       ; UNKNOWN
            0x1EE21,  // 1EE21..1EE22; ARABIC
            0x1EE23,  // 1EE23       ; UNKNOWN
            0x1EE24,  // 1EE24       ; ARABIC
            0x1EE25,  // 1EE25..1EE26; UNKNOWN
            0x1EE27,  // 1EE27       ; ARABIC
            0x1EE28,  // 1EE28       ; UNKNOWN
            0x1EE29,  // 1EE29..1EE32; ARABIC
            0x1EE33,  // 1EE33       ; UNKNOWN
            0x1EE34,  // 1EE34..1EE37; ARABIC
            0x1EE38,  // 1EE38       ; UNKNOWN
            0x1EE39,  // 1EE39       ; ARABIC
            0x1EE3A,  // 1EE3A       ; UNKNOWN
            0x1EE3B,  // 1EE3B       ; ARABIC
            0x1EE3C,  // 1EE3C..1EE41; UNKNOWN
            0x1EE42,  // 1EE42       ; ARABIC
            0x1EE43,  // 1EE43..1EE46; UNKNOWN
            0x1EE47,  // 1EE47       ; ARABIC
            0x1EE48,  // 1EE48       ; UNKNOWN
            0x1EE49,  // 1EE49       ; ARABIC
            0x1EE4A,  // 1EE4A       ; UNKNOWN
            0x1EE4B,  // 1EE4B       ; ARABIC
            0x1EE4C,  // 1EE4C       ; UNKNOWN
            0x1EE4D,  // 1EE4D..1EE4F; ARABIC
            0x1EE50,  // 1EE50       ; UNKNOWN
            0x1EE51,  // 1EE51..1EE52; ARABIC
            0x1EE53,  // 1EE53       ; UNKNOWN
            0x1EE54,  // 1EE54       ; ARABIC
            0x1EE55,  // 1EE55..1EE56; UNKNOWN
            0x1EE57,  // 1EE57       ; ARABIC
            0x1EE58,  // 1EE58       ; UNKNOWN
            0x1EE59,  // 1EE59       ; ARABIC
            0x1EE5A,  // 1EE5A       ; UNKNOWN
            0x1EE5B,  // 1EE5B       ; ARABIC
            0x1EE5C,  // 1EE5C       ; UNKNOWN
            0x1EE5D,  // 1EE5D       ; ARABIC
            0x1EE5E,  // 1EE5E       ; UNKNOWN
            0x1EE5F,  // 1EE5F       ; ARABIC
            0x1EE60,  // 1EE60       ; UNKNOWN
            0x1EE61,  // 1EE61..1EE62; ARABIC
            0x1EE63,  // 1EE63       ; UNKNOWN
            0x1EE64,  // 1EE64       ; ARABIC
            0x1EE65,  // 1EE65..1EE66; UNKNOWN
            0x1EE67,  // 1EE67..1EE6A; ARABIC
            0x1EE6B,  // 1EE6B       ; UNKNOWN
            0x1EE6C,  // 1EE6C..1EE72; ARABIC
            0x1EE73,  // 1EE73       ; UNKNOWN
            0x1EE74,  // 1EE74..1EE77; ARABIC
            0x1EE78,  // 1EE78       ; UNKNOWN
            0x1EE79,  // 1EE79..1EE7C; ARABIC
            0x1EE7D,  // 1EE7D       ; UNKNOWN
            0x1EE7E,  // 1EE7E       ; ARABIC
            0x1EE7F,  // 1EE7F       ; UNKNOWN
            0x1EE80,  // 1EE80..1EE89; ARABIC
            0x1EE8A,  // 1EE8A       ; UNKNOWN
            0x1EE8B,  // 1EE8B..1EE9B; ARABIC
            0x1EE9C,  // 1EE9C..1EEA0; UNKNOWN
            0x1EEA1,  // 1EEA1..1EEA3; ARABIC
            0x1EEA4,  // 1EEA4       ; UNKNOWN
            0x1EEA5,  // 1EEA5..1EEA9; ARABIC
            0x1EEAA,  // 1EEAA       ; UNKNOWN
            0x1EEAB,  // 1EEAB..1EEBB; ARABIC
            0x1EEBC,  // 1EEBC..1EEEF; UNKNOWN
            0x1EEF0,  // 1EEF0..1EEF1; ARABIC
            0x1EEF2,  // 1EEF2..1EFFF; UNKNOWN
            0x1F000,  // 1F000..1F02B; COMMON
            0x1F02C,  // 1F02C..1F02F; UNKNOWN
            0x1F030,  // 1F030..1F093; COMMON
            0x1F094,  // 1F094..1F09F; UNKNOWN
            0x1F0A0,  // 1F0A0..1F0AE; COMMON
            0x1F0AF,  // 1F0AF..1F0B0; UNKNOWN
            0x1F0B1,  // 1F0B1..1F0BF; COMMON
            0x1F0C0,  // 1F0C0       ; UNKNOWN
            0x1F0C1,  // 1F0C1..1F0CF; COMMON
            0x1F0D0,  // 1F0D0       ; UNKNOWN
            0x1F0D1,  // 1F0D1..1F0F5; COMMON
            0x1F0F6,  // 1F0F6..1F0FF; UNKNOWN
            0x1F100,  // 1F100..1F1AD; COMMON
            0x1F1AE,  // 1F1AE..1F1E5; UNKNOWN
            0x1F1E6,  // 1F1E6..1F1FF; COMMON
            0x1F200,  // 1F200       ; HIRAGANA
            0x1F201,  // 1F201..1F202; COMMON
            0x1F203,  // 1F203..1F20F; UNKNOWN
            0x1F210,  // 1F210..1F23B; COMMON
            0x1F23C,  // 1F23C..1F23F; UNKNOWN
            0x1F240,  // 1F240..1F248; COMMON
            0x1F249,  // 1F249..1F24F; UNKNOWN
            0x1F250,  // 1F250..1F251; COMMON
            0x1F252,  // 1F252..1F25F; UNKNOWN
            0x1F260,  // 1F260..1F265; COMMON
            0x1F266,  // 1F266..1F2FF; UNKNOWN
            0x1F300,  // 1F300..1F6D7; COMMON
            0x1F6D8,  // 1F6D8..1F6DF; UNKNOWN
            0x1F6E0,  // 1F6E0..1F6EC; COMMON
            0x1F6ED,  // 1F6ED..1F6EF; UNKNOWN
            0x1F6F0,  // 1F6F0..1F6FC; COMMON
            0x1F6FD,  // 1F6FD..1F6FF; UNKNOWN
            0x1F700,  // 1F700..1F773; COMMON
            0x1F774,  // 1F774..1F77F; UNKNOWN
            0x1F780,  // 1F780..1F7D8; COMMON
            0x1F7D9,  // 1F7D9..1F7DF; UNKNOWN
            0x1F7E0,  // 1F7E0..1F7EB; COMMON
            0x1F7EC,  // 1F7EC..1F7FF; UNKNOWN
            0x1F800,  // 1F800..1F80B; COMMON
            0x1F80C,  // 1F80C..1F80F; UNKNOWN
            0x1F810,  // 1F810..1F847; COMMON
            0x1F848,  // 1F848..1F84F; UNKNOWN
            0x1F850,  // 1F850..1F859; COMMON
            0x1F85A,  // 1F85A..1F85F; UNKNOWN
            0x1F860,  // 1F860..1F887; COMMON
            0x1F888,  // 1F888..1F88F; UNKNOWN
            0x1F890,  // 1F890..1F8AD; COMMON
            0x1F8AE,  // 1F8AE..1F8AF; UNKNOWN
            0x1F8B0,  // 1F8B0..1F8B1; COMMON
            0x1F8B2,  // 1F8B2..1F8FF; UNKNOWN
            0x1F900,  // 1F900..1F978; COMMON
            0x1F979,  // 1F979       ; UNKNOWN
            0x1F97A,  // 1F97A..1F9CB; COMMON
            0x1F9CC,  // 1F9CC       ; UNKNOWN
            0x1F9CD,  // 1F9CD..1FA53; COMMON
            0x1FA54,  // 1FA54..1FA5F; UNKNOWN
            0x1FA60,  // 1FA60..1FA6D; COMMON
            0x1FA6E,  // 1FA6E..1FA6F; UNKNOWN
            0x1FA70,  // 1FA70..1FA74; COMMON
            0x1FA75,  // 1FA75..1FA77; UNKNOWN
            0x1FA78,  // 1FA78..1FA7A; COMMON
            0x1FA7B,  // 1FA7B..1FA7F; UNKNOWN
            0x1FA80,  // 1FA80..1FA86; COMMON
            0x1FA87,  // 1FA87..1FA8F; UNKNOWN
            0x1FA90,  // 1FA90..1FAA8; COMMON
            0x1FAA9,  // 1FAA9..1FAAF; UNKNOWN
            0x1FAB0,  // 1FAB0..1FAB6; COMMON
            0x1FAB7,  // 1FAB7..1FABF; UNKNOWN
            0x1FAC0,  // 1FAC0..1FAC2; COMMON
            0x1FAC3,  // 1FAC3..1FACF; UNKNOWN
            0x1FAD0,  // 1FAD0..1FAD6; COMMON
            0x1FAD7,  // 1FAD7..1FAFF; UNKNOWN
            0x1FB00,  // 1FB00..1FB92; COMMON
            0x1FB93,  // 1FB93       ; UNKNOWN
            0x1FB94,  // 1FB94..1FBCA; COMMON
            0x1FBCB,  // 1FBCB..1FBEF; UNKNOWN
            0x1FBF0,  // 1FBF0..1FBF9; COMMON
            0x1FBFA,  // 1FBFA..1FFFF; UNKNOWN
            0x20000,  // 20000..2A6DD; HAN
            0x2A6DE,  // 2A6DE..2A6FF; UNKNOWN
            0x2A700,  // 2A700..2B734; HAN
            0x2B735,  // 2B735..2B73F; UNKNOWN
            0x2B740,  // 2B740..2B81D; HAN
            0x2B81E,  // 2B81E..2B81F; UNKNOWN
            0x2B820,  // 2B820..2CEA1; HAN
            0x2CEA2,  // 2CEA2..2CEAF; UNKNOWN
            0x2CEB0,  // 2CEB0..2EBE0; HAN
            0x2EBE1,  // 2EBE1..2F7FF; UNKNOWN
            0x2F800,  // 2F800..2FA1D; HAN
            0x2FA1E,  // 2FA1E..2FFFF; UNKNOWN
            0x30000,  // 30000..3134A; HAN
            0x3134B,  // 3134B..E0000; UNKNOWN
            0xE0001,  // E0001       ; COMMON
            0xE0002,  // E0002..E001F; UNKNOWN
            0xE0020,  // E0020..E007F; COMMON
            0xE0080,  // E0080..E00FF; UNKNOWN
            0xE0100,  // E0100..E01EF; INHERITED
            0xE01F0,  // E01F0..10FFFF; UNKNOWN
        };

        private static final UnicodeScript[] scripts = {
            COMMON,                   // 0000..0040
            LATIN,                    // 0041..005A
            COMMON,                   // 005B..0060
            LATIN,                    // 0061..007A
            COMMON,                   // 007B..00A9
            LATIN,                    // 00AA
            COMMON,                   // 00AB..00B9
            LATIN,                    // 00BA
            COMMON,                   // 00BB..00BF
            LATIN,                    // 00C0..00D6
            COMMON,                   // 00D7
            LATIN,                    // 00D8..00F6
            COMMON,                   // 00F7
            LATIN,                    // 00F8..02B8
            COMMON,                   // 02B9..02DF
            LATIN,                    // 02E0..02E4
            COMMON,                   // 02E5..02E9
            BOPOMOFO,                 // 02EA..02EB
            COMMON,                   // 02EC..02FF
            INHERITED,                // 0300..036F
            GREEK,                    // 0370..0373
            COMMON,                   // 0374
            GREEK,                    // 0375..0377
            UNKNOWN,                  // 0378..0379
            GREEK,                    // 037A..037D
            COMMON,                   // 037E
            GREEK,                    // 037F
            UNKNOWN,                  // 0380..0383
            GREEK,                    // 0384
            COMMON,                   // 0385
            GREEK,                    // 0386
            COMMON,                   // 0387
            GREEK,                    // 0388..038A
            UNKNOWN,                  // 038B
            GREEK,                    // 038C
            UNKNOWN,                  // 038D
            GREEK,                    // 038E..03A1
            UNKNOWN,                  // 03A2
            GREEK,                    // 03A3..03E1
            COPTIC,                   // 03E2..03EF
            GREEK,                    // 03F0..03FF
            CYRILLIC,                 // 0400..0484
            INHERITED,                // 0485..0486
            CYRILLIC,                 // 0487..052F
            UNKNOWN,                  // 0530
            ARMENIAN,                 // 0531..0556
            UNKNOWN,                  // 0557..0558
            ARMENIAN,                 // 0559..058A
            UNKNOWN,                  // 058B..058C
            ARMENIAN,                 // 058D..058F
            UNKNOWN,                  // 0590
            HEBREW,                   // 0591..05C7
            UNKNOWN,                  // 05C8..05CF
            HEBREW,                   // 05D0..05EA
            UNKNOWN,                  // 05EB..05EE
            HEBREW,                   // 05EF..05F4
            UNKNOWN,                  // 05F5..05FF
            ARABIC,                   // 0600..0604
            COMMON,                   // 0605
            ARABIC,                   // 0606..060B
            COMMON,                   // 060C
            ARABIC,                   // 060D..061A
            COMMON,                   // 061B
            ARABIC,                   // 061C
            UNKNOWN,                  // 061D
            ARABIC,                   // 061E
            COMMON,                   // 061F
            ARABIC,                   // 0620..063F
            COMMON,                   // 0640
            ARABIC,                   // 0641..064A
            INHERITED,                // 064B..0655
            ARABIC,                   // 0656..066F
            INHERITED,                // 0670
            ARABIC,                   // 0671..06DC
            COMMON,                   // 06DD
            ARABIC,                   // 06DE..06FF
            SYRIAC,                   // 0700..070D
            UNKNOWN,                  // 070E
            SYRIAC,                   // 070F..074A
            UNKNOWN,                  // 074B..074C
            SYRIAC,                   // 074D..074F
            ARABIC,                   // 0750..077F
            THAANA,                   // 0780..07B1
            UNKNOWN,                  // 07B2..07BF
            NKO,                      // 07C0..07FA
            UNKNOWN,                  // 07FB..07FC
            NKO,                      // 07FD..07FF
            SAMARITAN,                // 0800..082D
            UNKNOWN,                  // 082E..082F
            SAMARITAN,                // 0830..083E
            UNKNOWN,                  // 083F
            MANDAIC,                  // 0840..085B
            UNKNOWN,                  // 085C..085D
            MANDAIC,                  // 085E
            UNKNOWN,                  // 085F
            SYRIAC,                   // 0860..086A
            UNKNOWN,                  // 086B..089F
            ARABIC,                   // 08A0..08B4
            UNKNOWN,                  // 08B5
            ARABIC,                   // 08B6..08C7
            UNKNOWN,                  // 08C8..08D2
            ARABIC,                   // 08D3..08E1
            COMMON,                   // 08E2
            ARABIC,                   // 08E3..08FF
            DEVANAGARI,               // 0900..0950
            INHERITED,                // 0951..0954
            DEVANAGARI,               // 0955..0963
            COMMON,                   // 0964..0965
            DEVANAGARI,               // 0966..097F
            BENGALI,                  // 0980..0983
            UNKNOWN,                  // 0984
            BENGALI,                  // 0985..098C
            UNKNOWN,                  // 098D..098E
            BENGALI,                  // 098F..0990
            UNKNOWN,                  // 0991..0992
            BENGALI,                  // 0993..09A8
            UNKNOWN,                  // 09A9
            BENGALI,                  // 09AA..09B0
            UNKNOWN,                  // 09B1
            BENGALI,                  // 09B2
            UNKNOWN,                  // 09B3..09B5
            BENGALI,                  // 09B6..09B9
            UNKNOWN,                  // 09BA..09BB
            BENGALI,                  // 09BC..09C4
            UNKNOWN,                  // 09C5..09C6
            BENGALI,                  // 09C7..09C8
            UNKNOWN,                  // 09C9..09CA
            BENGALI,                  // 09CB..09CE
            UNKNOWN,                  // 09CF..09D6
            BENGALI,                  // 09D7
            UNKNOWN,                  // 09D8..09DB
            BENGALI,                  // 09DC..09DD
            UNKNOWN,                  // 09DE
            BENGALI,                  // 09DF..09E3
            UNKNOWN,                  // 09E4..09E5
            BENGALI,                  // 09E6..09FE
            UNKNOWN,                  // 09FF..0A00
            GURMUKHI,                 // 0A01..0A03
            UNKNOWN,                  // 0A04
            GURMUKHI,                 // 0A05..0A0A
            UNKNOWN,                  // 0A0B..0A0E
            GURMUKHI,                 // 0A0F..0A10
            UNKNOWN,                  // 0A11..0A12
            GURMUKHI,                 // 0A13..0A28
            UNKNOWN,                  // 0A29
            GURMUKHI,                 // 0A2A..0A30
            UNKNOWN,                  // 0A31
            GURMUKHI,                 // 0A32..0A33
            UNKNOWN,                  // 0A34
            GURMUKHI,                 // 0A35..0A36
            UNKNOWN,                  // 0A37
            GURMUKHI,                 // 0A38..0A39
            UNKNOWN,                  // 0A3A..0A3B
            GURMUKHI,                 // 0A3C
            UNKNOWN,                  // 0A3D
            GURMUKHI,                 // 0A3E..0A42
            UNKNOWN,                  // 0A43..0A46
            GURMUKHI,                 // 0A47..0A48
            UNKNOWN,                  // 0A49..0A4A
            GURMUKHI,                 // 0A4B..0A4D
            UNKNOWN,                  // 0A4E..0A50
            GURMUKHI,                 // 0A51
            UNKNOWN,                  // 0A52..0A58
            GURMUKHI,                 // 0A59..0A5C
            UNKNOWN,                  // 0A5D
            GURMUKHI,                 // 0A5E
            UNKNOWN,                  // 0A5F..0A65
            GURMUKHI,                 // 0A66..0A76
            UNKNOWN,                  // 0A77..0A80
            GUJARATI,                 // 0A81..0A83
            UNKNOWN,                  // 0A84
            GUJARATI,                 // 0A85..0A8D
            UNKNOWN,                  // 0A8E
            GUJARATI,                 // 0A8F..0A91
            UNKNOWN,                  // 0A92
            GUJARATI,                 // 0A93..0AA8
            UNKNOWN,                  // 0AA9
            GUJARATI,                 // 0AAA..0AB0
            UNKNOWN,                  // 0AB1
            GUJARATI,                 // 0AB2..0AB3
            UNKNOWN,                  // 0AB4
            GUJARATI,                 // 0AB5..0AB9
            UNKNOWN,                  // 0ABA..0ABB
            GUJARATI,                 // 0ABC..0AC5
            UNKNOWN,                  // 0AC6
            GUJARATI,                 // 0AC7..0AC9
            UNKNOWN,                  // 0ACA
            GUJARATI,                 // 0ACB..0ACD
            UNKNOWN,                  // 0ACE..0ACF
            GUJARATI,                 // 0AD0
            UNKNOWN,                  // 0AD1..0ADF
            GUJARATI,                 // 0AE0..0AE3
            UNKNOWN,                  // 0AE4..0AE5
            GUJARATI,                 // 0AE6..0AF1
            UNKNOWN,                  // 0AF2..0AF8
            GUJARATI,                 // 0AF9..0AFF
            UNKNOWN,                  // 0B00
            ORIYA,                    // 0B01..0B03
            UNKNOWN,                  // 0B04
            ORIYA,                    // 0B05..0B0C
            UNKNOWN,                  // 0B0D..0B0E
            ORIYA,                    // 0B0F..0B10
            UNKNOWN,                  // 0B11..0B12
            ORIYA,                    // 0B13..0B28
            UNKNOWN,                  // 0B29
            ORIYA,                    // 0B2A..0B30
            UNKNOWN,                  // 0B31
            ORIYA,                    // 0B32..0B33
            UNKNOWN,                  // 0B34
            ORIYA,                    // 0B35..0B39
            UNKNOWN,                  // 0B3A..0B3B
            ORIYA,                    // 0B3C..0B44
            UNKNOWN,                  // 0B45..0B46
            ORIYA,                    // 0B47..0B48
            UNKNOWN,                  // 0B49..0B4A
            ORIYA,                    // 0B4B..0B4D
            UNKNOWN,                  // 0B4E..0B54
            ORIYA,                    // 0B55..0B57
            UNKNOWN,                  // 0B58..0B5B
            ORIYA,                    // 0B5C..0B5D
            UNKNOWN,                  // 0B5E
            ORIYA,                    // 0B5F..0B63
            UNKNOWN,                  // 0B64..0B65
            ORIYA,                    // 0B66..0B77
            UNKNOWN,                  // 0B78..0B81
            TAMIL,                    // 0B82..0B83
            UNKNOWN,                  // 0B84
            TAMIL,                    // 0B85..0B8A
            UNKNOWN,                  // 0B8B..0B8D
            TAMIL,                    // 0B8E..0B90
            UNKNOWN,                  // 0B91
            TAMIL,                    // 0B92..0B95
            UNKNOWN,                  // 0B96..0B98
            TAMIL,                    // 0B99..0B9A
            UNKNOWN,                  // 0B9B
            TAMIL,                    // 0B9C
            UNKNOWN,                  // 0B9D
            TAMIL,                    // 0B9E..0B9F
            UNKNOWN,                  // 0BA0..0BA2
            TAMIL,                    // 0BA3..0BA4
            UNKNOWN,                  // 0BA5..0BA7
            TAMIL,                    // 0BA8..0BAA
            UNKNOWN,                  // 0BAB..0BAD
            TAMIL,                    // 0BAE..0BB9
            UNKNOWN,                  // 0BBA..0BBD
            TAMIL,                    // 0BBE..0BC2
            UNKNOWN,                  // 0BC3..0BC5
            TAMIL,                    // 0BC6..0BC8
            UNKNOWN,                  // 0BC9
            TAMIL,                    // 0BCA..0BCD
            UNKNOWN,                  // 0BCE..0BCF
            TAMIL,                    // 0BD0
            UNKNOWN,                  // 0BD1..0BD6
            TAMIL,                    // 0BD7
            UNKNOWN,                  // 0BD8..0BE5
            TAMIL,                    // 0BE6..0BFA
            UNKNOWN,                  // 0BFB..0BFF
            TELUGU,                   // 0C00..0C0C
            UNKNOWN,                  // 0C0D
            TELUGU,                   // 0C0E..0C10
            UNKNOWN,                  // 0C11
            TELUGU,                   // 0C12..0C28
            UNKNOWN,                  // 0C29
            TELUGU,                   // 0C2A..0C39
            UNKNOWN,                  // 0C3A..0C3C
            TELUGU,                   // 0C3D..0C44
            UNKNOWN,                  // 0C45
            TELUGU,                   // 0C46..0C48
            UNKNOWN,                  // 0C49
            TELUGU,                   // 0C4A..0C4D
            UNKNOWN,                  // 0C4E..0C54
            TELUGU,                   // 0C55..0C56
            UNKNOWN,                  // 0C57
            TELUGU,                   // 0C58..0C5A
            UNKNOWN,                  // 0C5B..0C5F
            TELUGU,                   // 0C60..0C63
            UNKNOWN,                  // 0C64..0C65
            TELUGU,                   // 0C66..0C6F
            UNKNOWN,                  // 0C70..0C76
            TELUGU,                   // 0C77..0C7F
            KANNADA,                  // 0C80..0C8C
            UNKNOWN,                  // 0C8D
            KANNADA,                  // 0C8E..0C90
            UNKNOWN,                  // 0C91
            KANNADA,                  // 0C92..0CA8
            UNKNOWN,                  // 0CA9
            KANNADA,                  // 0CAA..0CB3
            UNKNOWN,                  // 0CB4
            KANNADA,                  // 0CB5..0CB9
            UNKNOWN,                  // 0CBA..0CBB
            KANNADA,                  // 0CBC..0CC4
            UNKNOWN,                  // 0CC5
            KANNADA,                  // 0CC6..0CC8
            UNKNOWN,                  // 0CC9
            KANNADA,                  // 0CCA..0CCD
            UNKNOWN,                  // 0CCE..0CD4
            KANNADA,                  // 0CD5..0CD6
            UNKNOWN,                  // 0CD7..0CDD
            KANNADA,                  // 0CDE
            UNKNOWN,                  // 0CDF
            KANNADA,                  // 0CE0..0CE3
            UNKNOWN,                  // 0CE4..0CE5
            KANNADA,                  // 0CE6..0CEF
            UNKNOWN,                  // 0CF0
            KANNADA,                  // 0CF1..0CF2
            UNKNOWN,                  // 0CF3..0CFF
            MALAYALAM,                // 0D00..0D0C
            UNKNOWN,                  // 0D0D
            MALAYALAM,                // 0D0E..0D10
            UNKNOWN,                  // 0D11
            MALAYALAM,                // 0D12..0D44
            UNKNOWN,                  // 0D45
            MALAYALAM,                // 0D46..0D48
            UNKNOWN,                  // 0D49
            MALAYALAM,                // 0D4A..0D4F
            UNKNOWN,                  // 0D50..0D53
            MALAYALAM,                // 0D54..0D63
            UNKNOWN,                  // 0D64..0D65
            MALAYALAM,                // 0D66..0D7F
            UNKNOWN,                  // 0D80
            SINHALA,                  // 0D81..0D83
            UNKNOWN,                  // 0D84
            SINHALA,                  // 0D85..0D96
            UNKNOWN,                  // 0D97..0D99
            SINHALA,                  // 0D9A..0DB1
            UNKNOWN,                  // 0DB2
            SINHALA,                  // 0DB3..0DBB
            UNKNOWN,                  // 0DBC
            SINHALA,                  // 0DBD
            UNKNOWN,                  // 0DBE..0DBF
            SINHALA,                  // 0DC0..0DC6
            UNKNOWN,                  // 0DC7..0DC9
            SINHALA,                  // 0DCA
            UNKNOWN,                  // 0DCB..0DCE
            SINHALA,                  // 0DCF..0DD4
            UNKNOWN,                  // 0DD5
            SINHALA,                  // 0DD6
            UNKNOWN,                  // 0DD7
            SINHALA,                  // 0DD8..0DDF
            UNKNOWN,                  // 0DE0..0DE5
            SINHALA,                  // 0DE6..0DEF
            UNKNOWN,                  // 0DF0..0DF1
            SINHALA,                  // 0DF2..0DF4
            UNKNOWN,                  // 0DF5..0E00
            THAI,                     // 0E01..0E3A
            UNKNOWN,                  // 0E3B..0E3E
            COMMON,                   // 0E3F
            THAI,                     // 0E40..0E5B
            UNKNOWN,                  // 0E5C..0E80
            LAO,                      // 0E81..0E82
            UNKNOWN,                  // 0E83
            LAO,                      // 0E84
            UNKNOWN,                  // 0E85
            LAO,                      // 0E86..0E8A
            UNKNOWN,                  // 0E8B
            LAO,                      // 0E8C..0EA3
            UNKNOWN,                  // 0EA4
            LAO,                      // 0EA5
            UNKNOWN,                  // 0EA6
            LAO,                      // 0EA7..0EBD
            UNKNOWN,                  // 0EBE..0EBF
            LAO,                      // 0EC0..0EC4
            UNKNOWN,                  // 0EC5
            LAO,                      // 0EC6
            UNKNOWN,                  // 0EC7
            LAO,                      // 0EC8..0ECD
            UNKNOWN,                  // 0ECE..0ECF
            LAO,                      // 0ED0..0ED9
            UNKNOWN,                  // 0EDA..0EDB
            LAO,                      // 0EDC..0EDF
            UNKNOWN,                  // 0EE0..0EFF
            TIBETAN,                  // 0F00..0F47
            UNKNOWN,                  // 0F48
            TIBETAN,                  // 0F49..0F6C
            UNKNOWN,                  // 0F6D..0F70
            TIBETAN,                  // 0F71..0F97
            UNKNOWN,                  // 0F98
            TIBETAN,                  // 0F99..0FBC
            UNKNOWN,                  // 0FBD
            TIBETAN,                  // 0FBE..0FCC
            UNKNOWN,                  // 0FCD
            TIBETAN,                  // 0FCE..0FD4
            COMMON,                   // 0FD5..0FD8
            TIBETAN,                  // 0FD9..0FDA
            UNKNOWN,                  // 0FDB..0FFF
            MYANMAR,                  // 1000..109F
            GEORGIAN,                 // 10A0..10C5
            UNKNOWN,                  // 10C6
            GEORGIAN,                 // 10C7
            UNKNOWN,                  // 10C8..10CC
            GEORGIAN,                 // 10CD
            UNKNOWN,                  // 10CE..10CF
            GEORGIAN,                 // 10D0..10FA
            COMMON,                   // 10FB
            GEORGIAN,                 // 10FC..10FF
            HANGUL,                   // 1100..11FF
            ETHIOPIC,                 // 1200..1248
            UNKNOWN,                  // 1249
            ETHIOPIC,                 // 124A..124D
            UNKNOWN,                  // 124E..124F
            ETHIOPIC,                 // 1250..1256
            UNKNOWN,                  // 1257
            ETHIOPIC,                 // 1258
            UNKNOWN,                  // 1259
            ETHIOPIC,                 // 125A..125D
            UNKNOWN,                  // 125E..125F
            ETHIOPIC,                 // 1260..1288
            UNKNOWN,                  // 1289
            ETHIOPIC,                 // 128A..128D
            UNKNOWN,                  // 128E..128F
            ETHIOPIC,                 // 1290..12B0
            UNKNOWN,                  // 12B1
            ETHIOPIC,                 // 12B2..12B5
            UNKNOWN,                  // 12B6..12B7
            ETHIOPIC,                 // 12B8..12BE
            UNKNOWN,                  // 12BF
            ETHIOPIC,                 // 12C0
            UNKNOWN,                  // 12C1
            ETHIOPIC,                 // 12C2..12C5
            UNKNOWN,                  // 12C6..12C7
            ETHIOPIC,                 // 12C8..12D6
            UNKNOWN,                  // 12D7
            ETHIOPIC,                 // 12D8..1310
            UNKNOWN,                  // 1311
            ETHIOPIC,                 // 1312..1315
            UNKNOWN,                  // 1316..1317
            ETHIOPIC,                 // 1318..135A
            UNKNOWN,                  // 135B..135C
            ETHIOPIC,                 // 135D..137C
            UNKNOWN,                  // 137D..137F
            ETHIOPIC,                 // 1380..1399
            UNKNOWN,                  // 139A..139F
            CHEROKEE,                 // 13A0..13F5
            UNKNOWN,                  // 13F6..13F7
            CHEROKEE,                 // 13F8..13FD
            UNKNOWN,                  // 13FE..13FF
            CANADIAN_ABORIGINAL,      // 1400..167F
            OGHAM,                    // 1680..169C
            UNKNOWN,                  // 169D..169F
            RUNIC,                    // 16A0..16EA
            COMMON,                   // 16EB..16ED
            RUNIC,                    // 16EE..16F8
            UNKNOWN,                  // 16F9..16FF
            TAGALOG,                  // 1700..170C
            UNKNOWN,                  // 170D
            TAGALOG,                  // 170E..1714
            UNKNOWN,                  // 1715..171F
            HANUNOO,                  // 1720..1734
            COMMON,                   // 1735..1736
            UNKNOWN,                  // 1737..173F
            BUHID,                    // 1740..1753
            UNKNOWN,                  // 1754..175F
            TAGBANWA,                 // 1760..176C
            UNKNOWN,                  // 176D
            TAGBANWA,                 // 176E..1770
            UNKNOWN,                  // 1771
            TAGBANWA,                 // 1772..1773
            UNKNOWN,                  // 1774..177F
            KHMER,                    // 1780..17DD
            UNKNOWN,                  // 17DE..17DF
            KHMER,                    // 17E0..17E9
            UNKNOWN,                  // 17EA..17EF
            KHMER,                    // 17F0..17F9
            UNKNOWN,                  // 17FA..17FF
            MONGOLIAN,                // 1800..1801
            COMMON,                   // 1802..1803
            MONGOLIAN,                // 1804
            COMMON,                   // 1805
            MONGOLIAN,                // 1806..180E
            UNKNOWN,                  // 180F
            MONGOLIAN,                // 1810..1819
            UNKNOWN,                  // 181A..181F
            MONGOLIAN,                // 1820..1878
            UNKNOWN,                  // 1879..187F
            MONGOLIAN,                // 1880..18AA
            UNKNOWN,                  // 18AB..18AF
            CANADIAN_ABORIGINAL,      // 18B0..18F5
            UNKNOWN,                  // 18F6..18FF
            LIMBU,                    // 1900..191E
            UNKNOWN,                  // 191F
            LIMBU,                    // 1920..192B
            UNKNOWN,                  // 192C..192F
            LIMBU,                    // 1930..193B
            UNKNOWN,                  // 193C..193F
            LIMBU,                    // 1940
            UNKNOWN,                  // 1941..1943
            LIMBU,                    // 1944..194F
            TAI_LE,                   // 1950..196D
            UNKNOWN,                  // 196E..196F
            TAI_LE,                   // 1970..1974
            UNKNOWN,                  // 1975..197F
            NEW_TAI_LUE,              // 1980..19AB
            UNKNOWN,                  // 19AC..19AF
            NEW_TAI_LUE,              // 19B0..19C9
            UNKNOWN,                  // 19CA..19CF
            NEW_TAI_LUE,              // 19D0..19DA
            UNKNOWN,                  // 19DB..19DD
            NEW_TAI_LUE,              // 19DE..19DF
            KHMER,                    // 19E0..19FF
            BUGINESE,                 // 1A00..1A1B
            UNKNOWN,                  // 1A1C..1A1D
            BUGINESE,                 // 1A1E..1A1F
            TAI_THAM,                 // 1A20..1A5E
            UNKNOWN,                  // 1A5F
            TAI_THAM,                 // 1A60..1A7C
            UNKNOWN,                  // 1A7D..1A7E
            TAI_THAM,                 // 1A7F..1A89
            UNKNOWN,                  // 1A8A..1A8F
            TAI_THAM,                 // 1A90..1A99
            UNKNOWN,                  // 1A9A..1A9F
            TAI_THAM,                 // 1AA0..1AAD
            UNKNOWN,                  // 1AAE..1AAF
            INHERITED,                // 1AB0..1AC0
            UNKNOWN,                  // 1AC1..1AFF
            BALINESE,                 // 1B00..1B4B
            UNKNOWN,                  // 1B4C..1B4F
            BALINESE,                 // 1B50..1B7C
            UNKNOWN,                  // 1B7D..1B7F
            SUNDANESE,                // 1B80..1BBF
            BATAK,                    // 1BC0..1BF3
            UNKNOWN,                  // 1BF4..1BFB
            BATAK,                    // 1BFC..1BFF
            LEPCHA,                   // 1C00..1C37
            UNKNOWN,                  // 1C38..1C3A
            LEPCHA,                   // 1C3B..1C49
            UNKNOWN,                  // 1C4A..1C4C
            LEPCHA,                   // 1C4D..1C4F
            OL_CHIKI,                 // 1C50..1C7F
            CYRILLIC,                 // 1C80..1C88
            UNKNOWN,                  // 1C89..1C8F
            GEORGIAN,                 // 1C90..1CBA
            UNKNOWN,                  // 1CBB..1CBC
            GEORGIAN,                 // 1CBD..1CBF
            SUNDANESE,                // 1CC0..1CC7
            UNKNOWN,                  // 1CC8..1CCF
            INHERITED,                // 1CD0..1CD2
            COMMON,                   // 1CD3
            INHERITED,                // 1CD4..1CE0
            COMMON,                   // 1CE1
            INHERITED,                // 1CE2..1CE8
            COMMON,                   // 1CE9..1CEC
            INHERITED,                // 1CED
            COMMON,                   // 1CEE..1CF3
            INHERITED,                // 1CF4
            COMMON,                   // 1CF5..1CF7
            INHERITED,                // 1CF8..1CF9
            COMMON,                   // 1CFA
            UNKNOWN,                  // 1CFB..1CFF
            LATIN,                    // 1D00..1D25
            GREEK,                    // 1D26..1D2A
            CYRILLIC,                 // 1D2B
            LATIN,                    // 1D2C..1D5C
            GREEK,                    // 1D5D..1D61
            LATIN,                    // 1D62..1D65
            GREEK,                    // 1D66..1D6A
            LATIN,                    // 1D6B..1D77
            CYRILLIC,                 // 1D78
            LATIN,                    // 1D79..1DBE
            GREEK,                    // 1DBF
            INHERITED,                // 1DC0..1DF9
            UNKNOWN,                  // 1DFA
            INHERITED,                // 1DFB..1DFF
            LATIN,                    // 1E00..1EFF
            GREEK,                    // 1F00..1F15
            UNKNOWN,                  // 1F16..1F17
            GREEK,                    // 1F18..1F1D
            UNKNOWN,                  // 1F1E..1F1F
            GREEK,                    // 1F20..1F45
            UNKNOWN,                  // 1F46..1F47
            GREEK,                    // 1F48..1F4D
            UNKNOWN,                  // 1F4E..1F4F
            GREEK,                    // 1F50..1F57
            UNKNOWN,                  // 1F58
            GREEK,                    // 1F59
            UNKNOWN,                  // 1F5A
            GREEK,                    // 1F5B
            UNKNOWN,                  // 1F5C
            GREEK,                    // 1F5D
            UNKNOWN,                  // 1F5E
            GREEK,                    // 1F5F..1F7D
            UNKNOWN,                  // 1F7E..1F7F
            GREEK,                    // 1F80..1FB4
            UNKNOWN,                  // 1FB5
            GREEK,                    // 1FB6..1FC4
            UNKNOWN,                  // 1FC5
            GREEK,                    // 1FC6..1FD3
            UNKNOWN,                  // 1FD4..1FD5
            GREEK,                    // 1FD6..1FDB
            UNKNOWN,                  // 1FDC
            GREEK,                    // 1FDD..1FEF
            UNKNOWN,                  // 1FF0..1FF1
            GREEK,                    // 1FF2..1FF4
            UNKNOWN,                  // 1FF5
            GREEK,                    // 1FF6..1FFE
            UNKNOWN,                  // 1FFF
            COMMON,                   // 2000..200B
            INHERITED,                // 200C..200D
            COMMON,                   // 200E..2064
            UNKNOWN,                  // 2065
            COMMON,                   // 2066..2070
            LATIN,                    // 2071
            UNKNOWN,                  // 2072..2073
            COMMON,                   // 2074..207E
            LATIN,                    // 207F
            COMMON,                   // 2080..208E
            UNKNOWN,                  // 208F
            LATIN,                    // 2090..209C
            UNKNOWN,                  // 209D..209F
            COMMON,                   // 20A0..20BF
            UNKNOWN,                  // 20C0..20CF
            INHERITED,                // 20D0..20F0
            UNKNOWN,                  // 20F1..20FF
            COMMON,                   // 2100..2125
            GREEK,                    // 2126
            COMMON,                   // 2127..2129
            LATIN,                    // 212A..212B
            COMMON,                   // 212C..2131
            LATIN,                    // 2132
            COMMON,                   // 2133..214D
            LATIN,                    // 214E
            COMMON,                   // 214F..215F
            LATIN,                    // 2160..2188
            COMMON,                   // 2189..218B
            UNKNOWN,                  // 218C..218F
            COMMON,                   // 2190..2426
            UNKNOWN,                  // 2427..243F
            COMMON,                   // 2440..244A
            UNKNOWN,                  // 244B..245F
            COMMON,                   // 2460..27FF
            BRAILLE,                  // 2800..28FF
            COMMON,                   // 2900..2B73
            UNKNOWN,                  // 2B74..2B75
            COMMON,                   // 2B76..2B95
            UNKNOWN,                  // 2B96
            COMMON,                   // 2B97..2BFF
            GLAGOLITIC,               // 2C00..2C2E
            UNKNOWN,                  // 2C2F
            GLAGOLITIC,               // 2C30..2C5E
            UNKNOWN,                  // 2C5F
            LATIN,                    // 2C60..2C7F
            COPTIC,                   // 2C80..2CF3
            UNKNOWN,                  // 2CF4..2CF8
            COPTIC,                   // 2CF9..2CFF
            GEORGIAN,                 // 2D00..2D25
            UNKNOWN,                  // 2D26
            GEORGIAN,                 // 2D27
            UNKNOWN,                  // 2D28..2D2C
            GEORGIAN,                 // 2D2D
            UNKNOWN,                  // 2D2E..2D2F
            TIFINAGH,                 // 2D30..2D67
            UNKNOWN,                  // 2D68..2D6E
            TIFINAGH,                 // 2D6F..2D70
            UNKNOWN,                  // 2D71..2D7E
            TIFINAGH,                 // 2D7F
            ETHIOPIC,                 // 2D80..2D96
            UNKNOWN,                  // 2D97..2D9F
            ETHIOPIC,                 // 2DA0..2DA6
            UNKNOWN,                  // 2DA7
            ETHIOPIC,                 // 2DA8..2DAE
            UNKNOWN,                  // 2DAF
            ETHIOPIC,                 // 2DB0..2DB6
            UNKNOWN,                  // 2DB7
            ETHIOPIC,                 // 2DB8..2DBE
            UNKNOWN,                  // 2DBF
            ETHIOPIC,                 // 2DC0..2DC6
            UNKNOWN,                  // 2DC7
            ETHIOPIC,                 // 2DC8..2DCE
            UNKNOWN,                  // 2DCF
            ETHIOPIC,                 // 2DD0..2DD6
            UNKNOWN,                  // 2DD7
            ETHIOPIC,                 // 2DD8..2DDE
            UNKNOWN,                  // 2DDF
            CYRILLIC,                 // 2DE0..2DFF
            COMMON,                   // 2E00..2E52
            UNKNOWN,                  // 2E53..2E7F
            HAN,                      // 2E80..2E99
            UNKNOWN,                  // 2E9A
            HAN,                      // 2E9B..2EF3
            UNKNOWN,                  // 2EF4..2EFF
            HAN,                      // 2F00..2FD5
            UNKNOWN,                  // 2FD6..2FEF
            COMMON,                   // 2FF0..2FFB
            UNKNOWN,                  // 2FFC..2FFF
            COMMON,                   // 3000..3004
            HAN,                      // 3005
            COMMON,                   // 3006
            HAN,                      // 3007
            COMMON,                   // 3008..3020
            HAN,                      // 3021..3029
            INHERITED,                // 302A..302D
            HANGUL,                   // 302E..302F
            COMMON,                   // 3030..3037
            HAN,                      // 3038..303B
            COMMON,                   // 303C..303F
            UNKNOWN,                  // 3040
            HIRAGANA,                 // 3041..3096
            UNKNOWN,                  // 3097..3098
            INHERITED,                // 3099..309A
            COMMON,                   // 309B..309C
            HIRAGANA,                 // 309D..309F
            COMMON,                   // 30A0
            KATAKANA,                 // 30A1..30FA
            COMMON,                   // 30FB..30FC
            KATAKANA,                 // 30FD..30FF
            UNKNOWN,                  // 3100..3104
            BOPOMOFO,                 // 3105..312F
            UNKNOWN,                  // 3130
            HANGUL,                   // 3131..318E
            UNKNOWN,                  // 318F
            COMMON,                   // 3190..319F
            BOPOMOFO,                 // 31A0..31BF
            COMMON,                   // 31C0..31E3
            UNKNOWN,                  // 31E4..31EF
            KATAKANA,                 // 31F0..31FF
            HANGUL,                   // 3200..321E
            UNKNOWN,                  // 321F
            COMMON,                   // 3220..325F
            HANGUL,                   // 3260..327E
            COMMON,                   // 327F..32CF
            KATAKANA,                 // 32D0..32FE
            COMMON,                   // 32FF
            KATAKANA,                 // 3300..3357
            COMMON,                   // 3358..33FF
            HAN,                      // 3400..4DBF
            COMMON,                   // 4DC0..4DFF
            HAN,                      // 4E00..9FFC
            UNKNOWN,                  // 9FFD..9FFF
            YI,                       // A000..A48C
            UNKNOWN,                  // A48D..A48F
            YI,                       // A490..A4C6
            UNKNOWN,                  // A4C7..A4CF
            LISU,                     // A4D0..A4FF
            VAI,                      // A500..A62B
            UNKNOWN,                  // A62C..A63F
            CYRILLIC,                 // A640..A69F
            BAMUM,                    // A6A0..A6F7
            UNKNOWN,                  // A6F8..A6FF
            COMMON,                   // A700..A721
            LATIN,                    // A722..A787
            COMMON,                   // A788..A78A
            LATIN,                    // A78B..A7BF
            UNKNOWN,                  // A7C0..A7C1
            LATIN,                    // A7C2..A7CA
            UNKNOWN,                  // A7CB..A7F4
            LATIN,                    // A7F5..A7FF
            SYLOTI_NAGRI,             // A800..A82C
            UNKNOWN,                  // A82D..A82F
            COMMON,                   // A830..A839
            UNKNOWN,                  // A83A..A83F
            PHAGS_PA,                 // A840..A877
            UNKNOWN,                  // A878..A87F
            SAURASHTRA,               // A880..A8C5
            UNKNOWN,                  // A8C6..A8CD
            SAURASHTRA,               // A8CE..A8D9
            UNKNOWN,                  // A8DA..A8DF
            DEVANAGARI,               // A8E0..A8FF
            KAYAH_LI,                 // A900..A92D
            COMMON,                   // A92E
            KAYAH_LI,                 // A92F
            REJANG,                   // A930..A953
            UNKNOWN,                  // A954..A95E
            REJANG,                   // A95F
            HANGUL,                   // A960..A97C
            UNKNOWN,                  // A97D..A97F
            JAVANESE,                 // A980..A9CD
            UNKNOWN,                  // A9CE
            COMMON,                   // A9CF
            JAVANESE,                 // A9D0..A9D9
            UNKNOWN,                  // A9DA..A9DD
            JAVANESE,                 // A9DE..A9DF
            MYANMAR,                  // A9E0..A9FE
            UNKNOWN,                  // A9FF
            CHAM,                     // AA00..AA36
            UNKNOWN,                  // AA37..AA3F
            CHAM,                     // AA40..AA4D
            UNKNOWN,                  // AA4E..AA4F
            CHAM,                     // AA50..AA59
            UNKNOWN,                  // AA5A..AA5B
            CHAM,                     // AA5C..AA5F
            MYANMAR,                  // AA60..AA7F
            TAI_VIET,                 // AA80..AAC2
            UNKNOWN,                  // AAC3..AADA
            TAI_VIET,                 // AADB..AADF
            MEETEI_MAYEK,             // AAE0..AAF6
            UNKNOWN,                  // AAF7..AB00
            ETHIOPIC,                 // AB01..AB06
            UNKNOWN,                  // AB07..AB08
            ETHIOPIC,                 // AB09..AB0E
            UNKNOWN,                  // AB0F..AB10
            ETHIOPIC,                 // AB11..AB16
            UNKNOWN,                  // AB17..AB1F
            ETHIOPIC,                 // AB20..AB26
            UNKNOWN,                  // AB27
            ETHIOPIC,                 // AB28..AB2E
            UNKNOWN,                  // AB2F
            LATIN,                    // AB30..AB5A
            COMMON,                   // AB5B
            LATIN,                    // AB5C..AB64
            GREEK,                    // AB65
            LATIN,                    // AB66..AB69
            COMMON,                   // AB6A..AB6B
            UNKNOWN,                  // AB6C..AB6F
            CHEROKEE,                 // AB70..ABBF
            MEETEI_MAYEK,             // ABC0..ABED
            UNKNOWN,                  // ABEE..ABEF
            MEETEI_MAYEK,             // ABF0..ABF9
            UNKNOWN,                  // ABFA..ABFF
            HANGUL,                   // AC00..D7A3
            UNKNOWN,                  // D7A4..D7AF
            HANGUL,                   // D7B0..D7C6
            UNKNOWN,                  // D7C7..D7CA
            HANGUL,                   // D7CB..D7FB
            UNKNOWN,                  // D7FC..F8FF
            HAN,                      // F900..FA6D
            UNKNOWN,                  // FA6E..FA6F
            HAN,                      // FA70..FAD9
            UNKNOWN,                  // FADA..FAFF
            LATIN,                    // FB00..FB06
            UNKNOWN,                  // FB07..FB12
            ARMENIAN,                 // FB13..FB17
            UNKNOWN,                  // FB18..FB1C
            HEBREW,                   // FB1D..FB36
            UNKNOWN,                  // FB37
            HEBREW,                   // FB38..FB3C
            UNKNOWN,                  // FB3D
            HEBREW,                   // FB3E
            UNKNOWN,                  // FB3F
            HEBREW,                   // FB40..FB41
            UNKNOWN,                  // FB42
            HEBREW,                   // FB43..FB44
            UNKNOWN,                  // FB45
            HEBREW,                   // FB46..FB4F
            ARABIC,                   // FB50..FBC1
            UNKNOWN,                  // FBC2..FBD2
            ARABIC,                   // FBD3..FD3D
            COMMON,                   // FD3E..FD3F
            UNKNOWN,                  // FD40..FD4F
            ARABIC,                   // FD50..FD8F
            UNKNOWN,                  // FD90..FD91
            ARABIC,                   // FD92..FDC7
            UNKNOWN,                  // FDC8..FDEF
            ARABIC,                   // FDF0..FDFD
            UNKNOWN,                  // FDFE..FDFF
            INHERITED,                // FE00..FE0F
            COMMON,                   // FE10..FE19
            UNKNOWN,                  // FE1A..FE1F
            INHERITED,                // FE20..FE2D
            CYRILLIC,                 // FE2E..FE2F
            COMMON,                   // FE30..FE52
            UNKNOWN,                  // FE53
            COMMON,                   // FE54..FE66
            UNKNOWN,                  // FE67
            COMMON,                   // FE68..FE6B
            UNKNOWN,                  // FE6C..FE6F
            ARABIC,                   // FE70..FE74
            UNKNOWN,                  // FE75
            ARABIC,                   // FE76..FEFC
            UNKNOWN,                  // FEFD..FEFE
            COMMON,                   // FEFF
            UNKNOWN,                  // FF00
            COMMON,                   // FF01..FF20
            LATIN,                    // FF21..FF3A
            COMMON,                   // FF3B..FF40
            LATIN,                    // FF41..FF5A
            COMMON,                   // FF5B..FF65
            KATAKANA,                 // FF66..FF6F
            COMMON,                   // FF70
            KATAKANA,                 // FF71..FF9D
            COMMON,                   // FF9E..FF9F
            HANGUL,                   // FFA0..FFBE
            UNKNOWN,                  // FFBF..FFC1
            HANGUL,                   // FFC2..FFC7
            UNKNOWN,                  // FFC8..FFC9
            HANGUL,                   // FFCA..FFCF
            UNKNOWN,                  // FFD0..FFD1
            HANGUL,                   // FFD2..FFD7
            UNKNOWN,                  // FFD8..FFD9
            HANGUL,                   // FFDA..FFDC
            UNKNOWN,                  // FFDD..FFDF
            COMMON,                   // FFE0..FFE6
            UNKNOWN,                  // FFE7
            COMMON,                   // FFE8..FFEE
            UNKNOWN,                  // FFEF..FFF8
            COMMON,                   // FFF9..FFFD
            UNKNOWN,                  // FFFE..FFFF
            LINEAR_B,                 // 10000..1000B
            UNKNOWN,                  // 1000C
            LINEAR_B,                 // 1000D..10026
            UNKNOWN,                  // 10027
            LINEAR_B,                 // 10028..1003A
            UNKNOWN,                  // 1003B
            LINEAR_B,                 // 1003C..1003D
            UNKNOWN,                  // 1003E
            LINEAR_B,                 // 1003F..1004D
            UNKNOWN,                  // 1004E..1004F
            LINEAR_B,                 // 10050..1005D
            UNKNOWN,                  // 1005E..1007F
            LINEAR_B,                 // 10080..100FA
            UNKNOWN,                  // 100FB..100FF
            COMMON,                   // 10100..10102
            UNKNOWN,                  // 10103..10106
            COMMON,                   // 10107..10133
            UNKNOWN,                  // 10134..10136
            COMMON,                   // 10137..1013F
            GREEK,                    // 10140..1018E
            UNKNOWN,                  // 1018F
            COMMON,                   // 10190..1019C
            UNKNOWN,                  // 1019D..1019F
            GREEK,                    // 101A0
            UNKNOWN,                  // 101A1..101CF
            COMMON,                   // 101D0..101FC
            INHERITED,                // 101FD
            UNKNOWN,                  // 101FE..1027F
            LYCIAN,                   // 10280..1029C
            UNKNOWN,                  // 1029D..1029F
            CARIAN,                   // 102A0..102D0
            UNKNOWN,                  // 102D1..102DF
            INHERITED,                // 102E0
            COMMON,                   // 102E1..102FB
            UNKNOWN,                  // 102FC..102FF
            OLD_ITALIC,               // 10300..10323
            UNKNOWN,                  // 10324..1032C
            OLD_ITALIC,               // 1032D..1032F
            GOTHIC,                   // 10330..1034A
            UNKNOWN,                  // 1034B..1034F
            OLD_PERMIC,               // 10350..1037A
            UNKNOWN,                  // 1037B..1037F
            UGARITIC,                 // 10380..1039D
            UNKNOWN,                  // 1039E
            UGARITIC,                 // 1039F
            OLD_PERSIAN,              // 103A0..103C3
            UNKNOWN,                  // 103C4..103C7
            OLD_PERSIAN,              // 103C8..103D5
            UNKNOWN,                  // 103D6..103FF
            DESERET,                  // 10400..1044F
            SHAVIAN,                  // 10450..1047F
            OSMANYA,                  // 10480..1049D
            UNKNOWN,                  // 1049E..1049F
            OSMANYA,                  // 104A0..104A9
            UNKNOWN,                  // 104AA..104AF
            OSAGE,                    // 104B0..104D3
            UNKNOWN,                  // 104D4..104D7
            OSAGE,                    // 104D8..104FB
            UNKNOWN,                  // 104FC..104FF
            ELBASAN,                  // 10500..10527
            UNKNOWN,                  // 10528..1052F
            CAUCASIAN_ALBANIAN,       // 10530..10563
            UNKNOWN,                  // 10564..1056E
            CAUCASIAN_ALBANIAN,       // 1056F
            UNKNOWN,                  // 10570..105FF
            LINEAR_A,                 // 10600..10736
            UNKNOWN,                  // 10737..1073F
            LINEAR_A,                 // 10740..10755
            UNKNOWN,                  // 10756..1075F
            LINEAR_A,                 // 10760..10767
            UNKNOWN,                  // 10768..107FF
            CYPRIOT,                  // 10800..10805
            UNKNOWN,                  // 10806..10807
            CYPRIOT,                  // 10808
            UNKNOWN,                  // 10809
            CYPRIOT,                  // 1080A..10835
            UNKNOWN,                  // 10836
            CYPRIOT,                  // 10837..10838
            UNKNOWN,                  // 10839..1083B
            CYPRIOT,                  // 1083C
            UNKNOWN,                  // 1083D..1083E
            CYPRIOT,                  // 1083F
            IMPERIAL_ARAMAIC,         // 10840..10855
            UNKNOWN,                  // 10856
            IMPERIAL_ARAMAIC,         // 10857..1085F
            PALMYRENE,                // 10860..1087F
            NABATAEAN,                // 10880..1089E
            UNKNOWN,                  // 1089F..108A6
            NABATAEAN,                // 108A7..108AF
            UNKNOWN,                  // 108B0..108DF
            HATRAN,                   // 108E0..108F2
            UNKNOWN,                  // 108F3
            HATRAN,                   // 108F4..108F5
            UNKNOWN,                  // 108F6..108FA
            HATRAN,                   // 108FB..108FF
            PHOENICIAN,               // 10900..1091B
            UNKNOWN,                  // 1091C..1091E
            PHOENICIAN,               // 1091F
            LYDIAN,                   // 10920..10939
            UNKNOWN,                  // 1093A..1093E
            LYDIAN,                   // 1093F
            UNKNOWN,                  // 10940..1097F
            MEROITIC_HIEROGLYPHS,     // 10980..1099F
            MEROITIC_CURSIVE,         // 109A0..109B7
            UNKNOWN,                  // 109B8..109BB
            MEROITIC_CURSIVE,         // 109BC..109CF
            UNKNOWN,                  // 109D0..109D1
            MEROITIC_CURSIVE,         // 109D2..109FF
            KHAROSHTHI,               // 10A00..10A03
            UNKNOWN,                  // 10A04
            KHAROSHTHI,               // 10A05..10A06
            UNKNOWN,                  // 10A07..10A0B
            KHAROSHTHI,               // 10A0C..10A13
            UNKNOWN,                  // 10A14
            KHAROSHTHI,               // 10A15..10A17
            UNKNOWN,                  // 10A18
            KHAROSHTHI,               // 10A19..10A35
            UNKNOWN,                  // 10A36..10A37
            KHAROSHTHI,               // 10A38..10A3A
            UNKNOWN,                  // 10A3B..10A3E
            KHAROSHTHI,               // 10A3F..10A48
            UNKNOWN,                  // 10A49..10A4F
            KHAROSHTHI,               // 10A50..10A58
            UNKNOWN,                  // 10A59..10A5F
            OLD_SOUTH_ARABIAN,        // 10A60..10A7F
            OLD_NORTH_ARABIAN,        // 10A80..10A9F
            UNKNOWN,                  // 10AA0..10ABF
            MANICHAEAN,               // 10AC0..10AE6
            UNKNOWN,                  // 10AE7..10AEA
            MANICHAEAN,               // 10AEB..10AF6
            UNKNOWN,                  // 10AF7..10AFF
            AVESTAN,                  // 10B00..10B35
            UNKNOWN,                  // 10B36..10B38
            AVESTAN,                  // 10B39..10B3F
            INSCRIPTIONAL_PARTHIAN,   // 10B40..10B55
            UNKNOWN,                  // 10B56..10B57
            INSCRIPTIONAL_PARTHIAN,   // 10B58..10B5F
            INSCRIPTIONAL_PAHLAVI,    // 10B60..10B72
            UNKNOWN,                  // 10B73..10B77
            INSCRIPTIONAL_PAHLAVI,    // 10B78..10B7F
            PSALTER_PAHLAVI,          // 10B80..10B91
            UNKNOWN,                  // 10B92..10B98
            PSALTER_PAHLAVI,          // 10B99..10B9C
            UNKNOWN,                  // 10B9D..10BA8
            PSALTER_PAHLAVI,          // 10BA9..10BAF
            UNKNOWN,                  // 10BB0..10BFF
            OLD_TURKIC,               // 10C00..10C48
            UNKNOWN,                  // 10C49..10C7F
            OLD_HUNGARIAN,            // 10C80..10CB2
            UNKNOWN,                  // 10CB3..10CBF
            OLD_HUNGARIAN,            // 10CC0..10CF2
            UNKNOWN,                  // 10CF3..10CF9
            OLD_HUNGARIAN,            // 10CFA..10CFF
            HANIFI_ROHINGYA,          // 10D00..10D27
            UNKNOWN,                  // 10D28..10D2F
            HANIFI_ROHINGYA,          // 10D30..10D39
            UNKNOWN,                  // 10D3A..10E5F
            ARABIC,                   // 10E60..10E7E
            UNKNOWN,                  // 10E7F
            YEZIDI,                   // 10E80..10EA9
            UNKNOWN,                  // 10EAA
            YEZIDI,                   // 10EAB..10EAD
            UNKNOWN,                  // 10EAE..10EAF
            YEZIDI,                   // 10EB0..10EB1
            UNKNOWN,                  // 10EB2..10EFF
            OLD_SOGDIAN,              // 10F00..10F27
            UNKNOWN,                  // 10F28..10F2F
            SOGDIAN,                  // 10F30..10F59
            UNKNOWN,                  // 10F5A..10FAF
            CHORASMIAN,               // 10FB0..10FCB
            UNKNOWN,                  // 10FCC..10FDF
            ELYMAIC,                  // 10FE0..10FF6
            UNKNOWN,                  // 10FF7..10FFF
            BRAHMI,                   // 11000..1104D
            UNKNOWN,                  // 1104E..11051
            BRAHMI,                   // 11052..1106F
            UNKNOWN,                  // 11070..1107E
            BRAHMI,                   // 1107F
            KAITHI,                   // 11080..110C1
            UNKNOWN,                  // 110C2..110CC
            KAITHI,                   // 110CD
            UNKNOWN,                  // 110CE..110CF
            SORA_SOMPENG,             // 110D0..110E8
            UNKNOWN,                  // 110E9..110EF
            SORA_SOMPENG,             // 110F0..110F9
            UNKNOWN,                  // 110FA..110FF
            CHAKMA,                   // 11100..11134
            UNKNOWN,                  // 11135
            CHAKMA,                   // 11136..11147
            UNKNOWN,                  // 11148..1114F
            MAHAJANI,                 // 11150..11176
            UNKNOWN,                  // 11177..1117F
            SHARADA,                  // 11180..111DF
            UNKNOWN,                  // 111E0
            SINHALA,                  // 111E1..111F4
            UNKNOWN,                  // 111F5..111FF
            KHOJKI,                   // 11200..11211
            UNKNOWN,                  // 11212
            KHOJKI,                   // 11213..1123E
            UNKNOWN,                  // 1123F..1127F
            MULTANI,                  // 11280..11286
            UNKNOWN,                  // 11287
            MULTANI,                  // 11288
            UNKNOWN,                  // 11289
            MULTANI,                  // 1128A..1128D
            UNKNOWN,                  // 1128E
            MULTANI,                  // 1128F..1129D
            UNKNOWN,                  // 1129E
            MULTANI,                  // 1129F..112A9
            UNKNOWN,                  // 112AA..112AF
            KHUDAWADI,                // 112B0..112EA
            UNKNOWN,                  // 112EB..112EF
            KHUDAWADI,                // 112F0..112F9
            UNKNOWN,                  // 112FA..112FF
            GRANTHA,                  // 11300..11303
            UNKNOWN,                  // 11304
            GRANTHA,                  // 11305..1130C
            UNKNOWN,                  // 1130D..1130E
            GRANTHA,                  // 1130F..11310
            UNKNOWN,                  // 11311..11312
            GRANTHA,                  // 11313..11328
            UNKNOWN,                  // 11329
            GRANTHA,                  // 1132A..11330
            UNKNOWN,                  // 11331
            GRANTHA,                  // 11332..11333
            UNKNOWN,                  // 11334
            GRANTHA,                  // 11335..11339
            UNKNOWN,                  // 1133A
            INHERITED,                // 1133B
            GRANTHA,                  // 1133C..11344
            UNKNOWN,                  // 11345..11346
            GRANTHA,                  // 11347..11348
            UNKNOWN,                  // 11349..1134A
            GRANTHA,                  // 1134B..1134D
            UNKNOWN,                  // 1134E..1134F
            GRANTHA,                  // 11350
            UNKNOWN,                  // 11351..11356
            GRANTHA,                  // 11357
            UNKNOWN,                  // 11358..1135C
            GRANTHA,                  // 1135D..11363
            UNKNOWN,                  // 11364..11365
            GRANTHA,                  // 11366..1136C
            UNKNOWN,                  // 1136D..1136F
            GRANTHA,                  // 11370..11374
            UNKNOWN,                  // 11375..113FF
            NEWA,                     // 11400..1145B
            UNKNOWN,                  // 1145C
            NEWA,                     // 1145D..11461
            UNKNOWN,                  // 11462..1147F
            TIRHUTA,                  // 11480..114C7
            UNKNOWN,                  // 114C8..114CF
            TIRHUTA,                  // 114D0..114D9
            UNKNOWN,                  // 114DA..1157F
            SIDDHAM,                  // 11580..115B5
            UNKNOWN,                  // 115B6..115B7
            SIDDHAM,                  // 115B8..115DD
            UNKNOWN,                  // 115DE..115FF
            MODI,                     // 11600..11644
            UNKNOWN,                  // 11645..1164F
            MODI,                     // 11650..11659
            UNKNOWN,                  // 1165A..1165F
            MONGOLIAN,                // 11660..1166C
            UNKNOWN,                  // 1166D..1167F
            TAKRI,                    // 11680..116B8
            UNKNOWN,                  // 116B9..116BF
            TAKRI,                    // 116C0..116C9
            UNKNOWN,                  // 116CA..116FF
            AHOM,                     // 11700..1171A
            UNKNOWN,                  // 1171B..1171C
            AHOM,                     // 1171D..1172B
            UNKNOWN,                  // 1172C..1172F
            AHOM,                     // 11730..1173F
            UNKNOWN,                  // 11740..117FF
            DOGRA,                    // 11800..1183B
            UNKNOWN,                  // 1183C..1189F
            WARANG_CITI,              // 118A0..118F2
            UNKNOWN,                  // 118F3..118FE
            WARANG_CITI,              // 118FF
            DIVES_AKURU,              // 11900..11906
            UNKNOWN,                  // 11907..11908
            DIVES_AKURU,              // 11909
            UNKNOWN,                  // 1190A..1190B
            DIVES_AKURU,              // 1190C..11913
            UNKNOWN,                  // 11914
            DIVES_AKURU,              // 11915..11916
            UNKNOWN,                  // 11917
            DIVES_AKURU,              // 11918..11935
            UNKNOWN,                  // 11936
            DIVES_AKURU,              // 11937..11938
            UNKNOWN,                  // 11939..1193A
            DIVES_AKURU,              // 1193B..11946
            UNKNOWN,                  // 11947..1194F
            DIVES_AKURU,              // 11950..11959
            UNKNOWN,                  // 1195A..1199F
            NANDINAGARI,              // 119A0..119A7
            UNKNOWN,                  // 119A8..119A9
            NANDINAGARI,              // 119AA..119D7
            UNKNOWN,                  // 119D8..119D9
            NANDINAGARI,              // 119DA..119E4
            UNKNOWN,                  // 119E5..119FF
            ZANABAZAR_SQUARE,         // 11A00..11A47
            UNKNOWN,                  // 11A48..11A4F
            SOYOMBO,                  // 11A50..11AA2
            UNKNOWN,                  // 11AA3..11ABF
            PAU_CIN_HAU,              // 11AC0..11AF8
            UNKNOWN,                  // 11AF9..11BFF
            BHAIKSUKI,                // 11C00..11C08
            UNKNOWN,                  // 11C09
            BHAIKSUKI,                // 11C0A..11C36
            UNKNOWN,                  // 11C37
            BHAIKSUKI,                // 11C38..11C45
            UNKNOWN,                  // 11C46..11C4F
            BHAIKSUKI,                // 11C50..11C6C
            UNKNOWN,                  // 11C6D..11C6F
            MARCHEN,                  // 11C70..11C8F
            UNKNOWN,                  // 11C90..11C91
            MARCHEN,                  // 11C92..11CA7
            UNKNOWN,                  // 11CA8
            MARCHEN,                  // 11CA9..11CB6
            UNKNOWN,                  // 11CB7..11CFF
            MASARAM_GONDI,            // 11D00..11D06
            UNKNOWN,                  // 11D07
            MASARAM_GONDI,            // 11D08..11D09
            UNKNOWN,                  // 11D0A
            MASARAM_GONDI,            // 11D0B..11D36
            UNKNOWN,                  // 11D37..11D39
            MASARAM_GONDI,            // 11D3A
            UNKNOWN,                  // 11D3B
            MASARAM_GONDI,            // 11D3C..11D3D
            UNKNOWN,                  // 11D3E
            MASARAM_GONDI,            // 11D3F..11D47
            UNKNOWN,                  // 11D48..11D4F
            MASARAM_GONDI,            // 11D50..11D59
            UNKNOWN,                  // 11D5A..11D5F
            GUNJALA_GONDI,            // 11D60..11D65
            UNKNOWN,                  // 11D66
            GUNJALA_GONDI,            // 11D67..11D68
            UNKNOWN,                  // 11D69
            GUNJALA_GONDI,            // 11D6A..11D8E
            UNKNOWN,                  // 11D8F
            GUNJALA_GONDI,            // 11D90..11D91
            UNKNOWN,                  // 11D92
            GUNJALA_GONDI,            // 11D93..11D98
            UNKNOWN,                  // 11D99..11D9F
            GUNJALA_GONDI,            // 11DA0..11DA9
            UNKNOWN,                  // 11DAA..11EDF
            MAKASAR,                  // 11EE0..11EF8
            UNKNOWN,                  // 11EF9..11FAF
            LISU,                     // 11FB0
            UNKNOWN,                  // 11FB1..11FBF
            TAMIL,                    // 11FC0..11FF1
            UNKNOWN,                  // 11FF2..11FFE
            TAMIL,                    // 11FFF
            CUNEIFORM,                // 12000..12399
            UNKNOWN,                  // 1239A..123FF
            CUNEIFORM,                // 12400..1246E
            UNKNOWN,                  // 1246F
            CUNEIFORM,                // 12470..12474
            UNKNOWN,                  // 12475..1247F
            CUNEIFORM,                // 12480..12543
            UNKNOWN,                  // 12544..12FFF
            EGYPTIAN_HIEROGLYPHS,     // 13000..1342E
            UNKNOWN,                  // 1342F
            EGYPTIAN_HIEROGLYPHS,     // 13430..13438
            UNKNOWN,                  // 13439..143FF
            ANATOLIAN_HIEROGLYPHS,    // 14400..14646
            UNKNOWN,                  // 14647..167FF
            BAMUM,                    // 16800..16A38
            UNKNOWN,                  // 16A39..16A3F
            MRO,                      // 16A40..16A5E
            UNKNOWN,                  // 16A5F
            MRO,                      // 16A60..16A69
            UNKNOWN,                  // 16A6A..16A6D
            MRO,                      // 16A6E..16A6F
            UNKNOWN,                  // 16A70..16ACF
            BASSA_VAH,                // 16AD0..16AED
            UNKNOWN,                  // 16AEE..16AEF
            BASSA_VAH,                // 16AF0..16AF5
            UNKNOWN,                  // 16AF6..16AFF
            PAHAWH_HMONG,             // 16B00..16B45
            UNKNOWN,                  // 16B46..16B4F
            PAHAWH_HMONG,             // 16B50..16B59
            UNKNOWN,                  // 16B5A
            PAHAWH_HMONG,             // 16B5B..16B61
            UNKNOWN,                  // 16B62
            PAHAWH_HMONG,             // 16B63..16B77
            UNKNOWN,                  // 16B78..16B7C
            PAHAWH_HMONG,             // 16B7D..16B8F
            UNKNOWN,                  // 16B90..16E3F
            MEDEFAIDRIN,              // 16E40..16E9A
            UNKNOWN,                  // 16E9B..16EFF
            MIAO,                     // 16F00..16F4A
            UNKNOWN,                  // 16F4B..16F4E
            MIAO,                     // 16F4F..16F87
            UNKNOWN,                  // 16F88..16F8E
            MIAO,                     // 16F8F..16F9F
            UNKNOWN,                  // 16FA0..16FDF
            TANGUT,                   // 16FE0
            NUSHU,                    // 16FE1
            COMMON,                   // 16FE2..16FE3
            KHITAN_SMALL_SCRIPT,      // 16FE4
            UNKNOWN,                  // 16FE5..16FEF
            HAN,                      // 16FF0..16FF1
            UNKNOWN,                  // 16FF2..16FFF
            TANGUT,                   // 17000..187F7
            UNKNOWN,                  // 187F8..187FF
            TANGUT,                   // 18800..18AFF
            KHITAN_SMALL_SCRIPT,      // 18B00..18CD5
            UNKNOWN,                  // 18CD6..18CFF
            TANGUT,                   // 18D00..18D08
            UNKNOWN,                  // 18D09..1AFFF
            KATAKANA,                 // 1B000
            HIRAGANA,                 // 1B001..1B11E
            UNKNOWN,                  // 1B11F..1B14F
            HIRAGANA,                 // 1B150..1B152
            UNKNOWN,                  // 1B153..1B163
            KATAKANA,                 // 1B164..1B167
            UNKNOWN,                  // 1B168..1B16F
            NUSHU,                    // 1B170..1B2FB
            UNKNOWN,                  // 1B2FC..1BBFF
            DUPLOYAN,                 // 1BC00..1BC6A
            UNKNOWN,                  // 1BC6B..1BC6F
            DUPLOYAN,                 // 1BC70..1BC7C
            UNKNOWN,                  // 1BC7D..1BC7F
            DUPLOYAN,                 // 1BC80..1BC88
            UNKNOWN,                  // 1BC89..1BC8F
            DUPLOYAN,                 // 1BC90..1BC99
            UNKNOWN,                  // 1BC9A..1BC9B
            DUPLOYAN,                 // 1BC9C..1BC9F
            COMMON,                   // 1BCA0..1BCA3
            UNKNOWN,                  // 1BCA4..1CFFF
            COMMON,                   // 1D000..1D0F5
            UNKNOWN,                  // 1D0F6..1D0FF
            COMMON,                   // 1D100..1D126
            UNKNOWN,                  // 1D127..1D128
            COMMON,                   // 1D129..1D166
            INHERITED,                // 1D167..1D169
            COMMON,                   // 1D16A..1D17A
            INHERITED,                // 1D17B..1D182
            COMMON,                   // 1D183..1D184
            INHERITED,                // 1D185..1D18B
            COMMON,                   // 1D18C..1D1A9
            INHERITED,                // 1D1AA..1D1AD
            COMMON,                   // 1D1AE..1D1E8
            UNKNOWN,                  // 1D1E9..1D1FF
            GREEK,                    // 1D200..1D245
            UNKNOWN,                  // 1D246..1D2DF
            COMMON,                   // 1D2E0..1D2F3
            UNKNOWN,                  // 1D2F4..1D2FF
            COMMON,                   // 1D300..1D356
            UNKNOWN,                  // 1D357..1D35F
            COMMON,                   // 1D360..1D378
            UNKNOWN,                  // 1D379..1D3FF
            COMMON,                   // 1D400..1D454
            UNKNOWN,                  // 1D455
            COMMON,                   // 1D456..1D49C
            UNKNOWN,                  // 1D49D
            COMMON,                   // 1D49E..1D49F
            UNKNOWN,                  // 1D4A0..1D4A1
            COMMON,                   // 1D4A2
            UNKNOWN,                  // 1D4A3..1D4A4
            COMMON,                   // 1D4A5..1D4A6
            UNKNOWN,                  // 1D4A7..1D4A8
            COMMON,                   // 1D4A9..1D4AC
            UNKNOWN,                  // 1D4AD
            COMMON,                   // 1D4AE..1D4B9
            UNKNOWN,                  // 1D4BA
            COMMON,                   // 1D4BB
            UNKNOWN,                  // 1D4BC
            COMMON,                   // 1D4BD..1D4C3
            UNKNOWN,                  // 1D4C4
            COMMON,                   // 1D4C5..1D505
            UNKNOWN,                  // 1D506
            COMMON,                   // 1D507..1D50A
            UNKNOWN,                  // 1D50B..1D50C
            COMMON,                   // 1D50D..1D514
            UNKNOWN,                  // 1D515
            COMMON,                   // 1D516..1D51C
            UNKNOWN,                  // 1D51D
            COMMON,                   // 1D51E..1D539
            UNKNOWN,                  // 1D53A
            COMMON,                   // 1D53B..1D53E
            UNKNOWN,                  // 1D53F
            COMMON,                   // 1D540..1D544
            UNKNOWN,                  // 1D545
            COMMON,                   // 1D546
            UNKNOWN,                  // 1D547..1D549
            COMMON,                   // 1D54A..1D550
            UNKNOWN,                  // 1D551
            COMMON,                   // 1D552..1D6A5
            UNKNOWN,                  // 1D6A6..1D6A7
            COMMON,                   // 1D6A8..1D7CB
            UNKNOWN,                  // 1D7CC..1D7CD
            COMMON,                   // 1D7CE..1D7FF
            SIGNWRITING,              // 1D800..1DA8B
            UNKNOWN,                  // 1DA8C..1DA9A
            SIGNWRITING,              // 1DA9B..1DA9F
            UNKNOWN,                  // 1DAA0
            SIGNWRITING,              // 1DAA1..1DAAF
            UNKNOWN,                  // 1DAB0..1DFFF
            GLAGOLITIC,               // 1E000..1E006
            UNKNOWN,                  // 1E007
            GLAGOLITIC,               // 1E008..1E018
            UNKNOWN,                  // 1E019..1E01A
            GLAGOLITIC,               // 1E01B..1E021
            UNKNOWN,                  // 1E022
            GLAGOLITIC,               // 1E023..1E024
            UNKNOWN,                  // 1E025
            GLAGOLITIC,               // 1E026..1E02A
            UNKNOWN,                  // 1E02B..1E0FF
            NYIAKENG_PUACHUE_HMONG,   // 1E100..1E12C
            UNKNOWN,                  // 1E12D..1E12F
            NYIAKENG_PUACHUE_HMONG,   // 1E130..1E13D
            UNKNOWN,                  // 1E13E..1E13F
            NYIAKENG_PUACHUE_HMONG,   // 1E140..1E149
            UNKNOWN,                  // 1E14A..1E14D
            NYIAKENG_PUACHUE_HMONG,   // 1E14E..1E14F
            UNKNOWN,                  // 1E150..1E2BF
            WANCHO,                   // 1E2C0..1E2F9
            UNKNOWN,                  // 1E2FA..1E2FE
            WANCHO,                   // 1E2FF
            UNKNOWN,                  // 1E300..1E7FF
            MENDE_KIKAKUI,            // 1E800..1E8C4
            UNKNOWN,                  // 1E8C5..1E8C6
            MENDE_KIKAKUI,            // 1E8C7..1E8D6
            UNKNOWN,                  // 1E8D7..1E8FF
            ADLAM,                    // 1E900..1E94B
            UNKNOWN,                  // 1E94C..1E94F
            ADLAM,                    // 1E950..1E959
            UNKNOWN,                  // 1E95A..1E95D
            ADLAM,                    // 1E95E..1E95F
            UNKNOWN,                  // 1E960..1EC70
            COMMON,                   // 1EC71..1ECB4
            UNKNOWN,                  // 1ECB5..1ED00
            COMMON,                   // 1ED01..1ED3D
            UNKNOWN,                  // 1ED3E..1EDFF
            ARABIC,                   // 1EE00..1EE03
            UNKNOWN,                  // 1EE04
            ARABIC,                   // 1EE05..1EE1F
            UNKNOWN,                  // 1EE20
            ARABIC,                   // 1EE21..1EE22
            UNKNOWN,                  // 1EE23
            ARABIC,                   // 1EE24
            UNKNOWN,                  // 1EE25..1EE26
            ARABIC,                   // 1EE27
            UNKNOWN,                  // 1EE28
            ARABIC,                   // 1EE29..1EE32
            UNKNOWN,                  // 1EE33
            ARABIC,                   // 1EE34..1EE37
            UNKNOWN,                  // 1EE38
            ARABIC,                   // 1EE39
            UNKNOWN,                  // 1EE3A
            ARABIC,                   // 1EE3B
            UNKNOWN,                  // 1EE3C..1EE41
            ARABIC,                   // 1EE42
            UNKNOWN,                  // 1EE43..1EE46
            ARABIC,                   // 1EE47
            UNKNOWN,                  // 1EE48
            ARABIC,                   // 1EE49
            UNKNOWN,                  // 1EE4A
            ARABIC,                   // 1EE4B
            UNKNOWN,                  // 1EE4C
            ARABIC,                   // 1EE4D..1EE4F
            UNKNOWN,                  // 1EE50
            ARABIC,                   // 1EE51..1EE52
            UNKNOWN,                  // 1EE53
            ARABIC,                   // 1EE54
            UNKNOWN,                  // 1EE55..1EE56
            ARABIC,                   // 1EE57
            UNKNOWN,                  // 1EE58
            ARABIC,                   // 1EE59
            UNKNOWN,                  // 1EE5A
            ARABIC,                   // 1EE5B
            UNKNOWN,                  // 1EE5C
            ARABIC,                   // 1EE5D
            UNKNOWN,                  // 1EE5E
            ARABIC,                   // 1EE5F
            UNKNOWN,                  // 1EE60
            ARABIC,                   // 1EE61..1EE62
            UNKNOWN,                  // 1EE63
            ARABIC,                   // 1EE64
            UNKNOWN,                  // 1EE65..1EE66
            ARABIC,                   // 1EE67..1EE6A
            UNKNOWN,                  // 1EE6B
            ARABIC,                   // 1EE6C..1EE72
            UNKNOWN,                  // 1EE73
            ARABIC,                   // 1EE74..1EE77
            UNKNOWN,                  // 1EE78
            ARABIC,                   // 1EE79..1EE7C
            UNKNOWN,                  // 1EE7D
            ARABIC,                   // 1EE7E
            UNKNOWN,                  // 1EE7F
            ARABIC,                   // 1EE80..1EE89
            UNKNOWN,                  // 1EE8A
            ARABIC,                   // 1EE8B..1EE9B
            UNKNOWN,                  // 1EE9C..1EEA0
            ARABIC,                   // 1EEA1..1EEA3
            UNKNOWN,                  // 1EEA4
            ARABIC,                   // 1EEA5..1EEA9
            UNKNOWN,                  // 1EEAA
            ARABIC,                   // 1EEAB..1EEBB
            UNKNOWN,                  // 1EEBC..1EEEF
            ARABIC,                   // 1EEF0..1EEF1
            UNKNOWN,                  // 1EEF2..1EFFF
            COMMON,                   // 1F000..1F02B
            UNKNOWN,                  // 1F02C..1F02F
            COMMON,                   // 1F030..1F093
            UNKNOWN,                  // 1F094..1F09F
            COMMON,                   // 1F0A0..1F0AE
            UNKNOWN,                  // 1F0AF..1F0B0
            COMMON,                   // 1F0B1..1F0BF
            UNKNOWN,                  // 1F0C0
            COMMON,                   // 1F0C1..1F0CF
            UNKNOWN,                  // 1F0D0
            COMMON,                   // 1F0D1..1F0F5
            UNKNOWN,                  // 1F0F6..1F0FF
            COMMON,                   // 1F100..1F1AD
            UNKNOWN,                  // 1F1AE..1F1E5
            COMMON,                   // 1F1E6..1F1FF
            HIRAGANA,                 // 1F200
            COMMON,                   // 1F201..1F202
            UNKNOWN,                  // 1F203..1F20F
            COMMON,                   // 1F210..1F23B
            UNKNOWN,                  // 1F23C..1F23F
            COMMON,                   // 1F240..1F248
            UNKNOWN,                  // 1F249..1F24F
            COMMON,                   // 1F250..1F251
            UNKNOWN,                  // 1F252..1F25F
            COMMON,                   // 1F260..1F265
            UNKNOWN,                  // 1F266..1F2FF
            COMMON,                   // 1F300..1F6D7
            UNKNOWN,                  // 1F6D8..1F6DF
            COMMON,                   // 1F6E0..1F6EC
            UNKNOWN,                  // 1F6ED..1F6EF
            COMMON,                   // 1F6F0..1F6FC
            UNKNOWN,                  // 1F6FD..1F6FF
            COMMON,                   // 1F700..1F773
            UNKNOWN,                  // 1F774..1F77F
            COMMON,                   // 1F780..1F7D8
            UNKNOWN,                  // 1F7D9..1F7DF
            COMMON,                   // 1F7E0..1F7EB
            UNKNOWN,                  // 1F7EC..1F7FF
            COMMON,                   // 1F800..1F80B
            UNKNOWN,                  // 1F80C..1F80F
            COMMON,                   // 1F810..1F847
            UNKNOWN,                  // 1F848..1F84F
            COMMON,                   // 1F850..1F859
            UNKNOWN,                  // 1F85A..1F85F
            COMMON,                   // 1F860..1F887
            UNKNOWN,                  // 1F888..1F88F
            COMMON,                   // 1F890..1F8AD
            UNKNOWN,                  // 1F8AE..1F8AF
            COMMON,                   // 1F8B0..1F8B1
            UNKNOWN,                  // 1F8B2..1F8FF
            COMMON,                   // 1F900..1F978
            UNKNOWN,                  // 1F979
            COMMON,                   // 1F97A..1F9CB
            UNKNOWN,                  // 1F9CC
            COMMON,                   // 1F9CD..1FA53
            UNKNOWN,                  // 1FA54..1FA5F
            COMMON,                   // 1FA60..1FA6D
            UNKNOWN,                  // 1FA6E..1FA6F
            COMMON,                   // 1FA70..1FA74
            UNKNOWN,                  // 1FA75..1FA77
            COMMON,                   // 1FA78..1FA7A
            UNKNOWN,                  // 1FA7B..1FA7F
            COMMON,                   // 1FA80..1FA86
            UNKNOWN,                  // 1FA87..1FA8F
            COMMON,                   // 1FA90..1FAA8
            UNKNOWN,                  // 1FAA9..1FAAF
            COMMON,                   // 1FAB0..1FAB6
            UNKNOWN,                  // 1FAB7..1FABF
            COMMON,                   // 1FAC0..1FAC2
            UNKNOWN,                  // 1FAC3..1FACF
            COMMON,                   // 1FAD0..1FAD6
            UNKNOWN,                  // 1FAD7..1FAFF
            COMMON,                   // 1FB00..1FB92
            UNKNOWN,                  // 1FB93
            COMMON,                   // 1FB94..1FBCA
            UNKNOWN,                  // 1FBCB..1FBEF
            COMMON,                   // 1FBF0..1FBF9
            UNKNOWN,                  // 1FBFA..1FFFF
            HAN,                      // 20000..2A6DD
            UNKNOWN,                  // 2A6DE..2A6FF
            HAN,                      // 2A700..2B734
            UNKNOWN,                  // 2B735..2B73F
            HAN,                      // 2B740..2B81D
            UNKNOWN,                  // 2B81E..2B81F
            HAN,                      // 2B820..2CEA1
            UNKNOWN,                  // 2CEA2..2CEAF
            HAN,                      // 2CEB0..2EBE0
            UNKNOWN,                  // 2EBE1..2F7FF
            HAN,                      // 2F800..2FA1D
            UNKNOWN,                  // 2FA1E..2FFFF
            HAN,                      // 30000..3134A
            UNKNOWN,                  // 3134B..E0000
            COMMON,                   // E0001
            UNKNOWN,                  // E0002..E001F
            COMMON,                   // E0020..E007F
            UNKNOWN,                  // E0080..E00FF
            INHERITED,                // E0100..E01EF
            UNKNOWN,                  // E01F0..10FFFF
        };

        private static final HashMap<String, Character.UnicodeScript> aliases;
        static {
            aliases = new HashMap<>((int)(157 / 0.75f + 1.0f));
            aliases.put("ADLM", ADLAM);
            aliases.put("AGHB", CAUCASIAN_ALBANIAN);
            aliases.put("AHOM", AHOM);
            aliases.put("ARAB", ARABIC);
            aliases.put("ARMI", IMPERIAL_ARAMAIC);
            aliases.put("ARMN", ARMENIAN);
            aliases.put("AVST", AVESTAN);
            aliases.put("BALI", BALINESE);
            aliases.put("BAMU", BAMUM);
            aliases.put("BASS", BASSA_VAH);
            aliases.put("BATK", BATAK);
            aliases.put("BENG", BENGALI);
            aliases.put("BHKS", BHAIKSUKI);
            aliases.put("BOPO", BOPOMOFO);
            aliases.put("BRAH", BRAHMI);
            aliases.put("BRAI", BRAILLE);
            aliases.put("BUGI", BUGINESE);
            aliases.put("BUHD", BUHID);
            aliases.put("CAKM", CHAKMA);
            aliases.put("CANS", CANADIAN_ABORIGINAL);
            aliases.put("CARI", CARIAN);
            aliases.put("CHAM", CHAM);
            aliases.put("CHER", CHEROKEE);
            aliases.put("CHRS", CHORASMIAN);
            aliases.put("COPT", COPTIC);
            aliases.put("CPRT", CYPRIOT);
            aliases.put("CYRL", CYRILLIC);
            aliases.put("DEVA", DEVANAGARI);
            aliases.put("DIAK", DIVES_AKURU);
            aliases.put("DOGR", DOGRA);
            aliases.put("DSRT", DESERET);
            aliases.put("DUPL", DUPLOYAN);
            aliases.put("EGYP", EGYPTIAN_HIEROGLYPHS);
            aliases.put("ELBA", ELBASAN);
            aliases.put("ELYM", ELYMAIC);
            aliases.put("ETHI", ETHIOPIC);
            aliases.put("GEOR", GEORGIAN);
            aliases.put("GLAG", GLAGOLITIC);
            aliases.put("GONM", MASARAM_GONDI);
            aliases.put("GOTH", GOTHIC);
            aliases.put("GONG", GUNJALA_GONDI);
            aliases.put("GRAN", GRANTHA);
            aliases.put("GREK", GREEK);
            aliases.put("GUJR", GUJARATI);
            aliases.put("GURU", GURMUKHI);
            aliases.put("HANG", HANGUL);
            aliases.put("HANI", HAN);
            aliases.put("HANO", HANUNOO);
            aliases.put("HATR", HATRAN);
            aliases.put("HEBR", HEBREW);
            aliases.put("HIRA", HIRAGANA);
            aliases.put("HLUW", ANATOLIAN_HIEROGLYPHS);
            aliases.put("HMNG", PAHAWH_HMONG);
            aliases.put("HMNP", NYIAKENG_PUACHUE_HMONG);
            // it appears we don't have the KATAKANA_OR_HIRAGANA
            //aliases.put("HRKT", KATAKANA_OR_HIRAGANA);
            aliases.put("HUNG", OLD_HUNGARIAN);
            aliases.put("ITAL", OLD_ITALIC);
            aliases.put("JAVA", JAVANESE);
            aliases.put("KALI", KAYAH_LI);
            aliases.put("KANA", KATAKANA);
            aliases.put("KHAR", KHAROSHTHI);
            aliases.put("KHMR", KHMER);
            aliases.put("KHOJ", KHOJKI);
            aliases.put("KITS", KHITAN_SMALL_SCRIPT);
            aliases.put("KNDA", KANNADA);
            aliases.put("KTHI", KAITHI);
            aliases.put("LANA", TAI_THAM);
            aliases.put("LAOO", LAO);
            aliases.put("LATN", LATIN);
            aliases.put("LEPC", LEPCHA);
            aliases.put("LIMB", LIMBU);
            aliases.put("LINA", LINEAR_A);
            aliases.put("LINB", LINEAR_B);
            aliases.put("LISU", LISU);
            aliases.put("LYCI", LYCIAN);
            aliases.put("LYDI", LYDIAN);
            aliases.put("MAHJ", MAHAJANI);
            aliases.put("MAKA", MAKASAR);
            aliases.put("MARC", MARCHEN);
            aliases.put("MAND", MANDAIC);
            aliases.put("MANI", MANICHAEAN);
            aliases.put("MEDF", MEDEFAIDRIN);
            aliases.put("MEND", MENDE_KIKAKUI);
            aliases.put("MERC", MEROITIC_CURSIVE);
            aliases.put("MERO", MEROITIC_HIEROGLYPHS);
            aliases.put("MLYM", MALAYALAM);
            aliases.put("MODI", MODI);
            aliases.put("MONG", MONGOLIAN);
            aliases.put("MROO", MRO);
            aliases.put("MTEI", MEETEI_MAYEK);
            aliases.put("MULT", MULTANI);
            aliases.put("MYMR", MYANMAR);
            aliases.put("NAND", NANDINAGARI);
            aliases.put("NARB", OLD_NORTH_ARABIAN);
            aliases.put("NBAT", NABATAEAN);
            aliases.put("NEWA", NEWA);
            aliases.put("NKOO", NKO);
            aliases.put("NSHU", NUSHU);
            aliases.put("OGAM", OGHAM);
            aliases.put("OLCK", OL_CHIKI);
            aliases.put("ORKH", OLD_TURKIC);
            aliases.put("ORYA", ORIYA);
            aliases.put("OSGE", OSAGE);
            aliases.put("OSMA", OSMANYA);
            aliases.put("PALM", PALMYRENE);
            aliases.put("PAUC", PAU_CIN_HAU);
            aliases.put("PERM", OLD_PERMIC);
            aliases.put("PHAG", PHAGS_PA);
            aliases.put("PHLI", INSCRIPTIONAL_PAHLAVI);
            aliases.put("PHLP", PSALTER_PAHLAVI);
            aliases.put("PHNX", PHOENICIAN);
            aliases.put("PLRD", MIAO);
            aliases.put("PRTI", INSCRIPTIONAL_PARTHIAN);
            aliases.put("RJNG", REJANG);
            aliases.put("ROHG", HANIFI_ROHINGYA);
            aliases.put("RUNR", RUNIC);
            aliases.put("SAMR", SAMARITAN);
            aliases.put("SARB", OLD_SOUTH_ARABIAN);
            aliases.put("SAUR", SAURASHTRA);
            aliases.put("SGNW", SIGNWRITING);
            aliases.put("SHAW", SHAVIAN);
            aliases.put("SHRD", SHARADA);
            aliases.put("SIDD", SIDDHAM);
            aliases.put("SIND", KHUDAWADI);
            aliases.put("SINH", SINHALA);
            aliases.put("SOGD", SOGDIAN);
            aliases.put("SOGO", OLD_SOGDIAN);
            aliases.put("SORA", SORA_SOMPENG);
            aliases.put("SOYO", SOYOMBO);
            aliases.put("SUND", SUNDANESE);
            aliases.put("SYLO", SYLOTI_NAGRI);
            aliases.put("SYRC", SYRIAC);
            aliases.put("TAGB", TAGBANWA);
            aliases.put("TAKR", TAKRI);
            aliases.put("TALE", TAI_LE);
            aliases.put("TALU", NEW_TAI_LUE);
            aliases.put("TAML", TAMIL);
            aliases.put("TANG", TANGUT);
            aliases.put("TAVT", TAI_VIET);
            aliases.put("TELU", TELUGU);
            aliases.put("TFNG", TIFINAGH);
            aliases.put("TGLG", TAGALOG);
            aliases.put("THAA", THAANA);
            aliases.put("THAI", THAI);
            aliases.put("TIBT", TIBETAN);
            aliases.put("TIRH", TIRHUTA);
            aliases.put("UGAR", UGARITIC);
            aliases.put("VAII", VAI);
            aliases.put("WARA", WARANG_CITI);
            aliases.put("WCHO", WANCHO);
            aliases.put("XPEO", OLD_PERSIAN);
            aliases.put("XSUX", CUNEIFORM);
            aliases.put("YIII", YI);
            aliases.put("YEZI", YEZIDI);
            aliases.put("ZANB", ZANABAZAR_SQUARE);
            aliases.put("ZINH", INHERITED);
            aliases.put("ZYYY", COMMON);
            aliases.put("ZZZZ", UNKNOWN);
        }

        /**
         * Returns the enum constant representing the Unicode script of which
         * the given character (Unicode code point) is assigned to.
         *
         * @param   codePoint the character (Unicode code point) in question.
         * @return  The {@code UnicodeScript} constant representing the
         *          Unicode script of which this character is assigned to.
         *
         * @throws  IllegalArgumentException if the specified
         * {@code codePoint} is an invalid Unicode code point.
         * @see Character#isValidCodePoint(int)
         *
         */
        public static UnicodeScript of(int codePoint) {
            if (!isValidCodePoint(codePoint))
                throw new IllegalArgumentException(
                    String.format("Not a valid Unicode code point: 0x%X", codePoint));
            int type = getType(codePoint);
            // leave SURROGATE and PRIVATE_USE for table lookup
            if (type == UNASSIGNED)
                return UNKNOWN;
            int index = Arrays.binarySearch(scriptStarts, codePoint);
            if (index < 0)
                index = -index - 2;
            return scripts[index];
        }

        /**
         * Returns the UnicodeScript constant with the given Unicode script
         * name or the script name alias. Script names and their aliases are
         * determined by The Unicode Standard. The files {@code Scripts<version>.txt}
         * and {@code PropertyValueAliases<version>.txt} define script names
         * and the script name aliases for a particular version of the
         * standard. The {@link Character} class specifies the version of
         * the standard that it supports.
         * <p>
         * Character case is ignored for all of the valid script names.
         * The en_US locale's case mapping rules are used to provide
         * case-insensitive string comparisons for script name validation.
         *
         * @param scriptName A {@code UnicodeScript} name.
         * @return The {@code UnicodeScript} constant identified
         *         by {@code scriptName}
         * @throws IllegalArgumentException if {@code scriptName} is an
         *         invalid name
         * @throws NullPointerException if {@code scriptName} is null
         */
        public static final UnicodeScript forName(String scriptName) {
            scriptName = scriptName.toUpperCase(Locale.ENGLISH);
                                 //.replace(' ', '_'));
            UnicodeScript sc = aliases.get(scriptName);
            if (sc != null)
                return sc;
            return valueOf(scriptName);
        }
    }

    /**
     * The value of the {@code Character}.
     *
     * @serial
     */
    private final char value;

    /** use serialVersionUID from JDK 1.0.2 for interoperability */
    @java.io.Serial
    private static final long serialVersionUID = 3786198910865385080L;

    /**
     * Constructs a newly allocated {@code Character} object that
     * represents the specified {@code char} value.
     *
     * @param  value   the value to be represented by the
     *                  {@code Character} object.
     *
     * @deprecated
     * It is rarely appropriate to use this constructor. The static factory
     * {@link #valueOf(char)} is generally a better choice, as it is
     * likely to yield significantly better space and time performance.
     */
    @Deprecated(since="9", forRemoval = true)
    public Character(char value) {
        this.value = value;
    }

    private static class CharacterCache {
        private CharacterCache(){}

        static final Character[] cache;
        static Character[] archivedCache;

        static {
            int size = 127 + 1;

            // Load and use the archived cache if it exists
            CDS.initializeFromArchive(CharacterCache.class);
            if (archivedCache == null || archivedCache.length != size) {
                Character[] c = new Character[size];
                for (int i = 0; i < size; i++) {
                    c[i] = new Character((char) i);
                }
                archivedCache = c;
            }
            cache = archivedCache;
        }
    }

    /**
     * Returns a {@code Character} instance representing the specified
     * {@code char} value.
     * If a new {@code Character} instance is not required, this method
     * should generally be used in preference to the constructor
     * {@link #Character(char)}, as this method is likely to yield
     * significantly better space and time performance by caching
     * frequently requested values.
     *
     * This method will always cache values in the range {@code
     * '\u005Cu0000'} to {@code '\u005Cu007F'}, inclusive, and may
     * cache other values outside of this range.
     *
     * @param  c a char value.
     * @return a {@code Character} instance representing {@code c}.
     * @since  1.5
     */
    @IntrinsicCandidate
    public static Character valueOf(char c) {
        if (c <= 127) { // must cache
            return CharacterCache.cache[(int)c];
        }
        return new Character(c);
    }

    /**
     * Returns the value of this {@code Character} object.
     * @return  the primitive {@code char} value represented by
     *          this object.
     */
    @IntrinsicCandidate
    public char charValue() {
        return value;
    }

    /**
     * Returns a hash code for this {@code Character}; equal to the result
     * of invoking {@code charValue()}.
     *
     * @return a hash code value for this {@code Character}
     */
    @Override
    public int hashCode() {
        return Character.hashCode(value);
    }

    /**
     * Returns a hash code for a {@code char} value; compatible with
     * {@code Character.hashCode()}.
     *
     * @since 1.8
     *
     * @param value The {@code char} for which to return a hash code.
     * @return a hash code value for a {@code char} value.
     */
    public static int hashCode(char value) {
        return (int)value;
    }

    /**
     * Compares this object against the specified object.
     * The result is {@code true} if and only if the argument is not
     * {@code null} and is a {@code Character} object that
     * represents the same {@code char} value as this object.
     *
     * @param   obj   the object to compare with.
     * @return  {@code true} if the objects are the same;
     *          {@code false} otherwise.
     */
    public boolean equals(Object obj) {
        if (obj instanceof Character) {
            return value == ((Character)obj).charValue();
        }
        return false;
    }

    /**
     * Returns a {@code String} object representing this
     * {@code Character}'s value.  The result is a string of
     * length 1 whose sole component is the primitive
     * {@code char} value represented by this
     * {@code Character} object.
     *
     * @return  a string representation of this object.
     */
    public String toString() {
        return String.valueOf(value);
    }

    /**
     * Returns a {@code String} object representing the
     * specified {@code char}.  The result is a string of length
     * 1 consisting solely of the specified {@code char}.
     *
     * @apiNote This method cannot handle <a
     * href="#supplementary"> supplementary characters</a>. To support
     * all Unicode characters, including supplementary characters, use
     * the {@link #toString(int)} method.
     *
     * @param c the {@code char} to be converted
     * @return the string representation of the specified {@code char}
     * @since 1.4
     */
    public static String toString(char c) {
        return String.valueOf(c);
    }

    /**
     * Returns a {@code String} object representing the
     * specified character (Unicode code point).  The result is a string of
     * length 1 or 2, consisting solely of the specified {@code codePoint}.
     *
     * @param codePoint the {@code codePoint} to be converted
     * @return the string representation of the specified {@code codePoint}
     * @throws IllegalArgumentException if the specified
     *      {@code codePoint} is not a {@linkplain #isValidCodePoint
     *      valid Unicode code point}.
     * @since 11
     */
    public static String toString(int codePoint) {
        return String.valueOfCodePoint(codePoint);
    }

    /**
     * Determines whether the specified code point is a valid
     * <a href="http://www.unicode.org/glossary/#code_point">
     * Unicode code point value</a>.
     *
     * @param  codePoint the Unicode code point to be tested
     * @return {@code true} if the specified code point value is between
     *         {@link #MIN_CODE_POINT} and
     *         {@link #MAX_CODE_POINT} inclusive;
     *         {@code false} otherwise.
     * @since  1.5
     */
    public static boolean isValidCodePoint(int codePoint) {
        // Optimized form of:
        //     codePoint >= MIN_CODE_POINT && codePoint <= MAX_CODE_POINT
        int plane = codePoint >>> 16;
        return plane < ((MAX_CODE_POINT + 1) >>> 16);
    }

    /**
     * Determines whether the specified character (Unicode code point)
     * is in the <a href="#BMP">Basic Multilingual Plane (BMP)</a>.
     * Such code points can be represented using a single {@code char}.
     *
     * @param  codePoint the character (Unicode code point) to be tested
     * @return {@code true} if the specified code point is between
     *         {@link #MIN_VALUE} and {@link #MAX_VALUE} inclusive;
     *         {@code false} otherwise.
     * @since  1.7
     */
    public static boolean isBmpCodePoint(int codePoint) {
        return codePoint >>> 16 == 0;
        // Optimized form of:
        //     codePoint >= MIN_VALUE && codePoint <= MAX_VALUE
        // We consistently use logical shift (>>>) to facilitate
        // additional runtime optimizations.
    }

    /**
     * Determines whether the specified character (Unicode code point)
     * is in the <a href="#supplementary">supplementary character</a> range.
     *
     * @param  codePoint the character (Unicode code point) to be tested
     * @return {@code true} if the specified code point is between
     *         {@link #MIN_SUPPLEMENTARY_CODE_POINT} and
     *         {@link #MAX_CODE_POINT} inclusive;
     *         {@code false} otherwise.
     * @since  1.5
     */
    public static boolean isSupplementaryCodePoint(int codePoint) {
        return codePoint >= MIN_SUPPLEMENTARY_CODE_POINT
            && codePoint <  MAX_CODE_POINT + 1;
    }

    /**
     * Determines if the given {@code char} value is a
     * <a href="http://www.unicode.org/glossary/#high_surrogate_code_unit">
     * Unicode high-surrogate code unit</a>
     * (also known as <i>leading-surrogate code unit</i>).
     *
     * <p>Such values do not represent characters by themselves,
     * but are used in the representation of
     * <a href="#supplementary">supplementary characters</a>
     * in the UTF-16 encoding.
     *
     * @param  ch the {@code char} value to be tested.
     * @return {@code true} if the {@code char} value is between
     *         {@link #MIN_HIGH_SURROGATE} and
     *         {@link #MAX_HIGH_SURROGATE} inclusive;
     *         {@code false} otherwise.
     * @see    Character#isLowSurrogate(char)
     * @see    Character.UnicodeBlock#of(int)
     * @since  1.5
     */
    public static boolean isHighSurrogate(char ch) {
        // Help VM constant-fold; MAX_HIGH_SURROGATE + 1 == MIN_LOW_SURROGATE
        return ch >= MIN_HIGH_SURROGATE && ch < (MAX_HIGH_SURROGATE + 1);
    }

    /**
     * Determines if the given {@code char} value is a
     * <a href="http://www.unicode.org/glossary/#low_surrogate_code_unit">
     * Unicode low-surrogate code unit</a>
     * (also known as <i>trailing-surrogate code unit</i>).
     *
     * <p>Such values do not represent characters by themselves,
     * but are used in the representation of
     * <a href="#supplementary">supplementary characters</a>
     * in the UTF-16 encoding.
     *
     * @param  ch the {@code char} value to be tested.
     * @return {@code true} if the {@code char} value is between
     *         {@link #MIN_LOW_SURROGATE} and
     *         {@link #MAX_LOW_SURROGATE} inclusive;
     *         {@code false} otherwise.
     * @see    Character#isHighSurrogate(char)
     * @since  1.5
     */
    public static boolean isLowSurrogate(char ch) {
        return ch >= MIN_LOW_SURROGATE && ch < (MAX_LOW_SURROGATE + 1);
    }

    /**
     * Determines if the given {@code char} value is a Unicode
     * <i>surrogate code unit</i>.
     *
     * <p>Such values do not represent characters by themselves,
     * but are used in the representation of
     * <a href="#supplementary">supplementary characters</a>
     * in the UTF-16 encoding.
     *
     * <p>A char value is a surrogate code unit if and only if it is either
     * a {@linkplain #isLowSurrogate(char) low-surrogate code unit} or
     * a {@linkplain #isHighSurrogate(char) high-surrogate code unit}.
     *
     * @param  ch the {@code char} value to be tested.
     * @return {@code true} if the {@code char} value is between
     *         {@link #MIN_SURROGATE} and
     *         {@link #MAX_SURROGATE} inclusive;
     *         {@code false} otherwise.
     * @since  1.7
     */
    public static boolean isSurrogate(char ch) {
        return ch >= MIN_SURROGATE && ch < (MAX_SURROGATE + 1);
    }

    /**
     * Determines whether the specified pair of {@code char}
     * values is a valid
     * <a href="http://www.unicode.org/glossary/#surrogate_pair">
     * Unicode surrogate pair</a>.
     *
     * <p>This method is equivalent to the expression:
     * <blockquote><pre>{@code
     * isHighSurrogate(high) && isLowSurrogate(low)
     * }</pre></blockquote>
     *
     * @param  high the high-surrogate code value to be tested
     * @param  low the low-surrogate code value to be tested
     * @return {@code true} if the specified high and
     * low-surrogate code values represent a valid surrogate pair;
     * {@code false} otherwise.
     * @since  1.5
     */
    public static boolean isSurrogatePair(char high, char low) {
        return isHighSurrogate(high) && isLowSurrogate(low);
    }

    /**
     * Determines the number of {@code char} values needed to
     * represent the specified character (Unicode code point). If the
     * specified character is equal to or greater than 0x10000, then
     * the method returns 2. Otherwise, the method returns 1.
     *
     * <p>This method doesn't validate the specified character to be a
     * valid Unicode code point. The caller must validate the
     * character value using {@link #isValidCodePoint(int) isValidCodePoint}
     * if necessary.
     *
     * @param   codePoint the character (Unicode code point) to be tested.
     * @return  2 if the character is a valid supplementary character; 1 otherwise.
     * @see     Character#isSupplementaryCodePoint(int)
     * @since   1.5
     */
    public static int charCount(int codePoint) {
        return codePoint >= MIN_SUPPLEMENTARY_CODE_POINT ? 2 : 1;
    }

    /**
     * Converts the specified surrogate pair to its supplementary code
     * point value. This method does not validate the specified
     * surrogate pair. The caller must validate it using {@link
     * #isSurrogatePair(char, char) isSurrogatePair} if necessary.
     *
     * @param  high the high-surrogate code unit
     * @param  low the low-surrogate code unit
     * @return the supplementary code point composed from the
     *         specified surrogate pair.
     * @since  1.5
     */
    public static int toCodePoint(char high, char low) {
        // Optimized form of:
        // return ((high - MIN_HIGH_SURROGATE) << 10)
        //         + (low - MIN_LOW_SURROGATE)
        //         + MIN_SUPPLEMENTARY_CODE_POINT;
        return ((high << 10) + low) + (MIN_SUPPLEMENTARY_CODE_POINT
                                       - (MIN_HIGH_SURROGATE << 10)
                                       - MIN_LOW_SURROGATE);
    }

    /**
     * Returns the code point at the given index of the
     * {@code CharSequence}. If the {@code char} value at
     * the given index in the {@code CharSequence} is in the
     * high-surrogate range, the following index is less than the
     * length of the {@code CharSequence}, and the
     * {@code char} value at the following index is in the
     * low-surrogate range, then the supplementary code point
     * corresponding to this surrogate pair is returned. Otherwise,
     * the {@code char} value at the given index is returned.
     *
     * @param seq a sequence of {@code char} values (Unicode code
     * units)
     * @param index the index to the {@code char} values (Unicode
     * code units) in {@code seq} to be converted
     * @return the Unicode code point at the given index
     * @throws NullPointerException if {@code seq} is null.
     * @throws IndexOutOfBoundsException if the value
     * {@code index} is negative or not less than
     * {@link CharSequence#length() seq.length()}.
     * @since  1.5
     */
    public static int codePointAt(CharSequence seq, int index) {
        char c1 = seq.charAt(index);
        if (isHighSurrogate(c1) && ++index < seq.length()) {
            char c2 = seq.charAt(index);
            if (isLowSurrogate(c2)) {
                return toCodePoint(c1, c2);
            }
        }
        return c1;
    }

    /**
     * Returns the code point at the given index of the
     * {@code char} array. If the {@code char} value at
     * the given index in the {@code char} array is in the
     * high-surrogate range, the following index is less than the
     * length of the {@code char} array, and the
     * {@code char} value at the following index is in the
     * low-surrogate range, then the supplementary code point
     * corresponding to this surrogate pair is returned. Otherwise,
     * the {@code char} value at the given index is returned.
     *
     * @param a the {@code char} array
     * @param index the index to the {@code char} values (Unicode
     * code units) in the {@code char} array to be converted
     * @return the Unicode code point at the given index
     * @throws NullPointerException if {@code a} is null.
     * @throws IndexOutOfBoundsException if the value
     * {@code index} is negative or not less than
     * the length of the {@code char} array.
     * @since  1.5
     */
    public static int codePointAt(char[] a, int index) {
        return codePointAtImpl(a, index, a.length);
    }

    /**
     * Returns the code point at the given index of the
     * {@code char} array, where only array elements with
     * {@code index} less than {@code limit} can be used. If
     * the {@code char} value at the given index in the
     * {@code char} array is in the high-surrogate range, the
     * following index is less than the {@code limit}, and the
     * {@code char} value at the following index is in the
     * low-surrogate range, then the supplementary code point
     * corresponding to this surrogate pair is returned. Otherwise,
     * the {@code char} value at the given index is returned.
     *
     * @param a the {@code char} array
     * @param index the index to the {@code char} values (Unicode
     * code units) in the {@code char} array to be converted
     * @param limit the index after the last array element that
     * can be used in the {@code char} array
     * @return the Unicode code point at the given index
     * @throws NullPointerException if {@code a} is null.
     * @throws IndexOutOfBoundsException if the {@code index}
     * argument is negative or not less than the {@code limit}
     * argument, or if the {@code limit} argument is negative or
     * greater than the length of the {@code char} array.
     * @since  1.5
     */
    public static int codePointAt(char[] a, int index, int limit) {
        if (index >= limit || limit < 0 || limit > a.length) {
            throw new IndexOutOfBoundsException();
        }
        return codePointAtImpl(a, index, limit);
    }

    // throws ArrayIndexOutOfBoundsException if index out of bounds
    static int codePointAtImpl(char[] a, int index, int limit) {
        char c1 = a[index];
        if (isHighSurrogate(c1) && ++index < limit) {
            char c2 = a[index];
            if (isLowSurrogate(c2)) {
                return toCodePoint(c1, c2);
            }
        }
        return c1;
    }

    /**
     * Returns the code point preceding the given index of the
     * {@code CharSequence}. If the {@code char} value at
     * {@code (index - 1)} in the {@code CharSequence} is in
     * the low-surrogate range, {@code (index - 2)} is not
     * negative, and the {@code char} value at {@code (index - 2)}
     * in the {@code CharSequence} is in the
     * high-surrogate range, then the supplementary code point
     * corresponding to this surrogate pair is returned. Otherwise,
     * the {@code char} value at {@code (index - 1)} is
     * returned.
     *
     * @param seq the {@code CharSequence} instance
     * @param index the index following the code point that should be returned
     * @return the Unicode code point value before the given index.
     * @throws NullPointerException if {@code seq} is null.
     * @throws IndexOutOfBoundsException if the {@code index}
     * argument is less than 1 or greater than {@link
     * CharSequence#length() seq.length()}.
     * @since  1.5
     */
    public static int codePointBefore(CharSequence seq, int index) {
        char c2 = seq.charAt(--index);
        if (isLowSurrogate(c2) && index > 0) {
            char c1 = seq.charAt(--index);
            if (isHighSurrogate(c1)) {
                return toCodePoint(c1, c2);
            }
        }
        return c2;
    }

    /**
     * Returns the code point preceding the given index of the
     * {@code char} array. If the {@code char} value at
     * {@code (index - 1)} in the {@code char} array is in
     * the low-surrogate range, {@code (index - 2)} is not
     * negative, and the {@code char} value at {@code (index - 2)}
     * in the {@code char} array is in the
     * high-surrogate range, then the supplementary code point
     * corresponding to this surrogate pair is returned. Otherwise,
     * the {@code char} value at {@code (index - 1)} is
     * returned.
     *
     * @param a the {@code char} array
     * @param index the index following the code point that should be returned
     * @return the Unicode code point value before the given index.
     * @throws NullPointerException if {@code a} is null.
     * @throws IndexOutOfBoundsException if the {@code index}
     * argument is less than 1 or greater than the length of the
     * {@code char} array
     * @since  1.5
     */
    public static int codePointBefore(char[] a, int index) {
        return codePointBeforeImpl(a, index, 0);
    }

    /**
     * Returns the code point preceding the given index of the
     * {@code char} array, where only array elements with
     * {@code index} greater than or equal to {@code start}
     * can be used. If the {@code char} value at {@code (index - 1)}
     * in the {@code char} array is in the
     * low-surrogate range, {@code (index - 2)} is not less than
     * {@code start}, and the {@code char} value at
     * {@code (index - 2)} in the {@code char} array is in
     * the high-surrogate range, then the supplementary code point
     * corresponding to this surrogate pair is returned. Otherwise,
     * the {@code char} value at {@code (index - 1)} is
     * returned.
     *
     * @param a the {@code char} array
     * @param index the index following the code point that should be returned
     * @param start the index of the first array element in the
     * {@code char} array
     * @return the Unicode code point value before the given index.
     * @throws NullPointerException if {@code a} is null.
     * @throws IndexOutOfBoundsException if the {@code index}
     * argument is not greater than the {@code start} argument or
     * is greater than the length of the {@code char} array, or
     * if the {@code start} argument is negative or not less than
     * the length of the {@code char} array.
     * @since  1.5
     */
    public static int codePointBefore(char[] a, int index, int start) {
        if (index <= start || start < 0 || start >= a.length) {
            throw new IndexOutOfBoundsException();
        }
        return codePointBeforeImpl(a, index, start);
    }

    // throws ArrayIndexOutOfBoundsException if index-1 out of bounds
    static int codePointBeforeImpl(char[] a, int index, int start) {
        char c2 = a[--index];
        if (isLowSurrogate(c2) && index > start) {
            char c1 = a[--index];
            if (isHighSurrogate(c1)) {
                return toCodePoint(c1, c2);
            }
        }
        return c2;
    }

    /**
     * Returns the leading surrogate (a
     * <a href="http://www.unicode.org/glossary/#high_surrogate_code_unit">
     * high surrogate code unit</a>) of the
     * <a href="http://www.unicode.org/glossary/#surrogate_pair">
     * surrogate pair</a>
     * representing the specified supplementary character (Unicode
     * code point) in the UTF-16 encoding.  If the specified character
     * is not a
     * <a href="Character.html#supplementary">supplementary character</a>,
     * an unspecified {@code char} is returned.
     *
     * <p>If
     * {@link #isSupplementaryCodePoint isSupplementaryCodePoint(x)}
     * is {@code true}, then
     * {@link #isHighSurrogate isHighSurrogate}{@code (highSurrogate(x))} and
     * {@link #toCodePoint toCodePoint}{@code (highSurrogate(x), }{@link #lowSurrogate lowSurrogate}{@code (x)) == x}
     * are also always {@code true}.
     *
     * @param   codePoint a supplementary character (Unicode code point)
     * @return  the leading surrogate code unit used to represent the
     *          character in the UTF-16 encoding
     * @since   1.7
     */
    public static char highSurrogate(int codePoint) {
        return (char) ((codePoint >>> 10)
            + (MIN_HIGH_SURROGATE - (MIN_SUPPLEMENTARY_CODE_POINT >>> 10)));
    }

    /**
     * Returns the trailing surrogate (a
     * <a href="http://www.unicode.org/glossary/#low_surrogate_code_unit">
     * low surrogate code unit</a>) of the
     * <a href="http://www.unicode.org/glossary/#surrogate_pair">
     * surrogate pair</a>
     * representing the specified supplementary character (Unicode
     * code point) in the UTF-16 encoding.  If the specified character
     * is not a
     * <a href="Character.html#supplementary">supplementary character</a>,
     * an unspecified {@code char} is returned.
     *
     * <p>If
     * {@link #isSupplementaryCodePoint isSupplementaryCodePoint(x)}
     * is {@code true}, then
     * {@link #isLowSurrogate isLowSurrogate}{@code (lowSurrogate(x))} and
     * {@link #toCodePoint toCodePoint}{@code (}{@link #highSurrogate highSurrogate}{@code (x), lowSurrogate(x)) == x}
     * are also always {@code true}.
     *
     * @param   codePoint a supplementary character (Unicode code point)
     * @return  the trailing surrogate code unit used to represent the
     *          character in the UTF-16 encoding
     * @since   1.7
     */
    public static char lowSurrogate(int codePoint) {
        return (char) ((codePoint & 0x3ff) + MIN_LOW_SURROGATE);
    }

    /**
     * Converts the specified character (Unicode code point) to its
     * UTF-16 representation. If the specified code point is a BMP
     * (Basic Multilingual Plane or Plane 0) value, the same value is
     * stored in {@code dst[dstIndex]}, and 1 is returned. If the
     * specified code point is a supplementary character, its
     * surrogate values are stored in {@code dst[dstIndex]}
     * (high-surrogate) and {@code dst[dstIndex+1]}
     * (low-surrogate), and 2 is returned.
     *
     * @param  codePoint the character (Unicode code point) to be converted.
     * @param  dst an array of {@code char} in which the
     * {@code codePoint}'s UTF-16 value is stored.
     * @param dstIndex the start index into the {@code dst}
     * array where the converted value is stored.
     * @return 1 if the code point is a BMP code point, 2 if the
     * code point is a supplementary code point.
     * @throws IllegalArgumentException if the specified
     * {@code codePoint} is not a valid Unicode code point.
     * @throws NullPointerException if the specified {@code dst} is null.
     * @throws IndexOutOfBoundsException if {@code dstIndex}
     * is negative or not less than {@code dst.length}, or if
     * {@code dst} at {@code dstIndex} doesn't have enough
     * array element(s) to store the resulting {@code char}
     * value(s). (If {@code dstIndex} is equal to
     * {@code dst.length-1} and the specified
     * {@code codePoint} is a supplementary character, the
     * high-surrogate value is not stored in
     * {@code dst[dstIndex]}.)
     * @since  1.5
     */
    public static int toChars(int codePoint, char[] dst, int dstIndex) {
        if (isBmpCodePoint(codePoint)) {
            dst[dstIndex] = (char) codePoint;
            return 1;
        } else if (isValidCodePoint(codePoint)) {
            toSurrogates(codePoint, dst, dstIndex);
            return 2;
        } else {
            throw new IllegalArgumentException(
                String.format("Not a valid Unicode code point: 0x%X", codePoint));
        }
    }

    /**
     * Converts the specified character (Unicode code point) to its
     * UTF-16 representation stored in a {@code char} array. If
     * the specified code point is a BMP (Basic Multilingual Plane or
     * Plane 0) value, the resulting {@code char} array has
     * the same value as {@code codePoint}. If the specified code
     * point is a supplementary code point, the resulting
     * {@code char} array has the corresponding surrogate pair.
     *
     * @param  codePoint a Unicode code point
     * @return a {@code char} array having
     *         {@code codePoint}'s UTF-16 representation.
     * @throws IllegalArgumentException if the specified
     * {@code codePoint} is not a valid Unicode code point.
     * @since  1.5
     */
    public static char[] toChars(int codePoint) {
        if (isBmpCodePoint(codePoint)) {
            return new char[] { (char) codePoint };
        } else if (isValidCodePoint(codePoint)) {
            char[] result = new char[2];
            toSurrogates(codePoint, result, 0);
            return result;
        } else {
            throw new IllegalArgumentException(
                String.format("Not a valid Unicode code point: 0x%X", codePoint));
        }
    }

    static void toSurrogates(int codePoint, char[] dst, int index) {
        // We write elements "backwards" to guarantee all-or-nothing
        dst[index+1] = lowSurrogate(codePoint);
        dst[index] = highSurrogate(codePoint);
    }

    /**
     * Returns the number of Unicode code points in the text range of
     * the specified char sequence. The text range begins at the
     * specified {@code beginIndex} and extends to the
     * {@code char} at index {@code endIndex - 1}. Thus the
     * length (in {@code char}s) of the text range is
     * {@code endIndex-beginIndex}. Unpaired surrogates within
     * the text range count as one code point each.
     *
     * @param seq the char sequence
     * @param beginIndex the index to the first {@code char} of
     * the text range.
     * @param endIndex the index after the last {@code char} of
     * the text range.
     * @return the number of Unicode code points in the specified text
     * range
     * @throws NullPointerException if {@code seq} is null.
     * @throws IndexOutOfBoundsException if the
     * {@code beginIndex} is negative, or {@code endIndex}
     * is larger than the length of the given sequence, or
     * {@code beginIndex} is larger than {@code endIndex}.
     * @since  1.5
     */
    public static int codePointCount(CharSequence seq, int beginIndex, int endIndex) {
        int length = seq.length();
        if (beginIndex < 0 || endIndex > length || beginIndex > endIndex) {
            throw new IndexOutOfBoundsException();
        }
        int n = endIndex - beginIndex;
        for (int i = beginIndex; i < endIndex; ) {
            if (isHighSurrogate(seq.charAt(i++)) && i < endIndex &&
                isLowSurrogate(seq.charAt(i))) {
                n--;
                i++;
            }
        }
        return n;
    }

    /**
     * Returns the number of Unicode code points in a subarray of the
     * {@code char} array argument. The {@code offset}
     * argument is the index of the first {@code char} of the
     * subarray and the {@code count} argument specifies the
     * length of the subarray in {@code char}s. Unpaired
     * surrogates within the subarray count as one code point each.
     *
     * @param a the {@code char} array
     * @param offset the index of the first {@code char} in the
     * given {@code char} array
     * @param count the length of the subarray in {@code char}s
     * @return the number of Unicode code points in the specified subarray
     * @throws NullPointerException if {@code a} is null.
     * @throws IndexOutOfBoundsException if {@code offset} or
     * {@code count} is negative, or if {@code offset +
     * count} is larger than the length of the given array.
     * @since  1.5
     */
    public static int codePointCount(char[] a, int offset, int count) {
        if (count > a.length - offset || offset < 0 || count < 0) {
            throw new IndexOutOfBoundsException();
        }
        return codePointCountImpl(a, offset, count);
    }

    static int codePointCountImpl(char[] a, int offset, int count) {
        int endIndex = offset + count;
        int n = count;
        for (int i = offset; i < endIndex; ) {
            if (isHighSurrogate(a[i++]) && i < endIndex &&
                isLowSurrogate(a[i])) {
                n--;
                i++;
            }
        }
        return n;
    }

    /**
     * Returns the index within the given char sequence that is offset
     * from the given {@code index} by {@code codePointOffset}
     * code points. Unpaired surrogates within the text range given by
     * {@code index} and {@code codePointOffset} count as
     * one code point each.
     *
     * @param seq the char sequence
     * @param index the index to be offset
     * @param codePointOffset the offset in code points
     * @return the index within the char sequence
     * @throws NullPointerException if {@code seq} is null.
     * @throws IndexOutOfBoundsException if {@code index}
     *   is negative or larger then the length of the char sequence,
     *   or if {@code codePointOffset} is positive and the
     *   subsequence starting with {@code index} has fewer than
     *   {@code codePointOffset} code points, or if
     *   {@code codePointOffset} is negative and the subsequence
     *   before {@code index} has fewer than the absolute value
     *   of {@code codePointOffset} code points.
     * @since 1.5
     */
    public static int offsetByCodePoints(CharSequence seq, int index,
                                         int codePointOffset) {
        int length = seq.length();
        if (index < 0 || index > length) {
            throw new IndexOutOfBoundsException();
        }

        int x = index;
        if (codePointOffset >= 0) {
            int i;
            for (i = 0; x < length && i < codePointOffset; i++) {
                if (isHighSurrogate(seq.charAt(x++)) && x < length &&
                    isLowSurrogate(seq.charAt(x))) {
                    x++;
                }
            }
            if (i < codePointOffset) {
                throw new IndexOutOfBoundsException();
            }
        } else {
            int i;
            for (i = codePointOffset; x > 0 && i < 0; i++) {
                if (isLowSurrogate(seq.charAt(--x)) && x > 0 &&
                    isHighSurrogate(seq.charAt(x-1))) {
                    x--;
                }
            }
            if (i < 0) {
                throw new IndexOutOfBoundsException();
            }
        }
        return x;
    }

    /**
     * Returns the index within the given {@code char} subarray
     * that is offset from the given {@code index} by
     * {@code codePointOffset} code points. The
     * {@code start} and {@code count} arguments specify a
     * subarray of the {@code char} array. Unpaired surrogates
     * within the text range given by {@code index} and
     * {@code codePointOffset} count as one code point each.
     *
     * @param a the {@code char} array
     * @param start the index of the first {@code char} of the
     * subarray
     * @param count the length of the subarray in {@code char}s
     * @param index the index to be offset
     * @param codePointOffset the offset in code points
     * @return the index within the subarray
     * @throws NullPointerException if {@code a} is null.
     * @throws IndexOutOfBoundsException
     *   if {@code start} or {@code count} is negative,
     *   or if {@code start + count} is larger than the length of
     *   the given array,
     *   or if {@code index} is less than {@code start} or
     *   larger then {@code start + count},
     *   or if {@code codePointOffset} is positive and the text range
     *   starting with {@code index} and ending with {@code start + count - 1}
     *   has fewer than {@code codePointOffset} code
     *   points,
     *   or if {@code codePointOffset} is negative and the text range
     *   starting with {@code start} and ending with {@code index - 1}
     *   has fewer than the absolute value of
     *   {@code codePointOffset} code points.
     * @since 1.5
     */
    public static int offsetByCodePoints(char[] a, int start, int count,
                                         int index, int codePointOffset) {
        if (count > a.length-start || start < 0 || count < 0
            || index < start || index > start+count) {
            throw new IndexOutOfBoundsException();
        }
        return offsetByCodePointsImpl(a, start, count, index, codePointOffset);
    }

    static int offsetByCodePointsImpl(char[]a, int start, int count,
                                      int index, int codePointOffset) {
        int x = index;
        if (codePointOffset >= 0) {
            int limit = start + count;
            int i;
            for (i = 0; x < limit && i < codePointOffset; i++) {
                if (isHighSurrogate(a[x++]) && x < limit &&
                    isLowSurrogate(a[x])) {
                    x++;
                }
            }
            if (i < codePointOffset) {
                throw new IndexOutOfBoundsException();
            }
        } else {
            int i;
            for (i = codePointOffset; x > start && i < 0; i++) {
                if (isLowSurrogate(a[--x]) && x > start &&
                    isHighSurrogate(a[x-1])) {
                    x--;
                }
            }
            if (i < 0) {
                throw new IndexOutOfBoundsException();
            }
        }
        return x;
    }

    /**
     * Determines if the specified character is a lowercase character.
     * <p>
     * A character is lowercase if its general category type, provided
     * by {@code Character.getType(ch)}, is
     * {@code LOWERCASE_LETTER}, or it has contributory property
     * Other_Lowercase as defined by the Unicode Standard.
     * <p>
     * The following are examples of lowercase characters:
     * <blockquote><pre>
     * a b c d e f g h i j k l m n o p q r s t u v w x y z
     * '&#92;u00DF' '&#92;u00E0' '&#92;u00E1' '&#92;u00E2' '&#92;u00E3' '&#92;u00E4' '&#92;u00E5' '&#92;u00E6'
     * '&#92;u00E7' '&#92;u00E8' '&#92;u00E9' '&#92;u00EA' '&#92;u00EB' '&#92;u00EC' '&#92;u00ED' '&#92;u00EE'
     * '&#92;u00EF' '&#92;u00F0' '&#92;u00F1' '&#92;u00F2' '&#92;u00F3' '&#92;u00F4' '&#92;u00F5' '&#92;u00F6'
     * '&#92;u00F8' '&#92;u00F9' '&#92;u00FA' '&#92;u00FB' '&#92;u00FC' '&#92;u00FD' '&#92;u00FE' '&#92;u00FF'
     * </pre></blockquote>
     * <p> Many other Unicode characters are lowercase too.
     *
     * <p><b>Note:</b> This method cannot handle <a
     * href="#supplementary"> supplementary characters</a>. To support
     * all Unicode characters, including supplementary characters, use
     * the {@link #isLowerCase(int)} method.
     *
     * @param   ch   the character to be tested.
     * @return  {@code true} if the character is lowercase;
     *          {@code false} otherwise.
     * @see     Character#isLowerCase(char)
     * @see     Character#isTitleCase(char)
     * @see     Character#toLowerCase(char)
     * @see     Character#getType(char)
     */
    public static boolean isLowerCase(char ch) {
        return isLowerCase((int)ch);
    }

    /**
     * Determines if the specified character (Unicode code point) is a
     * lowercase character.
     * <p>
     * A character is lowercase if its general category type, provided
     * by {@link Character#getType getType(codePoint)}, is
     * {@code LOWERCASE_LETTER}, or it has contributory property
     * Other_Lowercase as defined by the Unicode Standard.
     * <p>
     * The following are examples of lowercase characters:
     * <blockquote><pre>
     * a b c d e f g h i j k l m n o p q r s t u v w x y z
     * '&#92;u00DF' '&#92;u00E0' '&#92;u00E1' '&#92;u00E2' '&#92;u00E3' '&#92;u00E4' '&#92;u00E5' '&#92;u00E6'
     * '&#92;u00E7' '&#92;u00E8' '&#92;u00E9' '&#92;u00EA' '&#92;u00EB' '&#92;u00EC' '&#92;u00ED' '&#92;u00EE'
     * '&#92;u00EF' '&#92;u00F0' '&#92;u00F1' '&#92;u00F2' '&#92;u00F3' '&#92;u00F4' '&#92;u00F5' '&#92;u00F6'
     * '&#92;u00F8' '&#92;u00F9' '&#92;u00FA' '&#92;u00FB' '&#92;u00FC' '&#92;u00FD' '&#92;u00FE' '&#92;u00FF'
     * </pre></blockquote>
     * <p> Many other Unicode characters are lowercase too.
     *
     * @param   codePoint the character (Unicode code point) to be tested.
     * @return  {@code true} if the character is lowercase;
     *          {@code false} otherwise.
     * @see     Character#isLowerCase(int)
     * @see     Character#isTitleCase(int)
     * @see     Character#toLowerCase(int)
     * @see     Character#getType(int)
     * @since   1.5
     */
    // BEGIN Android-changed: Reimplement methods natively on top of ICU4C.
    /*
    public static boolean isLowerCase(int codePoint) {
        return CharacterData.of(codePoint).isLowerCase(codePoint);
    }
    */
    public static boolean isLowerCase(int codePoint) {
        return isLowerCaseImpl(codePoint);
    }

    @FastNative
    static native boolean isLowerCaseImpl(int codePoint);
    // END Android-changed: Reimplement methods natively on top of ICU4C.

    /**
     * Determines if the specified character is an uppercase character.
     * <p>
     * A character is uppercase if its general category type, provided by
     * {@code Character.getType(ch)}, is {@code UPPERCASE_LETTER}.
     * or it has contributory property Other_Uppercase as defined by the Unicode Standard.
     * <p>
     * The following are examples of uppercase characters:
     * <blockquote><pre>
     * A B C D E F G H I J K L M N O P Q R S T U V W X Y Z
     * '&#92;u00C0' '&#92;u00C1' '&#92;u00C2' '&#92;u00C3' '&#92;u00C4' '&#92;u00C5' '&#92;u00C6' '&#92;u00C7'
     * '&#92;u00C8' '&#92;u00C9' '&#92;u00CA' '&#92;u00CB' '&#92;u00CC' '&#92;u00CD' '&#92;u00CE' '&#92;u00CF'
     * '&#92;u00D0' '&#92;u00D1' '&#92;u00D2' '&#92;u00D3' '&#92;u00D4' '&#92;u00D5' '&#92;u00D6' '&#92;u00D8'
     * '&#92;u00D9' '&#92;u00DA' '&#92;u00DB' '&#92;u00DC' '&#92;u00DD' '&#92;u00DE'
     * </pre></blockquote>
     * <p> Many other Unicode characters are uppercase too.
     *
     * <p><b>Note:</b> This method cannot handle <a
     * href="#supplementary"> supplementary characters</a>. To support
     * all Unicode characters, including supplementary characters, use
     * the {@link #isUpperCase(int)} method.
     *
     * @param   ch   the character to be tested.
     * @return  {@code true} if the character is uppercase;
     *          {@code false} otherwise.
     * @see     Character#isLowerCase(char)
     * @see     Character#isTitleCase(char)
     * @see     Character#toUpperCase(char)
     * @see     Character#getType(char)
     * @since   1.0
     */
    public static boolean isUpperCase(char ch) {
        return isUpperCase((int)ch);
    }

    /**
     * Determines if the specified character (Unicode code point) is an uppercase character.
     * <p>
     * A character is uppercase if its general category type, provided by
     * {@link Character#getType(int) getType(codePoint)}, is {@code UPPERCASE_LETTER},
     * or it has contributory property Other_Uppercase as defined by the Unicode Standard.
     * <p>
     * The following are examples of uppercase characters:
     * <blockquote><pre>
     * A B C D E F G H I J K L M N O P Q R S T U V W X Y Z
     * '&#92;u00C0' '&#92;u00C1' '&#92;u00C2' '&#92;u00C3' '&#92;u00C4' '&#92;u00C5' '&#92;u00C6' '&#92;u00C7'
     * '&#92;u00C8' '&#92;u00C9' '&#92;u00CA' '&#92;u00CB' '&#92;u00CC' '&#92;u00CD' '&#92;u00CE' '&#92;u00CF'
     * '&#92;u00D0' '&#92;u00D1' '&#92;u00D2' '&#92;u00D3' '&#92;u00D4' '&#92;u00D5' '&#92;u00D6' '&#92;u00D8'
     * '&#92;u00D9' '&#92;u00DA' '&#92;u00DB' '&#92;u00DC' '&#92;u00DD' '&#92;u00DE'
     * </pre></blockquote>
     * <p> Many other Unicode characters are uppercase too.
     *
     * @param   codePoint the character (Unicode code point) to be tested.
     * @return  {@code true} if the character is uppercase;
     *          {@code false} otherwise.
     * @see     Character#isLowerCase(int)
     * @see     Character#isTitleCase(int)
     * @see     Character#toUpperCase(int)
     * @see     Character#getType(int)
     * @since   1.5
     */
    // BEGIN Android-changed: Reimplement methods natively on top of ICU4C.
    /*
    public static boolean isUpperCase(int codePoint) {
        return CharacterData.of(codePoint).isUpperCase(codePoint);
    }
    */
    public static boolean isUpperCase(int codePoint) {
        return isUpperCaseImpl(codePoint);
    }

    @FastNative
    static native boolean isUpperCaseImpl(int codePoint);
    // END Android-changed: Reimplement methods natively on top of ICU4C.

    /**
     * Determines if the specified character is a titlecase character.
     * <p>
     * A character is a titlecase character if its general
     * category type, provided by {@code Character.getType(ch)},
     * is {@code TITLECASE_LETTER}.
     * <p>
     * Some characters look like pairs of Latin letters. For example, there
     * is an uppercase letter that looks like "LJ" and has a corresponding
     * lowercase letter that looks like "lj". A third form, which looks like "Lj",
     * is the appropriate form to use when rendering a word in lowercase
     * with initial capitals, as for a book title.
     * <p>
     * These are some of the Unicode characters for which this method returns
     * {@code true}:
     * <ul>
     * <li>{@code LATIN CAPITAL LETTER D WITH SMALL LETTER Z WITH CARON}
     * <li>{@code LATIN CAPITAL LETTER L WITH SMALL LETTER J}
     * <li>{@code LATIN CAPITAL LETTER N WITH SMALL LETTER J}
     * <li>{@code LATIN CAPITAL LETTER D WITH SMALL LETTER Z}
     * </ul>
     * <p> Many other Unicode characters are titlecase too.
     *
     * <p><b>Note:</b> This method cannot handle <a
     * href="#supplementary"> supplementary characters</a>. To support
     * all Unicode characters, including supplementary characters, use
     * the {@link #isTitleCase(int)} method.
     *
     * @param   ch   the character to be tested.
     * @return  {@code true} if the character is titlecase;
     *          {@code false} otherwise.
     * @see     Character#isLowerCase(char)
     * @see     Character#isUpperCase(char)
     * @see     Character#toTitleCase(char)
     * @see     Character#getType(char)
     * @since   1.0.2
     */
    public static boolean isTitleCase(char ch) {
        return isTitleCase((int)ch);
    }

    /**
     * Determines if the specified character (Unicode code point) is a titlecase character.
     * <p>
     * A character is a titlecase character if its general
     * category type, provided by {@link Character#getType(int) getType(codePoint)},
     * is {@code TITLECASE_LETTER}.
     * <p>
     * Some characters look like pairs of Latin letters. For example, there
     * is an uppercase letter that looks like "LJ" and has a corresponding
     * lowercase letter that looks like "lj". A third form, which looks like "Lj",
     * is the appropriate form to use when rendering a word in lowercase
     * with initial capitals, as for a book title.
     * <p>
     * These are some of the Unicode characters for which this method returns
     * {@code true}:
     * <ul>
     * <li>{@code LATIN CAPITAL LETTER D WITH SMALL LETTER Z WITH CARON}
     * <li>{@code LATIN CAPITAL LETTER L WITH SMALL LETTER J}
     * <li>{@code LATIN CAPITAL LETTER N WITH SMALL LETTER J}
     * <li>{@code LATIN CAPITAL LETTER D WITH SMALL LETTER Z}
     * </ul>
     * <p> Many other Unicode characters are titlecase too.
     *
     * @param   codePoint the character (Unicode code point) to be tested.
     * @return  {@code true} if the character is titlecase;
     *          {@code false} otherwise.
     * @see     Character#isLowerCase(int)
     * @see     Character#isUpperCase(int)
     * @see     Character#toTitleCase(int)
     * @see     Character#getType(int)
     * @since   1.5
     */
    // BEGIN Android-changed: Reimplement methods natively on top of ICU4C.
    /*
    public static boolean isTitleCase(int codePoint) {
        return getType(codePoint) == Character.TITLECASE_LETTER;
    }
    */
    public static boolean isTitleCase(int codePoint) {
        return isTitleCaseImpl(codePoint);
    }

    @FastNative
    static native boolean isTitleCaseImpl(int codePoint);
    // END Android-changed: Reimplement methods natively on top of ICU4C.

    /**
     * Determines if the specified character is a digit.
     * <p>
     * A character is a digit if its general category type, provided
     * by {@code Character.getType(ch)}, is
     * {@code DECIMAL_DIGIT_NUMBER}.
     * <p>
     * Some Unicode character ranges that contain digits:
     * <ul>
     * <li>{@code '\u005Cu0030'} through {@code '\u005Cu0039'},
     *     ISO-LATIN-1 digits ({@code '0'} through {@code '9'})
     * <li>{@code '\u005Cu0660'} through {@code '\u005Cu0669'},
     *     Arabic-Indic digits
     * <li>{@code '\u005Cu06F0'} through {@code '\u005Cu06F9'},
     *     Extended Arabic-Indic digits
     * <li>{@code '\u005Cu0966'} through {@code '\u005Cu096F'},
     *     Devanagari digits
     * <li>{@code '\u005CuFF10'} through {@code '\u005CuFF19'},
     *     Fullwidth digits
     * </ul>
     *
     * Many other character ranges contain digits as well.
     *
     * <p><b>Note:</b> This method cannot handle <a
     * href="#supplementary"> supplementary characters</a>. To support
     * all Unicode characters, including supplementary characters, use
     * the {@link #isDigit(int)} method.
     *
     * @param   ch   the character to be tested.
     * @return  {@code true} if the character is a digit;
     *          {@code false} otherwise.
     * @see     Character#digit(char, int)
     * @see     Character#forDigit(int, int)
     * @see     Character#getType(char)
     */
    public static boolean isDigit(char ch) {
        return isDigit((int)ch);
    }

    /**
     * Determines if the specified character (Unicode code point) is a digit.
     * <p>
     * A character is a digit if its general category type, provided
     * by {@link Character#getType(int) getType(codePoint)}, is
     * {@code DECIMAL_DIGIT_NUMBER}.
     * <p>
     * Some Unicode character ranges that contain digits:
     * <ul>
     * <li>{@code '\u005Cu0030'} through {@code '\u005Cu0039'},
     *     ISO-LATIN-1 digits ({@code '0'} through {@code '9'})
     * <li>{@code '\u005Cu0660'} through {@code '\u005Cu0669'},
     *     Arabic-Indic digits
     * <li>{@code '\u005Cu06F0'} through {@code '\u005Cu06F9'},
     *     Extended Arabic-Indic digits
     * <li>{@code '\u005Cu0966'} through {@code '\u005Cu096F'},
     *     Devanagari digits
     * <li>{@code '\u005CuFF10'} through {@code '\u005CuFF19'},
     *     Fullwidth digits
     * </ul>
     *
     * Many other character ranges contain digits as well.
     *
     * @param   codePoint the character (Unicode code point) to be tested.
     * @return  {@code true} if the character is a digit;
     *          {@code false} otherwise.
     * @see     Character#forDigit(int, int)
     * @see     Character#getType(int)
     * @since   1.5
     */
    // BEGIN Android-changed: Reimplement methods natively on top of ICU4C.
    /*
    public static boolean isDigit(int codePoint) {
        return CharacterData.of(codePoint).isDigit(codePoint);
    }
    */
    public static boolean isDigit(int codePoint) {
        return isDigitImpl(codePoint);
    }

    @FastNative
    static native boolean isDigitImpl(int codePoint);
    // END Android-changed: Reimplement methods natively on top of ICU4C.

    /**
     * Determines if a character is defined in Unicode.
     * <p>
     * A character is defined if at least one of the following is true:
     * <ul>
     * <li>It has an entry in the UnicodeData file.
     * <li>It has a value in a range defined by the UnicodeData file.
     * </ul>
     *
     * <p><b>Note:</b> This method cannot handle <a
     * href="#supplementary"> supplementary characters</a>. To support
     * all Unicode characters, including supplementary characters, use
     * the {@link #isDefined(int)} method.
     *
     * @param   ch   the character to be tested
     * @return  {@code true} if the character has a defined meaning
     *          in Unicode; {@code false} otherwise.
     * @see     Character#isDigit(char)
     * @see     Character#isLetter(char)
     * @see     Character#isLetterOrDigit(char)
     * @see     Character#isLowerCase(char)
     * @see     Character#isTitleCase(char)
     * @see     Character#isUpperCase(char)
     * @since   1.0.2
     */
    public static boolean isDefined(char ch) {
        return isDefined((int)ch);
    }

    /**
     * Determines if a character (Unicode code point) is defined in Unicode.
     * <p>
     * A character is defined if at least one of the following is true:
     * <ul>
     * <li>It has an entry in the UnicodeData file.
     * <li>It has a value in a range defined by the UnicodeData file.
     * </ul>
     *
     * @param   codePoint the character (Unicode code point) to be tested.
     * @return  {@code true} if the character has a defined meaning
     *          in Unicode; {@code false} otherwise.
     * @see     Character#isDigit(int)
     * @see     Character#isLetter(int)
     * @see     Character#isLetterOrDigit(int)
     * @see     Character#isLowerCase(int)
     * @see     Character#isTitleCase(int)
     * @see     Character#isUpperCase(int)
     * @since   1.5
     */
    // BEGIN Android-changed: Reimplement methods natively on top of ICU4C.
    /*
    public static boolean isDefined(int codePoint) {
        return getType(codePoint) != Character.UNASSIGNED;
    }
    */
    public static boolean isDefined(int codePoint) {
        return isDefinedImpl(codePoint);
    }

    @FastNative
    static native boolean isDefinedImpl(int codePoint);
    // END Android-changed: Reimplement methods natively on top of ICU4C.

    /**
     * Determines if the specified character is a letter.
     * <p>
     * A character is considered to be a letter if its general
     * category type, provided by {@code Character.getType(ch)},
     * is any of the following:
     * <ul>
     * <li> {@code UPPERCASE_LETTER}
     * <li> {@code LOWERCASE_LETTER}
     * <li> {@code TITLECASE_LETTER}
     * <li> {@code MODIFIER_LETTER}
     * <li> {@code OTHER_LETTER}
     * </ul>
     *
     * Not all letters have case. Many characters are
     * letters but are neither uppercase nor lowercase nor titlecase.
     *
     * <p><b>Note:</b> This method cannot handle <a
     * href="#supplementary"> supplementary characters</a>. To support
     * all Unicode characters, including supplementary characters, use
     * the {@link #isLetter(int)} method.
     *
     * @param   ch   the character to be tested.
     * @return  {@code true} if the character is a letter;
     *          {@code false} otherwise.
     * @see     Character#isDigit(char)
     * @see     Character#isJavaIdentifierStart(char)
     * @see     Character#isJavaLetter(char)
     * @see     Character#isJavaLetterOrDigit(char)
     * @see     Character#isLetterOrDigit(char)
     * @see     Character#isLowerCase(char)
     * @see     Character#isTitleCase(char)
     * @see     Character#isUnicodeIdentifierStart(char)
     * @see     Character#isUpperCase(char)
     */
    public static boolean isLetter(char ch) {
        return isLetter((int)ch);
    }

    /**
     * Determines if the specified character (Unicode code point) is a letter.
     * <p>
     * A character is considered to be a letter if its general
     * category type, provided by {@link Character#getType(int) getType(codePoint)},
     * is any of the following:
     * <ul>
     * <li> {@code UPPERCASE_LETTER}
     * <li> {@code LOWERCASE_LETTER}
     * <li> {@code TITLECASE_LETTER}
     * <li> {@code MODIFIER_LETTER}
     * <li> {@code OTHER_LETTER}
     * </ul>
     *
     * Not all letters have case. Many characters are
     * letters but are neither uppercase nor lowercase nor titlecase.
     *
     * @param   codePoint the character (Unicode code point) to be tested.
     * @return  {@code true} if the character is a letter;
     *          {@code false} otherwise.
     * @see     Character#isDigit(int)
     * @see     Character#isJavaIdentifierStart(int)
     * @see     Character#isLetterOrDigit(int)
     * @see     Character#isLowerCase(int)
     * @see     Character#isTitleCase(int)
     * @see     Character#isUnicodeIdentifierStart(int)
     * @see     Character#isUpperCase(int)
     * @since   1.5
     */
    // BEGIN Android-changed: Reimplement methods natively on top of ICU4C.
    /*
    public static boolean isLetter(int codePoint) {
        return ((((1 << Character.UPPERCASE_LETTER) |
            (1 << Character.LOWERCASE_LETTER) |
            (1 << Character.TITLECASE_LETTER) |
            (1 << Character.MODIFIER_LETTER) |
            (1 << Character.OTHER_LETTER)) >> getType(codePoint)) & 1)
            != 0;
    }
    */
    public static boolean isLetter(int codePoint) {
        return isLetterImpl(codePoint);
    }

    @FastNative
    static native boolean isLetterImpl(int codePoint);
    // END Android-changed: Reimplement methods natively on top of ICU4C.

    /**
     * Determines if the specified character is a letter or digit.
     * <p>
     * A character is considered to be a letter or digit if either
     * {@code Character.isLetter(char ch)} or
     * {@code Character.isDigit(char ch)} returns
     * {@code true} for the character.
     *
     * <p><b>Note:</b> This method cannot handle <a
     * href="#supplementary"> supplementary characters</a>. To support
     * all Unicode characters, including supplementary characters, use
     * the {@link #isLetterOrDigit(int)} method.
     *
     * @param   ch   the character to be tested.
     * @return  {@code true} if the character is a letter or digit;
     *          {@code false} otherwise.
     * @see     Character#isDigit(char)
     * @see     Character#isJavaIdentifierPart(char)
     * @see     Character#isJavaLetter(char)
     * @see     Character#isJavaLetterOrDigit(char)
     * @see     Character#isLetter(char)
     * @see     Character#isUnicodeIdentifierPart(char)
     * @since   1.0.2
     */
    public static boolean isLetterOrDigit(char ch) {
        return isLetterOrDigit((int)ch);
    }

    /**
     * Determines if the specified character (Unicode code point) is a letter or digit.
     * <p>
     * A character is considered to be a letter or digit if either
     * {@link #isLetter(int) isLetter(codePoint)} or
     * {@link #isDigit(int) isDigit(codePoint)} returns
     * {@code true} for the character.
     *
     * @param   codePoint the character (Unicode code point) to be tested.
     * @return  {@code true} if the character is a letter or digit;
     *          {@code false} otherwise.
     * @see     Character#isDigit(int)
     * @see     Character#isJavaIdentifierPart(int)
     * @see     Character#isLetter(int)
     * @see     Character#isUnicodeIdentifierPart(int)
     * @since   1.5
     */
    // BEGIN Android-changed: Reimplement methods natively on top of ICU4C.
    /*
    public static boolean isLetterOrDigit(int codePoint) {
        return ((((1 << Character.UPPERCASE_LETTER) |
            (1 << Character.LOWERCASE_LETTER) |
            (1 << Character.TITLECASE_LETTER) |
            (1 << Character.MODIFIER_LETTER) |
            (1 << Character.OTHER_LETTER) |
            (1 << Character.DECIMAL_DIGIT_NUMBER)) >> getType(codePoint)) & 1)
            != 0;
    }
    */
    public static boolean isLetterOrDigit(int codePoint) {
        return isLetterOrDigitImpl(codePoint);
    }

    @FastNative
    static native boolean isLetterOrDigitImpl(int codePoint);
    // END Android-changed: Reimplement methods natively on top of ICU4C.

    /**
     * Determines if the specified character is permissible as the first
     * character in a Java identifier.
     * <p>
     * A character may start a Java identifier if and only if
     * one of the following conditions is true:
     * <ul>
     * <li> {@link #isLetter(char) isLetter(ch)} returns {@code true}
     * <li> {@link #getType(char) getType(ch)} returns {@code LETTER_NUMBER}
     * <li> {@code ch} is a currency symbol (such as {@code '$'})
     * <li> {@code ch} is a connecting punctuation character (such as {@code '_'}).
     * </ul>
     *
     * @param   ch the character to be tested.
     * @return  {@code true} if the character may start a Java
     *          identifier; {@code false} otherwise.
     * @see     Character#isJavaLetterOrDigit(char)
     * @see     Character#isJavaIdentifierStart(char)
     * @see     Character#isJavaIdentifierPart(char)
     * @see     Character#isLetter(char)
     * @see     Character#isLetterOrDigit(char)
     * @see     Character#isUnicodeIdentifierStart(char)
     * @since   1.0.2
     * @deprecated Replaced by isJavaIdentifierStart(char).
     */
    @Deprecated(since="1.1")
    public static boolean isJavaLetter(char ch) {
        return isJavaIdentifierStart(ch);
    }

    /**
     * Determines if the specified character may be part of a Java
     * identifier as other than the first character.
     * <p>
     * A character may be part of a Java identifier if and only if one
     * of the following conditions is true:
     * <ul>
     * <li>  it is a letter
     * <li>  it is a currency symbol (such as {@code '$'})
     * <li>  it is a connecting punctuation character (such as {@code '_'})
     * <li>  it is a digit
     * <li>  it is a numeric letter (such as a Roman numeral character)
     * <li>  it is a combining mark
     * <li>  it is a non-spacing mark
     * <li> {@code isIdentifierIgnorable} returns
     * {@code true} for the character.
     * </ul>
     *
     * @param   ch the character to be tested.
     * @return  {@code true} if the character may be part of a
     *          Java identifier; {@code false} otherwise.
     * @see     Character#isJavaLetter(char)
     * @see     Character#isJavaIdentifierStart(char)
     * @see     Character#isJavaIdentifierPart(char)
     * @see     Character#isLetter(char)
     * @see     Character#isLetterOrDigit(char)
     * @see     Character#isUnicodeIdentifierPart(char)
     * @see     Character#isIdentifierIgnorable(char)
     * @since   1.0.2
     * @deprecated Replaced by isJavaIdentifierPart(char).
     */
    @Deprecated(since="1.1")
    public static boolean isJavaLetterOrDigit(char ch) {
        return isJavaIdentifierPart(ch);
    }

    /**
     * Determines if the specified character (Unicode code point) is alphabetic.
     * <p>
     * A character is considered to be alphabetic if its general category type,
     * provided by {@link Character#getType(int) getType(codePoint)}, is any of
     * the following:
     * <ul>
     * <li> {@code UPPERCASE_LETTER}
     * <li> {@code LOWERCASE_LETTER}
     * <li> {@code TITLECASE_LETTER}
     * <li> {@code MODIFIER_LETTER}
     * <li> {@code OTHER_LETTER}
     * <li> {@code LETTER_NUMBER}
     * </ul>
     * or it has contributory property Other_Alphabetic as defined by the
     * Unicode Standard.
     *
     * @param   codePoint the character (Unicode code point) to be tested.
     * @return  {@code true} if the character is a Unicode alphabet
     *          character, {@code false} otherwise.
     * @since   1.7
     */
    // BEGIN Android-changed: Reimplement methods natively on top of ICU4C.
    /*
    public static boolean isAlphabetic(int codePoint) {
        return (((((1 << Character.UPPERCASE_LETTER) |
            (1 << Character.LOWERCASE_LETTER) |
            (1 << Character.TITLECASE_LETTER) |
            (1 << Character.MODIFIER_LETTER) |
            (1 << Character.OTHER_LETTER) |
            (1 << Character.LETTER_NUMBER)) >> getType(codePoint)) & 1) != 0) ||
            CharacterData.of(codePoint).isOtherAlphabetic(codePoint);
    }
    */
    public static boolean isAlphabetic(int codePoint) {
        return isAlphabeticImpl(codePoint);
    }

    @FastNative
    static native boolean isAlphabeticImpl(int codePoint);
    // END Android-changed: Reimplement methods natively on top of ICU4C.

    /**
     * Determines if the specified character (Unicode code point) is a CJKV
     * (Chinese, Japanese, Korean and Vietnamese) ideograph, as defined by
     * the Unicode Standard.
     *
     * @param   codePoint the character (Unicode code point) to be tested.
     * @return  {@code true} if the character is a Unicode ideograph
     *          character, {@code false} otherwise.
     * @since   1.7
     */
    // BEGIN Android-changed: Reimplement methods natively on top of ICU4C.
    /*
    public static boolean isIdeographic(int codePoint) {
        return CharacterData.of(codePoint).isIdeographic(codePoint);
    }
    */
    public static boolean isIdeographic(int codePoint) {
        return isIdeographicImpl(codePoint);
    }
    @FastNative
    static native boolean isIdeographicImpl(int codePoint);
    // END Android-changed: Reimplement methods natively on top of ICU4C.

    // Android-changed: Removed @see tag (target does not exist on Android):
    // @see     javax.lang.model.SourceVersion#isIdentifier(CharSequence)
    /**
     * Determines if the specified character is
     * permissible as the first character in a Java identifier.
     * <p>
     * A character may start a Java identifier if and only if
     * one of the following conditions is true:
     * <ul>
     * <li> {@link #isLetter(char) isLetter(ch)} returns {@code true}
     * <li> {@link #getType(char) getType(ch)} returns {@code LETTER_NUMBER}
     * <li> {@code ch} is a currency symbol (such as {@code '$'})
     * <li> {@code ch} is a connecting punctuation character (such as {@code '_'}).
     * </ul>
     *
     * <p><b>Note:</b> This method cannot handle <a
     * href="#supplementary"> supplementary characters</a>. To support
     * all Unicode characters, including supplementary characters, use
     * the {@link #isJavaIdentifierStart(int)} method.
     *
     * @param   ch the character to be tested.
     * @return  {@code true} if the character may start a Java identifier;
     *          {@code false} otherwise.
     * @see     Character#isJavaIdentifierPart(char)
     * @see     Character#isLetter(char)
     * @see     Character#isUnicodeIdentifierStart(char)
     * @since   1.1
     */
    public static boolean isJavaIdentifierStart(char ch) {
        return isJavaIdentifierStart((int)ch);
    }

    // Android-changed: Removed @see tag (target does not exist on Android):
    // @see     javax.lang.model.SourceVersion#isIdentifier(CharSequence)
    /**
     * Determines if the character (Unicode code point) is
     * permissible as the first character in a Java identifier.
     * <p>
     * A character may start a Java identifier if and only if
     * one of the following conditions is true:
     * <ul>
     * <li> {@link #isLetter(int) isLetter(codePoint)}
     *      returns {@code true}
     * <li> {@link #getType(int) getType(codePoint)}
     *      returns {@code LETTER_NUMBER}
     * <li> the referenced character is a currency symbol (such as {@code '$'})
     * <li> the referenced character is a connecting punctuation character
     *      (such as {@code '_'}).
     * </ul>
     *
     * @param   codePoint the character (Unicode code point) to be tested.
     * @return  {@code true} if the character may start a Java identifier;
     *          {@code false} otherwise.
     * @see     Character#isJavaIdentifierPart(int)
     * @see     Character#isLetter(int)
     * @see     Character#isUnicodeIdentifierStart(int)
     * @since   1.5
     */
    // BEGIN Android-changed: Use ICU.
    /*
    public static boolean isJavaIdentifierStart(int codePoint) {
        return CharacterData.of(codePoint).isJavaIdentifierStart(codePoint);
    }
    */
    public static boolean isJavaIdentifierStart(int codePoint) {
        // Use precomputed bitmasks to optimize the ASCII range.
        if (codePoint < 64) {
            return (codePoint == '$'); // There's only one character in this range.
        } else if (codePoint < 128) {
            return (0x7fffffe87fffffeL & (1L << (codePoint - 64))) != 0;
        }
        return ((1 << getType(codePoint))
                & ((1 << UPPERCASE_LETTER)
                   | (1 << LOWERCASE_LETTER)
                   | (1  << TITLECASE_LETTER)
                   | (1  << MODIFIER_LETTER)
                   | (1  << OTHER_LETTER)
                   | (1  << CURRENCY_SYMBOL)
                   | (1  << CONNECTOR_PUNCTUATION)
                   | (1  << LETTER_NUMBER))) != 0;
    }
    // END Android-changed: Use ICU.

    // Android-changed: Removed @see tag (target does not exist on Android):
    // @see     javax.lang.model.SourceVersion#isIdentifier(CharSequence)
    /**
     * Determines if the specified character may be part of a Java
     * identifier as other than the first character.
     * <p>
     * A character may be part of a Java identifier if any of the following
     * conditions are true:
     * <ul>
     * <li>  it is a letter
     * <li>  it is a currency symbol (such as {@code '$'})
     * <li>  it is a connecting punctuation character (such as {@code '_'})
     * <li>  it is a digit
     * <li>  it is a numeric letter (such as a Roman numeral character)
     * <li>  it is a combining mark
     * <li>  it is a non-spacing mark
     * <li> {@code isIdentifierIgnorable} returns
     * {@code true} for the character
     * </ul>
     *
     * <p><b>Note:</b> This method cannot handle <a
     * href="#supplementary"> supplementary characters</a>. To support
     * all Unicode characters, including supplementary characters, use
     * the {@link #isJavaIdentifierPart(int)} method.
     *
     * @param   ch      the character to be tested.
     * @return {@code true} if the character may be part of a
     *          Java identifier; {@code false} otherwise.
     * @see     Character#isIdentifierIgnorable(char)
     * @see     Character#isJavaIdentifierStart(char)
     * @see     Character#isLetterOrDigit(char)
     * @see     Character#isUnicodeIdentifierPart(char)
     * @since   1.1
     */
    public static boolean isJavaIdentifierPart(char ch) {
        return isJavaIdentifierPart((int)ch);
    }

    // Android-changed: Removed @see tag (target does not exist on Android):
    // @see     javax.lang.model.SourceVersion#isIdentifier(CharSequence)
    /**
     * Determines if the character (Unicode code point) may be part of a Java
     * identifier as other than the first character.
     * <p>
     * A character may be part of a Java identifier if any of the following
     * conditions are true:
     * <ul>
     * <li>  it is a letter
     * <li>  it is a currency symbol (such as {@code '$'})
     * <li>  it is a connecting punctuation character (such as {@code '_'})
     * <li>  it is a digit
     * <li>  it is a numeric letter (such as a Roman numeral character)
     * <li>  it is a combining mark
     * <li>  it is a non-spacing mark
     * <li> {@link #isIdentifierIgnorable(int)
     * isIdentifierIgnorable(codePoint)} returns {@code true} for
     * the code point
     * </ul>
     *
     * @param   codePoint the character (Unicode code point) to be tested.
     * @return {@code true} if the character may be part of a
     *          Java identifier; {@code false} otherwise.
     * @see     Character#isIdentifierIgnorable(int)
     * @see     Character#isJavaIdentifierStart(int)
     * @see     Character#isLetterOrDigit(int)
     * @see     Character#isUnicodeIdentifierPart(int)
     * @since   1.5
     */
    // BEGIN Android-changed: Use ICU.
    /*
    public static boolean isJavaIdentifierPart(int codePoint) {
        return CharacterData.of(codePoint).isJavaIdentifierPart(codePoint);
    }
    */
    public static boolean isJavaIdentifierPart(int codePoint) {
        // Use precomputed bitmasks to optimize the ASCII range.
        if (codePoint < 64) {
            return (0x3ff00100fffc1ffL & (1L << codePoint)) != 0;
        } else if (codePoint < 128) {
            return (0x87fffffe87fffffeL & (1L << (codePoint - 64))) != 0;
        }
        return ((1 << getType(codePoint))
                & ((1 << UPPERCASE_LETTER)
                   | (1 << LOWERCASE_LETTER)
                   | (1 << TITLECASE_LETTER)
                   | (1 << MODIFIER_LETTER)
                   | (1 << OTHER_LETTER)
                   | (1 << CURRENCY_SYMBOL)
                   | (1 << CONNECTOR_PUNCTUATION)
                   | (1 << DECIMAL_DIGIT_NUMBER)
                   | (1 << LETTER_NUMBER)
                   | (1 << FORMAT)
                   | (1 << COMBINING_SPACING_MARK)
                   | (1 << NON_SPACING_MARK))) != 0
                || (codePoint >= 0 && codePoint <= 8) || (codePoint >= 0xe && codePoint <= 0x1b)
                || (codePoint >= 0x7f && codePoint <= 0x9f);
    }
    // END Android-changed: Use ICU.

    /**
     * Determines if the specified character is permissible as the
     * first character in a Unicode identifier.
     * <p>
     * A character may start a Unicode identifier if and only if
     * one of the following conditions is true:
     * <ul>
     * <li> {@link #isLetter(char) isLetter(ch)} returns {@code true}
     * <li> {@link #getType(char) getType(ch)} returns
     *      {@code LETTER_NUMBER}.
     * <li> it is an <a href="http://www.unicode.org/reports/tr44/#Other_ID_Start">
     *      {@code Other_ID_Start}</a> character.
     * </ul>
     * <p>
     * This method conforms to <a href="https://unicode.org/reports/tr31/#R1">
     * UAX31-R1: Default Identifiers</a> requirement of the Unicode Standard,
     * with the following profile of UAX31:
     * <pre>
     * Start := ID_Start + 'VERTICAL TILDE' (U+2E2F)
     * </pre>
     * {@code 'VERTICAL TILDE'} is added to {@code Start} for backward
     * compatibility.
     *
     * <p><b>Note:</b> This method cannot handle <a
     * href="#supplementary"> supplementary characters</a>. To support
     * all Unicode characters, including supplementary characters, use
     * the {@link #isUnicodeIdentifierStart(int)} method.
     *
     * @param   ch      the character to be tested.
     * @return  {@code true} if the character may start a Unicode
     *          identifier; {@code false} otherwise.
     * @see     Character#isJavaIdentifierStart(char)
     * @see     Character#isLetter(char)
     * @see     Character#isUnicodeIdentifierPart(char)
     * @since   1.1
     */
    public static boolean isUnicodeIdentifierStart(char ch) {
        return isUnicodeIdentifierStart((int)ch);
    }

    /**
     * Determines if the specified character (Unicode code point) is permissible as the
     * first character in a Unicode identifier.
     * <p>
     * A character may start a Unicode identifier if and only if
     * one of the following conditions is true:
     * <ul>
     * <li> {@link #isLetter(int) isLetter(codePoint)}
     *      returns {@code true}
     * <li> {@link #getType(int) getType(codePoint)}
     *      returns {@code LETTER_NUMBER}.
     * <li> it is an <a href="http://www.unicode.org/reports/tr44/#Other_ID_Start">
     *      {@code Other_ID_Start}</a> character.
     * </ul>
     * <p>
     * This method conforms to <a href="https://unicode.org/reports/tr31/#R1">
     * UAX31-R1: Default Identifiers</a> requirement of the Unicode Standard,
     * with the following profile of UAX31:
     * <pre>
     * Start := ID_Start + 'VERTICAL TILDE' (U+2E2F)
     * </pre>
     * {@code 'VERTICAL TILDE'} is added to {@code Start} for backward
     * compatibility.
     *
     * @param   codePoint the character (Unicode code point) to be tested.
     * @return  {@code true} if the character may start a Unicode
     *          identifier; {@code false} otherwise.
     * @see     Character#isJavaIdentifierStart(int)
     * @see     Character#isLetter(int)
     * @see     Character#isUnicodeIdentifierPart(int)
     * @since   1.5
     */
    // BEGIN Android-changed: Reimplement methods natively on top of ICU4C.
    /*
    public static boolean isUnicodeIdentifierStart(int codePoint) {
        return CharacterData.of(codePoint).isUnicodeIdentifierStart(codePoint);
    }
    */
    public static boolean isUnicodeIdentifierStart(int codePoint) {
        return isUnicodeIdentifierStartImpl(codePoint);
    }

    @FastNative
    static native boolean isUnicodeIdentifierStartImpl(int codePoint);
    // END Android-changed: Reimplement methods natively on top of ICU4C.

    /**
     * Determines if the specified character may be part of a Unicode
     * identifier as other than the first character.
     * <p>
     * A character may be part of a Unicode identifier if and only if
     * one of the following statements is true:
     * <ul>
     * <li>  it is a letter
     * <li>  it is a connecting punctuation character (such as {@code '_'})
     * <li>  it is a digit
     * <li>  it is a numeric letter (such as a Roman numeral character)
     * <li>  it is a combining mark
     * <li>  it is a non-spacing mark
     * <li> {@code isIdentifierIgnorable} returns
     * {@code true} for this character.
     * <li> it is an <a href="http://www.unicode.org/reports/tr44/#Other_ID_Start">
     *      {@code Other_ID_Start}</a> character.
     * <li> it is an <a href="http://www.unicode.org/reports/tr44/#Other_ID_Continue">
     *      {@code Other_ID_Continue}</a> character.
     * </ul>
     * <p>
     * This method conforms to <a href="https://unicode.org/reports/tr31/#R1">
     * UAX31-R1: Default Identifiers</a> requirement of the Unicode Standard,
     * with the following profile of UAX31:
     * <pre>
     * Continue := Start + ID_Continue + ignorable
     * Medial := empty
     * ignorable := isIdentifierIgnorable(char) returns true for the character
     * </pre>
     * {@code ignorable} is added to {@code Continue} for backward
     * compatibility.
     *
     * <p><b>Note:</b> This method cannot handle <a
     * href="#supplementary"> supplementary characters</a>. To support
     * all Unicode characters, including supplementary characters, use
     * the {@link #isUnicodeIdentifierPart(int)} method.
     *
     * @param   ch      the character to be tested.
     * @return  {@code true} if the character may be part of a
     *          Unicode identifier; {@code false} otherwise.
     * @see     Character#isIdentifierIgnorable(char)
     * @see     Character#isJavaIdentifierPart(char)
     * @see     Character#isLetterOrDigit(char)
     * @see     Character#isUnicodeIdentifierStart(char)
     * @since   1.1
     */
    public static boolean isUnicodeIdentifierPart(char ch) {
        return isUnicodeIdentifierPart((int)ch);
    }

    /**
     * Determines if the specified character (Unicode code point) may be part of a Unicode
     * identifier as other than the first character.
     * <p>
     * A character may be part of a Unicode identifier if and only if
     * one of the following statements is true:
     * <ul>
     * <li>  it is a letter
     * <li>  it is a connecting punctuation character (such as {@code '_'})
     * <li>  it is a digit
     * <li>  it is a numeric letter (such as a Roman numeral character)
     * <li>  it is a combining mark
     * <li>  it is a non-spacing mark
     * <li> {@code isIdentifierIgnorable} returns
     * {@code true} for this character.
     * <li> it is an <a href="http://www.unicode.org/reports/tr44/#Other_ID_Start">
     *      {@code Other_ID_Start}</a> character.
     * <li> it is an <a href="http://www.unicode.org/reports/tr44/#Other_ID_Continue">
     *      {@code Other_ID_Continue}</a> character.
     * </ul>
     * <p>
     * This method conforms to <a href="https://unicode.org/reports/tr31/#R1">
     * UAX31-R1: Default Identifiers</a> requirement of the Unicode Standard,
     * with the following profile of UAX31:
     * <pre>
     * Continue := Start + ID_Continue + ignorable
     * Medial := empty
     * ignorable := isIdentifierIgnorable(int) returns true for the character
     * </pre>
     * {@code ignorable} is added to {@code Continue} for backward
     * compatibility.
     *
     * @param   codePoint the character (Unicode code point) to be tested.
     * @return  {@code true} if the character may be part of a
     *          Unicode identifier; {@code false} otherwise.
     * @see     Character#isIdentifierIgnorable(int)
     * @see     Character#isJavaIdentifierPart(int)
     * @see     Character#isLetterOrDigit(int)
     * @see     Character#isUnicodeIdentifierStart(int)
     * @since   1.5
     */
    // BEGIN Android-changed: Reimplement methods natively on top of ICU4C.
    /*
    public static boolean isUnicodeIdentifierPart(int codePoint) {
        return CharacterData.of(codePoint).isUnicodeIdentifierPart(codePoint);
    }
    */
    public static boolean isUnicodeIdentifierPart(int codePoint) {
        return isUnicodeIdentifierPartImpl(codePoint);
    }

    @FastNative
    static native boolean isUnicodeIdentifierPartImpl(int codePoint);
    // END Android-changed: Reimplement methods natively on top of ICU4C.

    /**
     * Determines if the specified character should be regarded as
     * an ignorable character in a Java identifier or a Unicode identifier.
     * <p>
     * The following Unicode characters are ignorable in a Java identifier
     * or a Unicode identifier:
     * <ul>
     * <li>ISO control characters that are not whitespace
     * <ul>
     * <li>{@code '\u005Cu0000'} through {@code '\u005Cu0008'}
     * <li>{@code '\u005Cu000E'} through {@code '\u005Cu001B'}
     * <li>{@code '\u005Cu007F'} through {@code '\u005Cu009F'}
     * </ul>
     *
     * <li>all characters that have the {@code FORMAT} general
     * category value
     * </ul>
     *
     * <p><b>Note:</b> This method cannot handle <a
     * href="#supplementary"> supplementary characters</a>. To support
     * all Unicode characters, including supplementary characters, use
     * the {@link #isIdentifierIgnorable(int)} method.
     *
     * @param   ch      the character to be tested.
     * @return  {@code true} if the character is an ignorable control
     *          character that may be part of a Java or Unicode identifier;
     *           {@code false} otherwise.
     * @see     Character#isJavaIdentifierPart(char)
     * @see     Character#isUnicodeIdentifierPart(char)
     * @since   1.1
     */
    public static boolean isIdentifierIgnorable(char ch) {
        return isIdentifierIgnorable((int)ch);
    }

    /**
     * Determines if the specified character (Unicode code point) should be regarded as
     * an ignorable character in a Java identifier or a Unicode identifier.
     * <p>
     * The following Unicode characters are ignorable in a Java identifier
     * or a Unicode identifier:
     * <ul>
     * <li>ISO control characters that are not whitespace
     * <ul>
     * <li>{@code '\u005Cu0000'} through {@code '\u005Cu0008'}
     * <li>{@code '\u005Cu000E'} through {@code '\u005Cu001B'}
     * <li>{@code '\u005Cu007F'} through {@code '\u005Cu009F'}
     * </ul>
     *
     * <li>all characters that have the {@code FORMAT} general
     * category value
     * </ul>
     *
     * @param   codePoint the character (Unicode code point) to be tested.
     * @return  {@code true} if the character is an ignorable control
     *          character that may be part of a Java or Unicode identifier;
     *          {@code false} otherwise.
     * @see     Character#isJavaIdentifierPart(int)
     * @see     Character#isUnicodeIdentifierPart(int)
     * @since   1.5
     */
    // BEGIN Android-changed: Reimplement methods natively on top of ICU4C.
    /*
    public static boolean isIdentifierIgnorable(int codePoint) {
        return CharacterData.of(codePoint).isIdentifierIgnorable(codePoint);
    }
    */
    public static boolean isIdentifierIgnorable(int codePoint) {
        return isIdentifierIgnorableImpl(codePoint);
    }

    @FastNative
    static native boolean isIdentifierIgnorableImpl(int codePoint);
    // END Android-changed: Reimplement methods natively on top of ICU4C.

    /**
     * Converts the character argument to lowercase using case
     * mapping information from the UnicodeData file.
     * <p>
     * Note that
     * {@code Character.isLowerCase(Character.toLowerCase(ch))}
     * does not always return {@code true} for some ranges of
     * characters, particularly those that are symbols or ideographs.
     *
     * <p>In general, {@link String#toLowerCase()} should be used to map
     * characters to lowercase. {@code String} case mapping methods
     * have several benefits over {@code Character} case mapping methods.
     * {@code String} case mapping methods can perform locale-sensitive
     * mappings, context-sensitive mappings, and 1:M character mappings, whereas
     * the {@code Character} case mapping methods cannot.
     *
     * <p><b>Note:</b> This method cannot handle <a
     * href="#supplementary"> supplementary characters</a>. To support
     * all Unicode characters, including supplementary characters, use
     * the {@link #toLowerCase(int)} method.
     *
     * @param   ch   the character to be converted.
     * @return  the lowercase equivalent of the character, if any;
     *          otherwise, the character itself.
     * @see     Character#isLowerCase(char)
     * @see     String#toLowerCase()
     */
    public static char toLowerCase(char ch) {
        return (char)toLowerCase((int)ch);
    }

    /**
     * Converts the character (Unicode code point) argument to
     * lowercase using case mapping information from the UnicodeData
     * file.
     *
     * <p> Note that
     * {@code Character.isLowerCase(Character.toLowerCase(codePoint))}
     * does not always return {@code true} for some ranges of
     * characters, particularly those that are symbols or ideographs.
     *
     * <p>In general, {@link String#toLowerCase()} should be used to map
     * characters to lowercase. {@code String} case mapping methods
     * have several benefits over {@code Character} case mapping methods.
     * {@code String} case mapping methods can perform locale-sensitive
     * mappings, context-sensitive mappings, and 1:M character mappings, whereas
     * the {@code Character} case mapping methods cannot.
     *
     * @param   codePoint   the character (Unicode code point) to be converted.
     * @return  the lowercase equivalent of the character (Unicode code
     *          point), if any; otherwise, the character itself.
     * @see     Character#isLowerCase(int)
     * @see     String#toLowerCase()
     *
     * @since   1.5
     */
    // BEGIN Android-changed: Reimplement methods natively on top of ICU4C.
    /*
    public static int toLowerCase(int codePoint) {
        return CharacterData.of(codePoint).toLowerCase(codePoint);
    }
    */
    public static int toLowerCase(int codePoint) {
        if (codePoint >= 'A' && codePoint <= 'Z') {
            return codePoint + ('a' - 'A');
        }

        // All ASCII codepoints except the ones above remain unchanged.
        if (codePoint < 0x80) {
            return codePoint;
        }

        return toLowerCaseImpl(codePoint);
    }

    @FastNative
    static native int toLowerCaseImpl(int codePoint);
    // END Android-changed: Reimplement methods natively on top of ICU4C.

    /**
     * Converts the character argument to uppercase using case mapping
     * information from the UnicodeData file.
     * <p>
     * Note that
     * {@code Character.isUpperCase(Character.toUpperCase(ch))}
     * does not always return {@code true} for some ranges of
     * characters, particularly those that are symbols or ideographs.
     *
     * <p>In general, {@link String#toUpperCase()} should be used to map
     * characters to uppercase. {@code String} case mapping methods
     * have several benefits over {@code Character} case mapping methods.
     * {@code String} case mapping methods can perform locale-sensitive
     * mappings, context-sensitive mappings, and 1:M character mappings, whereas
     * the {@code Character} case mapping methods cannot.
     *
     * <p><b>Note:</b> This method cannot handle <a
     * href="#supplementary"> supplementary characters</a>. To support
     * all Unicode characters, including supplementary characters, use
     * the {@link #toUpperCase(int)} method.
     *
     * @param   ch   the character to be converted.
     * @return  the uppercase equivalent of the character, if any;
     *          otherwise, the character itself.
     * @see     Character#isUpperCase(char)
     * @see     String#toUpperCase()
     */
    public static char toUpperCase(char ch) {
        return (char)toUpperCase((int)ch);
    }

    /**
     * Converts the character (Unicode code point) argument to
     * uppercase using case mapping information from the UnicodeData
     * file.
     *
     * <p>Note that
     * {@code Character.isUpperCase(Character.toUpperCase(codePoint))}
     * does not always return {@code true} for some ranges of
     * characters, particularly those that are symbols or ideographs.
     *
     * <p>In general, {@link String#toUpperCase()} should be used to map
     * characters to uppercase. {@code String} case mapping methods
     * have several benefits over {@code Character} case mapping methods.
     * {@code String} case mapping methods can perform locale-sensitive
     * mappings, context-sensitive mappings, and 1:M character mappings, whereas
     * the {@code Character} case mapping methods cannot.
     *
     * @param   codePoint   the character (Unicode code point) to be converted.
     * @return  the uppercase equivalent of the character, if any;
     *          otherwise, the character itself.
     * @see     Character#isUpperCase(int)
     * @see     String#toUpperCase()
     *
     * @since   1.5
     */
    // BEGIN Android-changed: Reimplement methods natively on top of ICU4C.
    /*
    public static int toUpperCase(int codePoint) {
        return CharacterData.of(codePoint).toUpperCase(codePoint);
    }
    */
    public static int toUpperCase(int codePoint) {
        if (codePoint >= 'a' && codePoint <= 'z') {
            return codePoint - ('a' - 'A');
        }

        // All ASCII codepoints except the ones above remain unchanged.
        if (codePoint < 0x80) {
            return codePoint;
        }

        return toUpperCaseImpl(codePoint);
    }

    @FastNative
    static native int toUpperCaseImpl(int codePoint);
    // END Android-changed: Reimplement methods natively on top of ICU4C.

    /**
     * Converts the character argument to titlecase using case mapping
     * information from the UnicodeData file. If a character has no
     * explicit titlecase mapping and is not itself a titlecase char
     * according to UnicodeData, then the uppercase mapping is
     * returned as an equivalent titlecase mapping. If the
     * {@code char} argument is already a titlecase
     * {@code char}, the same {@code char} value will be
     * returned.
     * <p>
     * Note that
     * {@code Character.isTitleCase(Character.toTitleCase(ch))}
     * does not always return {@code true} for some ranges of
     * characters.
     *
     * <p><b>Note:</b> This method cannot handle <a
     * href="#supplementary"> supplementary characters</a>. To support
     * all Unicode characters, including supplementary characters, use
     * the {@link #toTitleCase(int)} method.
     *
     * @param   ch   the character to be converted.
     * @return  the titlecase equivalent of the character, if any;
     *          otherwise, the character itself.
     * @see     Character#isTitleCase(char)
     * @see     Character#toLowerCase(char)
     * @see     Character#toUpperCase(char)
     * @since   1.0.2
     */
    public static char toTitleCase(char ch) {
        return (char)toTitleCase((int)ch);
    }

    /**
     * Converts the character (Unicode code point) argument to titlecase using case mapping
     * information from the UnicodeData file. If a character has no
     * explicit titlecase mapping and is not itself a titlecase char
     * according to UnicodeData, then the uppercase mapping is
     * returned as an equivalent titlecase mapping. If the
     * character argument is already a titlecase
     * character, the same character value will be
     * returned.
     *
     * <p>Note that
     * {@code Character.isTitleCase(Character.toTitleCase(codePoint))}
     * does not always return {@code true} for some ranges of
     * characters.
     *
     * @param   codePoint   the character (Unicode code point) to be converted.
     * @return  the titlecase equivalent of the character, if any;
     *          otherwise, the character itself.
     * @see     Character#isTitleCase(int)
     * @see     Character#toLowerCase(int)
     * @see     Character#toUpperCase(int)
     * @since   1.5
     */
    // BEGIN Android-changed: Reimplement methods natively on top of ICU4C.
    /*
    public static int toTitleCase(int codePoint) {
        return CharacterData.of(codePoint).toTitleCase(codePoint);
    }
    */
    public static int toTitleCase(int codePoint) {
        return toTitleCaseImpl(codePoint);
    }

    @FastNative
    static native int toTitleCaseImpl(int codePoint);
    // END Android-changed: Reimplement methods natively on top of ICU4C.

    /**
     * Returns the numeric value of the character {@code ch} in the
     * specified radix.
     * <p>
     * If the radix is not in the range {@code MIN_RADIX} &le;
     * {@code radix} &le; {@code MAX_RADIX} or if the
     * value of {@code ch} is not a valid digit in the specified
     * radix, {@code -1} is returned. A character is a valid digit
     * if at least one of the following is true:
     * <ul>
     * <li>The method {@code isDigit} is {@code true} of the character
     *     and the Unicode decimal digit value of the character (or its
     *     single-character decomposition) is less than the specified radix.
     *     In this case the decimal digit value is returned.
     * <li>The character is one of the uppercase Latin letters
     *     {@code 'A'} through {@code 'Z'} and its code is less than
     *     {@code radix + 'A' - 10}.
     *     In this case, {@code ch - 'A' + 10}
     *     is returned.
     * <li>The character is one of the lowercase Latin letters
     *     {@code 'a'} through {@code 'z'} and its code is less than
     *     {@code radix + 'a' - 10}.
     *     In this case, {@code ch - 'a' + 10}
     *     is returned.
     * <li>The character is one of the fullwidth uppercase Latin letters A
     *     ({@code '\u005CuFF21'}) through Z ({@code '\u005CuFF3A'})
     *     and its code is less than
     *     {@code radix + '\u005CuFF21' - 10}.
     *     In this case, {@code ch - '\u005CuFF21' + 10}
     *     is returned.
     * <li>The character is one of the fullwidth lowercase Latin letters a
     *     ({@code '\u005CuFF41'}) through z ({@code '\u005CuFF5A'})
     *     and its code is less than
     *     {@code radix + '\u005CuFF41' - 10}.
     *     In this case, {@code ch - '\u005CuFF41' + 10}
     *     is returned.
     * </ul>
     *
     * <p><b>Note:</b> This method cannot handle <a
     * href="#supplementary"> supplementary characters</a>. To support
     * all Unicode characters, including supplementary characters, use
     * the {@link #digit(int, int)} method.
     *
     * @param   ch      the character to be converted.
     * @param   radix   the radix.
     * @return  the numeric value represented by the character in the
     *          specified radix.
     * @see     Character#forDigit(int, int)
     * @see     Character#isDigit(char)
     */
    public static int digit(char ch, int radix) {
        return digit((int)ch, radix);
    }

    /**
     * Returns the numeric value of the specified character (Unicode
     * code point) in the specified radix.
     *
     * <p>If the radix is not in the range {@code MIN_RADIX} &le;
     * {@code radix} &le; {@code MAX_RADIX} or if the
     * character is not a valid digit in the specified
     * radix, {@code -1} is returned. A character is a valid digit
     * if at least one of the following is true:
     * <ul>
     * <li>The method {@link #isDigit(int) isDigit(codePoint)} is {@code true} of the character
     *     and the Unicode decimal digit value of the character (or its
     *     single-character decomposition) is less than the specified radix.
     *     In this case the decimal digit value is returned.
     * <li>The character is one of the uppercase Latin letters
     *     {@code 'A'} through {@code 'Z'} and its code is less than
     *     {@code radix + 'A' - 10}.
     *     In this case, {@code codePoint - 'A' + 10}
     *     is returned.
     * <li>The character is one of the lowercase Latin letters
     *     {@code 'a'} through {@code 'z'} and its code is less than
     *     {@code radix + 'a' - 10}.
     *     In this case, {@code codePoint - 'a' + 10}
     *     is returned.
     * <li>The character is one of the fullwidth uppercase Latin letters A
     *     ({@code '\u005CuFF21'}) through Z ({@code '\u005CuFF3A'})
     *     and its code is less than
     *     {@code radix + '\u005CuFF21' - 10}.
     *     In this case,
     *     {@code codePoint - '\u005CuFF21' + 10}
     *     is returned.
     * <li>The character is one of the fullwidth lowercase Latin letters a
     *     ({@code '\u005CuFF41'}) through z ({@code '\u005CuFF5A'})
     *     and its code is less than
     *     {@code radix + '\u005CuFF41'- 10}.
     *     In this case,
     *     {@code codePoint - '\u005CuFF41' + 10}
     *     is returned.
     * </ul>
     *
     * @param   codePoint the character (Unicode code point) to be converted.
     * @param   radix   the radix.
     * @return  the numeric value represented by the character in the
     *          specified radix.
     * @see     Character#forDigit(int, int)
     * @see     Character#isDigit(int)
     * @since   1.5
     */
    // BEGIN Android-changed: Reimplement methods natively on top of ICU4C.
    /*
    public static int digit(int codePoint, int radix) {
        return CharacterData.of(codePoint).digit(codePoint, radix);
    }
    */
    public static int digit(int codePoint, int radix) {
        if (radix < MIN_RADIX || radix > MAX_RADIX) {
            return -1;
        }
        if (codePoint < 128) {
            // Optimized for ASCII
            int result = -1;
            if ('0' <= codePoint && codePoint <= '9') {
                result = codePoint - '0';
            } else if ('a' <= codePoint && codePoint <= 'z') {
                result = 10 + (codePoint - 'a');
            } else if ('A' <= codePoint && codePoint <= 'Z') {
                result = 10 + (codePoint - 'A');
            }
            return result < radix ? result : -1;
        }
        return digitImpl(codePoint, radix);
    }

    @FastNative
    native static int digitImpl(int codePoint, int radix);
    // END Android-changed: Reimplement methods natively on top of ICU4C.

    /**
     * Returns the {@code int} value that the specified Unicode
     * character represents. For example, the character
     * {@code '\u005Cu216C'} (the roman numeral fifty) will return
     * an int with a value of 50.
     * <p>
     * The letters A-Z in their uppercase ({@code '\u005Cu0041'} through
     * {@code '\u005Cu005A'}), lowercase
     * ({@code '\u005Cu0061'} through {@code '\u005Cu007A'}), and
     * full width variant ({@code '\u005CuFF21'} through
     * {@code '\u005CuFF3A'} and {@code '\u005CuFF41'} through
     * {@code '\u005CuFF5A'}) forms have numeric values from 10
     * through 35. This is independent of the Unicode specification,
     * which does not assign numeric values to these {@code char}
     * values.
     * <p>
     * If the character does not have a numeric value, then -1 is returned.
     * If the character has a numeric value that cannot be represented as a
     * nonnegative integer (for example, a fractional value), then -2
     * is returned.
     *
     * <p><b>Note:</b> This method cannot handle <a
     * href="#supplementary"> supplementary characters</a>. To support
     * all Unicode characters, including supplementary characters, use
     * the {@link #getNumericValue(int)} method.
     *
     * @param   ch      the character to be converted.
     * @return  the numeric value of the character, as a nonnegative {@code int}
     *          value; -2 if the character has a numeric value but the value
     *          can not be represented as a nonnegative {@code int} value;
     *          -1 if the character has no numeric value.
     * @see     Character#forDigit(int, int)
     * @see     Character#isDigit(char)
     * @since   1.1
     */
    public static int getNumericValue(char ch) {
        return getNumericValue((int)ch);
    }

    /**
     * Returns the {@code int} value that the specified
     * character (Unicode code point) represents. For example, the character
     * {@code '\u005Cu216C'} (the Roman numeral fifty) will return
     * an {@code int} with a value of 50.
     * <p>
     * The letters A-Z in their uppercase ({@code '\u005Cu0041'} through
     * {@code '\u005Cu005A'}), lowercase
     * ({@code '\u005Cu0061'} through {@code '\u005Cu007A'}), and
     * full width variant ({@code '\u005CuFF21'} through
     * {@code '\u005CuFF3A'} and {@code '\u005CuFF41'} through
     * {@code '\u005CuFF5A'}) forms have numeric values from 10
     * through 35. This is independent of the Unicode specification,
     * which does not assign numeric values to these {@code char}
     * values.
     * <p>
     * If the character does not have a numeric value, then -1 is returned.
     * If the character has a numeric value that cannot be represented as a
     * nonnegative integer (for example, a fractional value), then -2
     * is returned.
     *
     * @param   codePoint the character (Unicode code point) to be converted.
     * @return  the numeric value of the character, as a nonnegative {@code int}
     *          value; -2 if the character has a numeric value but the value
     *          can not be represented as a nonnegative {@code int} value;
     *          -1 if the character has no numeric value.
     * @see     Character#forDigit(int, int)
     * @see     Character#isDigit(int)
     * @since   1.5
     */
    // BEGIN Android-changed: Reimplement methods natively on top of ICU4C.
    /*
    public static int getNumericValue(int codePoint) {
        return CharacterData.of(codePoint).getNumericValue(codePoint);
    }
    */
    public static int getNumericValue(int codePoint) {
        // This is both an optimization and papers over differences between Java and ICU.
        if (codePoint < 128) {
            if (codePoint >= '0' && codePoint <= '9') {
                return codePoint - '0';
            }
            if (codePoint >= 'a' && codePoint <= 'z') {
                return codePoint - ('a' - 10);
            }
            if (codePoint >= 'A' && codePoint <= 'Z') {
                return codePoint - ('A' - 10);
            }
            return -1;
        }
        // Full-width uppercase A-Z.
        if (codePoint >= 0xff21 && codePoint <= 0xff3a) {
            return codePoint - 0xff17;
        }
        // Full-width lowercase a-z.
        if (codePoint >= 0xff41 && codePoint <= 0xff5a) {
            return codePoint - 0xff37;
        }
        return getNumericValueImpl(codePoint);
    }

    @FastNative
    native static int getNumericValueImpl(int codePoint);
    // END Android-changed: Reimplement methods natively on top of ICU4C.

    /**
     * Determines if the specified character is ISO-LATIN-1 white space.
     * This method returns {@code true} for the following five
     * characters only:
     * <table class="striped">
     * <caption style="display:none">truechars</caption>
     * <thead>
     * <tr><th scope="col">Character
     *     <th scope="col">Code
     *     <th scope="col">Name
     * </thead>
     * <tbody>
     * <tr><th scope="row">{@code '\t'}</th>            <td>{@code U+0009}</td>
     *     <td>{@code HORIZONTAL TABULATION}</td></tr>
     * <tr><th scope="row">{@code '\n'}</th>            <td>{@code U+000A}</td>
     *     <td>{@code NEW LINE}</td></tr>
     * <tr><th scope="row">{@code '\f'}</th>            <td>{@code U+000C}</td>
     *     <td>{@code FORM FEED}</td></tr>
     * <tr><th scope="row">{@code '\r'}</th>            <td>{@code U+000D}</td>
     *     <td>{@code CARRIAGE RETURN}</td></tr>
     * <tr><th scope="row">{@code ' '}</th>  <td>{@code U+0020}</td>
     *     <td>{@code SPACE}</td></tr>
     * </tbody>
     * </table>
     *
     * @param      ch   the character to be tested.
     * @return     {@code true} if the character is ISO-LATIN-1 white
     *             space; {@code false} otherwise.
     * @see        Character#isSpaceChar(char)
     * @see        Character#isWhitespace(char)
     * @deprecated Replaced by isWhitespace(char).
     */
    @Deprecated(since="1.1")
    public static boolean isSpace(char ch) {
        return (ch <= 0x0020) &&
            (((((1L << 0x0009) |
            (1L << 0x000A) |
            (1L << 0x000C) |
            (1L << 0x000D) |
            (1L << 0x0020)) >> ch) & 1L) != 0);
    }


    /**
     * Determines if the specified character is a Unicode space character.
     * A character is considered to be a space character if and only if
     * it is specified to be a space character by the Unicode Standard. This
     * method returns true if the character's general category type is any of
     * the following:
     * <ul>
     * <li> {@code SPACE_SEPARATOR}
     * <li> {@code LINE_SEPARATOR}
     * <li> {@code PARAGRAPH_SEPARATOR}
     * </ul>
     *
     * <p><b>Note:</b> This method cannot handle <a
     * href="#supplementary"> supplementary characters</a>. To support
     * all Unicode characters, including supplementary characters, use
     * the {@link #isSpaceChar(int)} method.
     *
     * @param   ch      the character to be tested.
     * @return  {@code true} if the character is a space character;
     *          {@code false} otherwise.
     * @see     Character#isWhitespace(char)
     * @since   1.1
     */
    public static boolean isSpaceChar(char ch) {
        return isSpaceChar((int)ch);
    }

    /**
     * Determines if the specified character (Unicode code point) is a
     * Unicode space character.  A character is considered to be a
     * space character if and only if it is specified to be a space
     * character by the Unicode Standard. This method returns true if
     * the character's general category type is any of the following:
     *
     * <ul>
     * <li> {@link #SPACE_SEPARATOR}
     * <li> {@link #LINE_SEPARATOR}
     * <li> {@link #PARAGRAPH_SEPARATOR}
     * </ul>
     *
     * @param   codePoint the character (Unicode code point) to be tested.
     * @return  {@code true} if the character is a space character;
     *          {@code false} otherwise.
     * @see     Character#isWhitespace(int)
     * @since   1.5
     */
    // BEGIN Android-changed: Reimplement methods natively on top of ICU4C.
    /*
    public static boolean isSpaceChar(int codePoint) {
        return ((((1 << Character.SPACE_SEPARATOR) |
                  (1 << Character.LINE_SEPARATOR) |
                  (1 << Character.PARAGRAPH_SEPARATOR)) >> getType(codePoint)) & 1)
            != 0;
    }
    */
    public static boolean isSpaceChar(int codePoint) {
        // We don't just call into icu4c because of the JNI overhead. Ideally we'd fix that.
        // SPACE or NO-BREAK SPACE?
        if (codePoint == 0x20 || codePoint == 0xa0) {
            return true;
        }
        if (codePoint < 0x1000) {
            return false;
        }
        // OGHAM SPACE MARK or MONGOLIAN VOWEL SEPARATOR?
        if (codePoint == 0x1680 || codePoint == 0x180e) {
            return true;
        }
        if (codePoint < 0x2000) {
            return false;
        }
        if (codePoint <= 0xffff) {
            // Other whitespace from General Punctuation...
            return codePoint <= 0x200a || codePoint == 0x2028 || codePoint == 0x2029 || codePoint == 0x202f || codePoint == 0x205f ||
                codePoint == 0x3000; // ...or CJK Symbols and Punctuation?
        }
        // Let icu4c worry about non-BMP code points.
        return isSpaceCharImpl(codePoint);
    }

    @FastNative
    static native boolean isSpaceCharImpl(int codePoint);
    // END Android-changed: Reimplement methods natively on top of ICU4C.

    /**
     * Determines if the specified character is white space according to Java.
     * A character is a Java whitespace character if and only if it satisfies
     * one of the following criteria:
     * <ul>
     * <li> It is a Unicode space character ({@code SPACE_SEPARATOR},
     *      {@code LINE_SEPARATOR}, or {@code PARAGRAPH_SEPARATOR})
     *      but is not also a non-breaking space ({@code '\u005Cu00A0'},
     *      {@code '\u005Cu2007'}, {@code '\u005Cu202F'}).
     * <li> It is {@code '\u005Ct'}, U+0009 HORIZONTAL TABULATION.
     * <li> It is {@code '\u005Cn'}, U+000A LINE FEED.
     * <li> It is {@code '\u005Cu000B'}, U+000B VERTICAL TABULATION.
     * <li> It is {@code '\u005Cf'}, U+000C FORM FEED.
     * <li> It is {@code '\u005Cr'}, U+000D CARRIAGE RETURN.
     * <li> It is {@code '\u005Cu001C'}, U+001C FILE SEPARATOR.
     * <li> It is {@code '\u005Cu001D'}, U+001D GROUP SEPARATOR.
     * <li> It is {@code '\u005Cu001E'}, U+001E RECORD SEPARATOR.
     * <li> It is {@code '\u005Cu001F'}, U+001F UNIT SEPARATOR.
     * </ul>
     *
     * <p><b>Note:</b> This method cannot handle <a
     * href="#supplementary"> supplementary characters</a>. To support
     * all Unicode characters, including supplementary characters, use
     * the {@link #isWhitespace(int)} method.
     *
     * @param   ch the character to be tested.
     * @return  {@code true} if the character is a Java whitespace
     *          character; {@code false} otherwise.
     * @see     Character#isSpaceChar(char)
     * @since   1.1
     */
    public static boolean isWhitespace(char ch) {
        return isWhitespace((int)ch);
    }

    /**
     * Determines if the specified character (Unicode code point) is
     * white space according to Java.  A character is a Java
     * whitespace character if and only if it satisfies one of the
     * following criteria:
     * <ul>
     * <li> It is a Unicode space character ({@link #SPACE_SEPARATOR},
     *      {@link #LINE_SEPARATOR}, or {@link #PARAGRAPH_SEPARATOR})
     *      but is not also a non-breaking space ({@code '\u005Cu00A0'},
     *      {@code '\u005Cu2007'}, {@code '\u005Cu202F'}).
     * <li> It is {@code '\u005Ct'}, U+0009 HORIZONTAL TABULATION.
     * <li> It is {@code '\u005Cn'}, U+000A LINE FEED.
     * <li> It is {@code '\u005Cu000B'}, U+000B VERTICAL TABULATION.
     * <li> It is {@code '\u005Cf'}, U+000C FORM FEED.
     * <li> It is {@code '\u005Cr'}, U+000D CARRIAGE RETURN.
     * <li> It is {@code '\u005Cu001C'}, U+001C FILE SEPARATOR.
     * <li> It is {@code '\u005Cu001D'}, U+001D GROUP SEPARATOR.
     * <li> It is {@code '\u005Cu001E'}, U+001E RECORD SEPARATOR.
     * <li> It is {@code '\u005Cu001F'}, U+001F UNIT SEPARATOR.
     * </ul>
     *
     * @param   codePoint the character (Unicode code point) to be tested.
     * @return  {@code true} if the character is a Java whitespace
     *          character; {@code false} otherwise.
     * @see     Character#isSpaceChar(int)
     * @since   1.5
     */
    // BEGIN Android-changed: Reimplement methods natively on top of ICU4C.
    /*
    public static boolean isWhitespace(int codePoint) {
        return CharacterData.of(codePoint).isWhitespace(codePoint);
    }
    */
    public static boolean isWhitespace(int codePoint) {
        // We don't just call into icu4c because of the JNI overhead. Ideally we'd fix that.
        // Any ASCII whitespace character?
        if ((codePoint >= 0x1c && codePoint <= 0x20) || (codePoint >= 0x09 && codePoint <= 0x0d)) {
            return true;
        }
        if (codePoint < 0x1000) {
            return false;
        }
        // OGHAM SPACE MARK or MONGOLIAN VOWEL SEPARATOR?
        if (codePoint == 0x1680 || codePoint == 0x180e) {
            return true;
        }
        if (codePoint < 0x2000) {
            return false;
        }
        // Exclude General Punctuation's non-breaking spaces (which includes FIGURE SPACE).
        if (codePoint == 0x2007 || codePoint == 0x202f) {
            return false;
        }
        if (codePoint <= 0xffff) {
            // Other whitespace from General Punctuation...
            return codePoint <= 0x200a || codePoint == 0x2028 || codePoint == 0x2029 || codePoint == 0x205f ||
                codePoint == 0x3000; // ...or CJK Symbols and Punctuation?
        }
        // Let icu4c worry about non-BMP code points.
        return isWhitespaceImpl(codePoint);
    }

    @FastNative
    native static boolean isWhitespaceImpl(int codePoint);
    // END Android-changed: Reimplement methods natively on top of ICU4C.

    /**
     * Determines if the specified character is an ISO control
     * character.  A character is considered to be an ISO control
     * character if its code is in the range {@code '\u005Cu0000'}
     * through {@code '\u005Cu001F'} or in the range
     * {@code '\u005Cu007F'} through {@code '\u005Cu009F'}.
     *
     * <p><b>Note:</b> This method cannot handle <a
     * href="#supplementary"> supplementary characters</a>. To support
     * all Unicode characters, including supplementary characters, use
     * the {@link #isISOControl(int)} method.
     *
     * @param   ch      the character to be tested.
     * @return  {@code true} if the character is an ISO control character;
     *          {@code false} otherwise.
     *
     * @see     Character#isSpaceChar(char)
     * @see     Character#isWhitespace(char)
     * @since   1.1
     */
    public static boolean isISOControl(char ch) {
        return isISOControl((int)ch);
    }

    /**
     * Determines if the referenced character (Unicode code point) is an ISO control
     * character.  A character is considered to be an ISO control
     * character if its code is in the range {@code '\u005Cu0000'}
     * through {@code '\u005Cu001F'} or in the range
     * {@code '\u005Cu007F'} through {@code '\u005Cu009F'}.
     *
     * @param   codePoint the character (Unicode code point) to be tested.
     * @return  {@code true} if the character is an ISO control character;
     *          {@code false} otherwise.
     * @see     Character#isSpaceChar(int)
     * @see     Character#isWhitespace(int)
     * @since   1.5
     */
    public static boolean isISOControl(int codePoint) {
        // Optimized form of:
        //     (codePoint >= 0x00 && codePoint <= 0x1F) ||
        //     (codePoint >= 0x7F && codePoint <= 0x9F);
        return codePoint <= 0x9F &&
            (codePoint >= 0x7F || (codePoint >>> 5 == 0));
    }

    /**
     * Returns a value indicating a character's general category.
     *
     * <p><b>Note:</b> This method cannot handle <a
     * href="#supplementary"> supplementary characters</a>. To support
     * all Unicode characters, including supplementary characters, use
     * the {@link #getType(int)} method.
     *
     * @param   ch      the character to be tested.
     * @return  a value of type {@code int} representing the
     *          character's general category.
     * @see     Character#COMBINING_SPACING_MARK
     * @see     Character#CONNECTOR_PUNCTUATION
     * @see     Character#CONTROL
     * @see     Character#CURRENCY_SYMBOL
     * @see     Character#DASH_PUNCTUATION
     * @see     Character#DECIMAL_DIGIT_NUMBER
     * @see     Character#ENCLOSING_MARK
     * @see     Character#END_PUNCTUATION
     * @see     Character#FINAL_QUOTE_PUNCTUATION
     * @see     Character#FORMAT
     * @see     Character#INITIAL_QUOTE_PUNCTUATION
     * @see     Character#LETTER_NUMBER
     * @see     Character#LINE_SEPARATOR
     * @see     Character#LOWERCASE_LETTER
     * @see     Character#MATH_SYMBOL
     * @see     Character#MODIFIER_LETTER
     * @see     Character#MODIFIER_SYMBOL
     * @see     Character#NON_SPACING_MARK
     * @see     Character#OTHER_LETTER
     * @see     Character#OTHER_NUMBER
     * @see     Character#OTHER_PUNCTUATION
     * @see     Character#OTHER_SYMBOL
     * @see     Character#PARAGRAPH_SEPARATOR
     * @see     Character#PRIVATE_USE
     * @see     Character#SPACE_SEPARATOR
     * @see     Character#START_PUNCTUATION
     * @see     Character#SURROGATE
     * @see     Character#TITLECASE_LETTER
     * @see     Character#UNASSIGNED
     * @see     Character#UPPERCASE_LETTER
     * @since   1.1
     */
    public static int getType(char ch) {
        return getType((int)ch);
    }

    /**
     * Returns a value indicating a character's general category.
     *
     * @param   codePoint the character (Unicode code point) to be tested.
     * @return  a value of type {@code int} representing the
     *          character's general category.
     * @see     Character#COMBINING_SPACING_MARK COMBINING_SPACING_MARK
     * @see     Character#CONNECTOR_PUNCTUATION CONNECTOR_PUNCTUATION
     * @see     Character#CONTROL CONTROL
     * @see     Character#CURRENCY_SYMBOL CURRENCY_SYMBOL
     * @see     Character#DASH_PUNCTUATION DASH_PUNCTUATION
     * @see     Character#DECIMAL_DIGIT_NUMBER DECIMAL_DIGIT_NUMBER
     * @see     Character#ENCLOSING_MARK ENCLOSING_MARK
     * @see     Character#END_PUNCTUATION END_PUNCTUATION
     * @see     Character#FINAL_QUOTE_PUNCTUATION FINAL_QUOTE_PUNCTUATION
     * @see     Character#FORMAT FORMAT
     * @see     Character#INITIAL_QUOTE_PUNCTUATION INITIAL_QUOTE_PUNCTUATION
     * @see     Character#LETTER_NUMBER LETTER_NUMBER
     * @see     Character#LINE_SEPARATOR LINE_SEPARATOR
     * @see     Character#LOWERCASE_LETTER LOWERCASE_LETTER
     * @see     Character#MATH_SYMBOL MATH_SYMBOL
     * @see     Character#MODIFIER_LETTER MODIFIER_LETTER
     * @see     Character#MODIFIER_SYMBOL MODIFIER_SYMBOL
     * @see     Character#NON_SPACING_MARK NON_SPACING_MARK
     * @see     Character#OTHER_LETTER OTHER_LETTER
     * @see     Character#OTHER_NUMBER OTHER_NUMBER
     * @see     Character#OTHER_PUNCTUATION OTHER_PUNCTUATION
     * @see     Character#OTHER_SYMBOL OTHER_SYMBOL
     * @see     Character#PARAGRAPH_SEPARATOR PARAGRAPH_SEPARATOR
     * @see     Character#PRIVATE_USE PRIVATE_USE
     * @see     Character#SPACE_SEPARATOR SPACE_SEPARATOR
     * @see     Character#START_PUNCTUATION START_PUNCTUATION
     * @see     Character#SURROGATE SURROGATE
     * @see     Character#TITLECASE_LETTER TITLECASE_LETTER
     * @see     Character#UNASSIGNED UNASSIGNED
     * @see     Character#UPPERCASE_LETTER UPPERCASE_LETTER
     * @since   1.5
     */
    // BEGIN Android-changed: Reimplement methods natively on top of ICU4C.
    /*
    public static int getType(int codePoint) {
        return CharacterData.of(codePoint).getType(codePoint);
    }
    */
    public static int getType(int codePoint) {
        int type = getTypeImpl(codePoint);
        // The type values returned by ICU are not RI-compatible. The RI skips the value 17.
        if (type <= Character.FORMAT) {
            return type;
        }
        return (type + 1);
    }

    @FastNative
    static native int getTypeImpl(int codePoint);
    // END Android-changed: Reimplement methods natively on top of ICU4C.

    /**
     * Determines the character representation for a specific digit in
     * the specified radix. If the value of {@code radix} is not a
     * valid radix, or the value of {@code digit} is not a valid
     * digit in the specified radix, the null character
     * ({@code '\u005Cu0000'}) is returned.
     * <p>
     * The {@code radix} argument is valid if it is greater than or
     * equal to {@code MIN_RADIX} and less than or equal to
     * {@code MAX_RADIX}. The {@code digit} argument is valid if
     * {@code 0 <= digit < radix}.
     * <p>
     * If the digit is less than 10, then
     * {@code '0' + digit} is returned. Otherwise, the value
     * {@code 'a' + digit - 10} is returned.
     *
     * @param   digit   the number to convert to a character.
     * @param   radix   the radix.
     * @return  the {@code char} representation of the specified digit
     *          in the specified radix.
     * @see     Character#MIN_RADIX
     * @see     Character#MAX_RADIX
     * @see     Character#digit(char, int)
     */
    public static char forDigit(int digit, int radix) {
        if ((digit >= radix) || (digit < 0)) {
            return '\0';
        }
        if ((radix < Character.MIN_RADIX) || (radix > Character.MAX_RADIX)) {
            return '\0';
        }
        if (digit < 10) {
            return (char)('0' + digit);
        }
        return (char)('a' - 10 + digit);
    }

    /**
     * Returns the Unicode directionality property for the given
     * character.  Character directionality is used to calculate the
     * visual ordering of text. The directionality value of undefined
     * {@code char} values is {@code DIRECTIONALITY_UNDEFINED}.
     *
     * <p><b>Note:</b> This method cannot handle <a
     * href="#supplementary"> supplementary characters</a>. To support
     * all Unicode characters, including supplementary characters, use
     * the {@link #getDirectionality(int)} method.
     *
     * @param  ch {@code char} for which the directionality property
     *            is requested.
     * @return the directionality property of the {@code char} value.
     *
     * @see Character#DIRECTIONALITY_UNDEFINED
     * @see Character#DIRECTIONALITY_LEFT_TO_RIGHT
     * @see Character#DIRECTIONALITY_RIGHT_TO_LEFT
     * @see Character#DIRECTIONALITY_RIGHT_TO_LEFT_ARABIC
     * @see Character#DIRECTIONALITY_EUROPEAN_NUMBER
     * @see Character#DIRECTIONALITY_EUROPEAN_NUMBER_SEPARATOR
     * @see Character#DIRECTIONALITY_EUROPEAN_NUMBER_TERMINATOR
     * @see Character#DIRECTIONALITY_ARABIC_NUMBER
     * @see Character#DIRECTIONALITY_COMMON_NUMBER_SEPARATOR
     * @see Character#DIRECTIONALITY_NONSPACING_MARK
     * @see Character#DIRECTIONALITY_BOUNDARY_NEUTRAL
     * @see Character#DIRECTIONALITY_PARAGRAPH_SEPARATOR
     * @see Character#DIRECTIONALITY_SEGMENT_SEPARATOR
     * @see Character#DIRECTIONALITY_WHITESPACE
     * @see Character#DIRECTIONALITY_OTHER_NEUTRALS
     * @see Character#DIRECTIONALITY_LEFT_TO_RIGHT_EMBEDDING
     * @see Character#DIRECTIONALITY_LEFT_TO_RIGHT_OVERRIDE
     * @see Character#DIRECTIONALITY_RIGHT_TO_LEFT_EMBEDDING
     * @see Character#DIRECTIONALITY_RIGHT_TO_LEFT_OVERRIDE
     * @see Character#DIRECTIONALITY_POP_DIRECTIONAL_FORMAT
     * @see Character#DIRECTIONALITY_LEFT_TO_RIGHT_ISOLATE
     * @see Character#DIRECTIONALITY_RIGHT_TO_LEFT_ISOLATE
     * @see Character#DIRECTIONALITY_FIRST_STRONG_ISOLATE
     * @see Character#DIRECTIONALITY_POP_DIRECTIONAL_ISOLATE
     * @since 1.4
     */
    public static byte getDirectionality(char ch) {
        return getDirectionality((int)ch);
    }

    /**
     * Returns the Unicode directionality property for the given
     * character (Unicode code point).  Character directionality is
     * used to calculate the visual ordering of text. The
     * directionality value of undefined character is {@link
     * #DIRECTIONALITY_UNDEFINED}.
     *
     * @param   codePoint the character (Unicode code point) for which
     *          the directionality property is requested.
     * @return the directionality property of the character.
     *
     * @see Character#DIRECTIONALITY_UNDEFINED DIRECTIONALITY_UNDEFINED
     * @see Character#DIRECTIONALITY_LEFT_TO_RIGHT DIRECTIONALITY_LEFT_TO_RIGHT
     * @see Character#DIRECTIONALITY_RIGHT_TO_LEFT DIRECTIONALITY_RIGHT_TO_LEFT
     * @see Character#DIRECTIONALITY_RIGHT_TO_LEFT_ARABIC DIRECTIONALITY_RIGHT_TO_LEFT_ARABIC
     * @see Character#DIRECTIONALITY_EUROPEAN_NUMBER DIRECTIONALITY_EUROPEAN_NUMBER
     * @see Character#DIRECTIONALITY_EUROPEAN_NUMBER_SEPARATOR DIRECTIONALITY_EUROPEAN_NUMBER_SEPARATOR
     * @see Character#DIRECTIONALITY_EUROPEAN_NUMBER_TERMINATOR DIRECTIONALITY_EUROPEAN_NUMBER_TERMINATOR
     * @see Character#DIRECTIONALITY_ARABIC_NUMBER DIRECTIONALITY_ARABIC_NUMBER
     * @see Character#DIRECTIONALITY_COMMON_NUMBER_SEPARATOR DIRECTIONALITY_COMMON_NUMBER_SEPARATOR
     * @see Character#DIRECTIONALITY_NONSPACING_MARK DIRECTIONALITY_NONSPACING_MARK
     * @see Character#DIRECTIONALITY_BOUNDARY_NEUTRAL DIRECTIONALITY_BOUNDARY_NEUTRAL
     * @see Character#DIRECTIONALITY_PARAGRAPH_SEPARATOR DIRECTIONALITY_PARAGRAPH_SEPARATOR
     * @see Character#DIRECTIONALITY_SEGMENT_SEPARATOR DIRECTIONALITY_SEGMENT_SEPARATOR
     * @see Character#DIRECTIONALITY_WHITESPACE DIRECTIONALITY_WHITESPACE
     * @see Character#DIRECTIONALITY_OTHER_NEUTRALS DIRECTIONALITY_OTHER_NEUTRALS
     * @see Character#DIRECTIONALITY_LEFT_TO_RIGHT_EMBEDDING DIRECTIONALITY_LEFT_TO_RIGHT_EMBEDDING
     * @see Character#DIRECTIONALITY_LEFT_TO_RIGHT_OVERRIDE DIRECTIONALITY_LEFT_TO_RIGHT_OVERRIDE
     * @see Character#DIRECTIONALITY_RIGHT_TO_LEFT_EMBEDDING DIRECTIONALITY_RIGHT_TO_LEFT_EMBEDDING
     * @see Character#DIRECTIONALITY_RIGHT_TO_LEFT_OVERRIDE DIRECTIONALITY_RIGHT_TO_LEFT_OVERRIDE
     * @see Character#DIRECTIONALITY_POP_DIRECTIONAL_FORMAT DIRECTIONALITY_POP_DIRECTIONAL_FORMAT
     * @see Character#DIRECTIONALITY_LEFT_TO_RIGHT_ISOLATE DIRECTIONALITY_LEFT_TO_RIGHT_ISOLATE
     * @see Character#DIRECTIONALITY_RIGHT_TO_LEFT_ISOLATE DIRECTIONALITY_RIGHT_TO_LEFT_ISOLATE
     * @see Character#DIRECTIONALITY_FIRST_STRONG_ISOLATE DIRECTIONALITY_FIRST_STRONG_ISOLATE
     * @see Character#DIRECTIONALITY_POP_DIRECTIONAL_ISOLATE DIRECTIONALITY_POP_DIRECTIONAL_ISOLATE
     * @since    1.5
     */
    // BEGIN Android-changed: Reimplement methods natively on top of ICU4C.
    /*
    public static byte getDirectionality(int codePoint) {
        return CharacterData.of(codePoint).getDirectionality(codePoint);
    }
    */
    public static byte getDirectionality(int codePoint) {
        if (getType(codePoint) == Character.UNASSIGNED) {
            return Character.DIRECTIONALITY_UNDEFINED;
        }

        byte directionality = getDirectionalityImpl(codePoint);
        if (directionality >= 0 && directionality < DIRECTIONALITY.length) {
            return DIRECTIONALITY[directionality];
        }
        return Character.DIRECTIONALITY_UNDEFINED;
    }

    @FastNative
    native static byte getDirectionalityImpl(int codePoint);
    // END Android-changed: Reimplement methods natively on top of ICU4C.

    /**
     * Determines whether the character is mirrored according to the
     * Unicode specification.  Mirrored characters should have their
     * glyphs horizontally mirrored when displayed in text that is
     * right-to-left.  For example, {@code '\u005Cu0028'} LEFT
     * PARENTHESIS is semantically defined to be an <i>opening
     * parenthesis</i>.  This will appear as a "(" in text that is
     * left-to-right but as a ")" in text that is right-to-left.
     *
     * <p><b>Note:</b> This method cannot handle <a
     * href="#supplementary"> supplementary characters</a>. To support
     * all Unicode characters, including supplementary characters, use
     * the {@link #isMirrored(int)} method.
     *
     * @param  ch {@code char} for which the mirrored property is requested
     * @return {@code true} if the char is mirrored, {@code false}
     *         if the {@code char} is not mirrored or is not defined.
     * @since 1.4
     */
    public static boolean isMirrored(char ch) {
        return isMirrored((int)ch);
    }

    /**
     * Determines whether the specified character (Unicode code point)
     * is mirrored according to the Unicode specification.  Mirrored
     * characters should have their glyphs horizontally mirrored when
     * displayed in text that is right-to-left.  For example,
     * {@code '\u005Cu0028'} LEFT PARENTHESIS is semantically
     * defined to be an <i>opening parenthesis</i>.  This will appear
     * as a "(" in text that is left-to-right but as a ")" in text
     * that is right-to-left.
     *
     * @param   codePoint the character (Unicode code point) to be tested.
     * @return  {@code true} if the character is mirrored, {@code false}
     *          if the character is not mirrored or is not defined.
     * @since   1.5
     */
    // BEGIN Android-changed: Reimplement methods natively on top of ICU4C.
    /*
    public static boolean isMirrored(int codePoint) {
        return CharacterData.of(codePoint).isMirrored(codePoint);
    }
    */
    public static boolean isMirrored(int codePoint) {
        return isMirroredImpl(codePoint);
    }

    @FastNative
    native static boolean isMirroredImpl(int codePoint);
    // END Android-changed: Reimplement methods natively on top of ICU4C.

    /**
     * Compares two {@code Character} objects numerically.
     *
     * @param   anotherCharacter   the {@code Character} to be compared.
     * @return  the value {@code 0} if the argument {@code Character}
     *          is equal to this {@code Character}; a value less than
     *          {@code 0} if this {@code Character} is numerically less
     *          than the {@code Character} argument; and a value greater than
     *          {@code 0} if this {@code Character} is numerically greater
     *          than the {@code Character} argument (unsigned comparison).
     *          Note that this is strictly a numerical comparison; it is not
     *          locale-dependent.
     * @since   1.2
     */
    public int compareTo(Character anotherCharacter) {
        return compare(this.value, anotherCharacter.value);
    }

    /**
     * Compares two {@code char} values numerically.
     * The value returned is identical to what would be returned by:
     * <pre>
     *    Character.valueOf(x).compareTo(Character.valueOf(y))
     * </pre>
     *
     * @param  x the first {@code char} to compare
     * @param  y the second {@code char} to compare
     * @return the value {@code 0} if {@code x == y};
     *         a value less than {@code 0} if {@code x < y}; and
     *         a value greater than {@code 0} if {@code x > y}
     * @since 1.7
     */
    public static int compare(char x, char y) {
        return x - y;
    }

    // BEGIN Android-removed: Use ICU.
    /**
     * Converts the character (Unicode code point) argument to uppercase using
     * information from the UnicodeData file.
     *
     * @param   codePoint   the character (Unicode code point) to be converted.
     * @return  either the uppercase equivalent of the character, if
     *          any, or an error flag ({@code Character.ERROR})
     *          that indicates that a 1:M {@code char} mapping exists.
     * @see     Character#isLowerCase(char)
     * @see     Character#isUpperCase(char)
     * @see     Character#toLowerCase(char)
     * @see     Character#toTitleCase(char)
     * @since 1.4
     *
    static int toUpperCaseEx(int codePoint) {
        assert isValidCodePoint(codePoint);
        return CharacterData.of(codePoint).toUpperCaseEx(codePoint);
    }

    /**
     * Converts the character (Unicode code point) argument to uppercase using case
     * mapping information from the SpecialCasing file in the Unicode
     * specification. If a character has no explicit uppercase
     * mapping, then the {@code char} itself is returned in the
     * {@code char[]}.
     *
     * @param   codePoint   the character (Unicode code point) to be converted.
     * @return a {@code char[]} with the uppercased character.
     * @since 1.4
     *
    static char[] toUpperCaseCharArray(int codePoint) {
        // As of Unicode 6.0, 1:M uppercasings only happen in the BMP.
        assert isBmpCodePoint(codePoint);
        return CharacterData.of(codePoint).toUpperCaseCharArray(codePoint);
    }
    */
    // END Android-removed: Use ICU.

    /**
     * The number of bits used to represent a {@code char} value in unsigned
     * binary form, constant {@code 16}.
     *
     * @since 1.5
     */
    public static final int SIZE = 16;

    /**
     * The number of bytes used to represent a {@code char} value in unsigned
     * binary form.
     *
     * @since 1.8
     */
    public static final int BYTES = SIZE / Byte.SIZE;

    /**
     * Returns the value obtained by reversing the order of the bytes in the
     * specified {@code char} value.
     *
     * @param ch The {@code char} of which to reverse the byte order.
     * @return the value obtained by reversing (or, equivalently, swapping)
     *     the bytes in the specified {@code char} value.
     * @since 1.5
     */
    @IntrinsicCandidate
    public static char reverseBytes(char ch) {
        return (char) (((ch & 0xFF00) >> 8) | (ch << 8));
    }

    /**
     * Returns the Unicode name of the specified character
     * {@code codePoint}, or null if the code point is
     * {@link #UNASSIGNED unassigned}.
     * <p>
     * Note: if the specified character is not assigned a name by
     * the <i>UnicodeData</i> file (part of the Unicode Character
     * Database maintained by the Unicode Consortium), the returned
     * name is the same as the result of expression:
     *
     * <blockquote>{@code
     *     Character.UnicodeBlock.of(codePoint).toString().replace('_', ' ')
     *     + " "
     *     + Integer.toHexString(codePoint).toUpperCase(Locale.ROOT);
     *
     * }</blockquote>
     *
     * @param  codePoint the character (Unicode code point)
     *
     * @return the Unicode name of the specified character, or null if
     *         the code point is unassigned.
     *
     * @throws IllegalArgumentException if the specified
     *            {@code codePoint} is not a valid Unicode
     *            code point.
     *
     * @since 1.7
     */
    public static String getName(int codePoint) {
        if (!isValidCodePoint(codePoint)) {
            throw new IllegalArgumentException(
                String.format("Not a valid Unicode code point: 0x%X", codePoint));
        }
<<<<<<< HEAD
        // Android-changed: Use ICU.
        // String name = CharacterName.get(codePoint);
        String name = getNameImpl(codePoint);
=======
        String name = CharacterName.getInstance().getName(codePoint);
>>>>>>> 4839a456
        if (name != null)
            return name;
        if (getType(codePoint) == UNASSIGNED)
            return null;
        UnicodeBlock block = UnicodeBlock.of(codePoint);
        if (block != null)
            return block.toString().replace('_', ' ') + " "
                   + Integer.toHexString(codePoint).toUpperCase(Locale.ROOT);
        // should never come here
        return Integer.toHexString(codePoint).toUpperCase(Locale.ROOT);
    }

    /**
     * Returns the code point value of the Unicode character specified by
     * the given Unicode character name.
     * <p>
     * Note: if a character is not assigned a name by the <i>UnicodeData</i>
     * file (part of the Unicode Character Database maintained by the Unicode
     * Consortium), its name is defined as the result of expression:
     *
     * <blockquote>{@code
     *     Character.UnicodeBlock.of(codePoint).toString().replace('_', ' ')
     *     + " "
     *     + Integer.toHexString(codePoint).toUpperCase(Locale.ROOT);
     *
     * }</blockquote>
     * <p>
     * The {@code name} matching is case insensitive, with any leading and
     * trailing whitespace character removed.
     *
     * @param  name the Unicode character name
     *
     * @return the code point value of the character specified by its name.
     *
     * @throws IllegalArgumentException if the specified {@code name}
     *         is not a valid Unicode character name.
     * @throws NullPointerException if {@code name} is {@code null}
     *
     * @since 9
     */
    public static int codePointOf(String name) {
        name = name.trim().toUpperCase(Locale.ROOT);
        int cp = CharacterName.getInstance().getCodePoint(name);
        if (cp != -1)
            return cp;
        try {
            int off = name.lastIndexOf(' ');
            if (off != -1) {
                cp = Integer.parseInt(name, off + 1, name.length(), 16);
                if (isValidCodePoint(cp) && name.equals(getName(cp)))
                    return cp;
            }
        } catch (Exception x) {}
        throw new IllegalArgumentException("Unrecognized character name :" + name);
    }

    // Android-added: Use ICU.
    // Implement getNameImpl() natively.
    private static native String getNameImpl(int codePoint);
}<|MERGE_RESOLUTION|>--- conflicted
+++ resolved
@@ -25,28 +25,27 @@
 
 package java.lang;
 
-<<<<<<< HEAD
 import dalvik.annotation.optimization.FastNative;
-=======
-import jdk.internal.misc.CDS;
+// Android-removed: CDS is not used on Android.
+// import jdk.internal.misc.CDS;
 import jdk.internal.vm.annotation.IntrinsicCandidate;
 
-import java.lang.constant.Constable;
-import java.lang.constant.DynamicConstantDesc;
->>>>>>> 4839a456
 import java.util.Arrays;
 import java.util.HashMap;
 import java.util.Locale;
 import java.util.Map;
-<<<<<<< HEAD
-=======
+
+// BEGIN Android-removed: dynamic constants not supported on Android.
+/*
+import java.lang.constant.Constable;
+import java.lang.constant.DynamicConstantDesc;
 import java.util.Optional;
-
 import static java.lang.constant.ConstantDescs.BSM_EXPLICIT_CAST;
 import static java.lang.constant.ConstantDescs.CD_char;
 import static java.lang.constant.ConstantDescs.CD_int;
 import static java.lang.constant.ConstantDescs.DEFAULT_NAME;
->>>>>>> 4839a456
+*/
+// END Android-removed: dynamic constants not supported on Android.
 
 // Android-changed: Remove reference to a specific unicode standard version
 /**
@@ -55,16 +54,26 @@
  * {@code Character} contains a single field whose type is
  * {@code char}.
  * <p>
- * In addition, this class provides a large number of static methods for
- * determining a character's category (lowercase letter, digit, etc.)
- * and for converting characters from uppercase to lowercase and vice
- * versa.
+ * In addition, this class provides several methods for determining
+ * a character's category (lowercase letter, digit, etc.) and for converting
+ * characters from uppercase to lowercase and vice versa.
+ * <p>
+ * Character information is based on the Unicode Standard
+ * <p>
+ * The methods and data of class {@code Character} are defined by
+ * the information in the <i>UnicodeData</i> file that is part of the
+ * Unicode Character Database maintained by the Unicode
+ * Consortium. This file specifies various properties including name
+ * and general category for every defined Unicode code point or
+ * character range.
+ * <p>
+ * The file and its description are available from the Unicode Consortium at:
+ * <ul>
+ * <li><a href="http://www.unicode.org">http://www.unicode.org</a>
+ * </ul>
  *
  * <h2><a id="conformance">Unicode Conformance</a></h2>
  * <p>
-<<<<<<< HEAD
- * Character information is based on the Unicode Standard
-=======
  * The fields and methods of class {@code Character} are defined in terms
  * of character information from the Unicode Standard, specifically the
  * <i>UnicodeData</i> file that is part of the Unicode Character Database.
@@ -72,7 +81,6 @@
  * assigned Unicode code point or character range. The file is available
  * from the Unicode Consortium at
  * <a href="http://www.unicode.org">http://www.unicode.org</a>.
->>>>>>> 4839a456
  * <p>
  * Character information is based on the Unicode Standard, version 13.0.
  * <p>
@@ -170,11 +178,13 @@
  * encoding. For more information on Unicode terminology, refer to the
  * <a href="http://www.unicode.org/glossary/">Unicode Glossary</a>.
  *
+ * <!-- Android-removed: paragraph on ValueBased
  * <p>This is a <a href="{@docRoot}/java.base/java/lang/doc-files/ValueBased.html">value-based</a>
  * class; programmers should treat instances that are
  * {@linkplain #equals(Object) equal} as interchangeable and should not
  * use instances for synchronization, or unpredictable behavior may
  * occur. For example, in a future release, synchronization may fail.
+ * -->
  *
  * @author  Lee Boynton
  * @author  Guy Steele
@@ -183,9 +193,12 @@
  * @author  Ulf Zibis
  * @since   1.0
  */
-@jdk.internal.ValueBased
+// Android-removed: ValueBased
+// @jdk.internal.ValueBased
 public final
-class Character implements java.io.Serializable, Comparable<Character>, Constable {
+class Character implements java.io.Serializable, Comparable<Character> {
+// Android-removed: no Constable support.
+// , Constable
     /**
      * The minimum radix available for conversion to and from strings.
      * The constant value of this field is the smallest value permitted
@@ -665,7 +678,6 @@
      */
     public static final int MAX_CODE_POINT = 0X10FFFF;
 
-<<<<<<< HEAD
     // BEGIN Android-added: Use ICU.
     // The indices in int[] DIRECTIONALITY are based on icu4c's u_charDirection(),
     // accessed via getDirectionalityImpl(), implemented in Character.cpp.
@@ -687,19 +699,21 @@
             DIRECTIONALITY_POP_DIRECTIONAL_FORMAT,
             DIRECTIONALITY_NONSPACING_MARK, DIRECTIONALITY_BOUNDARY_NEUTRAL };
     // END Android-added: Use ICU.
-=======
+
+    // BEGIN Android-removed: dynamic constants not supported on Android.
     /**
      * Returns an {@link Optional} containing the nominal descriptor for this
      * instance.
      *
      * @return an {@link Optional} describing the {@linkplain Character} instance
      * @since 15
-     */
+     *
     @Override
     public Optional<DynamicConstantDesc<Character>> describeConstable() {
         return Optional.of(DynamicConstantDesc.ofNamed(BSM_EXPLICIT_CAST, DEFAULT_NAME, CD_char, (int) value));
     }
->>>>>>> 4839a456
+    */
+    // END Android-removed: dynamic constants not supported on Android.
 
     /**
      * Instances of this class represent particular subsets of the Unicode
@@ -8607,7 +8621,8 @@
             int size = 127 + 1;
 
             // Load and use the archived cache if it exists
-            CDS.initializeFromArchive(CharacterCache.class);
+            // Android-removed: CDS is not used on Android.
+            // CDS.initializeFromArchive(CharacterCache.class);
             if (archivedCache == null || archivedCache.length != size) {
                 Character[] c = new Character[size];
                 for (int i = 0; i < size; i++) {
@@ -8708,16 +8723,12 @@
         return String.valueOf(value);
     }
 
+    // Android-removed: reference to Character.toString(int) in javadoc.
     /**
      * Returns a {@code String} object representing the
      * specified {@code char}.  The result is a string of length
      * 1 consisting solely of the specified {@code char}.
      *
-     * @apiNote This method cannot handle <a
-     * href="#supplementary"> supplementary characters</a>. To support
-     * all Unicode characters, including supplementary characters, use
-     * the {@link #toString(int)} method.
-     *
      * @param c the {@code char} to be converted
      * @return the string representation of the specified {@code char}
      * @since 1.4
@@ -8726,6 +8737,7 @@
         return String.valueOf(c);
     }
 
+    // BEGIN Android-removed: expose after String.valueOfCodePoint() is imported.
     /**
      * Returns a {@code String} object representing the
      * specified character (Unicode code point).  The result is a string of
@@ -8737,10 +8749,12 @@
      *      {@code codePoint} is not a {@linkplain #isValidCodePoint
      *      valid Unicode code point}.
      * @since 11
-     */
+     *
     public static String toString(int codePoint) {
         return String.valueOfCodePoint(codePoint);
     }
+    */
+    // END Android-removed: expose after String.valueOfCodePoint() is imported.
 
     /**
      * Determines whether the specified code point is a valid
@@ -8766,7 +8780,7 @@
      * is in the <a href="#BMP">Basic Multilingual Plane (BMP)</a>.
      * Such code points can be represented using a single {@code char}.
      *
-     * @param  codePoint the character (Unicode code point) to be tested
+     * @param  codePoint the character (Unicode code point) to be to
      * @return {@code true} if the specified code point is between
      *         {@link #MIN_VALUE} and {@link #MAX_VALUE} inclusive;
      *         {@code false} otherwise.
@@ -11766,13 +11780,9 @@
             throw new IllegalArgumentException(
                 String.format("Not a valid Unicode code point: 0x%X", codePoint));
         }
-<<<<<<< HEAD
         // Android-changed: Use ICU.
         // String name = CharacterName.get(codePoint);
         String name = getNameImpl(codePoint);
-=======
-        String name = CharacterName.getInstance().getName(codePoint);
->>>>>>> 4839a456
         if (name != null)
             return name;
         if (getType(codePoint) == UNASSIGNED)
@@ -11785,6 +11795,7 @@
         return Integer.toHexString(codePoint).toUpperCase(Locale.ROOT);
     }
 
+    // BEGIN Android-removed: expose after CharacterName.getCodePoint() is imported.
     /**
      * Returns the code point value of the Unicode character specified by
      * the given Unicode character name.
@@ -11812,7 +11823,7 @@
      * @throws NullPointerException if {@code name} is {@code null}
      *
      * @since 9
-     */
+     *
     public static int codePointOf(String name) {
         name = name.trim().toUpperCase(Locale.ROOT);
         int cp = CharacterName.getInstance().getCodePoint(name);
@@ -11828,6 +11839,8 @@
         } catch (Exception x) {}
         throw new IllegalArgumentException("Unrecognized character name :" + name);
     }
+    */
+    // END Android-removed: expose after CharacterName.getCodePoint() is imported.
 
     // Android-added: Use ICU.
     // Implement getNameImpl() natively.
