--- conflicted
+++ resolved
@@ -1,10 +1,6 @@
 /*
-<<<<<<< HEAD
  * Copyright (C) 2014 The Android Open Source Project
- * Copyright (c) 1996, 2017, Oracle and/or its affiliates. All rights reserved.
-=======
  * Copyright (c) 1996, 2020, Oracle and/or its affiliates. All rights reserved.
->>>>>>> 74984ee3
  * DO NOT ALTER OR REMOVE COPYRIGHT NOTICES OR THIS FILE HEADER.
  *
  * This code is free software; you can redistribute it and/or modify it
@@ -51,17 +47,12 @@
 import java.io.Serializable;
 import java.util.Currency;
 import java.util.Locale;
-<<<<<<< HEAD
+import java.util.Objects;
+import sun.util.locale.provider.CalendarDataUtility;
+
 import libcore.icu.DecimalFormatData;
 import libcore.icu.ICU;
 import libcore.icu.LocaleData;
-=======
-import java.util.Objects;
-import sun.util.locale.provider.CalendarDataUtility;
-import sun.util.locale.provider.LocaleProviderAdapter;
-import sun.util.locale.provider.LocaleServiceProviderPool;
-import sun.util.locale.provider.ResourceBundleBasedAdapter;
->>>>>>> 74984ee3
 
 // Android-removed: Remove javadoc related to "rg" Locale extension.
 // The "rg" extension isn't supported until https://unicode-org.atlassian.net/browse/ICU-21831
@@ -125,14 +116,9 @@
      * Returns an array of all locales for which the
      * {@code getInstance} methods of this class can return
      * localized instances.
-<<<<<<< HEAD
-=======
-     * The returned array represents the union of locales supported by the Java
-     * runtime and by installed
-     * {@link java.text.spi.DecimalFormatSymbolsProvider DecimalFormatSymbolsProvider}
-     * implementations.  It must contain at least a {@code Locale}
+     *
+     * It must contain at least a {@code Locale}
      * instance equal to {@link java.util.Locale#US Locale.US}.
->>>>>>> 74984ee3
      *
      * @return an array of locales for which localized
      *         {@code DecimalFormatSymbols} instances are available.
@@ -145,17 +131,8 @@
 
     // Android-changed: Removed reference to DecimalFormatSymbolsProvider.
     /**
-<<<<<<< HEAD
-     * Gets the <code>DecimalFormatSymbols</code> instance for the default
+     * Gets the {@code DecimalFormatSymbols} instance for the default
      * locale.
-=======
-     * Gets the {@code DecimalFormatSymbols} instance for the default
-     * locale.  This method provides access to {@code DecimalFormatSymbols}
-     * instances for locales supported by the Java runtime itself as well
-     * as for those supported by installed
-     * {@link java.text.spi.DecimalFormatSymbolsProvider
-     * DecimalFormatSymbolsProvider} implementations.
->>>>>>> 74984ee3
      * <p>This is equivalent to calling
      * {@link #getInstance(Locale)
      *     getInstance(Locale.getDefault(Locale.Category.FORMAT))}.
@@ -170,17 +147,8 @@
 
     // Android-changed: Removed reference to DecimalFormatSymbolsProvider.
     /**
-<<<<<<< HEAD
-     * Gets the <code>DecimalFormatSymbols</code> instance for the specified
+     * Gets the {@code DecimalFormatSymbols} instance for the specified
      * locale.
-=======
-     * Gets the {@code DecimalFormatSymbols} instance for the specified
-     * locale.  This method provides access to {@code DecimalFormatSymbols}
-     * instances for locales supported by the Java runtime itself as well
-     * as for those supported by installed
-     * {@link java.text.spi.DecimalFormatSymbolsProvider
-     * DecimalFormatSymbolsProvider} implementations.
->>>>>>> 74984ee3
      * If the specified locale contains the {@link java.util.Locale#UNICODE_LOCALE_EXTENSION}
      * for the numbering system, the instance is initialized with the specified numbering
      * system if the JRE implementation supports it. For example,
@@ -280,12 +248,9 @@
     public void setPerMill(char perMill) {
         hashCode = 0;
         this.perMill = perMill;
-<<<<<<< HEAD
+        this.perMillText = Character.toString(perMill);
         // Android-added: reset cachedIcuDFS.
         cachedIcuDFS = null;
-=======
-        this.perMillText = Character.toString(perMill);
->>>>>>> 74984ee3
     }
 
     /**
@@ -304,7 +269,7 @@
      * @hide
      */
     public String getPercentString() {
-        return String.valueOf(percent);
+        return getPercentText();
     }
 
     /**
@@ -315,12 +280,9 @@
     public void setPercent(char percent) {
         hashCode = 0;
         this.percent = percent;
-<<<<<<< HEAD
+        this.percentText = Character.toString(percent);
         // Android-added: reset cachedIcuDFS.
         cachedIcuDFS = null;
-=======
-        this.percentText = Character.toString(percent);
->>>>>>> 74984ee3
     }
 
     /**
@@ -447,12 +409,9 @@
     public void setMinusSign(char minusSign) {
         hashCode = 0;
         this.minusSign = minusSign;
-<<<<<<< HEAD
+        this.minusSignText = Character.toString(minusSign);
         // Android-added: reset cachedIcuDFS.
         cachedIcuDFS = null;
-=======
-        this.minusSignText = Character.toString(minusSign);
->>>>>>> 74984ee3
     }
 
     /**
@@ -609,19 +568,6 @@
     }
 
     /**
-<<<<<<< HEAD
-     * Sets the character used to separate the mantissa from the exponent.
-     */
-    void setExponentialSymbol(char exp)
-    {
-        exponential = exp;
-        // Android-added: reset cachedIcuDFS.
-        cachedIcuDFS = null;
-    }
-
-    /**
-=======
->>>>>>> 74984ee3
      * Sets the string used to separate the mantissa from the exponent.
      * Examples: "x10^" for 1.23x10^4, "E" for 1.23E4.
      *
@@ -849,24 +795,6 @@
      */
     @Override
     public int hashCode() {
-<<<<<<< HEAD
-            int result = zeroDigit;
-            result = result * 37 + groupingSeparator;
-            result = result * 37 + decimalSeparator;
-            // BEGIN Android-added: more fields in hashcode calculation.
-            result = result * 37 + percent;
-            result = result * 37 + perMill;
-            result = result * 37 + digit;
-            result = result * 37 + minusSign;
-            result = result * 37 + patternSeparator;
-            result = result * 37 + infinity.hashCode();
-            result = result * 37 + NaN.hashCode();
-            result = result * 37 + monetarySeparator;
-            result = result * 37 + exponentialSeparator.hashCode();
-            result = result * 37 + locale.hashCode();
-           // END Android-added: more fields in hashcode calculation.
-            return result;
-=======
         if (hashCode == 0) {
             hashCode = Objects.hash(
                 zeroDigit,
@@ -891,7 +819,6 @@
                 locale);
         }
         return hashCode;
->>>>>>> 74984ee3
     }
 
     /**
@@ -921,7 +848,7 @@
         }
         locale = LocaleData.mapInvalidAndNullLocales(locale);
         DecimalFormatData decimalFormatData = DecimalFormatData.getInstance(locale);
-        String[] values = new String[11];
+        String[] values = new String[13];
         values[0] = String.valueOf(decimalFormatData.getDecimalSeparator());
         values[1] = String.valueOf(decimalFormatData.getGroupingSeparator());
         values[2] = String.valueOf(decimalFormatData.getPatternSeparator());
@@ -933,40 +860,32 @@
         values[8] = decimalFormatData.getPerMill();
         values[9] = decimalFormatData.getInfinity();
         values[10] = decimalFormatData.getNaN();
+        values[11] = decimalFormatData.getMonetarySeparator();
+        values[12] = decimalFormatData.getMonetaryGroupSeparator();
         String[] numberElements = values;
         // END Android-changed: Removed use of DecimalFormatSymbolsProvider. Switched to ICU.
 
-        // Android-changed: Added maybeStripMarkers
         decimalSeparator = numberElements[0].charAt(0);
         groupingSeparator = numberElements[1].charAt(0);
         patternSeparator = numberElements[2].charAt(0);
-<<<<<<< HEAD
-        percent = maybeStripMarkers(numberElements[3], '%');
+        // Android-changed: For app compat, use single char for  percent, per mill and minus sign.
+        // TODO: Support 2-char percent, per mill and minus sign.
+        // percentText = numberElements[3];
+        // percent = findNonFormatChar(percentText, '%');
+        percent = findNonFormatChar(numberElements[3], '%');
+        percentText = Character.toString(percent);
         zeroDigit = numberElements[4].charAt(0); //different for Arabic,etc.
         digit = numberElements[5].charAt(0);
-        minusSign = maybeStripMarkers(numberElements[6], '-');
+        // minusSignText = numberElements[6];
+        // minusSign = findNonFormatChar(minusSignText, '-');
+        minusSign = findNonFormatChar(numberElements[6], '-');
+        minusSignText = Character.toString(minusSign);
         exponential = numberElements[7].charAt(0);
         exponentialSeparator = numberElements[7]; //string representation new since 1.6
-        perMill = maybeStripMarkers(numberElements[8], '\u2030');
-        infinity  = numberElements[9];
-        NaN = numberElements[10];
-
-        // Android-removed: Removed use of DecimalFormatSymbolsProvider. Switched to ICU.
-        // Upstream tries to re-use the strings from the cache, but Android doesn't have
-        // LocaleProviderAdapter to cache the strings.
-        // intlCurrencySymbol = (String) data[1];
-        // currencySymbol = (String) data[2];
-=======
-        percentText = numberElements[3];
-        percent = findNonFormatChar(percentText, '%');
-        zeroDigit = numberElements[4].charAt(0); //different for Arabic,etc.
-        digit = numberElements[5].charAt(0);
-        minusSignText = numberElements[6];
-        minusSign = findNonFormatChar(minusSignText, '-');
-        exponential = numberElements[7].charAt(0);
-        exponentialSeparator = numberElements[7]; //string representation new since 1.6
-        perMillText = numberElements[8];
-        perMill = findNonFormatChar(perMillText, '\u2030');
+        // perMillText = numberElements[8];
+        // perMill = findNonFormatChar(perMillText, '\u2030');
+        perMill = findNonFormatChar(numberElements[8], '\u2030');
+        perMillText = Character.toString(perMill);
         infinity  = numberElements[9];
         NaN = numberElements[10];
 
@@ -976,20 +895,27 @@
         monetaryGroupingSeparator = numberElements.length < 13 || numberElements[12].isEmpty() ?
             groupingSeparator : numberElements[12].charAt(0);
 
+        // Android-removed: Removed use of DecimalFormatSymbolsProvider. Switched to ICU.
+        // Upstream tries to re-use the strings from the cache, but Android doesn't have
+        // LocaleProviderAdapter to cache the strings.
         // maybe filled with previously cached values, or null.
-        intlCurrencySymbol = (String) data[1];
-        currencySymbol = (String) data[2];
-    }
->>>>>>> 74984ee3
+        // intlCurrencySymbol = (String) data[1];
+        // currencySymbol = (String) data[2];
+    }
 
     /**
      * Obtains non-format single character from String
      */
     private char findNonFormatChar(String src, char defChar) {
+        // Android-changed: Use maybeStripMarkers for backward compatibility.
+        // TODO: Consider using the OpenJDK implementation on Android U.
+        /*
         return (char)src.chars()
             .filter(c -> Character.getType(c) != Character.FORMAT)
             .findFirst()
             .orElse(defChar);
+        */
+        return maybeStripMarkers(src, defChar);
     }
 
     /**
@@ -1102,18 +1028,15 @@
         cachedIcuDFS.setDigit(digit);
         cachedIcuDFS.setDecimalSeparator(decimalSeparator);
         cachedIcuDFS.setGroupingSeparator(groupingSeparator);
-        // {@link #setGroupingSeparator(char)} should set grouping separator for currency, but
-        // ICU has a separate API setMonetaryGroupingSeparator. Need to call it explicitly here.
-        // http://b/38021063
-        cachedIcuDFS.setMonetaryGroupingSeparator(groupingSeparator);
         cachedIcuDFS.setPatternSeparator(patternSeparator);
-        cachedIcuDFS.setPercent(percent);
-        cachedIcuDFS.setPerMill(perMill);
+        cachedIcuDFS.setPercentString(percentText);
+        cachedIcuDFS.setPerMillString(perMillText);
         cachedIcuDFS.setMonetaryDecimalSeparator(monetarySeparator);
-        cachedIcuDFS.setMinusSign(minusSign);
+        cachedIcuDFS.setMinusSignString(minusSignText);
         cachedIcuDFS.setInfinity(infinity);
         cachedIcuDFS.setNaN(NaN);
         cachedIcuDFS.setExponentSeparator(exponentialSeparator);
+        cachedIcuDFS.setMonetaryGroupingSeparator(monetaryGroupingSeparator);
         // j.t.DecimalFormatSymbols doesn't insert whitespace before/after currency by default.
         // Override ICU default value to retain historic Android behavior.
         // http://b/112127077
@@ -1149,13 +1072,15 @@
         result.setDecimalSeparator(dfs.getDecimalSeparator());
         result.setGroupingSeparator(dfs.getGroupingSeparator());
         result.setPatternSeparator(dfs.getPatternSeparator());
-        result.setPercent(dfs.getPercent());
-        result.setPerMill(dfs.getPerMill());
+        // TODO: Remove findNonFormatChar filter to support 2-char percent, per mill and minus sign.
+        result.setPercent(result.findNonFormatChar(dfs.getPercentString(), '%'));
+        result.setPerMill(result.findNonFormatChar(dfs.getPerMillString(), '\u2030'));
         result.setMonetaryDecimalSeparator(dfs.getMonetaryDecimalSeparator());
-        result.setMinusSign(dfs.getMinusSign());
+        result.setMinusSign(result.findNonFormatChar(dfs.getMinusSignString(), '-'));
         result.setInfinity(dfs.getInfinity());
         result.setNaN(dfs.getNaN());
         result.setExponentSeparator(dfs.getExponentSeparator());
+        result.setMonetaryGroupingSeparator(dfs.getMonetaryGroupingSeparator());
 
         try {
             if (dfs.getCurrency() != null) {
@@ -1194,6 +1119,10 @@
             new ObjectStreamField("locale", Locale.class),
             new ObjectStreamField("minusSignStr", String.class),
             new ObjectStreamField("percentStr", String.class),
+            new ObjectStreamField("perMillText", String.class),
+            new ObjectStreamField("percentText", String.class),
+            new ObjectStreamField("minusSignText", String.class),
+            new ObjectStreamField("monetaryGroupingSeparator", char.class),
     };
 
     private void writeObject(ObjectOutputStream stream) throws IOException {
@@ -1210,7 +1139,7 @@
         fields.put("NaN", NaN);
         fields.put("patternSeparator", getPatternSeparator());
         fields.put("perMill", getPerMill());
-        fields.put("serialVersionOnStream", 3);
+        fields.put("serialVersionOnStream", serialVersionOnStream);
         fields.put("zeroDigit", getZeroDigit());
         fields.put("locale", locale);
 
@@ -1221,6 +1150,12 @@
 
         fields.put("minusSignStr", getMinusSignString());
         fields.put("percentStr", getPercentString());
+
+        // Fields added when serialVersionOnStream increased from 3 to 5 on ART U module.
+        fields.put("perMillText", getPerMillText());
+        fields.put("percentText", getPercentText());
+        fields.put("minusSignText", getMinusSignText());
+        fields.put("monetaryGroupingSeparator", getMonetaryGroupingSeparator());
         stream.writeFields();
     }
     // END Android-added: Android specific serialization code.
@@ -1301,8 +1236,6 @@
             // In Java 6, there's a new "exponentialSeparator" field.
             setExponentSeparator((String) fields.get("exponentialSeparator", "E"));
         }
-<<<<<<< HEAD
-=======
         if (serialVersionOnStream < 4) {
             // didn't have perMillText, percentText, and minusSignText.
             // Create one using corresponding char variations.
@@ -1310,6 +1243,10 @@
             percentText = Character.toString(percent);
             minusSignText = Character.toString(minusSign);
         } else {
+            // Android-changed: Read the fields manually.
+            perMillText = (String) fields.get("perMillText", Character.toString(perMill));
+            percentText = (String) fields.get("percentText", Character.toString(percent));
+            minusSignText = (String) fields.get("minusSignText", Character.toString(minusSign));
             // Check whether char and text fields agree
             if (findNonFormatChar(perMillText, '\uFFFF') != perMill ||
                 findNonFormatChar(percentText, '\uFFFF') != percent ||
@@ -1323,9 +1260,14 @@
             // didn't have monetaryGroupingSeparator. Create one using groupingSeparator
             monetaryGroupingSeparator = groupingSeparator;
         }
-
-        serialVersionOnStream = currentSerialVersion;
->>>>>>> 74984ee3
+        // Android-changed: Read the monetaryGroupingSeparator field manually.
+        else {
+            monetaryGroupingSeparator = fields.get("monetaryGroupingSeparator", groupingSeparator);
+        }
+
+        // Android-changed: Add `this` to avoid conflict with the local variable.
+        // serialVersionOnStream = currentSerialVersion;
+        this.serialVersionOnStream = currentSerialVersion;
 
         if (intlCurrencySymbol != null) {
             try {
