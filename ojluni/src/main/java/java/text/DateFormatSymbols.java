/*
<<<<<<< HEAD
 * Copyright (C) 2014 The Android Open Source Project
 * Copyright (c) 1996, 2016, Oracle and/or its affiliates. All rights reserved.
=======
 * Copyright (c) 1996, 2018, Oracle and/or its affiliates. All rights reserved.
>>>>>>> 3fbc84e9
 * DO NOT ALTER OR REMOVE COPYRIGHT NOTICES OR THIS FILE HEADER.
 *
 * This code is free software; you can redistribute it and/or modify it
 * under the terms of the GNU General Public License version 2 only, as
 * published by the Free Software Foundation.  Oracle designates this
 * particular file as subject to the "Classpath" exception as provided
 * by Oracle in the LICENSE file that accompanied this code.
 *
 * This code is distributed in the hope that it will be useful, but WITHOUT
 * ANY WARRANTY; without even the implied warranty of MERCHANTABILITY or
 * FITNESS FOR A PARTICULAR PURPOSE.  See the GNU General Public License
 * version 2 for more details (a copy is included in the LICENSE file that
 * accompanied this code).
 *
 * You should have received a copy of the GNU General Public License version
 * 2 along with this work; if not, write to the Free Software Foundation,
 * Inc., 51 Franklin St, Fifth Floor, Boston, MA 02110-1301 USA.
 *
 * Please contact Oracle, 500 Oracle Parkway, Redwood Shores, CA 94065 USA
 * or visit www.oracle.com if you need additional information or have any
 * questions.
 */

/*
 * (C) Copyright Taligent, Inc. 1996 - All Rights Reserved
 * (C) Copyright IBM Corp. 1996 - All Rights Reserved
 *
 *   The original version of this source code and documentation is copyrighted
 * and owned by Taligent, Inc., a wholly-owned subsidiary of IBM. These
 * materials are provided under terms of a License Agreement between Taligent
 * and Sun. This technology is protected by multiple US and International
 * patents. This notice and attribution to Taligent may not be removed.
 *   Taligent is a registered trademark of Taligent, Inc.
 *
 */

package java.text;

import java.io.IOException;
import java.io.ObjectInputStream;
import java.io.ObjectOutputStream;
import java.io.Serializable;
import java.lang.ref.SoftReference;
import java.util.Arrays;
import java.util.Locale;
import java.util.Objects;
import java.util.concurrent.ConcurrentHashMap;
import java.util.concurrent.ConcurrentMap;
<<<<<<< HEAD

import libcore.icu.ICU;
import libcore.icu.LocaleData;
import libcore.icu.TimeZoneNames;
=======
import sun.util.locale.provider.CalendarDataUtility;
import sun.util.locale.provider.LocaleProviderAdapter;
import sun.util.locale.provider.LocaleServiceProviderPool;
import sun.util.locale.provider.ResourceBundleBasedAdapter;
import sun.util.locale.provider.TimeZoneNameUtility;
>>>>>>> 3fbc84e9

/**
 * <code>DateFormatSymbols</code> is a public class for encapsulating
 * localizable date-time formatting data, such as the names of the
 * months, the names of the days of the week, and the time zone data.
 * <code>SimpleDateFormat</code> uses
 * <code>DateFormatSymbols</code> to encapsulate this information.
 *
 * <p>
 * Typically you shouldn't use <code>DateFormatSymbols</code> directly.
 * Rather, you are encouraged to create a date-time formatter with the
 * <code>DateFormat</code> class's factory methods: <code>getTimeInstance</code>,
 * <code>getDateInstance</code>, or <code>getDateTimeInstance</code>.
 * These methods automatically create a <code>DateFormatSymbols</code> for
 * the formatter so that you don't have to. After the
 * formatter is created, you may modify its format pattern using the
 * <code>setPattern</code> method. For more information about
 * creating formatters using <code>DateFormat</code>'s factory methods,
 * see {@link DateFormat}.
 *
 * <p>
 * If you decide to create a date-time formatter with a specific
 * format pattern for a specific locale, you can do so with:
 * <blockquote>
 * <pre>
 * new SimpleDateFormat(aPattern, DateFormatSymbols.getInstance(aLocale)).
 * </pre>
 * </blockquote>
 *
 * <p>If the locale contains "rg" (region override)
 * <a href="../util/Locale.html#def_locale_extension">Unicode extension</a>,
 * the symbols are overridden for the designated region.
 *
 * <p>
 * <code>DateFormatSymbols</code> objects are cloneable. When you obtain
 * a <code>DateFormatSymbols</code> object, feel free to modify the
 * date-time formatting data. For instance, you can replace the localized
 * date-time format pattern characters with the ones that you feel easy
 * to remember. Or you can change the representative cities
 * to your favorite ones.
 *
 * <p>
 * New <code>DateFormatSymbols</code> subclasses may be added to support
 * <code>SimpleDateFormat</code> for date-time formatting for additional locales.

 * @see          DateFormat
 * @see          SimpleDateFormat
 * @see          java.util.SimpleTimeZone
 * @author       Chen-Lieh Huang
 * @since 1.1
 */
public class DateFormatSymbols implements Serializable, Cloneable {

    // Android-changed: Removed reference to DateFormatSymbolsProvider but suggested getInstance().
    // be used instead in case Android supports it in future.
    /**
     * Construct a DateFormatSymbols object by loading format data from
     * resources for the default {@link java.util.Locale.Category#FORMAT FORMAT}
     * locale. It is recommended that the {@link #getInstance(Locale) getInstance} method is used
     * instead.
     * <p>This is equivalent to calling
     * {@link #DateFormatSymbols(Locale)
     *     DateFormatSymbols(Locale.getDefault(Locale.Category.FORMAT))}.
     * @see #getInstance()
     * @see java.util.Locale#getDefault(java.util.Locale.Category)
     * @see java.util.Locale.Category#FORMAT
     * @exception  java.util.MissingResourceException
     *             if the resources for the default locale cannot be
     *             found or cannot be loaded.
     */
    public DateFormatSymbols()
    {
        initializeData(Locale.getDefault(Locale.Category.FORMAT));
    }

    // Android-changed: Removed reference to DateFormatSymbolsProvider but suggested getInstance().
    // be used instead in case Android supports it in future.
    /**
     * Construct a DateFormatSymbols object by loading format data from
     * resources for the given locale. It is recommended that the
     * {@link #getInstance(Locale) getInstance} method is used instead.
     *
     * @param locale the desired locale
     * @see #getInstance(Locale)
     * @exception  java.util.MissingResourceException
     *             if the resources for the specified locale cannot be
     *             found or cannot be loaded.
     */
    public DateFormatSymbols(Locale locale)
    {
        initializeData(locale);
    }

    // Android-removed: unused private DateFormatSymbols(boolean) constructor.

    /**
     * Era strings. For example: "AD" and "BC".  An array of 2 strings,
     * indexed by <code>Calendar.BC</code> and <code>Calendar.AD</code>.
     * @serial
     */
    String eras[] = null;

    /**
     * Month strings. For example: "January", "February", etc.  An array
     * of 13 strings (some calendars have 13 months), indexed by
     * <code>Calendar.JANUARY</code>, <code>Calendar.FEBRUARY</code>, etc.
     * @serial
     */
    String months[] = null;

    /**
     * Short month strings. For example: "Jan", "Feb", etc.  An array of
     * 13 strings (some calendars have 13 months), indexed by
     * <code>Calendar.JANUARY</code>, <code>Calendar.FEBRUARY</code>, etc.

     * @serial
     */
    String shortMonths[] = null;

    /**
     * Weekday strings. For example: "Sunday", "Monday", etc.  An array
     * of 8 strings, indexed by <code>Calendar.SUNDAY</code>,
     * <code>Calendar.MONDAY</code>, etc.
     * The element <code>weekdays[0]</code> is ignored.
     * @serial
     */
    String weekdays[] = null;

    /**
     * Short weekday strings. For example: "Sun", "Mon", etc.  An array
     * of 8 strings, indexed by <code>Calendar.SUNDAY</code>,
     * <code>Calendar.MONDAY</code>, etc.
     * The element <code>shortWeekdays[0]</code> is ignored.
     * @serial
     */
    String shortWeekdays[] = null;

    /**
     * AM and PM strings. For example: "AM" and "PM".  An array of
     * 2 strings, indexed by <code>Calendar.AM</code> and
     * <code>Calendar.PM</code>.
     * @serial
     */
    String ampms[] = null;

    /**
     * Localized names of time zones in this locale.  This is a
     * two-dimensional array of strings of size <em>n</em> by <em>m</em>,
     * where <em>m</em> is at least 5.  Each of the <em>n</em> rows is an
     * entry containing the localized names for a single <code>TimeZone</code>.
     * Each such row contains (with <code>i</code> ranging from
     * 0..<em>n</em>-1):
     * <ul>
     * <li><code>zoneStrings[i][0]</code> - time zone ID</li>
     * <li><code>zoneStrings[i][1]</code> - long name of zone in standard
     * time</li>
     * <li><code>zoneStrings[i][2]</code> - short name of zone in
     * standard time</li>
     * <li><code>zoneStrings[i][3]</code> - long name of zone in daylight
     * saving time</li>
     * <li><code>zoneStrings[i][4]</code> - short name of zone in daylight
     * saving time</li>
     * </ul>
     * The zone ID is <em>not</em> localized; it's one of the valid IDs of
     * the {@link java.util.TimeZone TimeZone} class that are not
     * <a href="../util/TimeZone.html#CustomID">custom IDs</a>.
     * All other entries are localized names.
     * @see java.util.TimeZone
     * @serial
     */
    String zoneStrings[][] = null;

    /**
     * Indicates that zoneStrings is set externally with setZoneStrings() method.
     */
    transient boolean isZoneStringsSet = false;

    /**
     * Unlocalized date-time pattern characters. For example: 'y', 'd', etc.
     * All locales use the same these unlocalized pattern characters.
     */
    // Android-changed: Add 'c' (standalone day of week), 'b' (day period),.
    //   'B' (flexible day period)
    static final String  patternChars = "GyMdkHmsSEDFwWahKzZYuXLcbB";

    static final int PATTERN_ERA                  =  0; // G
    static final int PATTERN_YEAR                 =  1; // y
    static final int PATTERN_MONTH                =  2; // M
    static final int PATTERN_DAY_OF_MONTH         =  3; // d
    static final int PATTERN_HOUR_OF_DAY1         =  4; // k
    static final int PATTERN_HOUR_OF_DAY0         =  5; // H
    static final int PATTERN_MINUTE               =  6; // m
    static final int PATTERN_SECOND               =  7; // s
    static final int PATTERN_MILLISECOND          =  8; // S
    static final int PATTERN_DAY_OF_WEEK          =  9; // E
    static final int PATTERN_DAY_OF_YEAR          = 10; // D
    static final int PATTERN_DAY_OF_WEEK_IN_MONTH = 11; // F
    static final int PATTERN_WEEK_OF_YEAR         = 12; // w
    static final int PATTERN_WEEK_OF_MONTH        = 13; // W
    static final int PATTERN_AM_PM                = 14; // a
    static final int PATTERN_HOUR1                = 15; // h
    static final int PATTERN_HOUR0                = 16; // K
    static final int PATTERN_ZONE_NAME            = 17; // z
    static final int PATTERN_ZONE_VALUE           = 18; // Z
    static final int PATTERN_WEEK_YEAR            = 19; // Y
    static final int PATTERN_ISO_DAY_OF_WEEK      = 20; // u
    static final int PATTERN_ISO_ZONE             = 21; // X
    static final int PATTERN_MONTH_STANDALONE     = 22; // L
    // Android-added: Constant for standalone day of week.
    static final int PATTERN_STANDALONE_DAY_OF_WEEK = 23; // c
    // Android-added: Constant for pattern letter 'b', 'B'.
    static final int PATTERN_DAY_PERIOD = 24; // b
    static final int PATTERN_FLEXIBLE_DAY_PERIOD = 25; // B

    /**
     * Localized date-time pattern characters. For example, a locale may
     * wish to use 'u' rather than 'y' to represent years in its date format
     * pattern strings.
     * This string must be exactly 18 characters long, with the index of
     * the characters described by <code>DateFormat.ERA_FIELD</code>,
     * <code>DateFormat.YEAR_FIELD</code>, etc.  Thus, if the string were
     * "Xz...", then localized patterns would use 'X' for era and 'z' for year.
     * @serial
     */
    String  localPatternChars = null;

    /**
     * The locale which is used for initializing this DateFormatSymbols object.
     *
     * @since 1.6
     * @serial
     */
    Locale locale = null;

    /* use serialVersionUID from JDK 1.1.4 for interoperability */
    static final long serialVersionUID = -5987973545549424702L;

    // BEGIN Android-added: Android specific serialization code.
    // the internal serial version which says which version was written
    // - 0 (default) for version up to JDK 1.1.4
    // - 1 Android version that contains a whole bunch of new fields.
    static final int currentSerialVersion = 1;

    /**
     * The version of the serialized data on the stream.  Possible values:
     * <ul>
     * <li><b>0</b> or not present on stream: JDK 1.1.4.
     * <li><b>1</b> Android:
     * </ul>
     * When streaming out this class, the most recent format
     * and the highest allowable <code>serialVersionOnStream</code>
     * is written.
     * @serial
     * @since JDK1.1.4
     */
    private int serialVersionOnStream = currentSerialVersion;
    // END Android-added: Android specific serialization code.

    // BEGIN Android-added: Support for tiny and standalone field names.
    /**
     * Tiny month strings; "J", "F", "M" etc.
     *
     * @serial
     */
    private String[] tinyMonths;

    /**
     * Tiny weekday strings: "M", "F", "W" etc.
     *
     * @serial
     */
    private String[] tinyWeekdays;

    /**
     * Standalone month strings; "January", "February", "March" etc.
     *
     * @serial
     */
    private String[] standAloneMonths;

    /**
     * Short standalone month strings: "Jan", "Feb", "Mar" etc.
     *
     * @serial
     */
    private String[] shortStandAloneMonths;

    /**
     * Tiny standalone month strings: "J", "F", "M" etc.
     *
     * @serial
     */
    private String[] tinyStandAloneMonths;

    /**
     * Standalone weekday strings; "Monday", "Tuesday", "Wednesday" etc.
     *
     * @serial
     */
    private String[] standAloneWeekdays;

    /**
     * Short standalone weekday strings; "Mon", "Tue", "Wed" etc.
     *
     * @serial
     */
    private String[] shortStandAloneWeekdays;

    /**
     * Tiny standalone weekday strings; "M", "T", "W" etc.
     *
     * @serial
     */
    private String[] tinyStandAloneWeekdays;
    // END Android-added: Support for tiny and standalone field names.

    // Android-changed: Removed reference to DateFormatSymbolsProvider.
    /**
     * Returns an array of all locales for which the
     * <code>getInstance</code> methods of this class can return
     * localized instances.
     *
     * @return An array of locales for which localized
     *         <code>DateFormatSymbols</code> instances are available.
     * @since 1.6
     */
    public static Locale[] getAvailableLocales() {
        // Android-changed: No support for DateFormatSymbolsProvider.
        return ICU.getAvailableLocales();
    }

    // Android-changed: Removed reference to DateFormatSymbolsProvider.
    /**
     * Gets the <code>DateFormatSymbols</code> instance for the default
     * locale.
     * <p>This is equivalent to calling {@link #getInstance(Locale)
     *     getInstance(Locale.getDefault(Locale.Category.FORMAT))}.
     * @see java.util.Locale#getDefault(java.util.Locale.Category)
     * @see java.util.Locale.Category#FORMAT
     * @return a <code>DateFormatSymbols</code> instance.
     * @since 1.6
     */
    public static final DateFormatSymbols getInstance() {
        return getInstance(Locale.getDefault(Locale.Category.FORMAT));
    }

    // Android-changed: Removed reference to DateFormatSymbolsProvider.
    /**
     * Gets the <code>DateFormatSymbols</code> instance for the specified
     * locale.
     * @param locale the given locale.
     * @return a <code>DateFormatSymbols</code> instance.
     * @exception NullPointerException if <code>locale</code> is null
     * @since 1.6
     */
    public static final DateFormatSymbols getInstance(Locale locale) {
        // Android-changed: Removed used of DateFormatSymbolsProvider.
        return (DateFormatSymbols) getCachedInstance(locale).clone();
    }

    /**
     * Returns a DateFormatSymbols provided by a provider or found in
     * the cache. Note that this method returns a cached instance,
     * not its clone. Therefore, the instance should never be given to
     * an application.
     */
    static final DateFormatSymbols getInstanceRef(Locale locale) {
        // Android-changed: Removed used of DateFormatSymbolsProvider.
        return getCachedInstance(locale);
    }

    // BEGIN Android-changed: Replace getProviderInstance() with getCachedInstance().
    // Android removed support for DateFormatSymbolsProviders, but still caches DFS.
    // App compat change for b/159514442.
    /**
     * Returns a cached DateFormatSymbols if it's found in the
     * cache. Otherwise, this method returns a newly cached instance
     * for the given locale.
     */
    private static DateFormatSymbols getCachedInstance(Locale locale) {
        Locale cacheKey = LocaleData.getCompatibleLocaleForBug159514442(locale);
        SoftReference<DateFormatSymbols> ref = cachedInstances.get(cacheKey);
        DateFormatSymbols dfs;
        if (ref == null || (dfs = ref.get()) == null) {
            dfs = new DateFormatSymbols(locale);
            ref = new SoftReference<>(dfs);
            SoftReference<DateFormatSymbols> x = cachedInstances.putIfAbsent(cacheKey, ref);
            if (x != null) {
                DateFormatSymbols y = x.get();
                if (y != null) {
                    dfs = y;
                } else {
                    // Replace the empty SoftReference with ref.
                    cachedInstances.put(cacheKey, ref);
                }
            }
        }
        return dfs;
    }
    // END Android-changed: Replace getProviderInstance() with getCachedInstance().

    /**
     * Gets era strings. For example: "AD" and "BC".
     * @return the era strings.
     */
    public String[] getEras() {
        return Arrays.copyOf(eras, eras.length);
    }

    /**
     * Sets era strings. For example: "AD" and "BC".
     * @param newEras the new era strings.
     */
    public void setEras(String[] newEras) {
        eras = Arrays.copyOf(newEras, newEras.length);
        cachedHashCode = 0;
    }

    /**
     * Gets month strings. For example: "January", "February", etc.
     * An array with either 12 or 13 elements will be returned depending
     * on whether or not {@link java.util.Calendar#UNDECIMBER Calendar.UNDECIMBER}
     * is supported. Use
     * {@link java.util.Calendar#JANUARY Calendar.JANUARY},
     * {@link java.util.Calendar#FEBRUARY Calendar.FEBRUARY},
     * etc. to index the result array.
     *
     * <p>If the language requires different forms for formatting and
     * stand-alone usages, this method returns month names in the
     * formatting form. For example, the preferred month name for
     * January in the Czech language is <em>ledna</em> in the
     * formatting form, while it is <em>leden</em> in the stand-alone
     * form. This method returns {@code "ledna"} in this case. Refer
     * to the <a href="http://unicode.org/reports/tr35/#Calendar_Elements">
     * Calendar Elements in the Unicode Locale Data Markup Language
     * (LDML) specification</a> for more details.
     *
     * @implSpec This method returns 13 elements since
     * {@link java.util.Calendar#UNDECIMBER Calendar.UNDECIMBER} is supported.
     * @return the month strings.
     */
    public String[] getMonths() {
        return Arrays.copyOf(months, months.length);
    }

    /**
     * Sets month strings. For example: "January", "February", etc.
     * @param newMonths the new month strings. The array should
     * be indexed by {@link java.util.Calendar#JANUARY Calendar.JANUARY},
     * {@link java.util.Calendar#FEBRUARY Calendar.FEBRUARY}, etc.
     */
    public void setMonths(String[] newMonths) {
        months = Arrays.copyOf(newMonths, newMonths.length);
        cachedHashCode = 0;
    }

    /**
     * Gets short month strings. For example: "Jan", "Feb", etc.
     * An array with either 12 or 13 elements will be returned depending
     * on whether or not {@link java.util.Calendar#UNDECIMBER Calendar.UNDECIMBER}
     * is supported. Use
     * {@link java.util.Calendar#JANUARY Calendar.JANUARY},
     * {@link java.util.Calendar#FEBRUARY Calendar.FEBRUARY},
     * etc. to index the result array.
     *
     * <p>If the language requires different forms for formatting and
     * stand-alone usages, this method returns short month names in
     * the formatting form. For example, the preferred abbreviation
     * for January in the Catalan language is <em>de gen.</em> in the
     * formatting form, while it is <em>gen.</em> in the stand-alone
     * form. This method returns {@code "de gen."} in this case. Refer
     * to the <a href="http://unicode.org/reports/tr35/#Calendar_Elements">
     * Calendar Elements in the Unicode Locale Data Markup Language
     * (LDML) specification</a> for more details.
     *
     * @implSpec This method returns 13 elements since
     * {@link java.util.Calendar#UNDECIMBER Calendar.UNDECIMBER} is supported.
     * @return the short month strings.
     */
    public String[] getShortMonths() {
        return Arrays.copyOf(shortMonths, shortMonths.length);
    }

    /**
     * Sets short month strings. For example: "Jan", "Feb", etc.
     * @param newShortMonths the new short month strings. The array should
     * be indexed by {@link java.util.Calendar#JANUARY Calendar.JANUARY},
     * {@link java.util.Calendar#FEBRUARY Calendar.FEBRUARY}, etc.
     */
    public void setShortMonths(String[] newShortMonths) {
        shortMonths = Arrays.copyOf(newShortMonths, newShortMonths.length);
        cachedHashCode = 0;
    }

    /**
     * Gets weekday strings. For example: "Sunday", "Monday", etc.
     * @return the weekday strings. Use
     * {@link java.util.Calendar#SUNDAY Calendar.SUNDAY},
     * {@link java.util.Calendar#MONDAY Calendar.MONDAY}, etc. to index
     * the result array.
     */
    public String[] getWeekdays() {
        return Arrays.copyOf(weekdays, weekdays.length);
    }

    /**
     * Sets weekday strings. For example: "Sunday", "Monday", etc.
     * @param newWeekdays the new weekday strings. The array should
     * be indexed by {@link java.util.Calendar#SUNDAY Calendar.SUNDAY},
     * {@link java.util.Calendar#MONDAY Calendar.MONDAY}, etc.
     */
    public void setWeekdays(String[] newWeekdays) {
        weekdays = Arrays.copyOf(newWeekdays, newWeekdays.length);
        cachedHashCode = 0;
    }

    /**
     * Gets short weekday strings. For example: "Sun", "Mon", etc.
     * @return the short weekday strings. Use
     * {@link java.util.Calendar#SUNDAY Calendar.SUNDAY},
     * {@link java.util.Calendar#MONDAY Calendar.MONDAY}, etc. to index
     * the result array.
     */
    public String[] getShortWeekdays() {
        return Arrays.copyOf(shortWeekdays, shortWeekdays.length);
    }

    /**
     * Sets short weekday strings. For example: "Sun", "Mon", etc.
     * @param newShortWeekdays the new short weekday strings. The array should
     * be indexed by {@link java.util.Calendar#SUNDAY Calendar.SUNDAY},
     * {@link java.util.Calendar#MONDAY Calendar.MONDAY}, etc.
     */
    public void setShortWeekdays(String[] newShortWeekdays) {
        shortWeekdays = Arrays.copyOf(newShortWeekdays, newShortWeekdays.length);
        cachedHashCode = 0;
    }

    /**
     * Gets ampm strings. For example: "AM" and "PM".
     * @return the ampm strings.
     */
    public String[] getAmPmStrings() {
        return Arrays.copyOf(ampms, ampms.length);
    }

    /**
     * Sets ampm strings. For example: "AM" and "PM".
     * @param newAmpms the new ampm strings.
     */
    public void setAmPmStrings(String[] newAmpms) {
        ampms = Arrays.copyOf(newAmpms, newAmpms.length);
        cachedHashCode = 0;
    }

    // Android-changed: Removed reference to TimeZoneNameProvider.
    /**
     * Gets time zone strings.  Use of this method is discouraged; use
     * {@link java.util.TimeZone#getDisplayName() TimeZone.getDisplayName()}
     * instead.
     * <p>
     * The value returned is a
     * two-dimensional array of strings of size <em>n</em> by <em>m</em>,
     * where <em>m</em> is at least 5.  Each of the <em>n</em> rows is an
     * entry containing the localized names for a single <code>TimeZone</code>.
     * Each such row contains (with <code>i</code> ranging from
     * 0..<em>n</em>-1):
     * <ul>
     * <li><code>zoneStrings[i][0]</code> - time zone ID</li>
     * <li><code>zoneStrings[i][1]</code> - long name of zone in standard
     * time</li>
     * <li><code>zoneStrings[i][2]</code> - short name of zone in
     * standard time</li>
     * <li><code>zoneStrings[i][3]</code> - long name of zone in daylight
     * saving time</li>
     * <li><code>zoneStrings[i][4]</code> - short name of zone in daylight
     * saving time</li>
     * </ul>
     * The zone ID is <em>not</em> localized; it's one of the valid IDs of
     * the {@link java.util.TimeZone TimeZone} class that are not
     * <a href="../util/TimeZone.html#CustomID">custom IDs</a>.
     * All other entries are localized names.  If a zone does not implement
     * daylight saving time, the daylight saving time names should not be used.
     * <p>
     * If {@link #setZoneStrings(String[][]) setZoneStrings} has been called
     * on this <code>DateFormatSymbols</code> instance, then the strings
     * provided by that call are returned. Otherwise, the returned array
     * contains names provided by the runtime.
     *
     * @return the time zone strings.
     * @see #setZoneStrings(String[][])
     */
    public String[][] getZoneStrings() {
        return getZoneStringsImpl(true);
    }

    /**
     * Sets time zone strings.  The argument must be a
     * two-dimensional array of strings of size <em>n</em> by <em>m</em>,
     * where <em>m</em> is at least 5.  Each of the <em>n</em> rows is an
     * entry containing the localized names for a single <code>TimeZone</code>.
     * Each such row contains (with <code>i</code> ranging from
     * 0..<em>n</em>-1):
     * <ul>
     * <li><code>zoneStrings[i][0]</code> - time zone ID</li>
     * <li><code>zoneStrings[i][1]</code> - long name of zone in standard
     * time</li>
     * <li><code>zoneStrings[i][2]</code> - short name of zone in
     * standard time</li>
     * <li><code>zoneStrings[i][3]</code> - long name of zone in daylight
     * saving time</li>
     * <li><code>zoneStrings[i][4]</code> - short name of zone in daylight
     * saving time</li>
     * </ul>
     * The zone ID is <em>not</em> localized; it's one of the valid IDs of
     * the {@link java.util.TimeZone TimeZone} class that are not
     * <a href="../util/TimeZone.html#CustomID">custom IDs</a>.
     * All other entries are localized names.
     *
     * @param newZoneStrings the new time zone strings.
     * @exception IllegalArgumentException if the length of any row in
     *    <code>newZoneStrings</code> is less than 5
     * @exception NullPointerException if <code>newZoneStrings</code> is null
     * @see #getZoneStrings()
     */
    public void setZoneStrings(String[][] newZoneStrings) {
        String[][] aCopy = new String[newZoneStrings.length][];
        for (int i = 0; i < newZoneStrings.length; ++i) {
            int len = newZoneStrings[i].length;
            if (len < 5) {
                throw new IllegalArgumentException();
            }
            aCopy[i] = Arrays.copyOf(newZoneStrings[i], len);
        }
        zoneStrings = aCopy;
        isZoneStringsSet = true;
        // Android-changed: don't include zone strings in hashCode to avoid populating it.
        // cachedHashCode = 0;
    }

    /**
     * Gets localized date-time pattern characters. For example: 'u', 't', etc.
     * @return the localized date-time pattern characters.
     */
    public String getLocalPatternChars() {
        return localPatternChars;
    }

    /**
     * Sets localized date-time pattern characters. For example: 'u', 't', etc.
     * @param newLocalPatternChars the new localized date-time
     * pattern characters.
     */
    public void setLocalPatternChars(String newLocalPatternChars) {
        // Call toString() to throw an NPE in case the argument is null
        localPatternChars = newLocalPatternChars.toString();
        cachedHashCode = 0;
    }

    // BEGIN Android-added: Support for tiny and standalone field names.
    String[] getTinyMonths() {
        return tinyMonths;
    }

    String[] getStandAloneMonths() {
        return standAloneMonths;
    }

    String[] getShortStandAloneMonths() {
        return shortStandAloneMonths;
    }

    String[] getTinyStandAloneMonths() {
        return tinyStandAloneMonths;
    }

    String[] getTinyWeekdays() {
        return tinyWeekdays;
    }

    String[] getStandAloneWeekdays() {
        return standAloneWeekdays;
    }

    String[] getShortStandAloneWeekdays() {
        return shortStandAloneWeekdays;
    }

    String[] getTinyStandAloneWeekdays() {
        return tinyStandAloneWeekdays;
    }
    // END Android-added: Support for tiny and standalone field names.

    /**
     * Overrides Cloneable
     */
    public Object clone()
    {
        try
        {
            DateFormatSymbols other = (DateFormatSymbols)super.clone();
            copyMembers(this, other);
            return other;
        } catch (CloneNotSupportedException e) {
            throw new InternalError(e);
        }
    }

    /**
     * Override hashCode.
     * Generates a hash code for the DateFormatSymbols object.
     */
    @Override
    public int hashCode() {
        int hashCode = cachedHashCode;
        if (hashCode == 0) {
            hashCode = 5;
            hashCode = 11 * hashCode + Arrays.hashCode(eras);
            hashCode = 11 * hashCode + Arrays.hashCode(months);
            hashCode = 11 * hashCode + Arrays.hashCode(shortMonths);
            hashCode = 11 * hashCode + Arrays.hashCode(weekdays);
            hashCode = 11 * hashCode + Arrays.hashCode(shortWeekdays);
            hashCode = 11 * hashCode + Arrays.hashCode(ampms);
            // Android-changed: Don't include zone strings in hashCode to avoid populating it.
            // hashCode = 11 * hashCode + Arrays.deepHashCode(getZoneStringsWrapper());
            hashCode = 11 * hashCode + Objects.hashCode(localPatternChars);
            if (hashCode != 0) {
                cachedHashCode = hashCode;
            }
        }

        return hashCode;
    }

    /**
     * Override equals
     */
    public boolean equals(Object obj)
    {
        if (this == obj) return true;
        if (obj == null || getClass() != obj.getClass()) return false;
        DateFormatSymbols that = (DateFormatSymbols) obj;
        // BEGIN Android-changed: Avoid populating zoneStrings just for the comparison, add fields.
        if (!(Arrays.equals(eras, that.eras)
                && Arrays.equals(months, that.months)
                && Arrays.equals(shortMonths, that.shortMonths)
                && Arrays.equals(tinyMonths, that.tinyMonths)
                && Arrays.equals(weekdays, that.weekdays)
                && Arrays.equals(shortWeekdays, that.shortWeekdays)
                && Arrays.equals(tinyWeekdays, that.tinyWeekdays)
                && Arrays.equals(standAloneMonths, that.standAloneMonths)
                && Arrays.equals(shortStandAloneMonths, that.shortStandAloneMonths)
                && Arrays.equals(tinyStandAloneMonths, that.tinyStandAloneMonths)
                && Arrays.equals(standAloneWeekdays, that.standAloneWeekdays)
                && Arrays.equals(shortStandAloneWeekdays, that.shortStandAloneWeekdays)
                && Arrays.equals(tinyStandAloneWeekdays, that.tinyStandAloneWeekdays)
                && Arrays.equals(ampms, that.ampms)
                && ((localPatternChars != null
                  && localPatternChars.equals(that.localPatternChars))
                 || (localPatternChars == null
                  && that.localPatternChars == null)))) {
            return false;
        }
        if (!isZoneStringsSet && !that.isZoneStringsSet && Objects.equals(locale, that.locale)) {
            return true;
        }
        return Arrays.deepEquals(getZoneStringsWrapper(), that.getZoneStringsWrapper());
        // END Android-changed: Avoid populating zoneStrings just for the comparison, add fields.
    }

    // =======================privates===============================

    /**
     * Useful constant for defining time zone offsets.
     */
    static final int millisPerHour = 60*60*1000;

    /**
     * Cache to hold DateFormatSymbols instances per Locale.
     */
    private static final ConcurrentMap<Locale, SoftReference<DateFormatSymbols>> cachedInstances
        = new ConcurrentHashMap<>(3);

    private transient int lastZoneIndex;

    /**
     * Cached hash code
     */
    transient volatile int cachedHashCode;

    // Android-changed: update comment to describe local modification.
    /**
     * Initializes this DateFormatSymbols with the locale data. This method uses
     * a cached DateFormatSymbols instance for the given locale if available. If
     * there's no cached one, this method populates this objects fields from an
     * appropriate LocaleData object. Note: zoneStrings isn't initialized in this method.
     */
    private void initializeData(Locale locale) {
        // Android-changed: App compat change for b/159514442.
        Locale cacheKey = LocaleData.getCompatibleLocaleForBug159514442(locale);
        SoftReference<DateFormatSymbols> ref = cachedInstances.get(cacheKey);
        DateFormatSymbols dfs;
<<<<<<< HEAD
        // Android-changed: invert cache presence check to simplify code flow.
        if (ref != null && (dfs = ref.get()) != null) {
            copyMembers(dfs, this);
            return;
        }
=======
        if (ref == null || (dfs = ref.get()) == null) {
            if (ref != null) {
                // Remove the empty SoftReference
                cachedInstances.remove(locale, ref);
            }
            dfs = new DateFormatSymbols(false);

            // check for region override
            Locale override = CalendarDataUtility.findRegionOverride(locale);

            // Initialize the fields from the ResourceBundle for locale.
            LocaleProviderAdapter adapter
                = LocaleProviderAdapter.getAdapter(DateFormatSymbolsProvider.class, override);
            // Avoid any potential recursions
            if (!(adapter instanceof ResourceBundleBasedAdapter)) {
                adapter = LocaleProviderAdapter.getResourceBundleBased();
            }
            ResourceBundle resource
                = ((ResourceBundleBasedAdapter)adapter).getLocaleData().getDateFormatData(override);

            dfs.locale = locale;
            // JRE and CLDR use different keys
            // JRE: Eras, short.Eras and narrow.Eras
            // CLDR: long.Eras, Eras and narrow.Eras
            if (resource.containsKey("Eras")) {
                dfs.eras = resource.getStringArray("Eras");
            } else if (resource.containsKey("long.Eras")) {
                dfs.eras = resource.getStringArray("long.Eras");
            } else if (resource.containsKey("short.Eras")) {
                dfs.eras = resource.getStringArray("short.Eras");
            }
            dfs.months = resource.getStringArray("MonthNames");
            dfs.shortMonths = resource.getStringArray("MonthAbbreviations");
            dfs.ampms = resource.getStringArray("AmPmMarkers");
            dfs.localPatternChars = resource.getString("DateTimePatternChars");
>>>>>>> 3fbc84e9

        // BEGIN Android-changed: Use ICU data and move cache handling to getCachedInstance().
        locale = LocaleData.mapInvalidAndNullLocales(locale);
        LocaleData localeData = LocaleData.get(locale);

<<<<<<< HEAD
        this.locale = locale;
        eras = localeData.eras;
        months = localeData.longMonthNames;
        shortMonths = localeData.shortMonthNames;
        ampms = localeData.amPm;
        localPatternChars = patternChars;
=======
            // Put dfs in the cache
            ref = new SoftReference<>(dfs);
            SoftReference<DateFormatSymbols> x = cachedInstances.putIfAbsent(locale, ref);
            if (x != null) {
                DateFormatSymbols y = x.get();
                if (y == null) {
                    // Replace the empty SoftReference with ref.
                    cachedInstances.replace(locale, x, ref);
                } else {
                    ref = x;
                    dfs = y;
                }
            }
        }
>>>>>>> 3fbc84e9

        weekdays = localeData.longWeekdayNames;
        shortWeekdays = localeData.shortWeekdayNames;

        initializeSupplementaryData(localeData);
        // END Android-changed: Use ICU data and move cache handling to getCachedInstance().
    }

    // Android-removed: toOneBasedArray(String[]).

    // BEGIN Android-added: initializeSupplementaryData(LocaleData) for tiny and standalone fields.
    private void initializeSupplementaryData(LocaleData localeData) {
        // Tiny weekdays and months.
        tinyMonths = localeData.tinyMonthNames;
        tinyWeekdays = localeData.tinyWeekdayNames;

        // Standalone month names.
        standAloneMonths = localeData.longStandAloneMonthNames;
        shortStandAloneMonths = localeData.shortStandAloneMonthNames;
        tinyStandAloneMonths = localeData.tinyStandAloneMonthNames;

        // Standalone weekdays.
        standAloneWeekdays = localeData.longStandAloneWeekdayNames;
        shortStandAloneWeekdays = localeData.shortStandAloneWeekdayNames;
        tinyStandAloneWeekdays = localeData.tinyStandAloneWeekdayNames;
    }
    // END Android-added: initializeSupplementaryData(LocaleData) for tiny and standalone fields.

    /**
     * Package private: used by SimpleDateFormat
     * Gets the index for the given time zone ID to obtain the time zone
     * strings for formatting. The time zone ID is just for programmatic
     * lookup. NOT LOCALIZED!!!
     * @param ID the given time zone ID.
     * @return the index of the given time zone ID.  Returns -1 if
     * the given time zone ID can't be located in the DateFormatSymbols object.
     * @see java.util.SimpleTimeZone
     */
    final int getZoneIndex(String ID) {
        String[][] zoneStrings = getZoneStringsWrapper();

        /*
         * getZoneIndex has been re-written for performance reasons. instead of
         * traversing the zoneStrings array every time, we cache the last used zone
         * index
         */
        if (lastZoneIndex < zoneStrings.length && ID.equals(zoneStrings[lastZoneIndex][0])) {
            return lastZoneIndex;
        }

        /* slow path, search entire list */
        for (int index = 0; index < zoneStrings.length; index++) {
            if (ID.equals(zoneStrings[index][0])) {
                lastZoneIndex = index;
                return index;
            }
        }

        return -1;
    }

    /**
     * Wrapper method to the getZoneStrings(), which is called from inside
     * the java.text package and not to mutate the returned arrays, so that
     * it does not need to create a defensive copy.
     */
    final String[][] getZoneStringsWrapper() {
        if (isSubclassObject()) {
            return getZoneStrings();
        } else {
            return getZoneStringsImpl(false);
        }
    }

    // BEGIN Android-changed: extract initialization of zoneStrings to separate method.
    private synchronized String[][] internalZoneStrings() {
        if (zoneStrings == null) {
            zoneStrings = TimeZoneNames.getZoneStrings(locale);
        }
        return zoneStrings;
    }
    // END Android-changed: extract initialization of zoneStrings to separate method.

    private String[][] getZoneStringsImpl(boolean needsCopy) {
        // Android-changed: use helper method to initialize zoneStrings.
        String[][] zoneStrings = internalZoneStrings();

        if (!needsCopy) {
            return zoneStrings;
        }

        int len = zoneStrings.length;
        String[][] aCopy = new String[len][];
        for (int i = 0; i < len; i++) {
            aCopy[i] = Arrays.copyOf(zoneStrings[i], zoneStrings[i].length);
        }
        return aCopy;
    }

    private boolean isSubclassObject() {
        return !getClass().getName().equals("java.text.DateFormatSymbols");
    }

    /**
     * Clones all the data members from the source DateFormatSymbols to
     * the target DateFormatSymbols.
     *
     * @param src the source DateFormatSymbols.
     * @param dst the target DateFormatSymbols.
     */
    private void copyMembers(DateFormatSymbols src, DateFormatSymbols dst)
    {
        dst.locale = src.locale;
        dst.eras = Arrays.copyOf(src.eras, src.eras.length);
        dst.months = Arrays.copyOf(src.months, src.months.length);
        dst.shortMonths = Arrays.copyOf(src.shortMonths, src.shortMonths.length);
        dst.weekdays = Arrays.copyOf(src.weekdays, src.weekdays.length);
        dst.shortWeekdays = Arrays.copyOf(src.shortWeekdays, src.shortWeekdays.length);
        dst.ampms = Arrays.copyOf(src.ampms, src.ampms.length);
        if (src.zoneStrings != null) {
            dst.zoneStrings = src.getZoneStringsImpl(true);
        } else {
            dst.zoneStrings = null;
        }
        dst.localPatternChars = src.localPatternChars;
        dst.cachedHashCode = 0;

        // BEGIN Android-added: Support for tiny and standalone field names.
        dst.tinyMonths = src.tinyMonths;
        dst.tinyWeekdays = src.tinyWeekdays;

        dst.standAloneMonths = src.standAloneMonths;
        dst.shortStandAloneMonths = src.shortStandAloneMonths;
        dst.tinyStandAloneMonths = src.tinyStandAloneMonths;

        dst.standAloneWeekdays = src.standAloneWeekdays;
        dst.shortStandAloneWeekdays = src.shortStandAloneWeekdays;
        dst.tinyStandAloneWeekdays = src.tinyStandAloneWeekdays;
        // END Android-added: Support for tiny and standalone field names.
    }

    // BEGIN Android-added: support reading non-Android serialized DFS.
    private void readObject(ObjectInputStream stream) throws IOException, ClassNotFoundException {
        stream.defaultReadObject();

        if (serialVersionOnStream < 1) {
            LocaleData localeData = LocaleData.get(locale);
            initializeSupplementaryData(localeData);
        }

        serialVersionOnStream = currentSerialVersion;
    }
    // END Android-added: support reading non-Android serialized DFS.

    /**
     * Write out the default serializable data, after ensuring the
     * <code>zoneStrings</code> field is initialized in order to make
     * sure the backward compatibility.
     *
     * @since 1.6
     */
    private void writeObject(ObjectOutputStream stream) throws IOException {
        // Android-changed: extract initialization of zoneStrings to separate method.
        internalZoneStrings();
        stream.defaultWriteObject();
    }
}<|MERGE_RESOLUTION|>--- conflicted
+++ resolved
@@ -1,10 +1,6 @@
 /*
-<<<<<<< HEAD
  * Copyright (C) 2014 The Android Open Source Project
- * Copyright (c) 1996, 2016, Oracle and/or its affiliates. All rights reserved.
-=======
  * Copyright (c) 1996, 2018, Oracle and/or its affiliates. All rights reserved.
->>>>>>> 3fbc84e9
  * DO NOT ALTER OR REMOVE COPYRIGHT NOTICES OR THIS FILE HEADER.
  *
  * This code is free software; you can redistribute it and/or modify it
@@ -53,18 +49,10 @@
 import java.util.Objects;
 import java.util.concurrent.ConcurrentHashMap;
 import java.util.concurrent.ConcurrentMap;
-<<<<<<< HEAD
 
 import libcore.icu.ICU;
 import libcore.icu.LocaleData;
 import libcore.icu.TimeZoneNames;
-=======
-import sun.util.locale.provider.CalendarDataUtility;
-import sun.util.locale.provider.LocaleProviderAdapter;
-import sun.util.locale.provider.LocaleServiceProviderPool;
-import sun.util.locale.provider.ResourceBundleBasedAdapter;
-import sun.util.locale.provider.TimeZoneNameUtility;
->>>>>>> 3fbc84e9
 
 /**
  * <code>DateFormatSymbols</code> is a public class for encapsulating
@@ -867,77 +855,22 @@
         Locale cacheKey = LocaleData.getCompatibleLocaleForBug159514442(locale);
         SoftReference<DateFormatSymbols> ref = cachedInstances.get(cacheKey);
         DateFormatSymbols dfs;
-<<<<<<< HEAD
         // Android-changed: invert cache presence check to simplify code flow.
         if (ref != null && (dfs = ref.get()) != null) {
             copyMembers(dfs, this);
             return;
         }
-=======
-        if (ref == null || (dfs = ref.get()) == null) {
-            if (ref != null) {
-                // Remove the empty SoftReference
-                cachedInstances.remove(locale, ref);
-            }
-            dfs = new DateFormatSymbols(false);
-
-            // check for region override
-            Locale override = CalendarDataUtility.findRegionOverride(locale);
-
-            // Initialize the fields from the ResourceBundle for locale.
-            LocaleProviderAdapter adapter
-                = LocaleProviderAdapter.getAdapter(DateFormatSymbolsProvider.class, override);
-            // Avoid any potential recursions
-            if (!(adapter instanceof ResourceBundleBasedAdapter)) {
-                adapter = LocaleProviderAdapter.getResourceBundleBased();
-            }
-            ResourceBundle resource
-                = ((ResourceBundleBasedAdapter)adapter).getLocaleData().getDateFormatData(override);
-
-            dfs.locale = locale;
-            // JRE and CLDR use different keys
-            // JRE: Eras, short.Eras and narrow.Eras
-            // CLDR: long.Eras, Eras and narrow.Eras
-            if (resource.containsKey("Eras")) {
-                dfs.eras = resource.getStringArray("Eras");
-            } else if (resource.containsKey("long.Eras")) {
-                dfs.eras = resource.getStringArray("long.Eras");
-            } else if (resource.containsKey("short.Eras")) {
-                dfs.eras = resource.getStringArray("short.Eras");
-            }
-            dfs.months = resource.getStringArray("MonthNames");
-            dfs.shortMonths = resource.getStringArray("MonthAbbreviations");
-            dfs.ampms = resource.getStringArray("AmPmMarkers");
-            dfs.localPatternChars = resource.getString("DateTimePatternChars");
->>>>>>> 3fbc84e9
 
         // BEGIN Android-changed: Use ICU data and move cache handling to getCachedInstance().
         locale = LocaleData.mapInvalidAndNullLocales(locale);
         LocaleData localeData = LocaleData.get(locale);
 
-<<<<<<< HEAD
         this.locale = locale;
         eras = localeData.eras;
         months = localeData.longMonthNames;
         shortMonths = localeData.shortMonthNames;
         ampms = localeData.amPm;
         localPatternChars = patternChars;
-=======
-            // Put dfs in the cache
-            ref = new SoftReference<>(dfs);
-            SoftReference<DateFormatSymbols> x = cachedInstances.putIfAbsent(locale, ref);
-            if (x != null) {
-                DateFormatSymbols y = x.get();
-                if (y == null) {
-                    // Replace the empty SoftReference with ref.
-                    cachedInstances.replace(locale, x, ref);
-                } else {
-                    ref = x;
-                    dfs = y;
-                }
-            }
-        }
->>>>>>> 3fbc84e9
 
         weekdays = localeData.longWeekdayNames;
         shortWeekdays = localeData.shortWeekdayNames;
