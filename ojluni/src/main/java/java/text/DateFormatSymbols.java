/*
<<<<<<< HEAD
 * Copyright (C) 2014 The Android Open Source Project
 * Copyright (c) 1996, 2018, Oracle and/or its affiliates. All rights reserved.
=======
 * Copyright (c) 1996, 2020, Oracle and/or its affiliates. All rights reserved.
>>>>>>> 74984ee3
 * DO NOT ALTER OR REMOVE COPYRIGHT NOTICES OR THIS FILE HEADER.
 *
 * This code is free software; you can redistribute it and/or modify it
 * under the terms of the GNU General Public License version 2 only, as
 * published by the Free Software Foundation.  Oracle designates this
 * particular file as subject to the "Classpath" exception as provided
 * by Oracle in the LICENSE file that accompanied this code.
 *
 * This code is distributed in the hope that it will be useful, but WITHOUT
 * ANY WARRANTY; without even the implied warranty of MERCHANTABILITY or
 * FITNESS FOR A PARTICULAR PURPOSE.  See the GNU General Public License
 * version 2 for more details (a copy is included in the LICENSE file that
 * accompanied this code).
 *
 * You should have received a copy of the GNU General Public License version
 * 2 along with this work; if not, write to the Free Software Foundation,
 * Inc., 51 Franklin St, Fifth Floor, Boston, MA 02110-1301 USA.
 *
 * Please contact Oracle, 500 Oracle Parkway, Redwood Shores, CA 94065 USA
 * or visit www.oracle.com if you need additional information or have any
 * questions.
 */

/*
 * (C) Copyright Taligent, Inc. 1996 - All Rights Reserved
 * (C) Copyright IBM Corp. 1996 - All Rights Reserved
 *
 *   The original version of this source code and documentation is copyrighted
 * and owned by Taligent, Inc., a wholly-owned subsidiary of IBM. These
 * materials are provided under terms of a License Agreement between Taligent
 * and Sun. This technology is protected by multiple US and International
 * patents. This notice and attribution to Taligent may not be removed.
 *   Taligent is a registered trademark of Taligent, Inc.
 *
 */

package java.text;

import java.io.IOException;
import java.io.ObjectInputStream;
import java.io.ObjectOutputStream;
import java.io.Serializable;
import java.lang.ref.SoftReference;
import java.util.Arrays;
import java.util.Locale;
import java.util.Objects;
import java.util.concurrent.ConcurrentHashMap;
import java.util.concurrent.ConcurrentMap;

import libcore.icu.ICU;
import libcore.icu.LocaleData;
import libcore.icu.TimeZoneNames;

// Android-removed: Remove javadoc related to "rg" Locale extension.
// The "rg" extension isn't supported until https://unicode-org.atlassian.net/browse/ICU-21831
// is resolved, because java.text.* stack relies on ICU on resource resolution.
/**
 * {@code DateFormatSymbols} is a public class for encapsulating
 * localizable date-time formatting data, such as the names of the
 * months, the names of the days of the week, and the time zone data.
 * {@code SimpleDateFormat} uses
 * {@code DateFormatSymbols} to encapsulate this information.
 *
 * <p>
 * Typically you shouldn't use {@code DateFormatSymbols} directly.
 * Rather, you are encouraged to create a date-time formatter with the
 * {@code DateFormat} class's factory methods: {@code getTimeInstance},
 * {@code getDateInstance}, or {@code getDateTimeInstance}.
 * These methods automatically create a {@code DateFormatSymbols} for
 * the formatter so that you don't have to. After the
 * formatter is created, you may modify its format pattern using the
 * {@code setPattern} method. For more information about
 * creating formatters using {@code DateFormat}'s factory methods,
 * see {@link DateFormat}.
 *
 * <p>
 * If you decide to create a date-time formatter with a specific
 * format pattern for a specific locale, you can do so with:
 * <blockquote>
 * <pre>
 * new SimpleDateFormat(aPattern, DateFormatSymbols.getInstance(aLocale)).
 * </pre>
 * </blockquote>
 *
 * <p>
 * {@code DateFormatSymbols} objects are cloneable. When you obtain
 * a {@code DateFormatSymbols} object, feel free to modify the
 * date-time formatting data. For instance, you can replace the localized
 * date-time format pattern characters with the ones that you feel easy
 * to remember. Or you can change the representative cities
 * to your favorite ones.
 *
 * <p>
 * New {@code DateFormatSymbols} subclasses may be added to support
 * {@code SimpleDateFormat} for date-time formatting for additional locales.
 *
 * @see          DateFormat
 * @see          SimpleDateFormat
 * @see          java.util.SimpleTimeZone
 * @author       Chen-Lieh Huang
 * @since 1.1
 */
public class DateFormatSymbols implements Serializable, Cloneable {

    // Android-changed: Removed reference to DateFormatSymbolsProvider but suggested getInstance().
    // be used instead in case Android supports it in future.
    /**
     * Construct a DateFormatSymbols object by loading format data from
     * resources for the default {@link java.util.Locale.Category#FORMAT FORMAT}
     * locale. It is recommended that the {@link #getInstance(Locale) getInstance} method is used
     * instead.
     * <p>This is equivalent to calling
     * {@link #DateFormatSymbols(Locale)
     *     DateFormatSymbols(Locale.getDefault(Locale.Category.FORMAT))}.
     * @see #getInstance()
     * @see java.util.Locale#getDefault(java.util.Locale.Category)
     * @see java.util.Locale.Category#FORMAT
     * @throws     java.util.MissingResourceException
     *             if the resources for the default locale cannot be
     *             found or cannot be loaded.
     */
    public DateFormatSymbols()
    {
        initializeData(Locale.getDefault(Locale.Category.FORMAT));
    }

    // Android-changed: Removed reference to DateFormatSymbolsProvider but suggested getInstance().
    // be used instead in case Android supports it in future.
    /**
     * Construct a DateFormatSymbols object by loading format data from
     * resources for the given locale. It is recommended that the
     * {@link #getInstance(Locale) getInstance} method is used instead.
     *
     * @param locale the desired locale
     * @see #getInstance(Locale)
     * @throws     java.util.MissingResourceException
     *             if the resources for the specified locale cannot be
     *             found or cannot be loaded.
     */
    public DateFormatSymbols(Locale locale)
    {
        initializeData(locale);
    }

    // Android-removed: unused private DateFormatSymbols(boolean) constructor.

    /**
     * Era strings. For example: "AD" and "BC".  An array of 2 strings,
     * indexed by {@code Calendar.BC} and {@code Calendar.AD}.
     * @serial
     */
    String eras[] = null;

    /**
     * Month strings. For example: "January", "February", etc.  An array
     * of 13 strings (some calendars have 13 months), indexed by
     * {@code Calendar.JANUARY}, {@code Calendar.FEBRUARY}, etc.
     * @serial
     */
    String months[] = null;

    /**
     * Short month strings. For example: "Jan", "Feb", etc.  An array of
     * 13 strings (some calendars have 13 months), indexed by
     * {@code Calendar.JANUARY}, {@code Calendar.FEBRUARY}, etc.
     * @serial
     */
    String shortMonths[] = null;

    /**
     * Weekday strings. For example: "Sunday", "Monday", etc.  An array
     * of 8 strings, indexed by {@code Calendar.SUNDAY},
     * {@code Calendar.MONDAY}, etc.
     * The element {@code weekdays[0]} is ignored.
     * @serial
     */
    String weekdays[] = null;

    /**
     * Short weekday strings. For example: "Sun", "Mon", etc.  An array
     * of 8 strings, indexed by {@code Calendar.SUNDAY},
     * {@code Calendar.MONDAY}, etc.
     * The element {@code shortWeekdays[0]} is ignored.
     * @serial
     */
    String shortWeekdays[] = null;

    /**
     * AM and PM strings. For example: "AM" and "PM".  An array of
     * 2 strings, indexed by {@code Calendar.AM} and
     * {@code Calendar.PM}.
     * @serial
     */
    String ampms[] = null;

    /**
     * Localized names of time zones in this locale.  This is a
     * two-dimensional array of strings of size <em>n</em> by <em>m</em>,
     * where <em>m</em> is at least 5.  Each of the <em>n</em> rows is an
     * entry containing the localized names for a single {@code TimeZone}.
     * Each such row contains (with {@code i} ranging from
     * 0..<em>n</em>-1):
     * <ul>
     * <li>{@code zoneStrings[i][0]} - time zone ID</li>
     * <li>{@code zoneStrings[i][1]} - long name of zone in standard
     * time</li>
     * <li>{@code zoneStrings[i][2]} - short name of zone in
     * standard time</li>
     * <li>{@code zoneStrings[i][3]} - long name of zone in daylight
     * saving time</li>
     * <li>{@code zoneStrings[i][4]} - short name of zone in daylight
     * saving time</li>
     * </ul>
     * The zone ID is <em>not</em> localized; it's one of the valid IDs of
     * the {@link java.util.TimeZone TimeZone} class that are not
     * <a href="../util/TimeZone.html#CustomID">custom IDs</a>.
     * All other entries are localized names.
     * @see java.util.TimeZone
     * @serial
     */
    String zoneStrings[][] = null;

    /**
     * Indicates that zoneStrings is set externally with setZoneStrings() method.
     */
    transient boolean isZoneStringsSet = false;

    /**
     * Unlocalized date-time pattern characters. For example: 'y', 'd', etc.
     * All locales use the same these unlocalized pattern characters.
     */
    // Android-changed: Add 'c' (standalone day of week), 'b' (day period),.
    //   'B' (flexible day period)
    static final String  patternChars = "GyMdkHmsSEDFwWahKzZYuXLcbB";

    static final int PATTERN_ERA                  =  0; // G
    static final int PATTERN_YEAR                 =  1; // y
    static final int PATTERN_MONTH                =  2; // M
    static final int PATTERN_DAY_OF_MONTH         =  3; // d
    static final int PATTERN_HOUR_OF_DAY1         =  4; // k
    static final int PATTERN_HOUR_OF_DAY0         =  5; // H
    static final int PATTERN_MINUTE               =  6; // m
    static final int PATTERN_SECOND               =  7; // s
    static final int PATTERN_MILLISECOND          =  8; // S
    static final int PATTERN_DAY_OF_WEEK          =  9; // E
    static final int PATTERN_DAY_OF_YEAR          = 10; // D
    static final int PATTERN_DAY_OF_WEEK_IN_MONTH = 11; // F
    static final int PATTERN_WEEK_OF_YEAR         = 12; // w
    static final int PATTERN_WEEK_OF_MONTH        = 13; // W
    static final int PATTERN_AM_PM                = 14; // a
    static final int PATTERN_HOUR1                = 15; // h
    static final int PATTERN_HOUR0                = 16; // K
    static final int PATTERN_ZONE_NAME            = 17; // z
    static final int PATTERN_ZONE_VALUE           = 18; // Z
    static final int PATTERN_WEEK_YEAR            = 19; // Y
    static final int PATTERN_ISO_DAY_OF_WEEK      = 20; // u
    static final int PATTERN_ISO_ZONE             = 21; // X
    static final int PATTERN_MONTH_STANDALONE     = 22; // L
    // Android-added: Constant for standalone day of week.
    static final int PATTERN_STANDALONE_DAY_OF_WEEK = 23; // c
    // Android-added: Constant for pattern letter 'b', 'B'.
    static final int PATTERN_DAY_PERIOD = 24; // b
    static final int PATTERN_FLEXIBLE_DAY_PERIOD = 25; // B

    /**
     * Localized date-time pattern characters. For example, a locale may
     * wish to use 'u' rather than 'y' to represent years in its date format
     * pattern strings.
     * This string must be exactly 18 characters long, with the index of
     * the characters described by {@code DateFormat.ERA_FIELD},
     * {@code DateFormat.YEAR_FIELD}, etc.  Thus, if the string were
     * "Xz...", then localized patterns would use 'X' for era and 'z' for year.
     * @serial
     */
    String  localPatternChars = null;

    /**
     * The locale which is used for initializing this DateFormatSymbols object.
     *
     * @since 1.6
     * @serial
     */
    Locale locale = null;

    /* use serialVersionUID from JDK 1.1.4 for interoperability */
    @java.io.Serial
    static final long serialVersionUID = -5987973545549424702L;

    // BEGIN Android-added: Android specific serialization code.
    // the internal serial version which says which version was written
    // - 0 (default) for version up to JDK 1.1.4
    // - 1 Android version that contains a whole bunch of new fields.
    static final int currentSerialVersion = 1;

    /**
     * The version of the serialized data on the stream.  Possible values:
     * <ul>
     * <li><b>0</b> or not present on stream: JDK 1.1.4.
     * <li><b>1</b> Android:
     * </ul>
     * When streaming out this class, the most recent format
     * and the highest allowable <code>serialVersionOnStream</code>
     * is written.
     * @serial
     * @since JDK1.1.4
     */
    private int serialVersionOnStream = currentSerialVersion;
    // END Android-added: Android specific serialization code.

    // BEGIN Android-added: Support for tiny and standalone field names.
    /**
     * Tiny month strings; "J", "F", "M" etc.
     *
     * @serial
     */
    private String[] tinyMonths;

    /**
     * Tiny weekday strings: "M", "F", "W" etc.
     *
     * @serial
     */
    private String[] tinyWeekdays;

    /**
     * Standalone month strings; "January", "February", "March" etc.
     *
     * @serial
     */
    private String[] standAloneMonths;

    /**
     * Short standalone month strings: "Jan", "Feb", "Mar" etc.
     *
     * @serial
     */
    private String[] shortStandAloneMonths;

    /**
     * Tiny standalone month strings: "J", "F", "M" etc.
     *
     * @serial
     */
    private String[] tinyStandAloneMonths;

    /**
     * Standalone weekday strings; "Monday", "Tuesday", "Wednesday" etc.
     *
     * @serial
     */
    private String[] standAloneWeekdays;

    /**
     * Short standalone weekday strings; "Mon", "Tue", "Wed" etc.
     *
     * @serial
     */
    private String[] shortStandAloneWeekdays;

    /**
     * Tiny standalone weekday strings; "M", "T", "W" etc.
     *
     * @serial
     */
    private String[] tinyStandAloneWeekdays;
    // END Android-added: Support for tiny and standalone field names.

    // Android-changed: Removed reference to DateFormatSymbolsProvider.
    /**
     * Returns an array of all locales for which the
     * {@code getInstance} methods of this class can return
     * localized instances.
<<<<<<< HEAD
=======
     * The returned array represents the union of locales supported by the
     * Java runtime and by installed
     * {@link java.text.spi.DateFormatSymbolsProvider DateFormatSymbolsProvider}
     * implementations.  It must contain at least a {@code Locale}
     * instance equal to {@link java.util.Locale#US Locale.US}.
>>>>>>> 74984ee3
     *
     * @return An array of locales for which localized
     *         {@code DateFormatSymbols} instances are available.
     * @since 1.6
     */
    public static Locale[] getAvailableLocales() {
        // Android-changed: No support for DateFormatSymbolsProvider.
        return ICU.getAvailableLocales();
    }

    // Android-changed: Removed reference to DateFormatSymbolsProvider.
    /**
<<<<<<< HEAD
     * Gets the <code>DateFormatSymbols</code> instance for the default
     * locale.
=======
     * Gets the {@code DateFormatSymbols} instance for the default
     * locale.  This method provides access to {@code DateFormatSymbols}
     * instances for locales supported by the Java runtime itself as well
     * as for those supported by installed
     * {@link java.text.spi.DateFormatSymbolsProvider DateFormatSymbolsProvider}
     * implementations.
>>>>>>> 74984ee3
     * <p>This is equivalent to calling {@link #getInstance(Locale)
     *     getInstance(Locale.getDefault(Locale.Category.FORMAT))}.
     * @see java.util.Locale#getDefault(java.util.Locale.Category)
     * @see java.util.Locale.Category#FORMAT
     * @return a {@code DateFormatSymbols} instance.
     * @since 1.6
     */
    public static final DateFormatSymbols getInstance() {
        return getInstance(Locale.getDefault(Locale.Category.FORMAT));
    }

    // Android-changed: Removed reference to DateFormatSymbolsProvider.
    /**
<<<<<<< HEAD
     * Gets the <code>DateFormatSymbols</code> instance for the specified
     * locale.
=======
     * Gets the {@code DateFormatSymbols} instance for the specified
     * locale.  This method provides access to {@code DateFormatSymbols}
     * instances for locales supported by the Java runtime itself as well
     * as for those supported by installed
     * {@link java.text.spi.DateFormatSymbolsProvider DateFormatSymbolsProvider}
     * implementations.
>>>>>>> 74984ee3
     * @param locale the given locale.
     * @return a {@code DateFormatSymbols} instance.
     * @throws    NullPointerException if {@code locale} is null
     * @since 1.6
     */
    public static final DateFormatSymbols getInstance(Locale locale) {
        // Android-changed: Removed used of DateFormatSymbolsProvider.
        return (DateFormatSymbols) getCachedInstance(locale).clone();
    }

    /**
     * Returns a DateFormatSymbols provided by a provider or found in
     * the cache. Note that this method returns a cached instance,
     * not its clone. Therefore, the instance should never be given to
     * an application.
     */
    static final DateFormatSymbols getInstanceRef(Locale locale) {
        // Android-changed: Removed used of DateFormatSymbolsProvider.
        return getCachedInstance(locale);
    }

    // BEGIN Android-changed: Replace getProviderInstance() with getCachedInstance().
    // Android removed support for DateFormatSymbolsProviders, but still caches DFS.
    // App compat change for b/159514442.
    /**
     * Returns a cached DateFormatSymbols if it's found in the
     * cache. Otherwise, this method returns a newly cached instance
     * for the given locale.
     */
    private static DateFormatSymbols getCachedInstance(Locale locale) {
        Locale cacheKey = LocaleData.getCompatibleLocaleForBug159514442(locale);
        SoftReference<DateFormatSymbols> ref = cachedInstances.get(cacheKey);
        DateFormatSymbols dfs;
        if (ref == null || (dfs = ref.get()) == null) {
            dfs = new DateFormatSymbols(locale);
            ref = new SoftReference<>(dfs);
            SoftReference<DateFormatSymbols> x = cachedInstances.putIfAbsent(cacheKey, ref);
            if (x != null) {
                DateFormatSymbols y = x.get();
                if (y != null) {
                    dfs = y;
                } else {
                    // Replace the empty SoftReference with ref.
                    cachedInstances.put(cacheKey, ref);
                }
            }
        }
        return dfs;
    }
    // END Android-changed: Replace getProviderInstance() with getCachedInstance().

    /**
     * Gets era strings. For example: "AD" and "BC".
     * @return the era strings.
     */
    public String[] getEras() {
        return Arrays.copyOf(eras, eras.length);
    }

    /**
     * Sets era strings. For example: "AD" and "BC".
     * @param newEras the new era strings.
     */
    public void setEras(String[] newEras) {
        eras = Arrays.copyOf(newEras, newEras.length);
        cachedHashCode = 0;
    }

    /**
     * Gets month strings. For example: "January", "February", etc.
     * An array with either 12 or 13 elements will be returned depending
     * on whether or not {@link java.util.Calendar#UNDECIMBER Calendar.UNDECIMBER}
     * is supported. Use
     * {@link java.util.Calendar#JANUARY Calendar.JANUARY},
     * {@link java.util.Calendar#FEBRUARY Calendar.FEBRUARY},
     * etc. to index the result array.
     *
     * <p>If the language requires different forms for formatting and
     * stand-alone usages, this method returns month names in the
     * formatting form. For example, the preferred month name for
     * January in the Czech language is <em>ledna</em> in the
     * formatting form, while it is <em>leden</em> in the stand-alone
     * form. This method returns {@code "ledna"} in this case. Refer
     * to the <a href="http://unicode.org/reports/tr35/#Calendar_Elements">
     * Calendar Elements in the Unicode Locale Data Markup Language
     * (LDML) specification</a> for more details.
     *
     * @implSpec This method returns 13 elements since
     * {@link java.util.Calendar#UNDECIMBER Calendar.UNDECIMBER} is supported.
     * @return the month strings.
     */
    public String[] getMonths() {
        return Arrays.copyOf(months, months.length);
    }

    /**
     * Sets month strings. For example: "January", "February", etc.
     * @param newMonths the new month strings. The array should
     * be indexed by {@link java.util.Calendar#JANUARY Calendar.JANUARY},
     * {@link java.util.Calendar#FEBRUARY Calendar.FEBRUARY}, etc.
     */
    public void setMonths(String[] newMonths) {
        months = Arrays.copyOf(newMonths, newMonths.length);
        cachedHashCode = 0;
    }

    /**
     * Gets short month strings. For example: "Jan", "Feb", etc.
     * An array with either 12 or 13 elements will be returned depending
     * on whether or not {@link java.util.Calendar#UNDECIMBER Calendar.UNDECIMBER}
     * is supported. Use
     * {@link java.util.Calendar#JANUARY Calendar.JANUARY},
     * {@link java.util.Calendar#FEBRUARY Calendar.FEBRUARY},
     * etc. to index the result array.
     *
     * <p>If the language requires different forms for formatting and
     * stand-alone usages, this method returns short month names in
     * the formatting form. For example, the preferred abbreviation
     * for January in the Catalan language is <em>de gen.</em> in the
     * formatting form, while it is <em>gen.</em> in the stand-alone
     * form. This method returns {@code "de gen."} in this case. Refer
     * to the <a href="http://unicode.org/reports/tr35/#Calendar_Elements">
     * Calendar Elements in the Unicode Locale Data Markup Language
     * (LDML) specification</a> for more details.
     *
     * @implSpec This method returns 13 elements since
     * {@link java.util.Calendar#UNDECIMBER Calendar.UNDECIMBER} is supported.
     * @return the short month strings.
     */
    public String[] getShortMonths() {
        return Arrays.copyOf(shortMonths, shortMonths.length);
    }

    /**
     * Sets short month strings. For example: "Jan", "Feb", etc.
     * @param newShortMonths the new short month strings. The array should
     * be indexed by {@link java.util.Calendar#JANUARY Calendar.JANUARY},
     * {@link java.util.Calendar#FEBRUARY Calendar.FEBRUARY}, etc.
     */
    public void setShortMonths(String[] newShortMonths) {
        shortMonths = Arrays.copyOf(newShortMonths, newShortMonths.length);
        cachedHashCode = 0;
    }

    /**
     * Gets weekday strings. For example: "Sunday", "Monday", etc.
     * @return the weekday strings. Use
     * {@link java.util.Calendar#SUNDAY Calendar.SUNDAY},
     * {@link java.util.Calendar#MONDAY Calendar.MONDAY}, etc. to index
     * the result array.
     */
    public String[] getWeekdays() {
        return Arrays.copyOf(weekdays, weekdays.length);
    }

    /**
     * Sets weekday strings. For example: "Sunday", "Monday", etc.
     * @param newWeekdays the new weekday strings. The array should
     * be indexed by {@link java.util.Calendar#SUNDAY Calendar.SUNDAY},
     * {@link java.util.Calendar#MONDAY Calendar.MONDAY}, etc.
     */
    public void setWeekdays(String[] newWeekdays) {
        weekdays = Arrays.copyOf(newWeekdays, newWeekdays.length);
        cachedHashCode = 0;
    }

    /**
     * Gets short weekday strings. For example: "Sun", "Mon", etc.
     * @return the short weekday strings. Use
     * {@link java.util.Calendar#SUNDAY Calendar.SUNDAY},
     * {@link java.util.Calendar#MONDAY Calendar.MONDAY}, etc. to index
     * the result array.
     */
    public String[] getShortWeekdays() {
        return Arrays.copyOf(shortWeekdays, shortWeekdays.length);
    }

    /**
     * Sets short weekday strings. For example: "Sun", "Mon", etc.
     * @param newShortWeekdays the new short weekday strings. The array should
     * be indexed by {@link java.util.Calendar#SUNDAY Calendar.SUNDAY},
     * {@link java.util.Calendar#MONDAY Calendar.MONDAY}, etc.
     */
    public void setShortWeekdays(String[] newShortWeekdays) {
        shortWeekdays = Arrays.copyOf(newShortWeekdays, newShortWeekdays.length);
        cachedHashCode = 0;
    }

    /**
     * Gets ampm strings. For example: "AM" and "PM".
     * @return the ampm strings.
     */
    public String[] getAmPmStrings() {
        return Arrays.copyOf(ampms, ampms.length);
    }

    /**
     * Sets ampm strings. For example: "AM" and "PM".
     * @param newAmpms the new ampm strings.
     */
    public void setAmPmStrings(String[] newAmpms) {
        ampms = Arrays.copyOf(newAmpms, newAmpms.length);
        cachedHashCode = 0;
    }

    // Android-changed: Removed reference to TimeZoneNameProvider.
    /**
     * Gets time zone strings.  Use of this method is discouraged; use
     * {@link java.util.TimeZone#getDisplayName() TimeZone.getDisplayName()}
     * instead.
     * <p>
     * The value returned is a
     * two-dimensional array of strings of size <em>n</em> by <em>m</em>,
     * where <em>m</em> is at least 5.  Each of the <em>n</em> rows is an
     * entry containing the localized names for a single {@code TimeZone}.
     * Each such row contains (with {@code i} ranging from
     * 0..<em>n</em>-1):
     * <ul>
     * <li>{@code zoneStrings[i][0]} - time zone ID</li>
     * <li>{@code zoneStrings[i][1]} - long name of zone in standard
     * time</li>
     * <li>{@code zoneStrings[i][2]} - short name of zone in
     * standard time</li>
     * <li>{@code zoneStrings[i][3]} - long name of zone in daylight
     * saving time</li>
     * <li>{@code zoneStrings[i][4]} - short name of zone in daylight
     * saving time</li>
     * </ul>
     * The zone ID is <em>not</em> localized; it's one of the valid IDs of
     * the {@link java.util.TimeZone TimeZone} class that are not
     * <a href="../util/TimeZone.html#CustomID">custom IDs</a>.
     * All other entries are localized names.  If a zone does not implement
     * daylight saving time, the daylight saving time names should not be used.
     * <p>
     * If {@link #setZoneStrings(String[][]) setZoneStrings} has been called
     * on this {@code DateFormatSymbols} instance, then the strings
     * provided by that call are returned. Otherwise, the returned array
     * contains names provided by the runtime.
     *
     * @return the time zone strings.
     * @see #setZoneStrings(String[][])
     */
    public String[][] getZoneStrings() {
        return getZoneStringsImpl(true);
    }

    /**
     * Sets time zone strings.  The argument must be a
     * two-dimensional array of strings of size <em>n</em> by <em>m</em>,
     * where <em>m</em> is at least 5.  Each of the <em>n</em> rows is an
     * entry containing the localized names for a single {@code TimeZone}.
     * Each such row contains (with {@code i} ranging from
     * 0..<em>n</em>-1):
     * <ul>
     * <li>{@code zoneStrings[i][0]} - time zone ID</li>
     * <li>{@code zoneStrings[i][1]} - long name of zone in standard
     * time</li>
     * <li>{@code zoneStrings[i][2]} - short name of zone in
     * standard time</li>
     * <li>{@code zoneStrings[i][3]} - long name of zone in daylight
     * saving time</li>
     * <li>{@code zoneStrings[i][4]} - short name of zone in daylight
     * saving time</li>
     * </ul>
     * The zone ID is <em>not</em> localized; it's one of the valid IDs of
     * the {@link java.util.TimeZone TimeZone} class that are not
     * <a href="../util/TimeZone.html#CustomID">custom IDs</a>.
     * All other entries are localized names.
     *
     * @param newZoneStrings the new time zone strings.
     * @throws    IllegalArgumentException if the length of any row in
     *    {@code newZoneStrings} is less than 5
     * @throws    NullPointerException if {@code newZoneStrings} is null
     * @see #getZoneStrings()
     */
    public void setZoneStrings(String[][] newZoneStrings) {
        String[][] aCopy = new String[newZoneStrings.length][];
        for (int i = 0; i < newZoneStrings.length; ++i) {
            int len = newZoneStrings[i].length;
            if (len < 5) {
                throw new IllegalArgumentException();
            }
            aCopy[i] = Arrays.copyOf(newZoneStrings[i], len);
        }
        zoneStrings = aCopy;
        isZoneStringsSet = true;
        // Android-changed: don't include zone strings in hashCode to avoid populating it.
        // cachedHashCode = 0;
    }

    /**
     * Gets localized date-time pattern characters. For example: 'u', 't', etc.
     * @return the localized date-time pattern characters.
     */
    public String getLocalPatternChars() {
        return localPatternChars;
    }

    /**
     * Sets localized date-time pattern characters. For example: 'u', 't', etc.
     * @param newLocalPatternChars the new localized date-time
     * pattern characters.
     */
    public void setLocalPatternChars(String newLocalPatternChars) {
        // Call toString() to throw an NPE in case the argument is null
        localPatternChars = newLocalPatternChars.toString();
        cachedHashCode = 0;
    }

    // BEGIN Android-added: Support for tiny and standalone field names.
    String[] getTinyMonths() {
        return tinyMonths;
    }

    String[] getStandAloneMonths() {
        return standAloneMonths;
    }

    String[] getShortStandAloneMonths() {
        return shortStandAloneMonths;
    }

    String[] getTinyStandAloneMonths() {
        return tinyStandAloneMonths;
    }

    String[] getTinyWeekdays() {
        return tinyWeekdays;
    }

    String[] getStandAloneWeekdays() {
        return standAloneWeekdays;
    }

    String[] getShortStandAloneWeekdays() {
        return shortStandAloneWeekdays;
    }

    String[] getTinyStandAloneWeekdays() {
        return tinyStandAloneWeekdays;
    }
    // END Android-added: Support for tiny and standalone field names.

    /**
     * Overrides Cloneable
     */
    public Object clone()
    {
        try
        {
            DateFormatSymbols other = (DateFormatSymbols)super.clone();
            copyMembers(this, other);
            return other;
        } catch (CloneNotSupportedException e) {
            throw new InternalError(e);
        }
    }

    /**
     * Override hashCode.
     * Generates a hash code for the DateFormatSymbols object.
     */
    @Override
    public int hashCode() {
        int hashCode = cachedHashCode;
        if (hashCode == 0) {
            hashCode = 5;
            hashCode = 11 * hashCode + Arrays.hashCode(eras);
            hashCode = 11 * hashCode + Arrays.hashCode(months);
            hashCode = 11 * hashCode + Arrays.hashCode(shortMonths);
            hashCode = 11 * hashCode + Arrays.hashCode(weekdays);
            hashCode = 11 * hashCode + Arrays.hashCode(shortWeekdays);
            hashCode = 11 * hashCode + Arrays.hashCode(ampms);
            // Android-changed: Don't include zone strings in hashCode to avoid populating it.
            // hashCode = 11 * hashCode + Arrays.deepHashCode(getZoneStringsWrapper());
            hashCode = 11 * hashCode + Objects.hashCode(localPatternChars);
            if (hashCode != 0) {
                cachedHashCode = hashCode;
            }
        }

        return hashCode;
    }

    /**
     * Override equals
     */
    public boolean equals(Object obj)
    {
        if (this == obj) return true;
        if (obj == null || getClass() != obj.getClass()) return false;
        DateFormatSymbols that = (DateFormatSymbols) obj;
        // BEGIN Android-changed: Avoid populating zoneStrings just for the comparison, add fields.
        if (!(Arrays.equals(eras, that.eras)
                && Arrays.equals(months, that.months)
                && Arrays.equals(shortMonths, that.shortMonths)
                && Arrays.equals(tinyMonths, that.tinyMonths)
                && Arrays.equals(weekdays, that.weekdays)
                && Arrays.equals(shortWeekdays, that.shortWeekdays)
                && Arrays.equals(tinyWeekdays, that.tinyWeekdays)
                && Arrays.equals(standAloneMonths, that.standAloneMonths)
                && Arrays.equals(shortStandAloneMonths, that.shortStandAloneMonths)
                && Arrays.equals(tinyStandAloneMonths, that.tinyStandAloneMonths)
                && Arrays.equals(standAloneWeekdays, that.standAloneWeekdays)
                && Arrays.equals(shortStandAloneWeekdays, that.shortStandAloneWeekdays)
                && Arrays.equals(tinyStandAloneWeekdays, that.tinyStandAloneWeekdays)
                && Arrays.equals(ampms, that.ampms)
                && ((localPatternChars != null
                  && localPatternChars.equals(that.localPatternChars))
                 || (localPatternChars == null
                  && that.localPatternChars == null)))) {
            return false;
        }
        if (!isZoneStringsSet && !that.isZoneStringsSet && Objects.equals(locale, that.locale)) {
            return true;
        }
        return Arrays.deepEquals(getZoneStringsWrapper(), that.getZoneStringsWrapper());
        // END Android-changed: Avoid populating zoneStrings just for the comparison, add fields.
    }

    // =======================privates===============================

    /**
     * Useful constant for defining time zone offsets.
     */
    static final int millisPerHour = 60*60*1000;

    /**
     * Cache to hold DateFormatSymbols instances per Locale.
     */
    private static final ConcurrentMap<Locale, SoftReference<DateFormatSymbols>> cachedInstances
        = new ConcurrentHashMap<>(3);

    private transient int lastZoneIndex;

    /**
     * Cached hash code
     */
    transient volatile int cachedHashCode;

    // Android-changed: update comment to describe local modification.
    /**
     * Initializes this DateFormatSymbols with the locale data. This method uses
     * a cached DateFormatSymbols instance for the given locale if available. If
     * there's no cached one, this method populates this objects fields from an
     * appropriate LocaleData object. Note: zoneStrings isn't initialized in this method.
     */
    private void initializeData(Locale locale) {
        // Android-changed: App compat change for b/159514442.
        Locale cacheKey = LocaleData.getCompatibleLocaleForBug159514442(locale);
        SoftReference<DateFormatSymbols> ref = cachedInstances.get(cacheKey);
        DateFormatSymbols dfs;
        // Android-changed: invert cache presence check to simplify code flow.
        if (ref != null && (dfs = ref.get()) != null) {
            copyMembers(dfs, this);
            return;
        }

<<<<<<< HEAD
        // BEGIN Android-changed: Use ICU data and move cache handling to getCachedInstance().
        locale = LocaleData.mapInvalidAndNullLocales(locale);
        LocaleData localeData = LocaleData.get(locale);
=======
            // Initialize the fields from the ResourceBundle for locale.
            LocaleProviderAdapter adapter
                = LocaleProviderAdapter.getAdapter(DateFormatSymbolsProvider.class, override);
            // Avoid any potential recursions
            if (!(adapter instanceof ResourceBundleBasedAdapter)) {
                adapter = LocaleProviderAdapter.getResourceBundleBased();
            }
            ResourceBundle resource
                = ((ResourceBundleBasedAdapter)adapter).getLocaleData().getDateFormatData(override);

            dfs.locale = locale;
            // JRE and CLDR use different keys
            // JRE: Eras, short.Eras and narrow.Eras
            // CLDR: long.Eras, Eras and narrow.Eras
            if (resource.containsKey("Eras")) {
                dfs.eras = resource.getStringArray("Eras");
            } else if (resource.containsKey("long.Eras")) {
                dfs.eras = resource.getStringArray("long.Eras");
            } else if (resource.containsKey("short.Eras")) {
                dfs.eras = resource.getStringArray("short.Eras");
            }
            dfs.months = resource.getStringArray("MonthNames");
            dfs.shortMonths = resource.getStringArray("MonthAbbreviations");
            dfs.ampms = resource.getStringArray("AmPmMarkers");
            // the array in the resource bundle may contain more elements for day periods.
            // Extract only am/pm.
            if (dfs.ampms.length > 2) {
                dfs.ampms = Arrays.copyOf(dfs.ampms, 2);
            }
            dfs.localPatternChars = resource.getString("DateTimePatternChars");
>>>>>>> 74984ee3

        this.locale = locale;
        eras = localeData.eras;
        months = localeData.longMonthNames;
        shortMonths = localeData.shortMonthNames;
        ampms = localeData.amPm;
        localPatternChars = patternChars;

        weekdays = localeData.longWeekdayNames;
        shortWeekdays = localeData.shortWeekdayNames;

        initializeSupplementaryData(localeData);
        // END Android-changed: Use ICU data and move cache handling to getCachedInstance().
    }

    // Android-removed: toOneBasedArray(String[]).

    // BEGIN Android-added: initializeSupplementaryData(LocaleData) for tiny and standalone fields.
    private void initializeSupplementaryData(LocaleData localeData) {
        // Tiny weekdays and months.
        tinyMonths = localeData.tinyMonthNames;
        tinyWeekdays = localeData.tinyWeekdayNames;

        // Standalone month names.
        standAloneMonths = localeData.longStandAloneMonthNames;
        shortStandAloneMonths = localeData.shortStandAloneMonthNames;
        tinyStandAloneMonths = localeData.tinyStandAloneMonthNames;

        // Standalone weekdays.
        standAloneWeekdays = localeData.longStandAloneWeekdayNames;
        shortStandAloneWeekdays = localeData.shortStandAloneWeekdayNames;
        tinyStandAloneWeekdays = localeData.tinyStandAloneWeekdayNames;
    }
    // END Android-added: initializeSupplementaryData(LocaleData) for tiny and standalone fields.

    /**
     * Package private: used by SimpleDateFormat
     * Gets the index for the given time zone ID to obtain the time zone
     * strings for formatting. The time zone ID is just for programmatic
     * lookup. NOT LOCALIZED!!!
     * @param ID the given time zone ID.
     * @return the index of the given time zone ID.  Returns -1 if
     * the given time zone ID can't be located in the DateFormatSymbols object.
     * @see java.util.SimpleTimeZone
     */
    final int getZoneIndex(String ID) {
        String[][] zoneStrings = getZoneStringsWrapper();

        /*
         * getZoneIndex has been re-written for performance reasons. instead of
         * traversing the zoneStrings array every time, we cache the last used zone
         * index
         */
        if (lastZoneIndex < zoneStrings.length && ID.equals(zoneStrings[lastZoneIndex][0])) {
            return lastZoneIndex;
        }

        /* slow path, search entire list */
        for (int index = 0; index < zoneStrings.length; index++) {
            if (ID.equals(zoneStrings[index][0])) {
                lastZoneIndex = index;
                return index;
            }
        }

        return -1;
    }

    /**
     * Wrapper method to the getZoneStrings(), which is called from inside
     * the java.text package and not to mutate the returned arrays, so that
     * it does not need to create a defensive copy.
     */
    final String[][] getZoneStringsWrapper() {
        if (isSubclassObject()) {
            return getZoneStrings();
        } else {
            return getZoneStringsImpl(false);
        }
    }

    // BEGIN Android-changed: extract initialization of zoneStrings to separate method.
    private synchronized String[][] internalZoneStrings() {
        if (zoneStrings == null) {
            zoneStrings = TimeZoneNames.getZoneStrings(locale);
        }
        return zoneStrings;
    }
    // END Android-changed: extract initialization of zoneStrings to separate method.

    private String[][] getZoneStringsImpl(boolean needsCopy) {
        // Android-changed: use helper method to initialize zoneStrings.
        String[][] zoneStrings = internalZoneStrings();

        if (!needsCopy) {
            return zoneStrings;
        }

        int len = zoneStrings.length;
        String[][] aCopy = new String[len][];
        for (int i = 0; i < len; i++) {
            aCopy[i] = Arrays.copyOf(zoneStrings[i], zoneStrings[i].length);
        }
        return aCopy;
    }

    private boolean isSubclassObject() {
        return !getClass().getName().equals("java.text.DateFormatSymbols");
    }

    /**
     * Clones all the data members from the source DateFormatSymbols to
     * the target DateFormatSymbols.
     *
     * @param src the source DateFormatSymbols.
     * @param dst the target DateFormatSymbols.
     */
    private void copyMembers(DateFormatSymbols src, DateFormatSymbols dst)
    {
        dst.locale = src.locale;
        dst.eras = Arrays.copyOf(src.eras, src.eras.length);
        dst.months = Arrays.copyOf(src.months, src.months.length);
        dst.shortMonths = Arrays.copyOf(src.shortMonths, src.shortMonths.length);
        dst.weekdays = Arrays.copyOf(src.weekdays, src.weekdays.length);
        dst.shortWeekdays = Arrays.copyOf(src.shortWeekdays, src.shortWeekdays.length);
        dst.ampms = Arrays.copyOf(src.ampms, src.ampms.length);
        if (src.zoneStrings != null) {
            dst.zoneStrings = src.getZoneStringsImpl(true);
        } else {
            dst.zoneStrings = null;
        }
        dst.localPatternChars = src.localPatternChars;
        dst.cachedHashCode = 0;

        // BEGIN Android-added: Support for tiny and standalone field names.
        dst.tinyMonths = src.tinyMonths;
        dst.tinyWeekdays = src.tinyWeekdays;

        dst.standAloneMonths = src.standAloneMonths;
        dst.shortStandAloneMonths = src.shortStandAloneMonths;
        dst.tinyStandAloneMonths = src.tinyStandAloneMonths;

        dst.standAloneWeekdays = src.standAloneWeekdays;
        dst.shortStandAloneWeekdays = src.shortStandAloneWeekdays;
        dst.tinyStandAloneWeekdays = src.tinyStandAloneWeekdays;
        // END Android-added: Support for tiny and standalone field names.
    }

    // BEGIN Android-added: support reading non-Android serialized DFS.
    private void readObject(ObjectInputStream stream) throws IOException, ClassNotFoundException {
        stream.defaultReadObject();

        if (serialVersionOnStream < 1) {
            LocaleData localeData = LocaleData.get(locale);
            initializeSupplementaryData(localeData);
        }

        serialVersionOnStream = currentSerialVersion;
    }
    // END Android-added: support reading non-Android serialized DFS.

    /**
     * Write out the default serializable data, after ensuring the
     * {@code zoneStrings} field is initialized in order to make
     * sure the backward compatibility.
     *
     * @since 1.6
     */
    @java.io.Serial
    private void writeObject(ObjectOutputStream stream) throws IOException {
        // Android-changed: extract initialization of zoneStrings to separate method.
        internalZoneStrings();
        stream.defaultWriteObject();
    }
}<|MERGE_RESOLUTION|>--- conflicted
+++ resolved
@@ -1,10 +1,6 @@
 /*
-<<<<<<< HEAD
  * Copyright (C) 2014 The Android Open Source Project
- * Copyright (c) 1996, 2018, Oracle and/or its affiliates. All rights reserved.
-=======
  * Copyright (c) 1996, 2020, Oracle and/or its affiliates. All rights reserved.
->>>>>>> 74984ee3
  * DO NOT ALTER OR REMOVE COPYRIGHT NOTICES OR THIS FILE HEADER.
  *
  * This code is free software; you can redistribute it and/or modify it
@@ -376,15 +372,8 @@
     /**
      * Returns an array of all locales for which the
      * {@code getInstance} methods of this class can return
-     * localized instances.
-<<<<<<< HEAD
-=======
-     * The returned array represents the union of locales supported by the
-     * Java runtime and by installed
-     * {@link java.text.spi.DateFormatSymbolsProvider DateFormatSymbolsProvider}
-     * implementations.  It must contain at least a {@code Locale}
+     * localized instances. It must contain at least a {@code Locale}
      * instance equal to {@link java.util.Locale#US Locale.US}.
->>>>>>> 74984ee3
      *
      * @return An array of locales for which localized
      *         {@code DateFormatSymbols} instances are available.
@@ -397,17 +386,8 @@
 
     // Android-changed: Removed reference to DateFormatSymbolsProvider.
     /**
-<<<<<<< HEAD
-     * Gets the <code>DateFormatSymbols</code> instance for the default
+     * Gets the {@code DateFormatSymbols} instance for the default
      * locale.
-=======
-     * Gets the {@code DateFormatSymbols} instance for the default
-     * locale.  This method provides access to {@code DateFormatSymbols}
-     * instances for locales supported by the Java runtime itself as well
-     * as for those supported by installed
-     * {@link java.text.spi.DateFormatSymbolsProvider DateFormatSymbolsProvider}
-     * implementations.
->>>>>>> 74984ee3
      * <p>This is equivalent to calling {@link #getInstance(Locale)
      *     getInstance(Locale.getDefault(Locale.Category.FORMAT))}.
      * @see java.util.Locale#getDefault(java.util.Locale.Category)
@@ -421,17 +401,8 @@
 
     // Android-changed: Removed reference to DateFormatSymbolsProvider.
     /**
-<<<<<<< HEAD
-     * Gets the <code>DateFormatSymbols</code> instance for the specified
+     * Gets the {@code DateFormatSymbols} instance for the specified
      * locale.
-=======
-     * Gets the {@code DateFormatSymbols} instance for the specified
-     * locale.  This method provides access to {@code DateFormatSymbols}
-     * instances for locales supported by the Java runtime itself as well
-     * as for those supported by installed
-     * {@link java.text.spi.DateFormatSymbolsProvider DateFormatSymbolsProvider}
-     * implementations.
->>>>>>> 74984ee3
      * @param locale the given locale.
      * @return a {@code DateFormatSymbols} instance.
      * @throws    NullPointerException if {@code locale} is null
@@ -890,42 +861,9 @@
             return;
         }
 
-<<<<<<< HEAD
         // BEGIN Android-changed: Use ICU data and move cache handling to getCachedInstance().
         locale = LocaleData.mapInvalidAndNullLocales(locale);
         LocaleData localeData = LocaleData.get(locale);
-=======
-            // Initialize the fields from the ResourceBundle for locale.
-            LocaleProviderAdapter adapter
-                = LocaleProviderAdapter.getAdapter(DateFormatSymbolsProvider.class, override);
-            // Avoid any potential recursions
-            if (!(adapter instanceof ResourceBundleBasedAdapter)) {
-                adapter = LocaleProviderAdapter.getResourceBundleBased();
-            }
-            ResourceBundle resource
-                = ((ResourceBundleBasedAdapter)adapter).getLocaleData().getDateFormatData(override);
-
-            dfs.locale = locale;
-            // JRE and CLDR use different keys
-            // JRE: Eras, short.Eras and narrow.Eras
-            // CLDR: long.Eras, Eras and narrow.Eras
-            if (resource.containsKey("Eras")) {
-                dfs.eras = resource.getStringArray("Eras");
-            } else if (resource.containsKey("long.Eras")) {
-                dfs.eras = resource.getStringArray("long.Eras");
-            } else if (resource.containsKey("short.Eras")) {
-                dfs.eras = resource.getStringArray("short.Eras");
-            }
-            dfs.months = resource.getStringArray("MonthNames");
-            dfs.shortMonths = resource.getStringArray("MonthAbbreviations");
-            dfs.ampms = resource.getStringArray("AmPmMarkers");
-            // the array in the resource bundle may contain more elements for day periods.
-            // Extract only am/pm.
-            if (dfs.ampms.length > 2) {
-                dfs.ampms = Arrays.copyOf(dfs.ampms, 2);
-            }
-            dfs.localPatternChars = resource.getString("DateTimePatternChars");
->>>>>>> 74984ee3
 
         this.locale = locale;
         eras = localeData.eras;
