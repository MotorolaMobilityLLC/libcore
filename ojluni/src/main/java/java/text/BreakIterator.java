--- conflicted
+++ resolved
@@ -1,10 +1,6 @@
 /*
-<<<<<<< HEAD
  * Copyright (C) 2014 The Android Open Source Project
- * Copyright (c) 1996, 2013, Oracle and/or its affiliates. All rights reserved.
-=======
  * Copyright (c) 1996, 2020, Oracle and/or its affiliates. All rights reserved.
->>>>>>> 74984ee3
  * DO NOT ALTER OR REMOVE COPYRIGHT NOTICES OR THIS FILE HEADER.
  *
  * This code is free software; you can redistribute it and/or modify it
@@ -54,21 +50,14 @@
  * the location of boundaries in text. Instances of {@code BreakIterator}
  * maintain a current position and scan over text
  * returning the index of characters where boundaries occur.
-<<<<<<< HEAD
- * Internally, <code>BreakIterator</code> scans text using a
- * <code>CharacterIterator</code>, and is thus able to scan text held
- * by any object implementing that protocol. A <code>StringCharacterIterator</code>
- * is used to scan <code>String</code> objects passed to <code>setText</code>.
+ * Internally, {@code BreakIterator} scans text using a
+ * {@code CharacterIterator}, and is thus able to scan text held
+ * by any object implementing that protocol. A {@code StringCharacterIterator}
+ * is used to scan {@code String} objects passed to {@code setText}.
  * The <code>CharacterIterator</code> object must not be modified after having been
  * passed to <code>setText</code>. If the text in the <code>CharacterIterator</code> object
  * is changed, the caller must reset <code>BreakIterator</code> by calling
  * <code>setText</code>.
-=======
- * Internally, {@code BreakIterator} scans text using a
- * {@code CharacterIterator}, and is thus able to scan text held
- * by any object implementing that protocol. A {@code StringCharacterIterator}
- * is used to scan {@code String} objects passed to {@code setText}.
->>>>>>> 74984ee3
  *
  * <p>
  * You use the factory methods provided by this class to create
@@ -547,9 +536,24 @@
                 android.icu.text.BreakIterator.getSentenceInstance(locale));
     }
 
-<<<<<<< HEAD
     // Android-removed: Removed code related to BreakIteratorProvider support.
-=======
+    /*
+    private static BreakIterator getBreakInstance(Locale locale, int type) {
+        if (iterCache[type] != null) {
+            BreakIteratorCache cache = iterCache[type].get();
+            if (cache != null) {
+                if (cache.getLocale().equals(locale)) {
+                    return cache.createBreakInstance();
+                }
+            }
+        }
+
+        BreakIterator result = createBreakInstance(locale, type);
+        BreakIteratorCache cache = new BreakIteratorCache(locale, result);
+        iterCache[type] = new SoftReference<>(cache);
+        return result;
+    }
+
     private static BreakIterator createBreakInstance(Locale locale,
                                                      int type) {
         LocaleProviderAdapter adapter = LocaleProviderAdapter.getAdapter(BreakIteratorProvider.class, locale);
@@ -570,21 +574,15 @@
             default              -> null;
         };
     }
->>>>>>> 74984ee3
+    */
 
     // Android-changed: Removed references to BreakIteratorProvider from JavaDoc.
     /**
      * Returns an array of all locales for which the
      * {@code get*Instance} methods of this class can return
      * localized instances.
-<<<<<<< HEAD
-=======
-     * The returned array represents the union of locales supported by the Java
-     * runtime and by installed
-     * {@link java.text.spi.BreakIteratorProvider BreakIteratorProvider} implementations.
      * It must contain at least a {@code Locale}
      * instance equal to {@link java.util.Locale#US Locale.US}.
->>>>>>> 74984ee3
      *
      * @return An array of locales for which localized
      *         {@code BreakIterator} instances are available.
