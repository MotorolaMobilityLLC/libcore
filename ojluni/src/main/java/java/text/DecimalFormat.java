--- conflicted
+++ resolved
@@ -1,10 +1,6 @@
 /*
-<<<<<<< HEAD
  * Copyright (C) 2014 The Android Open Source Project
- * Copyright (c) 1996, 2017, Oracle and/or its affiliates. All rights reserved.
-=======
  * Copyright (c) 1996, 2022, Oracle and/or its affiliates. All rights reserved.
->>>>>>> 74984ee3
  * DO NOT ALTER OR REMOVE COPYRIGHT NOTICES OR THIS FILE HEADER.
  *
  * This code is free software; you can redistribute it and/or modify it
@@ -52,10 +48,7 @@
 import java.math.RoundingMode;
 import java.util.Currency;
 import java.util.Locale;
-<<<<<<< HEAD
 import java.util.Objects;
-=======
->>>>>>> 74984ee3
 import java.util.concurrent.atomic.AtomicInteger;
 import java.util.concurrent.atomic.AtomicLong;
 import libcore.icu.DecimalFormatData;
@@ -725,13 +718,8 @@
      * @throws          ArithmeticException if rounding is needed with rounding
      *                  mode being set to RoundingMode.UNNECESSARY
      * @return The formatted number string
-<<<<<<< HEAD
-     *
-    private StringBuffer format(double number, StringBuffer result,
-=======
-     */
+     *
     StringBuffer format(double number, StringBuffer result,
->>>>>>> 74984ee3
                                 FieldDelegate delegate) {
 
         boolean nanOrInfinity = handleNaN(number, result, delegate);
@@ -777,7 +765,7 @@
      * @param result where the text is to be appended
      * @param delegate notified of locations of sub fields
      * @return true, if number is a NaN; false otherwise
-     */
+     *
     boolean handleNaN(double number, StringBuffer result,
             FieldDelegate delegate) {
         if (Double.isNaN(number)
@@ -802,7 +790,7 @@
      * @param isNegative whether the given {@code number} is negative
      * @return true, if number is a {@code Double.NEGATIVE_INFINITY} or
      *         {@code Double.POSITIVE_INFINITY}; false otherwise
-     */
+     *
     boolean handleInfinity(double number, StringBuffer result,
             FieldDelegate delegate, boolean isNegative) {
         if (Double.isInfinite(number)) {
@@ -900,13 +888,8 @@
      * @throws           ArithmeticException if rounding is needed with rounding
      *                   mode being set to RoundingMode.UNNECESSARY
      * @see java.text.FieldPosition
-<<<<<<< HEAD
-     *
-    private StringBuffer format(long number, StringBuffer result,
-=======
-     */
+     *
     StringBuffer format(long number, StringBuffer result,
->>>>>>> 74984ee3
                                FieldDelegate delegate) {
         boolean isNegative = (number < 0);
         if (isNegative) {
@@ -1011,13 +994,8 @@
      * @throws           ArithmeticException if rounding is needed with rounding
      *                   mode being set to RoundingMode.UNNECESSARY
      * @return The formatted number string
-<<<<<<< HEAD
-     *
-    private StringBuffer format(BigDecimal number, StringBuffer result,
-=======
-     */
+     *
     StringBuffer format(BigDecimal number, StringBuffer result,
->>>>>>> 74984ee3
                                 FieldDelegate delegate) {
         if (multiplier != 1) {
             number = number.multiply(getBigDecimalMultiplier());
@@ -1092,13 +1070,8 @@
      * @throws           ArithmeticException if rounding is needed with rounding
      *                   mode being set to RoundingMode.UNNECESSARY
      * @see java.text.FieldPosition
-<<<<<<< HEAD
-     *
-    private StringBuffer format(BigInteger number, StringBuffer result,
-=======
-     */
+     *
     StringBuffer format(BigInteger number, StringBuffer result,
->>>>>>> 74984ee3
                                FieldDelegate delegate, boolean formatLong) {
         if (multiplier != 1) {
             number = number.multiply(getBigIntegerMultiplier());
@@ -1219,13 +1192,9 @@
         // END Android-changed: Use ICU.
     }
 
-<<<<<<< HEAD
     // BEGIN Android-removed: "fast-path formatting logic for double", subformat(), append().
     /*
-    // ==== Begin fast-path formating logic for double =========================
-=======
     // ==== Begin fast-path formatting logic for double =========================
->>>>>>> 74984ee3
 
     /* Fast-path formatting will be used for format(double ...) methods iff a
      * number of conditions are met (see checkAndSetFastPathStatus()):
@@ -1977,7 +1946,7 @@
      * @param number the number to format
      * @param isNegative true, if the number is negative; false otherwise
      * @param maxDigits the max digits
-     */
+     *
     void setDigitList(Number number, boolean isNegative, int maxDigits) {
 
         if (number instanceof Double) {
@@ -2038,7 +2007,7 @@
      * @param minIntDigits minimum integer digits
      * @param maxFraDigits maximum fraction digits
      * @param minFraDigits minimum fraction digits
-     */
+     *
     void subformatNumber(StringBuffer result, FieldDelegate delegate,
             boolean isNegative, boolean isInteger,
             int maxIntDigits, int minIntDigits,
@@ -2324,13 +2293,8 @@
      * to map the {@code SIGN} attribute to the {@code EXPONENT}
      * attribute as necessary.
      * <p>
-<<<<<<< HEAD
-     * This is used by <code>subformat</code> to add the prefix/suffix.
-     *
-=======
      * This is used by {@code subformat} to add the prefix/suffix.
-     */
->>>>>>> 74984ee3
+     *
     private void append(StringBuffer result, String string,
                         FieldDelegate delegate,
                         FieldPosition[] positions,
@@ -2688,7 +2652,7 @@
      *               positive
      * @return returns the position of the first unparseable character or
      *         -1 in case of no valid number parsed
-     */
+     *
     int subparseNumber(String text, int position,
                        DigitList digits, boolean checkExponent,
                        boolean isExponent, boolean status[]) {
@@ -3191,15 +3155,12 @@
      *          greater than {@link java.lang.Byte#MAX_VALUE Byte.MAX_VALUE}
      */
     public void setGroupingSize (int newValue) {
-<<<<<<< HEAD
+        if (newValue < 0 || newValue > Byte.MAX_VALUE) {
+            throw new IllegalArgumentException(
+                    "newValue is out of valid range. value: " + newValue);
+        }
         // BEGIN Android-changed: Use ICU.
         /*
-=======
-        if (newValue < 0 || newValue > Byte.MAX_VALUE) {
-            throw new IllegalArgumentException(
-                "newValue is out of valid range. value: " + newValue);
-        }
->>>>>>> 74984ee3
         groupingSize = (byte)newValue;
         fastPathCheckNeeded = true;
         */
@@ -4774,13 +4735,8 @@
      * @serial
      * @see #getGroupingSize
      * @see java.text.NumberFormat#isGroupingUsed
-<<<<<<< HEAD
-     *
-    private byte    groupingSize = 3;  // invariant, > 0 if useThousands
-=======
-     */
+     *
     private byte    groupingSize = 3;  // invariant, 0 - 127, if groupingUsed
->>>>>>> 74984ee3
 
     /**
      * If true, forces the decimal separator to always appear in a formatted
@@ -4803,13 +4759,8 @@
 
     /**
      * True if this object represents a currency format.  This determines
-<<<<<<< HEAD
-     * whether the monetary decimal separator is used instead of the normal one.
-     *
-=======
      * whether the monetary decimal/grouping separators are used instead of the normal ones.
-     */
->>>>>>> 74984ee3
+     *
     private transient boolean isCurrencyFormat = false;
     */
     // END Android-removed: various fields now stored in icuDecimalFormat.
