--- conflicted
+++ resolved
@@ -1,10 +1,6 @@
 /*
-<<<<<<< HEAD
  * Copyright (C) 2014 The Android Open Source Project
- * Copyright (c) 1996, 2017, Oracle and/or its affiliates. All rights reserved.
-=======
  * Copyright (c) 1996, 2020, Oracle and/or its affiliates. All rights reserved.
->>>>>>> 74984ee3
  * DO NOT ALTER OR REMOVE COPYRIGHT NOTICES OR THIS FILE HEADER.
  *
  * This code is free software; you can redistribute it and/or modify it
@@ -53,19 +49,13 @@
 import java.util.HashMap;
 import java.util.Locale;
 import java.util.Map;
-<<<<<<< HEAD
+import java.util.Objects;
 import java.util.concurrent.atomic.AtomicInteger;
 import java.util.concurrent.atomic.AtomicLong;
+
 import libcore.icu.DecimalFormatData;
 import libcore.icu.ICU;
 import libcore.icu.LocaleData;
-=======
-import java.util.Objects;
-import java.util.concurrent.atomic.AtomicInteger;
-import java.util.concurrent.atomic.AtomicLong;
-import sun.util.locale.provider.LocaleProviderAdapter;
-import sun.util.locale.provider.LocaleServiceProviderPool;
->>>>>>> 74984ee3
 
 // Android-removed: Remove javadoc related to "rg" Locale extension.
 // The "rg" extension isn't supported until https://unicode-org.atlassian.net/browse/ICU-21831
@@ -216,7 +206,6 @@
  *
  * @see          DecimalFormat
  * @see          ChoiceFormat
- * @see          CompactNumberFormat
  * @author       Mark Davis
  * @author       Helena Shih
  * @since 1.1
@@ -621,13 +610,11 @@
         return getInstance(inLocale, null, PERCENTSTYLE);
     }
 
-<<<<<<< HEAD
-    // Android-removed: non-API methods getScientificInstance([Locale]).
-=======
+    // BEGIN Android-removed: non-API methods getScientificInstance([Locale]).
     /**
      * Returns a scientific format for the current default locale.
-     */
-    /*public*/ static final NumberFormat getScientificInstance() {
+     *
+    /*public* static final NumberFormat getScientificInstance() {
         return getInstance(Locale.getDefault(Locale.Category.FORMAT), null, SCIENTIFICSTYLE);
     }
 
@@ -635,12 +622,15 @@
      * Returns a scientific format for the specified locale.
      *
      * @param inLocale the desired locale
-     */
-    /*public*/ static NumberFormat getScientificInstance(Locale inLocale) {
+     *
+    /*public* static NumberFormat getScientificInstance(Locale inLocale) {
         return getInstance(inLocale, null, SCIENTIFICSTYLE);
     }
-
-    /**
+    */
+    // END Android-removed: non-API methods getScientificInstance([Locale]).
+
+    // BEGIN Android-removed: Remove unsupported CompactNumberFormat.
+    /*
      * Returns a compact number format for the default
      * {@link java.util.Locale.Category#FORMAT FORMAT} locale with
      * {@link NumberFormat.Style#SHORT "SHORT"} format style.
@@ -653,13 +643,13 @@
      * @see java.util.Locale#getDefault(java.util.Locale.Category)
      * @see java.util.Locale.Category#FORMAT
      * @since 12
-     */
+     *
     public static NumberFormat getCompactNumberInstance() {
         return getInstance(Locale.getDefault(
                 Locale.Category.FORMAT), NumberFormat.Style.SHORT, COMPACTSTYLE);
     }
 
-    /**
+    /*
      * Returns a compact number format for the specified {@link java.util.Locale locale}
      * and {@link NumberFormat.Style formatStyle}.
      *
@@ -674,7 +664,7 @@
      * @see NumberFormat.Style
      * @see java.util.Locale
      * @since 12
-     */
+     *
     public static NumberFormat getCompactNumberInstance(Locale locale,
             NumberFormat.Style formatStyle) {
 
@@ -682,21 +672,15 @@
         Objects.requireNonNull(formatStyle);
         return getInstance(locale, formatStyle, COMPACTSTYLE);
     }
->>>>>>> 74984ee3
+    // END Android-removed: Remove unsupprted CompactNumberFormat.
 
     // Android-changed: Removed reference to NumberFormatProvider.
     /**
      * Returns an array of all locales for which the
      * {@code get*Instance} methods of this class can return
      * localized instances.
-<<<<<<< HEAD
-=======
-     * The returned array represents the union of locales supported by the Java
-     * runtime and by installed
-     * {@link java.text.spi.NumberFormatProvider NumberFormatProvider} implementations.
      * It must contain at least a {@code Locale} instance equal to
      * {@link java.util.Locale#US Locale.US}.
->>>>>>> 74984ee3
      *
      * @return An array of locales for which localized
      *         {@code NumberFormat} instances are available.
@@ -967,13 +951,9 @@
     // =======================privates===============================
 
     private static NumberFormat getInstance(Locale desiredLocale,
-<<<<<<< HEAD
-                                           int choice) {
+                                            Style formatStyle, int choice) {
         // BEGIN Android-changed: Removed use of NumberFormatProvider. Switched to use ICU.
         /*
-=======
-                                            Style formatStyle, int choice) {
->>>>>>> 74984ee3
         LocaleProviderAdapter adapter;
         adapter = LocaleProviderAdapter.getAdapter(NumberFormatProvider.class,
                 desiredLocale);
@@ -981,7 +961,6 @@
                 formatStyle, choice);
         if (numberFormat == null) {
             numberFormat = getInstance(LocaleProviderAdapter.forJRE(),
-<<<<<<< HEAD
                                        desiredLocale, choice);
         */
         String[] numberPatterns = new String[3];
@@ -1004,12 +983,10 @@
         }
         // END Android-changed: Removed use of NumberFormatProvider. Switched to use ICU.
         return numberFormat;
-=======
-                    desiredLocale, formatStyle, choice);
-        }
-        return numberFormat;
-    }
-
+    }
+
+    // Android-removed: Removed use of LocaleProviderAdapter. Switched to use ICU.
+    /*
     private static NumberFormat getInstance(LocaleProviderAdapter adapter,
                                             Locale locale, Style formatStyle,
                                             int choice) {
@@ -1022,8 +999,8 @@
             case COMPACTSTYLE  -> provider.getCompactNumberInstance(locale, formatStyle);
             default            -> null;
         };
->>>>>>> 74984ee3
-    }
+    }
+    */
 
     /**
      * First, read in the default serializable data.
@@ -1093,15 +1070,11 @@
     private static final int NUMBERSTYLE = 0;
     private static final int CURRENCYSTYLE = 1;
     private static final int PERCENTSTYLE = 2;
-<<<<<<< HEAD
-    // Android-changed: changed: removed SCIENTIFICSTYLE and pull down INTEGERSTYLE value.
+    // Android-changed: Removed SCIENTIFICSTYLE and pull down INTEGERSTYLE value.
     //private static final int SCIENTIFICSTYLE = 3;
     private static final int INTEGERSTYLE = 3;
-=======
-    private static final int SCIENTIFICSTYLE = 3;
-    private static final int INTEGERSTYLE = 4;
-    private static final int COMPACTSTYLE = 5;
->>>>>>> 74984ee3
+    // Android-removed: Removed unsupported COMPACTSTYLE.
+    // private static final int COMPACTSTYLE = 5;
 
     /**
      * True if the grouping (i.e. thousands) separator is used when
@@ -1381,42 +1354,46 @@
          */
         public static final Field EXPONENT_SIGN = new Field("exponent sign");
 
+        // Android-changed: Hide PREFIX field not supported by ICU.
         /**
          * Constant identifying the prefix field.
          *
          * @since 12
+         * @hide
          */
         public static final Field PREFIX = new Field("prefix");
 
+        // Android-changed: Hide SUFFIX field not supported by ICU.
         /**
          * Constant identifying the suffix field.
          *
          * @since 12
+         * @hide
          */
         public static final Field SUFFIX = new Field("suffix");
     }
 
+
+    // Android-changed: Make unsupported Style private and removed the enum values.
     /**
      * A number format style.
      * <p>
      * {@code Style} is an enum which represents the style for formatting
      * a number within a given {@code NumberFormat} instance.
-     *
-     * @see CompactNumberFormat
-     * @see NumberFormat#getCompactNumberInstance(Locale, Style)
      * @since 12
      */
-    public enum Style {
-
-        /**
+    private enum Style {
+
+       /**
          * The {@code SHORT} number format style.
-         */
+         *//*
         SHORT,
 
-        /**
+        *//**
          * The {@code LONG} number format style.
-         */
+         *//*
         LONG
+        */
 
     }
 }