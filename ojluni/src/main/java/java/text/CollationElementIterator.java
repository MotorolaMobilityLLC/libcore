--- conflicted
+++ resolved
@@ -110,17 +110,15 @@
      */
     public static final int NULLORDER = 0xffffffff;
 
-<<<<<<< HEAD
-    // Android-removed: internal constructors.
-=======
-    /**
+    // BEGIN Android-removed: internal constructors.
+    /*
      * CollationElementIterator constructor.  This takes the source string and
      * the collation object.  The cursor will walk thru the source string based
      * on the predefined collation rules.  If the source string is empty,
      * NULLORDER will be returned on the calls to next().
      * @param sourceText the source string.
      * @param owner the collation object.
-     */
+     *
     CollationElementIterator(String sourceText, RuleBasedCollator owner) {
         this.owner = owner;
         ordering = owner.getTables();
@@ -130,7 +128,8 @@
             text = new NormalizerBase(sourceText, mode);
         }
     }
->>>>>>> 05a3c091
+    */
+    // END Android-removed: internal constructors.
 
     // Android-added: ICU iterator to delegate to.
     private android.icu.text.CollationElementIterator icuIterator;
@@ -303,26 +302,12 @@
      */
     public void setText(CharacterIterator source)
     {
-<<<<<<< HEAD
         // Android-changed: delegate to ICU CollationElementIterator.
         icuIterator.setText(source);
     }
 
-    // Android-removed: private helper methods and fields.
-=======
-        buffer = null;
-        swapOrder = 0;
-        expIndex = 0;
-        NormalizerBase.Mode mode =
-            CollatorUtilities.toNormalizerMode(owner.getDecomposition());
-        if (text == null) {
-            text = new NormalizerBase(source, mode);
-        } else {
-            text.setMode(mode);
-            text.setText(source);
-        }
-    }
-
+    // BEGIN Android-removed: private helper methods and fields.
+    /*
     //============================================================
     // privates
     //============================================================
@@ -330,14 +315,14 @@
     /**
      * Determine if a character is a Thai vowel (which sorts after
      * its base consonant).
-     */
+     *
     private static final boolean isThaiPreVowel(int ch) {
         return (ch >= 0x0e40) && (ch <= 0x0e44);
     }
 
     /**
      * Determine if a character is a Thai base consonant
-     */
+     *
     private static final boolean isThaiBaseConsonant(int ch) {
         return (ch >= 0x0e01) && (ch <= 0x0e2e);
     }
@@ -345,14 +330,14 @@
     /**
      * Determine if a character is a Lao vowel (which sorts after
      * its base consonant).
-     */
+     *
     private static final boolean isLaoPreVowel(int ch) {
         return (ch >= 0x0ec0) && (ch <= 0x0ec4);
     }
 
     /**
      * Determine if a character is a Lao base consonant
-     */
+     *
     private static final boolean isLaoBaseConsonant(int ch) {
         return (ch >= 0x0e81) && (ch <= 0x0eae);
     }
@@ -366,7 +351,7 @@
      * computed.  If this char has a single element it is passed to this
      * method as lastValue, and lastExpansion is null.  If it has an
      * expansion it is passed in lastExpansion, and colLastValue is ignored.
-     */
+     *
     private int[] makeReorderedBuffer(int colFirst,
                                       int lastValue,
                                       int[] lastExpansion,
@@ -424,7 +409,7 @@
     /**
      *  Check if a comparison order is ignorable.
      *  @return true if a character is ignorable, false otherwise.
-     */
+     *
     static final boolean isIgnorable(int order)
     {
         return ((primaryOrder(order) == 0) ? true : false);
@@ -436,7 +421,7 @@
      * @param ch the starting character of a contracting character token
      * @return the next contracting character's ordering.  Returns NULLORDER
      * if the end of string is reached.
-     */
+     *
     private int nextContractChar(int ch)
     {
         // First get the ordering of this single character,
@@ -508,7 +493,7 @@
      * @param ch the starting character of a contracting character token
      * @return the next contracting character's ordering.  Returns NULLORDER
      * if the end of string is reached.
-     */
+     *
     private int prevContractChar(int ch)
     {
         // This function is identical to nextContractChar(), except that we've
@@ -570,5 +555,6 @@
     private int swapOrder = 0;
     private RBCollationTables ordering;
     private RuleBasedCollator owner;
->>>>>>> 05a3c091
+    */
+    // END Android-removed: private helper methods and fields.
 }