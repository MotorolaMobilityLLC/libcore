/*
<<<<<<< HEAD
 * Copyright (C) 2014 The Android Open Source Project
 * Copyright (c) 1996, 2018, Oracle and/or its affiliates. All rights reserved.
=======
 * Copyright (c) 1996, 2021, Oracle and/or its affiliates. All rights reserved.
>>>>>>> 74984ee3
 * DO NOT ALTER OR REMOVE COPYRIGHT NOTICES OR THIS FILE HEADER.
 *
 * This code is free software; you can redistribute it and/or modify it
 * under the terms of the GNU General Public License version 2 only, as
 * published by the Free Software Foundation.  Oracle designates this
 * particular file as subject to the "Classpath" exception as provided
 * by Oracle in the LICENSE file that accompanied this code.
 *
 * This code is distributed in the hope that it will be useful, but WITHOUT
 * ANY WARRANTY; without even the implied warranty of MERCHANTABILITY or
 * FITNESS FOR A PARTICULAR PURPOSE.  See the GNU General Public License
 * version 2 for more details (a copy is included in the LICENSE file that
 * accompanied this code).
 *
 * You should have received a copy of the GNU General Public License version
 * 2 along with this work; if not, write to the Free Software Foundation,
 * Inc., 51 Franklin St, Fifth Floor, Boston, MA 02110-1301 USA.
 *
 * Please contact Oracle, 500 Oracle Parkway, Redwood Shores, CA 94065 USA
 * or visit www.oracle.com if you need additional information or have any
 * questions.
 */

/*
 * (C) Copyright Taligent, Inc. 1996 - All Rights Reserved
 * (C) Copyright IBM Corp. 1996-1998 - All Rights Reserved
 *
 *   The original version of this source code and documentation is copyrighted
 * and owned by Taligent, Inc., a wholly-owned subsidiary of IBM. These
 * materials are provided under terms of a License Agreement between Taligent
 * and Sun. This technology is protected by multiple US and International
 * patents. This notice and attribution to Taligent may not be removed.
 *   Taligent is a registered trademark of Taligent, Inc.
 *
 */

package java.text;

import android.icu.text.TimeZoneNames;
import android.icu.util.ULocale;

import com.android.icu.text.ExtendedTimeZoneNames;
import com.android.icu.text.ExtendedTimeZoneNames.Match;

import java.io.IOException;
import java.io.InvalidObjectException;
import java.io.ObjectInputStream;
import java.util.Calendar;
import java.util.Date;
import java.util.GregorianCalendar;
import java.util.Locale;
import java.util.Map;
import java.util.NavigableMap;
import java.util.SimpleTimeZone;
import java.util.TimeZone;
import java.util.concurrent.ConcurrentHashMap;
import java.util.concurrent.ConcurrentMap;

import libcore.icu.SimpleDateFormatData;
import sun.util.calendar.CalendarUtils;

import static java.text.DateFormatSymbols.*;

// Android-changed: Added supported API level, removed unnecessary <br>
// Android-changed: Clarified info about X symbol time zone parsing
// Android-changed: Changed MMMMM to MMMM in month format example (ICU behavior).
// http://b/147860740
/**
 * {@code SimpleDateFormat} is a concrete class for formatting and
 * parsing dates in a locale-sensitive manner. It allows for formatting
 * (date &rarr; text), parsing (text &rarr; date), and normalization.
 *
 * <p>
 * {@code SimpleDateFormat} allows you to start by choosing
 * any user-defined patterns for date-time formatting. However, you
 * are encouraged to create a date-time formatter with either
 * {@code getTimeInstance}, {@code getDateInstance}, or
 * {@code getDateTimeInstance} in {@code DateFormat}. Each
 * of these class methods can return a date/time formatter initialized
 * with a default format pattern. You may modify the format pattern
 * using the {@code applyPattern} methods as desired.
 * For more information on using these methods, see
 * {@link DateFormat}.
 *
 * <h2>Date and Time Patterns</h2>
 * <p>
 * Date and time formats are specified by <em>date and time pattern</em>
 * strings.
 * Within date and time pattern strings, unquoted letters from
 * {@code 'A'} to {@code 'Z'} and from {@code 'a'} to
 * {@code 'z'} are interpreted as pattern letters representing the
 * components of a date or time string.
 * Text can be quoted using single quotes ({@code '}) to avoid
 * interpretation.
 * {@code "''"} represents a single quote.
 * All other characters are not interpreted; they're simply copied into the
 * output string during formatting or matched against the input string
 * during parsing.
 * <p>
 * The following pattern letters are defined (all other characters from
 * {@code 'A'} to {@code 'Z'} and from {@code 'a'} to
 * {@code 'z'} are reserved):
 * <blockquote>
 * <table class="striped">
 * <caption style="display:none">Chart shows pattern letters, date/time component, presentation, and examples.</caption>
 * <thead>
 *     <tr>
 *         <th scope="col" style="text-align:left">Letter
 *         <th scope="col" style="text-align:left">Date or Time Component
 *         <th scope="col" style="text-align:left">Presentation
 *         <th scope="col" style="text-align:left">Examples
 *         <th scope="col" style="text-align:left">Supported (API Levels)
 * </thead>
 * <tbody>
 *     <tr>
 *         <th scope="row">{@code G}
 *         <td>Era designator
 *         <td><a href="#text">Text</a>
<<<<<<< HEAD
 *         <td><code>AD</code>
 *         <td>1+</td>
=======
 *         <td>{@code AD}
>>>>>>> 74984ee3
 *     <tr>
 *         <th scope="row">{@code y}
 *         <td>Year
 *         <td><a href="#year">Year</a>
<<<<<<< HEAD
 *         <td><code>1996</code>; <code>96</code>
 *         <td>1+</td>
=======
 *         <td>{@code 1996}; {@code 96}
>>>>>>> 74984ee3
 *     <tr>
 *         <th scope="row">{@code Y}
 *         <td>Week year
 *         <td><a href="#year">Year</a>
<<<<<<< HEAD
 *         <td><code>2009</code>; <code>09</code>
 *         <td>24+</td>
=======
 *         <td>{@code 2009}; {@code 09}
>>>>>>> 74984ee3
 *     <tr>
 *         <th scope="row">{@code M}
 *         <td>Month in year (context sensitive)
 *         <td><a href="#month">Month</a>
<<<<<<< HEAD
 *         <td><code>July</code>; <code>Jul</code>; <code>07</code>
 *         <td>1+</td>
=======
 *         <td>{@code July}; {@code Jul}; {@code 07}
>>>>>>> 74984ee3
 *     <tr>
 *         <th scope="row">{@code L}
 *         <td>Month in year (standalone form)
 *         <td><a href="#month">Month</a>
<<<<<<< HEAD
 *         <td><code>July</code>; <code>Jul</code>; <code>07</code>
 *         <td>TBD</td>
=======
 *         <td>{@code July}; {@code Jul}; {@code 07}
>>>>>>> 74984ee3
 *     <tr>
 *         <th scope="row">{@code w}
 *         <td>Week in year
 *         <td><a href="#number">Number</a>
<<<<<<< HEAD
 *         <td><code>27</code>
 *         <td>1+</td>
=======
 *         <td>{@code 27}
>>>>>>> 74984ee3
 *     <tr>
 *         <th scope="row">{@code W}
 *         <td>Week in month
 *         <td><a href="#number">Number</a>
<<<<<<< HEAD
 *         <td><code>2</code>
 *         <td>1+</td>
=======
 *         <td>{@code 2}
>>>>>>> 74984ee3
 *     <tr>
 *         <th scope="row">{@code D}
 *         <td>Day in year
 *         <td><a href="#number">Number</a>
<<<<<<< HEAD
 *         <td><code>189</code>
 *         <td>1+</td>
=======
 *         <td>{@code 189}
>>>>>>> 74984ee3
 *     <tr>
 *         <th scope="row">{@code d}
 *         <td>Day in month
 *         <td><a href="#number">Number</a>
<<<<<<< HEAD
 *         <td><code>10</code>
 *         <td>1+</td>
=======
 *         <td>{@code 10}
>>>>>>> 74984ee3
 *     <tr>
 *         <th scope="row">{@code F}
 *         <td>Day of week in month
 *         <td><a href="#number">Number</a>
<<<<<<< HEAD
 *         <td><code>2</code>
 *         <td>1+</td>
=======
 *         <td>{@code 2}
>>>>>>> 74984ee3
 *     <tr>
 *         <th scope="row">{@code E}
 *         <td>Day name in week
 *         <td><a href="#text">Text</a>
<<<<<<< HEAD
 *         <td><code>Tuesday</code>; <code>Tue</code>
 *         <td>1+</td>
=======
 *         <td>{@code Tuesday}; {@code Tue}
>>>>>>> 74984ee3
 *     <tr>
 *         <th scope="row">{@code u}
 *         <td>Day number of week (1 = Monday, ..., 7 = Sunday)
 *         <td><a href="#number">Number</a>
<<<<<<< HEAD
 *         <td><code>1</code>
 *         <td>24+</td>
=======
 *         <td>{@code 1}
>>>>>>> 74984ee3
 *     <tr>
 *         <th scope="row">{@code a}
 *         <td>Am/pm marker
 *         <td><a href="#text">Text</a>
<<<<<<< HEAD
 *         <td><code>PM</code>
 *         <td>1+</td>
=======
 *         <td>{@code PM}
>>>>>>> 74984ee3
 *     <tr>
 *         <th scope="row">{@code H}
 *         <td>Hour in day (0-23)
 *         <td><a href="#number">Number</a>
<<<<<<< HEAD
 *         <td><code>0</code>
 *         <td>1+</td>
=======
 *         <td>{@code 0}
>>>>>>> 74984ee3
 *     <tr>
 *         <th scope="row">{@code k}
 *         <td>Hour in day (1-24)
 *         <td><a href="#number">Number</a>
<<<<<<< HEAD
 *         <td><code>24</code>
 *         <td>1+</td>
=======
 *         <td>{@code 24}
>>>>>>> 74984ee3
 *     <tr>
 *         <th scope="row">{@code K}
 *         <td>Hour in am/pm (0-11)
 *         <td><a href="#number">Number</a>
<<<<<<< HEAD
 *         <td><code>0</code>
 *         <td>1+</td>
=======
 *         <td>{@code 0}
>>>>>>> 74984ee3
 *     <tr>
 *         <th scope="row">{@code h}
 *         <td>Hour in am/pm (1-12)
 *         <td><a href="#number">Number</a>
<<<<<<< HEAD
 *         <td><code>12</code>
 *         <td>1+</td>
=======
 *         <td>{@code 12}
>>>>>>> 74984ee3
 *     <tr>
 *         <th scope="row">{@code m}
 *         <td>Minute in hour
 *         <td><a href="#number">Number</a>
<<<<<<< HEAD
 *         <td><code>30</code>
 *         <td>1+</td>
=======
 *         <td>{@code 30}
>>>>>>> 74984ee3
 *     <tr>
 *         <th scope="row">{@code s}
 *         <td>Second in minute
 *         <td><a href="#number">Number</a>
<<<<<<< HEAD
 *         <td><code>55</code>
 *         <td>1+</td>
=======
 *         <td>{@code 55}
>>>>>>> 74984ee3
 *     <tr>
 *         <th scope="row">{@code S}
 *         <td>Millisecond
 *         <td><a href="#number">Number</a>
<<<<<<< HEAD
 *         <td><code>978</code>
 *         <td>1+</td>
=======
 *         <td>{@code 978}
>>>>>>> 74984ee3
 *     <tr>
 *         <th scope="row">{@code z}
 *         <td>Time zone
 *         <td><a href="#timezone">General time zone</a>
<<<<<<< HEAD
 *         <td><code>Pacific Standard Time</code>; <code>PST</code>; <code>GMT-08:00</code>
 *         <td>1+</td>
=======
 *         <td>{@code Pacific Standard Time}; {@code PST}; {@code GMT-08:00}
>>>>>>> 74984ee3
 *     <tr>
 *         <th scope="row">{@code Z}
 *         <td>Time zone
 *         <td><a href="#rfc822timezone">RFC 822 time zone</a>
<<<<<<< HEAD
 *         <td><code>-0800</code>
 *         <td>1+</td>
=======
 *         <td>{@code -0800}
>>>>>>> 74984ee3
 *     <tr>
 *         <th scope="row">{@code X}
 *         <td>Time zone
 *         <td><a href="#iso8601timezone">ISO 8601 time zone</a>
<<<<<<< HEAD
 *         <td><code>-08</code>; <code>-0800</code>;  <code>-08:00</code>
 *         <td>24+</td>
=======
 *         <td>{@code -08}; {@code -0800};  {@code -08:00}
>>>>>>> 74984ee3
 * </tbody>
 * </table>
 * </blockquote>
 * Pattern letters are usually repeated, as their number determines the
 * exact presentation:
 * <ul>
 * <li><strong><a id="text">Text:</a></strong>
 *     For formatting, if the number of pattern letters is 4 or more,
 *     the full form is used; otherwise a short or abbreviated form
 *     is used if available.
 *     For parsing, both forms are accepted, independent of the number
 *     of pattern letters.</li>
 * <li><strong><a id="number">Number:</a></strong>
 *     For formatting, the number of pattern letters is the minimum
 *     number of digits, and shorter numbers are zero-padded to this amount.
 *     For parsing, the number of pattern letters is ignored unless
 *     it's needed to separate two adjacent fields.</li>
 * <li><strong><a id="year">Year:</a></strong>
 *     If the formatter's {@link #getCalendar() Calendar} is the Gregorian
 *     calendar, the following rules are applied.
 *     <ul>
 *     <li>For formatting, if the number of pattern letters is 2, the year
 *         is truncated to 2 digits; otherwise it is interpreted as a
 *         <a href="#number">number</a>.
 *     <li>For parsing, if the number of pattern letters is more than 2,
 *         the year is interpreted literally, regardless of the number of
 *         digits. So using the pattern "MM/dd/yyyy", "01/11/12" parses to
 *         Jan 11, 12 A.D.
 *     <li>For parsing with the abbreviated year pattern ("y" or "yy"),
 *         {@code SimpleDateFormat} must interpret the abbreviated year
 *         relative to some century.  It does this by adjusting dates to be
 *         within 80 years before and 20 years after the time the {@code SimpleDateFormat}
 *         instance is created. For example, using a pattern of "MM/dd/yy" and a
 *         {@code SimpleDateFormat} instance created on Jan 1, 1997,  the string
 *         "01/11/12" would be interpreted as Jan 11, 2012 while the string "05/04/64"
 *         would be interpreted as May 4, 1964.
 *         During parsing, only strings consisting of exactly two digits, as defined by
 *         {@link Character#isDigit(char)}, will be parsed into the default century.
 *         Any other numeric string, such as a one digit string, a three or more digit
 *         string, or a two digit string that isn't all digits (for example, "-1"), is
 *         interpreted literally.  So "01/02/3" or "01/02/003" are parsed, using the
 *         same pattern, as Jan 2, 3 AD.  Likewise, "01/02/-3" is parsed as Jan 2, 4 BC.
 *     </ul>
 *     Otherwise, calendar system specific forms are applied.
 *     For both formatting and parsing, if the number of pattern
 *     letters is 4 or more, a calendar specific {@linkplain
 *     Calendar#LONG long form} is used. Otherwise, a calendar
 *     specific {@linkplain Calendar#SHORT short or abbreviated form}
 *     is used.
 *     <br>
 *     If week year {@code 'Y'} is specified and the {@linkplain
 *     #getCalendar() calendar} doesn't support any <a
 *     href="../util/GregorianCalendar.html#week_year"> week
 *     years</a>, the calendar year ({@code 'y'}) is used instead. The
 *     support of week years can be tested with a call to {@link
 *     DateFormat#getCalendar() getCalendar()}.{@link
 *     java.util.Calendar#isWeekDateSupported()
 *     isWeekDateSupported()}.</li>
 * <li><strong><a id="month">Month:</a></strong>
 *     If the number of pattern letters is 3 or more, the month is
 *     interpreted as <a href="#text">text</a>; otherwise,
 *     it is interpreted as a <a href="#number">number</a>.
 *     <ul>
 *     <li>Letter <em>M</em> produces context-sensitive month names, such as the
 *         embedded form of names. Letter <em>M</em> is context-sensitive in the
 *         sense that when it is used in the standalone pattern, for example,
 *         "MMMM", it gives the standalone form of a month name and when it is
 *         used in the pattern containing other field(s), for example, "d MMMM",
 *         it gives the format form of a month name. For example, January in the
 *         Catalan language is "de gener" in the format form while it is "gener"
 *         in the standalone form. In this case, "MMMM" will produce "gener" and
 *         the month part of the "d MMMM" will produce "de gener". If a
 *         {@code DateFormatSymbols} has been set explicitly with constructor
 *         {@link #SimpleDateFormat(String,DateFormatSymbols)} or method {@link
 *         #setDateFormatSymbols(DateFormatSymbols)}, the month names given by
 *         the {@code DateFormatSymbols} are used.</li>
 *     <li>Letter <em>L</em> produces the standalone form of month names.</li>
 *     </ul>
 *     <br></li>
 * <li><strong><a id="timezone">General time zone:</a></strong>
 *     Time zones are interpreted as <a href="#text">text</a> if they have
 *     names. For time zones representing a GMT offset value, the
 *     following syntax is used:
 *     <pre>
 *     <a id="GMTOffsetTimeZone"><i>GMTOffsetTimeZone:</i></a>
 *             {@code GMT} <i>Sign</i> <i>Hours</i> {@code :} <i>Minutes</i>
 *     <i>Sign:</i> one of
 *             {@code + -}
 *     <i>Hours:</i>
 *             <i>Digit</i>
 *             <i>Digit</i> <i>Digit</i>
 *     <i>Minutes:</i>
 *             <i>Digit</i> <i>Digit</i>
 *     <i>Digit:</i> one of
 *             {@code 0 1 2 3 4 5 6 7 8 9}</pre>
 *     <i>Hours</i> must be between 0 and 23, and <i>Minutes</i> must be between
 *     00 and 59. The format is locale independent and digits must be taken
 *     from the Basic Latin block of the Unicode standard.
 *     <p>For parsing, <a href="#rfc822timezone">RFC 822 time zones</a> are also
 *     accepted.</li>
 * <li><strong><a id="rfc822timezone">RFC 822 time zone:</a></strong>
 *     For formatting, the RFC 822 4-digit time zone format is used:
 *
 *     <pre>
 *     <i>RFC822TimeZone:</i>
 *             <i>Sign</i> <i>TwoDigitHours</i> <i>Minutes</i>
 *     <i>TwoDigitHours:</i>
 *             <i>Digit Digit</i></pre>
 *     <i>TwoDigitHours</i> must be between 00 and 23. Other definitions
 *     are as for <a href="#timezone">general time zones</a>.
 *
 *     <p>For parsing, <a href="#timezone">general time zones</a> are also
 *     accepted.
 * <li><strong><a id="iso8601timezone">ISO 8601 Time zone:</a></strong>
 *     The number of pattern letters designates the format for both formatting
 *     and parsing as follows:
 *     <pre>
 *     <i>ISO8601TimeZone:</i>
 *             <i>OneLetterISO8601TimeZone</i>
 *             <i>TwoLetterISO8601TimeZone</i>
 *             <i>ThreeLetterISO8601TimeZone</i>
 *     <i>OneLetterISO8601TimeZone:</i>
 *             <i>Sign</i> <i>TwoDigitHours</i>
 *             {@code Z}
 *     <i>TwoLetterISO8601TimeZone:</i>
 *             <i>Sign</i> <i>TwoDigitHours</i> <i>Minutes</i>
 *             {@code Z}
 *     <i>ThreeLetterISO8601TimeZone:</i>
 *             <i>Sign</i> <i>TwoDigitHours</i> {@code :} <i>Minutes</i>
 *             {@code Z}</pre>
 *     Other definitions are as for <a href="#timezone">general time zones</a> or
 *     <a href="#rfc822timezone">RFC 822 time zones</a>.
 *
 *     <p>For formatting, if the offset value from GMT is 0, {@code "Z"} is
 *     produced. If the number of pattern letters is 1, any fraction of an hour
 *     is ignored. For example, if the pattern is {@code "X"} and the time zone is
 *     {@code "GMT+05:30"}, {@code "+05"} is produced.
 *
 *     <p>For parsing, the letter {@code "Z"} is parsed as the UTC time zone designator (therefore
 *     {@code "09:30Z"} is parsed as {@code "09:30 UTC"}.
 *     <a href="#timezone">General time zones</a> are <em>not</em> accepted.
 *     <p>If the number of {@code "X"} pattern letters is 4 or more (e.g. {@code XXXX}), {@link
 *     IllegalArgumentException} is thrown when constructing a {@code
 *     SimpleDateFormat} or {@linkplain #applyPattern(String) applying a
 *     pattern}.
 * </ul>
 * {@code SimpleDateFormat} also supports <em>localized date and time
 * pattern</em> strings. In these strings, the pattern letters described above
 * may be replaced with other, locale dependent, pattern letters.
 * {@code SimpleDateFormat} does not deal with the localization of text
 * other than the pattern letters; that's up to the client of the class.
 *
 * <h3>Examples</h3>
 *
 * The following examples show how date and time patterns are interpreted in
 * the U.S. locale. The given date and time are 2001-07-04 12:08:56 local time
 * in the U.S. Pacific Time time zone.
 * <blockquote>
 * <table class="striped">
 * <caption style="display:none">Examples of date and time patterns interpreted in the U.S. locale</caption>
 * <thead>
 *     <tr>
 *         <th scope="col" style="text-align:left">Date and Time Pattern
 *         <th scope="col" style="text-align:left">Result
 * </thead>
 * <tbody>
 *     <tr>
 *         <th scope="row">{@code "yyyy.MM.dd G 'at' HH:mm:ss z"}
 *         <td>{@code 2001.07.04 AD at 12:08:56 PDT}
 *     <tr>
 *         <th scope="row">{@code "EEE, MMM d, ''yy"}
 *         <td>{@code Wed, Jul 4, '01}
 *     <tr>
 *         <th scope="row">{@code "h:mm a"}
 *         <td>{@code 12:08 PM}
 *     <tr>
 *         <th scope="row">{@code "hh 'o''clock' a, zzzz"}
 *         <td>{@code 12 o'clock PM, Pacific Daylight Time}
 *     <tr>
 *         <th scope="row">{@code "K:mm a, z"}
 *         <td>{@code 0:08 PM, PDT}
 *     <tr>
<<<<<<< HEAD
 *         <th scope="row"><code>"yyyyy.MMMM.dd GGG hh:mm aaa"</code>
 *         <td><code>02001.July.04 AD 12:08 PM</code>
=======
 *         <th scope="row">{@code "yyyyy.MMMMM.dd GGG hh:mm aaa"}
 *         <td>{@code 02001.July.04 AD 12:08 PM}
>>>>>>> 74984ee3
 *     <tr>
 *         <th scope="row">{@code "EEE, d MMM yyyy HH:mm:ss Z"}
 *         <td>{@code Wed, 4 Jul 2001 12:08:56 -0700}
 *     <tr>
 *         <th scope="row">{@code "yyMMddHHmmssZ"}
 *         <td>{@code 010704120856-0700}
 *     <tr>
 *         <th scope="row">{@code "yyyy-MM-dd'T'HH:mm:ss.SSSZ"}
 *         <td>{@code 2001-07-04T12:08:56.235-0700}
 *     <tr>
 *         <th scope="row">{@code "yyyy-MM-dd'T'HH:mm:ss.SSSXXX"}
 *         <td>{@code 2001-07-04T12:08:56.235-07:00}
 *     <tr>
 *         <th scope="row">{@code "YYYY-'W'ww-u"}
 *         <td>{@code 2001-W27-3}
 * </tbody>
 * </table>
 * </blockquote>
 *
 * <h3><a id="synchronization">Synchronization</a></h3>
 *
 * <p>
 * Date formats are not synchronized.
 * It is recommended to create separate format instances for each thread.
 * If multiple threads access a format concurrently, it must be synchronized
 * externally.
 * @apiNote Consider using {@link java.time.format.DateTimeFormatter} as an
 * immutable and thread-safe alternative.
 *
 * @see          <a href="http://docs.oracle.com/javase/tutorial/i18n/format/simpleDateFormat.html">Java Tutorial</a>
 * @see          java.util.Calendar
 * @see          java.util.TimeZone
 * @see          DateFormat
 * @see          DateFormatSymbols
 * @see          java.time.format.DateTimeFormatter
 * @author       Mark Davis, Chen-Lieh Huang, Alan Liu
 * @since 1.1
 */
public class SimpleDateFormat extends DateFormat {

    // the official serial version ID which says cryptically
    // which version we're compatible with
    @java.io.Serial
    static final long serialVersionUID = 4774881970558875024L;

    // the internal serial version which says which version was written
    // - 0 (default) for version up to JDK 1.1.3
    // - 1 for version from JDK 1.1.4, which includes a new field
    static final int currentSerialVersion = 1;

    /**
     * The version of the serialized data on the stream.  Possible values:
     * <ul>
     * <li><b>0</b> or not present on stream: JDK 1.1.3.  This version
     * has no {@code defaultCenturyStart} on stream.
     * <li><b>1</b> JDK 1.1.4 or later.  This version adds
     * {@code defaultCenturyStart}.
     * </ul>
     * When streaming out this class, the most recent format
     * and the highest allowable {@code serialVersionOnStream}
     * is written.
     * @serial
     * @since 1.1.4
     */
    private int serialVersionOnStream = currentSerialVersion;

    /**
     * The pattern string of this formatter.  This is always a non-localized
     * pattern.  May not be null.  See class documentation for details.
     * @serial
     */
    private String pattern;

    /**
     * Saved numberFormat and pattern.
     * @see SimpleDateFormat#checkNegativeNumberExpression
     */
    private transient NumberFormat originalNumberFormat;
    private transient String originalNumberPattern;

    /**
     * The minus sign to be used with format and parse.
     */
    private transient char minusSign = '-';

    /**
     * True when a negative sign follows a number.
     * (True as default in Arabic.)
     */
    private transient boolean hasFollowingMinusSign = false;

    // BEGIN Android-removed: App compat for formatting pattern letter M.
    // OpenJDK forces the standalone form of month when patterns contain pattern M only.
    // This feature is not incorporated for app compatibility and because the feature is
    // not documented in OpenJDK or Android.
    /*
    /**
     * True if standalone form needs to be used.
     *
    private transient boolean forceStandaloneForm = false;
    */
    // END Android-removed: App compat for formatting pattern letter M.

    /**
     * The compiled pattern.
     */
    private transient char[] compiledPattern;

    /**
     * Tags for the compiled pattern.
     */
    private static final int TAG_QUOTE_ASCII_CHAR       = 100;
    private static final int TAG_QUOTE_CHARS            = 101;

    /**
     * Locale dependent digit zero.
     * @see #zeroPaddingNumber
     * @see java.text.DecimalFormatSymbols#getZeroDigit
     */
    private transient char zeroDigit;

    /**
     * The symbols used by this formatter for week names, month names,
     * etc.  May not be null.
     * @serial
     * @see java.text.DateFormatSymbols
     */
    private DateFormatSymbols formatData;

    /**
     * We map dates with two-digit years into the century starting at
     * {@code defaultCenturyStart}, which may be any date.  May
     * not be null.
     * @serial
     * @since 1.1.4
     */
    private Date defaultCenturyStart;

    private transient int defaultCenturyStartYear;

    private static final int MILLIS_PER_MINUTE = 60 * 1000;

    // For time zones that have no names, use strings GMT+minutes and
    // GMT-minutes. For instance, in France the time zone is GMT+60.
    private static final String GMT = "GMT";

    /**
     * Cache NumberFormat instances with Locale key.
     */
    private static final ConcurrentMap<Locale, NumberFormat> cachedNumberFormatData
        = new ConcurrentHashMap<>(3);

    /**
     * The Locale used to instantiate this
     * {@code SimpleDateFormat}. The value may be null if this object
     * has been created by an older {@code SimpleDateFormat} and
     * deserialized.
     *
     * @serial
     * @since 1.6
     */
    private Locale locale;

    /**
     * Indicates whether this {@code SimpleDateFormat} should use
     * the DateFormatSymbols. If true, the format and parse methods
     * use the DateFormatSymbols values. If false, the format and
     * parse methods call Calendar.getDisplayName or
     * Calendar.getDisplayNames.
     */
    transient boolean useDateFormatSymbols;

    // Android-added: ICU TimeZoneNames field.
    /**
     * ICU TimeZoneNames used to format and parse time zone names.
     */
    private transient ExtendedTimeZoneNames timeZoneNames;

    /**
     * Constructs a {@code SimpleDateFormat} using the default pattern and
     * date format symbols for the default
     * {@link java.util.Locale.Category#FORMAT FORMAT} locale.
     * <b>Note:</b> This constructor may not support all locales.
     * For full coverage, use the factory methods in the {@link DateFormat}
     * class.
     */
    public SimpleDateFormat() {
        // BEGIN Android-changed: Android has no LocaleProviderAdapter. Use ICU locale data.
        /*
        this("", Locale.getDefault(Locale.Category.FORMAT));
        applyPatternImpl(LocaleProviderAdapter.getResourceBundleBased().getLocaleResources(locale)
                         .getDateTimePattern(SHORT, SHORT, calendar));
        */
        this(SHORT, SHORT, Locale.getDefault(Locale.Category.FORMAT));
        // END Android-changed: Android has no LocaleProviderAdapter. Use ICU locale data.
    }

    // BEGIN Android-added: Ctor used by DateFormat to remove use of LocaleProviderAdapter.
    /**
     * Constructs a <code>SimpleDateFormat</code> using the given date and time formatting styles.
     * @param timeStyle the given date formatting style.
     * @param dateStyle the given time formatting style.
     * @param locale the locale whose pattern and date format symbols should be used
     */
    SimpleDateFormat(int timeStyle, int dateStyle, Locale locale) {
        this(getDateTimeFormat(timeStyle, dateStyle, locale), locale);
    }

    private static String getDateTimeFormat(int timeStyle, int dateStyle, Locale locale) {
        SimpleDateFormatData data = SimpleDateFormatData.getInstance(locale);
        if ((timeStyle >= 0) && (dateStyle >= 0)) {
            Object[] dateTimeArgs = {
                    data.getDateFormat(dateStyle),
                    data.getTimeFormat(timeStyle),
            };
            return MessageFormat.format("{0} {1}", dateTimeArgs);
        } else if (timeStyle >= 0) {
            return data.getTimeFormat(timeStyle);
        } else if (dateStyle >= 0) {
            return data.getDateFormat(dateStyle);
        } else {
            throw new IllegalArgumentException("No date or time style specified");
        }
    }
    // END Android-added: Ctor used by DateFormat to remove use of LocaleProviderAdapter.

    /**
     * Constructs a {@code SimpleDateFormat} using the given pattern and
     * the default date format symbols for the default
     * {@link java.util.Locale.Category#FORMAT FORMAT} locale.
     * <b>Note:</b> This constructor may not support all locales.
     * For full coverage, use the factory methods in the {@link DateFormat}
     * class.
     * <p>This is equivalent to calling
     * {@link #SimpleDateFormat(String, Locale)
     *     SimpleDateFormat(pattern, Locale.getDefault(Locale.Category.FORMAT))}.
     *
     * @see java.util.Locale#getDefault(java.util.Locale.Category)
     * @see java.util.Locale.Category#FORMAT
     * @param pattern the pattern describing the date and time format
     * @throws    NullPointerException if the given pattern is null
     * @throws    IllegalArgumentException if the given pattern is invalid
     */
    public SimpleDateFormat(String pattern)
    {
        this(pattern, Locale.getDefault(Locale.Category.FORMAT));
    }

    /**
     * Constructs a {@code SimpleDateFormat} using the given pattern and
     * the default date format symbols for the given locale.
     * <b>Note:</b> This constructor may not support all locales.
     * For full coverage, use the factory methods in the {@link DateFormat}
     * class.
     *
     * @param pattern the pattern describing the date and time format
     * @param locale the locale whose date format symbols should be used
     * @throws    NullPointerException if the given pattern or locale is null
     * @throws    IllegalArgumentException if the given pattern is invalid
     */
    public SimpleDateFormat(String pattern, Locale locale)
    {
        if (pattern == null || locale == null) {
            throw new NullPointerException();
        }

        initializeCalendar(locale);
        this.pattern = pattern;
        this.formatData = DateFormatSymbols.getInstanceRef(locale);
        this.locale = locale;
        initialize(locale);
    }

    /**
     * Constructs a {@code SimpleDateFormat} using the given pattern and
     * date format symbols.
     *
     * @param pattern the pattern describing the date and time format
     * @param formatSymbols the date format symbols to be used for formatting
     * @throws    NullPointerException if the given pattern or formatSymbols is null
     * @throws    IllegalArgumentException if the given pattern is invalid
     */
    public SimpleDateFormat(String pattern, DateFormatSymbols formatSymbols)
    {
        if (pattern == null || formatSymbols == null) {
            throw new NullPointerException();
        }

        this.pattern = pattern;
        this.formatData = (DateFormatSymbols) formatSymbols.clone();
        this.locale = Locale.getDefault(Locale.Category.FORMAT);
        initializeCalendar(this.locale);
        initialize(this.locale);
        useDateFormatSymbols = true;
    }

    /* Initialize compiledPattern and numberFormat fields */
    private void initialize(Locale loc) {
        // Verify and compile the given pattern.
        compiledPattern = compile(pattern);

        /* try the cache first */
        numberFormat = cachedNumberFormatData.get(loc);
        if (numberFormat == null) { /* cache miss */
            numberFormat = NumberFormat.getIntegerInstance(loc);
            numberFormat.setGroupingUsed(false);

            /* update cache */
            cachedNumberFormatData.putIfAbsent(loc, numberFormat);
        }
        numberFormat = (NumberFormat) numberFormat.clone();

        initializeDefaultCentury();
    }

    private void initializeCalendar(Locale loc) {
        if (calendar == null) {
            assert loc != null;
            // The format object must be constructed using the symbols for this zone.
            // However, the calendar should use the current default TimeZone.
            // If this is not contained in the locale zone strings, then the zone
            // will be formatted using generic GMT+/-H:MM nomenclature.
            calendar = Calendar.getInstance(loc);
        }
    }

    /**
     * Returns the compiled form of the given pattern. The syntax of
     * the compiled pattern is:
     * <blockquote>
     * CompiledPattern:
     *     EntryList
     * EntryList:
     *     Entry
     *     EntryList Entry
     * Entry:
     *     TagField
     *     TagField data
     * TagField:
     *     Tag Length
     *     TaggedData
     * Tag:
     *     pattern_char_index
     *     TAG_QUOTE_CHARS
     * Length:
     *     short_length
     *     long_length
     * TaggedData:
     *     TAG_QUOTE_ASCII_CHAR ascii_char
     *
     * </blockquote>
     *
     * where `short_length' is an 8-bit unsigned integer between 0 and
     * 254.  `long_length' is a sequence of an 8-bit integer 255 and a
     * 32-bit signed integer value which is split into upper and lower
     * 16-bit fields in two char's. `pattern_char_index' is an 8-bit
     * integer between 0 and 18. `ascii_char' is an 7-bit ASCII
     * character value. `data' depends on its Tag value.
     * <p>
     * If Length is short_length, Tag and short_length are packed in a
     * single char, as illustrated below.
     * <blockquote>
     *     char[0] = (Tag << 8) | short_length;
     * </blockquote>
     *
     * If Length is long_length, Tag and 255 are packed in the first
     * char and a 32-bit integer, as illustrated below.
     * <blockquote>
     *     char[0] = (Tag << 8) | 255;
     *     char[1] = (char) (long_length >>> 16);
     *     char[2] = (char) (long_length & 0xffff);
     * </blockquote>
     * <p>
     * If Tag is a pattern_char_index, its Length is the number of
     * pattern characters. For example, if the given pattern is
     * "yyyy", Tag is 1 and Length is 4, followed by no data.
     * <p>
     * If Tag is TAG_QUOTE_CHARS, its Length is the number of char's
     * following the TagField. For example, if the given pattern is
     * "'o''clock'", Length is 7 followed by a char sequence of
     * <code>o&nbs;'&nbs;c&nbs;l&nbs;o&nbs;c&nbs;k</code>.
     * <p>
     * TAG_QUOTE_ASCII_CHAR is a special tag and has an ASCII
     * character in place of Length. For example, if the given pattern
     * is "'o'", the TaggedData entry is
     * <code>((TAG_QUOTE_ASCII_CHAR&nbs;<<&nbs;8)&nbs;|&nbs;'o')</code>.
     *
     * @throws    NullPointerException if the given pattern is null
     * @throws    IllegalArgumentException if the given pattern is invalid
     */
    private char[] compile(String pattern) {
        int length = pattern.length();
        boolean inQuote = false;
        StringBuilder compiledCode = new StringBuilder(length * 2);
        StringBuilder tmpBuffer = null;
        // BEGIN Android-removed: App compat for formatting pattern letter M.
        // See forceStandaloneForm field
        /*
        int count = 0, tagcount = 0;
        int lastTag = -1, prevTag = -1;
        */
        int count = 0;
        int lastTag = -1;
        // END Android-removed: App compat for formatting pattern letter M.

        for (int i = 0; i < length; i++) {
            char c = pattern.charAt(i);

            if (c == '\'') {
                // '' is treated as a single quote regardless of being
                // in a quoted section.
                if ((i + 1) < length) {
                    c = pattern.charAt(i + 1);
                    if (c == '\'') {
                        i++;
                        if (count != 0) {
                            encode(lastTag, count, compiledCode);
                            // BEGIN Android-removed: App compat for formatting pattern letter M.
                            // See forceStandaloneForm field
                            /*
                            tagcount++;
                            prevTag = lastTag;
                            */
                            // END Android-removed: App compat for formatting pattern letter M.
                            lastTag = -1;
                            count = 0;
                        }
                        if (inQuote) {
                            tmpBuffer.append(c);
                        } else {
                            compiledCode.append((char)(TAG_QUOTE_ASCII_CHAR << 8 | c));
                        }
                        continue;
                    }
                }
                if (!inQuote) {
                    if (count != 0) {
                        encode(lastTag, count, compiledCode);
                        // BEGIN Android-removed: App compat for formatting pattern letter M.
                        // See forceStandaloneForm field
                        /*
                        tagcount++;
                        prevTag = lastTag;
                        */
                        // END Android-removed: App compat for formatting pattern letter M.
                        lastTag = -1;
                        count = 0;
                    }
                    if (tmpBuffer == null) {
                        tmpBuffer = new StringBuilder(length);
                    } else {
                        tmpBuffer.setLength(0);
                    }
                    inQuote = true;
                } else {
                    int len = tmpBuffer.length();
                    if (len == 1) {
                        char ch = tmpBuffer.charAt(0);
                        if (ch < 128) {
                            compiledCode.append((char)(TAG_QUOTE_ASCII_CHAR << 8 | ch));
                        } else {
                            compiledCode.append((char)(TAG_QUOTE_CHARS << 8 | 1));
                            compiledCode.append(ch);
                        }
                    } else {
                        encode(TAG_QUOTE_CHARS, len, compiledCode);
                        compiledCode.append(tmpBuffer);
                    }
                    inQuote = false;
                }
                continue;
            }
            if (inQuote) {
                tmpBuffer.append(c);
                continue;
            }
            if (!(c >= 'a' && c <= 'z' || c >= 'A' && c <= 'Z')) {
                if (count != 0) {
                    encode(lastTag, count, compiledCode);
                    // BEGIN Android-removed: App compat for formatting pattern letter M.
                    // See forceStandaloneForm field
                    /*
                    tagcount++;
                    prevTag = lastTag;
                    */
                    // END Android-removed: App compat for formatting pattern letter M.
                    lastTag = -1;
                    count = 0;
                }
                if (c < 128) {
                    // In most cases, c would be a delimiter, such as ':'.
                    compiledCode.append((char)(TAG_QUOTE_ASCII_CHAR << 8 | c));
                } else {
                    // Take any contiguous non-ASCII alphabet characters and
                    // put them in a single TAG_QUOTE_CHARS.
                    int j;
                    for (j = i + 1; j < length; j++) {
                        char d = pattern.charAt(j);
                        if (d == '\'' || (d >= 'a' && d <= 'z' || d >= 'A' && d <= 'Z')) {
                            break;
                        }
                    }
                    encode(TAG_QUOTE_CHARS, j - i, compiledCode);
                    for (; i < j; i++) {
                        compiledCode.append(pattern.charAt(i));
                    }
                    i--;
                }
                continue;
            }

            int tag;
            if ((tag = DateFormatSymbols.patternChars.indexOf(c)) == -1) {
                throw new IllegalArgumentException("Illegal pattern character " +
                                                   "'" + c + "'");
            }
            if (lastTag == -1 || lastTag == tag) {
                lastTag = tag;
                count++;
                continue;
            }
            encode(lastTag, count, compiledCode);
            // BEGIN Android-removed: App compat for formatting pattern letter M.
            // See forceStandaloneForm field
            /*
            tagcount++;
            prevTag = lastTag;
            */
            // END Android-removed: App compat for formatting pattern letter M.
            lastTag = tag;
            count = 1;
        }

        if (inQuote) {
            throw new IllegalArgumentException("Unterminated quote");
        }

        if (count != 0) {
            encode(lastTag, count, compiledCode);
            // BEGIN Android-removed: App compat for formatting pattern letter M.
            // See forceStandaloneForm field
            /*
            tagcount++;
            prevTag = lastTag;
            */
            // END Android-removed: App compat for formatting pattern letter M.
        }

        // Android-removed: App compat for formatting pattern letter M.
        // See forceStandaloneForm field
        // forceStandaloneForm = (tagcount == 1 && prevTag == PATTERN_MONTH);

        // Copy the compiled pattern to a char array
        int len = compiledCode.length();
        char[] r = new char[len];
        compiledCode.getChars(0, len, r, 0);
        return r;
    }

    /**
     * Encodes the given tag and length and puts encoded char(s) into buffer.
     */
    private static void encode(int tag, int length, StringBuilder buffer) {
        if (tag == PATTERN_ISO_ZONE && length >= 4) {
            throw new IllegalArgumentException("invalid ISO 8601 format: length=" + length);
        }
        if (length < 255) {
            buffer.append((char)(tag << 8 | length));
        } else {
            buffer.append((char)((tag << 8) | 0xff));
            buffer.append((char)(length >>> 16));
            buffer.append((char)(length & 0xffff));
        }
    }

    /* Initialize the fields we use to disambiguate ambiguous years. Separate
     * so we can call it from readObject().
     */
    private void initializeDefaultCentury() {
        calendar.setTimeInMillis(System.currentTimeMillis());
        calendar.add( Calendar.YEAR, -80 );
        parseAmbiguousDatesAsAfter(calendar.getTime());
    }

    /* Define one-century window into which to disambiguate dates using
     * two-digit years.
     */
    private void parseAmbiguousDatesAsAfter(Date startDate) {
        defaultCenturyStart = startDate;
        calendar.setTime(startDate);
        defaultCenturyStartYear = calendar.get(Calendar.YEAR);
    }

    /**
     * Sets the 100-year period 2-digit years will be interpreted as being in
     * to begin on the date the user specifies.
     *
     * @param startDate During parsing, two digit years will be placed in the range
     * {@code startDate} to {@code startDate + 100 years}.
     * @see #get2DigitYearStart
     * @throws NullPointerException if {@code startDate} is {@code null}.
     * @since 1.2
     */
    public void set2DigitYearStart(Date startDate) {
        parseAmbiguousDatesAsAfter(new Date(startDate.getTime()));
    }

    /**
     * Returns the beginning date of the 100-year period 2-digit years are interpreted
     * as being within.
     *
     * @return the start of the 100-year period into which two digit years are
     * parsed
     * @see #set2DigitYearStart
     * @since 1.2
     */
    public Date get2DigitYearStart() {
        return (Date) defaultCenturyStart.clone();
    }

    /**
     * Formats the given {@code Date} into a date/time string and appends
     * the result to the given {@code StringBuffer}.
     *
     * @param date the date-time value to be formatted into a date-time string.
     * @param toAppendTo where the new date-time text is to be appended.
     * @param pos keeps track on the position of the field within
     * the returned string. For example, given a date-time text
     * {@code "1996.07.10 AD at 15:08:56 PDT"}, if the given {@code fieldPosition}
     * is {@link DateFormat#YEAR_FIELD}, the begin index and end index of
     * {@code fieldPosition} will be set to 0 and 4, respectively.
     * Notice that if the same date-time field appears more than once in a
     * pattern, the {@code fieldPosition} will be set for the first occurrence
     * of that date-time field. For instance, formatting a {@code Date} to the
     * date-time string {@code "1 PM PDT (Pacific Daylight Time)"} using the
     * pattern {@code "h a z (zzzz)"} and the alignment field
     * {@link DateFormat#TIMEZONE_FIELD}, the begin index and end index of
     * {@code fieldPosition} will be set to 5 and 8, respectively, for the
     * first occurrence of the timezone pattern character {@code 'z'}.
     * @return the formatted date-time string.
     * @throws    NullPointerException if any of the parameters is {@code null}.
     */
    @Override
    public StringBuffer format(Date date, StringBuffer toAppendTo,
                               FieldPosition pos)
    {
        pos.beginIndex = pos.endIndex = 0;
        return format(date, toAppendTo, pos.getFieldDelegate());
    }

    // Called from Format after creating a FieldDelegate
    private StringBuffer format(Date date, StringBuffer toAppendTo,
                                FieldDelegate delegate) {
        // Convert input date to time field list
        calendar.setTime(date);

        boolean useDateFormatSymbols = useDateFormatSymbols();

        for (int i = 0; i < compiledPattern.length; ) {
            int tag = compiledPattern[i] >>> 8;
            int count = compiledPattern[i++] & 0xff;
            if (count == 255) {
                count = compiledPattern[i++] << 16;
                count |= compiledPattern[i++];
            }

            switch (tag) {
            case TAG_QUOTE_ASCII_CHAR:
                toAppendTo.append((char)count);
                break;

            case TAG_QUOTE_CHARS:
                toAppendTo.append(compiledPattern, i, count);
                i += count;
                break;

            default:
                subFormat(tag, count, delegate, toAppendTo, useDateFormatSymbols);
                break;
            }
        }
        return toAppendTo;
    }

    /**
     * Formats an Object producing an {@code AttributedCharacterIterator}.
     * You can use the returned {@code AttributedCharacterIterator}
     * to build the resulting String, as well as to determine information
     * about the resulting String.
     * <p>
     * Each attribute key of the AttributedCharacterIterator will be of type
     * {@code DateFormat.Field}, with the corresponding attribute value
     * being the same as the attribute key.
     *
     * @throws    NullPointerException if obj is null.
     * @throws    IllegalArgumentException if the Format cannot format the
     *            given object, or if the Format's pattern string is invalid.
     * @param obj The object to format
     * @return AttributedCharacterIterator describing the formatted value.
     * @since 1.4
     */
    @Override
    public AttributedCharacterIterator formatToCharacterIterator(Object obj) {
        StringBuffer sb = new StringBuffer();
        CharacterIteratorFieldDelegate delegate = new
                         CharacterIteratorFieldDelegate();

        if (obj instanceof Date) {
            format((Date)obj, sb, delegate);
        }
        else if (obj instanceof Number) {
            format(new Date(((Number)obj).longValue()), sb, delegate);
        }
        else if (obj == null) {
            throw new NullPointerException(
                   "formatToCharacterIterator must be passed non-null object");
        }
        else {
            throw new IllegalArgumentException(
                             "Cannot format given Object as a Date");
        }
        return delegate.getIterator(sb.toString());
    }

    // Map index into pattern character string to Calendar field number
    private static final int[] PATTERN_INDEX_TO_CALENDAR_FIELD = {
        Calendar.ERA,
        Calendar.YEAR,
        Calendar.MONTH,
        Calendar.DATE,
        Calendar.HOUR_OF_DAY,
        Calendar.HOUR_OF_DAY,
        Calendar.MINUTE,
        Calendar.SECOND,
        Calendar.MILLISECOND,
        Calendar.DAY_OF_WEEK,
        Calendar.DAY_OF_YEAR,
        Calendar.DAY_OF_WEEK_IN_MONTH,
        Calendar.WEEK_OF_YEAR,
        Calendar.WEEK_OF_MONTH,
        Calendar.AM_PM,
        Calendar.HOUR,
        Calendar.HOUR,
        Calendar.ZONE_OFFSET,
        Calendar.ZONE_OFFSET,
        CalendarBuilder.WEEK_YEAR,         // Pseudo Calendar field
        CalendarBuilder.ISO_DAY_OF_WEEK,   // Pseudo Calendar field
        Calendar.ZONE_OFFSET,
        Calendar.MONTH,
        // Android-added: 'c' for standalone day of week.
        Calendar.DAY_OF_WEEK,
        // Android-added: Support for 'b'/'B' (day period). Calendar.AM_PM is just used as a
        // placeholder in the absence of full support for day period.
        Calendar.AM_PM,
        Calendar.AM_PM
    };

    // Map index into pattern character string to DateFormat field number
    private static final int[] PATTERN_INDEX_TO_DATE_FORMAT_FIELD = {
        DateFormat.ERA_FIELD,
        DateFormat.YEAR_FIELD,
        DateFormat.MONTH_FIELD,
        DateFormat.DATE_FIELD,
        DateFormat.HOUR_OF_DAY1_FIELD,
        DateFormat.HOUR_OF_DAY0_FIELD,
        DateFormat.MINUTE_FIELD,
        DateFormat.SECOND_FIELD,
        DateFormat.MILLISECOND_FIELD,
        DateFormat.DAY_OF_WEEK_FIELD,
        DateFormat.DAY_OF_YEAR_FIELD,
        DateFormat.DAY_OF_WEEK_IN_MONTH_FIELD,
        DateFormat.WEEK_OF_YEAR_FIELD,
        DateFormat.WEEK_OF_MONTH_FIELD,
        DateFormat.AM_PM_FIELD,
        DateFormat.HOUR1_FIELD,
        DateFormat.HOUR0_FIELD,
        DateFormat.TIMEZONE_FIELD,
        DateFormat.TIMEZONE_FIELD,
        DateFormat.YEAR_FIELD,
        DateFormat.DAY_OF_WEEK_FIELD,
        DateFormat.TIMEZONE_FIELD,
        DateFormat.MONTH_FIELD,
        // Android-added: 'c' for standalone day of week.
        DateFormat.DAY_OF_WEEK_FIELD,
        // Android-added: Support for 'b'/'B' (day period). DateFormat.AM_PM_FIELD is just used as a
        // placeholder in the absence of full support for day period.
        DateFormat.AM_PM_FIELD,
        DateFormat.AM_PM_FIELD
    };

    // Maps from DecimalFormatSymbols index to Field constant
    private static final Field[] PATTERN_INDEX_TO_DATE_FORMAT_FIELD_ID = {
        Field.ERA,
        Field.YEAR,
        Field.MONTH,
        Field.DAY_OF_MONTH,
        Field.HOUR_OF_DAY1,
        Field.HOUR_OF_DAY0,
        Field.MINUTE,
        Field.SECOND,
        Field.MILLISECOND,
        Field.DAY_OF_WEEK,
        Field.DAY_OF_YEAR,
        Field.DAY_OF_WEEK_IN_MONTH,
        Field.WEEK_OF_YEAR,
        Field.WEEK_OF_MONTH,
        Field.AM_PM,
        Field.HOUR1,
        Field.HOUR0,
        Field.TIME_ZONE,
        Field.TIME_ZONE,
        Field.YEAR,
        Field.DAY_OF_WEEK,
        Field.TIME_ZONE,
        Field.MONTH,
        // Android-added: 'c' for standalone day of week.
        Field.DAY_OF_WEEK,
        // Android-added: Support for 'b'/'B' (day period). Field.AM_PM is just used as a
        // placeholder in the absence of full support for day period.
        Field.AM_PM,
        Field.AM_PM
    };

    /**
     * Private member function that does the real date/time formatting.
     */
    private void subFormat(int patternCharIndex, int count,
                           FieldDelegate delegate, StringBuffer buffer,
                           boolean useDateFormatSymbols)
    {
        int     maxIntCount = Integer.MAX_VALUE;
        String  current = null;
        int     beginOffset = buffer.length();

        int field = PATTERN_INDEX_TO_CALENDAR_FIELD[patternCharIndex];
        int value;
        if (field == CalendarBuilder.WEEK_YEAR) {
            if (calendar.isWeekDateSupported()) {
                value = calendar.getWeekYear();
            } else {
                // use calendar year 'y' instead
                patternCharIndex = PATTERN_YEAR;
                field = PATTERN_INDEX_TO_CALENDAR_FIELD[patternCharIndex];
                value = calendar.get(field);
            }
        } else if (field == CalendarBuilder.ISO_DAY_OF_WEEK) {
            value = CalendarBuilder.toISODayOfWeek(calendar.get(Calendar.DAY_OF_WEEK));
        } else {
            value = calendar.get(field);
        }

        int style = (count >= 4) ? Calendar.LONG : Calendar.SHORT;
        if (!useDateFormatSymbols && field != CalendarBuilder.ISO_DAY_OF_WEEK) {
            current = calendar.getDisplayName(field, style, locale);
        }

        // Note: zeroPaddingNumber() assumes that maxDigits is either
        // 2 or maxIntCount. If we make any changes to this,
        // zeroPaddingNumber() must be fixed.

        switch (patternCharIndex) {
        case PATTERN_ERA: // 'G'
            if (useDateFormatSymbols) {
                String[] eras = formatData.getEras();
                if (value < eras.length) {
                    current = eras[value];
                }
            }
            if (current == null) {
                current = "";
            }
            break;

        case PATTERN_WEEK_YEAR: // 'Y'
        case PATTERN_YEAR:      // 'y'
            if (calendar instanceof GregorianCalendar) {
                if (count != 2) {
                    zeroPaddingNumber(value, count, maxIntCount, buffer);
                } else {
                    zeroPaddingNumber(value, 2, 2, buffer);
                } // clip 1996 to 96
            } else {
                if (current == null) {
                    zeroPaddingNumber(value, style == Calendar.LONG ? 1 : count,
                                      maxIntCount, buffer);
                }
            }
            break;

<<<<<<< HEAD
        case PATTERN_MONTH:            // 'M' (context seinsive)
            // BEGIN Android-changed: formatMonth() method to format using ICU data.
            /*
=======
        case PATTERN_MONTH:            // 'M' (context sensitive)
>>>>>>> 74984ee3
            if (useDateFormatSymbols) {
                String[] months;
                if (count >= 4) {
                    months = formatData.getMonths();
                    current = months[value];
                } else if (count == 3) {
                    months = formatData.getShortMonths();
                    current = months[value];
                }
            } else {
                if (count < 3) {
                    current = null;
                } else if (forceStandaloneForm) {
                    current = calendar.getDisplayName(field, style | 0x8000, locale);
                    if (current == null) {
                        current = calendar.getDisplayName(field, style, locale);
                    }
                }
            }
            if (current == null) {
                zeroPaddingNumber(value+1, count, maxIntCount, buffer);
            }
            */
            current = formatMonth(count, value, maxIntCount, buffer, useDateFormatSymbols,
                false /* standalone */, field, style);
            // END Android-changed: formatMonth() method to format using ICU data.
            break;

        case PATTERN_MONTH_STANDALONE: // 'L'
            // BEGIN Android-changed: formatMonth() method to format using ICU data.
            /*
            assert current == null;
            if (locale == null) {
                String[] months;
                if (count >= 4) {
                    months = formatData.getMonths();
                    current = months[value];
                } else if (count == 3) {
                    months = formatData.getShortMonths();
                    current = months[value];
                }
            } else {
                if (count >= 3) {
                    current = calendar.getDisplayName(field, style | 0x8000, locale);
                }
            }
            if (current == null) {
                zeroPaddingNumber(value+1, count, maxIntCount, buffer);
            }
            */
            current = formatMonth(count, value, maxIntCount, buffer, useDateFormatSymbols,
                   true /* standalone */, field, style);
            // END Android-changed: formatMonth() method to format using ICU data.
            break;

        case PATTERN_HOUR_OF_DAY1: // 'k' 1-based.  eg, 23:59 + 1 hour =>> 24:59
            if (current == null) {
                if (value == 0) {
                    zeroPaddingNumber(calendar.getMaximum(Calendar.HOUR_OF_DAY) + 1,
                                      count, maxIntCount, buffer);
                } else {
                    zeroPaddingNumber(value, count, maxIntCount, buffer);
                }
            }
            break;

        case PATTERN_DAY_OF_WEEK: // 'E'
            // BEGIN Android-removed: App compat for formatting pattern letter M.
            // See forceStandaloneForm field
            /*
            if (useDateFormatSymbols) {
                String[] weekdays;
                if (count >= 4) {
                    weekdays = formatData.getWeekdays();
                    current = weekdays[value];
                } else { // count < 4, use abbreviated form if exists
                    weekdays = formatData.getShortWeekdays();
                    current = weekdays[value];
                }
            }
            */
            if (current == null) {
                current = formatWeekday(count, value, useDateFormatSymbols, false /* standalone */);
            }
            // END Android-removed: App compat for formatting pattern letter M.
            break;

        // BEGIN Android-added: support for 'c' (standalone day of week).
        case PATTERN_STANDALONE_DAY_OF_WEEK: // 'c'
            if (current == null) {
                current = formatWeekday(count, value, useDateFormatSymbols, true /* standalone */);
            }
            break;
        // END Android-added: support for 'c' (standalone day of week).

        case PATTERN_AM_PM:    // 'a'
            if (useDateFormatSymbols) {
                String[] ampm = formatData.getAmPmStrings();
                current = ampm[value];
            }
            break;

        // Android-added: Ignore 'b' and 'B' introduced in CLDR 32+ pattern data. http://b/68139386
        // Not currently supported here.
        case PATTERN_DAY_PERIOD:
        case PATTERN_FLEXIBLE_DAY_PERIOD:
            current = "";
            break;

        case PATTERN_HOUR1:    // 'h' 1-based.  eg, 11PM + 1 hour =>> 12 AM
            if (current == null) {
                if (value == 0) {
                    zeroPaddingNumber(calendar.getLeastMaximum(Calendar.HOUR) + 1,
                                      count, maxIntCount, buffer);
                } else {
                    zeroPaddingNumber(value, count, maxIntCount, buffer);
                }
            }
            break;

        case PATTERN_ZONE_NAME: // 'z'
            if (current == null) {
                // BEGIN Android-changed: Format time zone name using ICU.
                /*
                if (formatData.locale == null || formatData.isZoneStringsSet) {
                    int zoneIndex =
                        formatData.getZoneIndex(calendar.getTimeZone().getID());
                    if (zoneIndex == -1) {
                        value = calendar.get(Calendar.ZONE_OFFSET) +
                            calendar.get(Calendar.DST_OFFSET);
                        buffer.append(ZoneInfoFile.toCustomID(value));
                    } else {
                        int index = (calendar.get(Calendar.DST_OFFSET) == 0) ? 1: 3;
                        if (count < 4) {
                            // Use the short name
                            index++;
                        }
                        String[][] zoneStrings = formatData.getZoneStringsWrapper();
                        buffer.append(zoneStrings[zoneIndex][index]);
                    }
                } else {
                    TimeZone tz = calendar.getTimeZone();
                    boolean daylight = (calendar.get(Calendar.DST_OFFSET) != 0);
                    int tzstyle = (count < 4 ? TimeZone.SHORT : TimeZone.LONG);
                    buffer.append(tz.getDisplayName(daylight, tzstyle, formatData.locale));
                }
                */
                TimeZone tz = calendar.getTimeZone();
                boolean daylight = (calendar.get(Calendar.DST_OFFSET) != 0);
                String zoneString;
                if (formatData.isZoneStringsSet) {
                    // DateFormatSymbols.setZoneStrings() has be used, use those values instead of
                    // ICU code.
                    int tzstyle = count < 4 ? TimeZone.SHORT : TimeZone.LONG;
                    zoneString = libcore.icu.TimeZoneNames.getDisplayName(
                            formatData.getZoneStringsWrapper(), tz.getID(), daylight, tzstyle);
                } else {
                    TimeZoneNames.NameType nameType;
                    if (count < 4) {
                        nameType = daylight
                                ? TimeZoneNames.NameType.SHORT_DAYLIGHT
                                : TimeZoneNames.NameType.SHORT_STANDARD;
                    } else {
                        nameType = daylight
                                ? TimeZoneNames.NameType.LONG_DAYLIGHT
                                : TimeZoneNames.NameType.LONG_STANDARD;
                    }
                    String canonicalID = android.icu.util.TimeZone.getCanonicalID(tz.getID());
                    zoneString = getTimeZoneNames()
                            .getDisplayName(canonicalID, nameType, calendar.getTimeInMillis());
                }
                if (zoneString != null) {
                    buffer.append(zoneString);
                } else {
                    int offsetMillis = calendar.get(Calendar.ZONE_OFFSET) +
                        calendar.get(Calendar.DST_OFFSET);
                    buffer.append(TimeZone.createGmtOffsetString(true, true, offsetMillis));
                }
                // END Android-changed: Format time zone name using ICU.
            }
            break;

        case PATTERN_ZONE_VALUE: // 'Z' ("-/+hhmm" form)
            // BEGIN Android-changed: Use shared code in TimeZone for zone offset string.
            /*
            value = (calendar.get(Calendar.ZONE_OFFSET) +
                     calendar.get(Calendar.DST_OFFSET)) / 60000;

            int width = 4;
            if (value >= 0) {
                buffer.append('+');
            } else {
                width++;
            }

            int num = (value / 60) * 100 + (value % 60);
            CalendarUtils.sprintf0d(buffer, num, width);
            */
            value = calendar.get(Calendar.ZONE_OFFSET) + calendar.get(Calendar.DST_OFFSET);
            final boolean includeSeparator = (count >= 4);
            final boolean includeGmt = (count == 4);
            buffer.append(TimeZone.createGmtOffsetString(includeGmt, includeSeparator, value));

            break;
            // END Android-changed: Use shared code in TimeZone for zone offset string.

        case PATTERN_ISO_ZONE:   // 'X'
            value = calendar.get(Calendar.ZONE_OFFSET)
                    + calendar.get(Calendar.DST_OFFSET);

            if (value == 0) {
                buffer.append('Z');
                break;
            }

            value /=  60000;
            if (value >= 0) {
                buffer.append('+');
            } else {
                buffer.append('-');
                value = -value;
            }

            CalendarUtils.sprintf0d(buffer, value / 60, 2);
            if (count == 1) {
                break;
            }

            if (count == 3) {
                buffer.append(':');
            }
            CalendarUtils.sprintf0d(buffer, value % 60, 2);
            break;
        // BEGIN Android-added: Better UTS#35 conformity for fractional seconds.
        case PATTERN_MILLISECOND: // 'S'
            // Fractional seconds must be treated specially. We must always convert the parsed
            // value into a fractional second [0, 1) and then widen it out to the appropriate
            // formatted size. For example, an initial value of 789 will be converted
            // 0.789 and then become ".7" (S) or ".78" (SS) or "0.789" (SSS) or "0.7890" (SSSS)
            // in the resulting formatted output.
            if (current == null) {
                value = (int) (((double) value / 1000) * Math.pow(10, count));
                zeroPaddingNumber(value, count, count, buffer);
            }
            break;
        // END Android-added: Better UTS#35 conformity for fractional seconds.

        default:
     // case PATTERN_DAY_OF_MONTH:         // 'd'
     // case PATTERN_HOUR_OF_DAY0:         // 'H' 0-based.  eg, 23:59 + 1 hour =>> 00:59
     // case PATTERN_MINUTE:               // 'm'
     // case PATTERN_SECOND:               // 's'
     // Android-removed: PATTERN_MILLISECONDS handled in an explicit case above.
     //// case PATTERN_MILLISECOND:          // 'S'
     // case PATTERN_DAY_OF_YEAR:          // 'D'
     // case PATTERN_DAY_OF_WEEK_IN_MONTH: // 'F'
     // case PATTERN_WEEK_OF_YEAR:         // 'w'
     // case PATTERN_WEEK_OF_MONTH:        // 'W'
     // case PATTERN_HOUR0:                // 'K' eg, 11PM + 1 hour =>> 0 AM
     // case PATTERN_ISO_DAY_OF_WEEK:      // 'u' pseudo field, Monday = 1, ..., Sunday = 7
            if (current == null) {
                zeroPaddingNumber(value, count, maxIntCount, buffer);
            }
            break;
        } // switch (patternCharIndex)

        if (current != null) {
            buffer.append(current);
        }

        int fieldID = PATTERN_INDEX_TO_DATE_FORMAT_FIELD[patternCharIndex];
        Field f = PATTERN_INDEX_TO_DATE_FORMAT_FIELD_ID[patternCharIndex];

        delegate.formatted(fieldID, f, f, beginOffset, buffer.length(), buffer);
    }

    // BEGIN Android-added: formatWeekday() and formatMonth() methods to format using ICU data.
    private String formatWeekday(int count, int value, boolean useDateFormatSymbols,
                                 boolean standalone) {
        if (useDateFormatSymbols) {
            final String[] weekdays;
            if (count == 4) {
                weekdays = standalone ? formatData.getStandAloneWeekdays() : formatData.getWeekdays();
            } else if (count == 5) {
                weekdays =
                        standalone ? formatData.getTinyStandAloneWeekdays() : formatData.getTinyWeekdays();

            } else { // count < 4, use abbreviated form if exists
                weekdays = standalone ? formatData.getShortStandAloneWeekdays() : formatData.getShortWeekdays();
            }

            return weekdays[value];
        }

        return null;
    }

    private String formatMonth(int count, int value, int maxIntCount, StringBuffer buffer,
                               boolean useDateFormatSymbols, boolean standalone,
                               int field, int style) {
        String current = null;
        if (useDateFormatSymbols) {
            final String[] months;
            if (count == 4) {
                months = standalone ? formatData.getStandAloneMonths() : formatData.getMonths();
            } else if (count == 5) {
                months = standalone ? formatData.getTinyStandAloneMonths() : formatData.getTinyMonths();
            } else if (count == 3) {
                months = standalone ? formatData.getShortStandAloneMonths() : formatData.getShortMonths();
            } else {
                months = null;
            }

            if (months != null) {
                current = months[value];
            }
        } else {
            if (count < 3) {
                current = null;
            } else {
                if (standalone) {
                    style = Calendar.toStandaloneStyle(style);
                }
                current = calendar.getDisplayName(field, style, locale);
            }
        }

        if (current == null) {
            zeroPaddingNumber(value+1, count, maxIntCount, buffer);
        }

        return current;
    }
    // END Android-added: formatWeekday() and formatMonth() methods to format using ICU data.

    /**
     * Formats a number with the specified minimum and maximum number of digits.
     */
    private void zeroPaddingNumber(int value, int minDigits, int maxDigits, StringBuffer buffer)
    {
        // Optimization for 1, 2 and 4 digit numbers. This should
        // cover most cases of formatting date/time related items.
        // Note: This optimization code assumes that maxDigits is
        // either 2 or Integer.MAX_VALUE (maxIntCount in format()).
        try {
            if (zeroDigit == 0) {
                zeroDigit = ((DecimalFormat)numberFormat).getDecimalFormatSymbols().getZeroDigit();
            }
            if (value >= 0) {
                if (value < 100 && minDigits >= 1 && minDigits <= 2) {
                    if (value < 10) {
                        if (minDigits == 2) {
                            buffer.append(zeroDigit);
                        }
                        buffer.append((char)(zeroDigit + value));
                    } else {
                        buffer.append((char)(zeroDigit + value / 10));
                        buffer.append((char)(zeroDigit + value % 10));
                    }
                    return;
                } else if (value >= 1000 && value < 10000) {
                    if (minDigits == 4) {
                        buffer.append((char)(zeroDigit + value / 1000));
                        value %= 1000;
                        buffer.append((char)(zeroDigit + value / 100));
                        value %= 100;
                        buffer.append((char)(zeroDigit + value / 10));
                        buffer.append((char)(zeroDigit + value % 10));
                        return;
                    }
                    if (minDigits == 2 && maxDigits == 2) {
                        zeroPaddingNumber(value % 100, 2, 2, buffer);
                        return;
                    }
                }
            }
        } catch (Exception e) {
        }

        numberFormat.setMinimumIntegerDigits(minDigits);
        numberFormat.setMaximumIntegerDigits(maxDigits);
        numberFormat.format((long)value, buffer, DontCareFieldPosition.INSTANCE);
    }


    /**
     * Parses text from a string to produce a {@code Date}.
     * <p>
     * The method attempts to parse text starting at the index given by
     * {@code pos}.
     * If parsing succeeds, then the index of {@code pos} is updated
     * to the index after the last character used (parsing does not necessarily
     * use all characters up to the end of the string), and the parsed
     * date is returned. The updated {@code pos} can be used to
     * indicate the starting point for the next call to this method.
     * If an error occurs, then the index of {@code pos} is not
     * changed, the error index of {@code pos} is set to the index of
     * the character where the error occurred, and null is returned.
     *
     * <p>This parsing operation uses the {@link DateFormat#calendar
     * calendar} to produce a {@code Date}. All of the {@code
     * calendar}'s date-time fields are {@linkplain Calendar#clear()
     * cleared} before parsing, and the {@code calendar}'s default
     * values of the date-time fields are used for any missing
     * date-time information. For example, the year value of the
     * parsed {@code Date} is 1970 with {@link GregorianCalendar} if
     * no year value is given from the parsing operation.  The {@code
     * TimeZone} value may be overwritten, depending on the given
     * pattern and the time zone value in {@code text}. Any {@code
     * TimeZone} value that has previously been set by a call to
     * {@link #setTimeZone(java.util.TimeZone) setTimeZone} may need
     * to be restored for further operations.
     *
     * @param text  A {@code String}, part of which should be parsed.
     * @param pos   A {@code ParsePosition} object with index and error
     *              index information as described above.
     * @return A {@code Date} parsed from the string. In case of
     *         error, returns null.
     * @throws    NullPointerException if {@code text} or {@code pos} is null.
     */
    @Override
    public Date parse(String text, ParsePosition pos) {
        // BEGIN Android-changed: extract parseInternal() and avoid modifying timezone during parse.
        // Make sure the timezone associated with this dateformat instance (set via
        // {@code setTimeZone} isn't change as a side-effect of parsing a date.
        final TimeZone tz = getTimeZone();
        try {
            return parseInternal(text, pos);
        } finally {
            setTimeZone(tz);
        }
    }

    private Date parseInternal(String text, ParsePosition pos)
    {
        // END Android-changed: extract parseInternal() and avoid modifying timezone during parse.
        checkNegativeNumberExpression();

        int start = pos.index;
        int oldStart = start;
        int textLength = text.length();

        boolean[] ambiguousYear = {false};

        CalendarBuilder calb = new CalendarBuilder();

        for (int i = 0; i < compiledPattern.length; ) {
            int tag = compiledPattern[i] >>> 8;
            int count = compiledPattern[i++] & 0xff;
            if (count == 255) {
                count = compiledPattern[i++] << 16;
                count |= compiledPattern[i++];
            }

            switch (tag) {
            case TAG_QUOTE_ASCII_CHAR:
                if (start >= textLength || text.charAt(start) != (char)count) {
                    pos.index = oldStart;
                    pos.errorIndex = start;
                    return null;
                }
                start++;
                break;

            case TAG_QUOTE_CHARS:
                while (count-- > 0) {
                    if (start >= textLength || text.charAt(start) != compiledPattern[i++]) {
                        pos.index = oldStart;
                        pos.errorIndex = start;
                        return null;
                    }
                    start++;
                }
                break;

            default:
                // Peek the next pattern to determine if we need to
                // obey the number of pattern letters for
                // parsing. It's required when parsing contiguous
                // digit text (e.g., "20010704") with a pattern which
                // has no delimiters between fields, like "yyyyMMdd".
                boolean obeyCount = false;

                // In Arabic, a minus sign for a negative number is put after
                // the number. Even in another locale, a minus sign can be
                // put after a number using DateFormat.setNumberFormat().
                // If both the minus sign and the field-delimiter are '-',
                // subParse() needs to determine whether a '-' after a number
                // in the given text is a delimiter or is a minus sign for the
                // preceding number. We give subParse() a clue based on the
                // information in compiledPattern.
                boolean useFollowingMinusSignAsDelimiter = false;

                if (i < compiledPattern.length) {
                    int nextTag = compiledPattern[i] >>> 8;
                    int nextCount = compiledPattern[i] & 0xff;
                    obeyCount = shouldObeyCount(nextTag, nextCount);

                    if (hasFollowingMinusSign &&
                        (nextTag == TAG_QUOTE_ASCII_CHAR ||
                         nextTag == TAG_QUOTE_CHARS)) {

                        if (nextTag != TAG_QUOTE_ASCII_CHAR) {
                            nextCount = compiledPattern[i+1];
                        }

                        if (nextCount == minusSign) {
                            useFollowingMinusSignAsDelimiter = true;
                        }
                    }
                }
                start = subParse(text, start, tag, count, obeyCount,
                                 ambiguousYear, pos,
                                 useFollowingMinusSignAsDelimiter, calb);
                if (start < 0) {
                    pos.index = oldStart;
                    return null;
                }
            }
        }

        // At this point the fields of Calendar have been set.  Calendar
        // will fill in default values for missing fields when the time
        // is computed.

        pos.index = start;

        Date parsedDate;
        try {
            parsedDate = calb.establish(calendar).getTime();
            // If the year value is ambiguous,
            // then the two-digit year == the default start year
            if (ambiguousYear[0]) {
                if (parsedDate.before(defaultCenturyStart)) {
                    parsedDate = calb.addYear(100).establish(calendar).getTime();
                }
            }
        }
        // An IllegalArgumentException will be thrown by Calendar.getTime()
        // if any fields are out of range, e.g., MONTH == 17.
        catch (IllegalArgumentException e) {
            pos.errorIndex = start;
            pos.index = oldStart;
            return null;
        }

        return parsedDate;
    }

    /* If the next tag/pattern is a <Numeric_Field> then the parser
     * should consider the count of digits while parsing the contigous digits
     * for the current tag/pattern
     */
    private boolean shouldObeyCount(int tag, int count) {
        switch (tag) {
            case PATTERN_MONTH:
            case PATTERN_MONTH_STANDALONE:
                return count <= 2;
            case PATTERN_YEAR:
            case PATTERN_DAY_OF_MONTH:
            case PATTERN_HOUR_OF_DAY1:
            case PATTERN_HOUR_OF_DAY0:
            case PATTERN_MINUTE:
            case PATTERN_SECOND:
            case PATTERN_MILLISECOND:
            case PATTERN_DAY_OF_YEAR:
            case PATTERN_DAY_OF_WEEK_IN_MONTH:
            case PATTERN_WEEK_OF_YEAR:
            case PATTERN_WEEK_OF_MONTH:
            case PATTERN_HOUR1:
            case PATTERN_HOUR0:
            case PATTERN_WEEK_YEAR:
            case PATTERN_ISO_DAY_OF_WEEK:
                return true;
            default:
                return false;
        }
    }

    /**
     * Private code-size reduction function used by subParse.
     * @param text the time text being parsed.
     * @param start where to start parsing.
     * @param field the date field being parsed.
     * @param data the string array to parsed.
     * @return the new start position if matching succeeded; a negative number
     * indicating matching failure, otherwise.
     */
    private int matchString(String text, int start, int field, String[] data, CalendarBuilder calb)
    {
        int i = 0;
        int count = data.length;

        if (field == Calendar.DAY_OF_WEEK) {
            i = 1;
        }

        // There may be multiple strings in the data[] array which begin with
        // the same prefix (e.g., Cerven and Cervenec (June and July) in Czech).
        // We keep track of the longest match, and return that.  Note that this
        // unfortunately requires us to test all array elements.
        int bestMatchLength = 0, bestMatch = -1;
        for (; i<count; ++i)
        {
            int length = data[i].length();
            // Always compare if we have no match yet; otherwise only compare
            // against potentially better matches (longer strings).
            if (length > bestMatchLength &&
                text.regionMatches(true, start, data[i], 0, length))
            {
                bestMatch = i;
                bestMatchLength = length;
            }

            // BEGIN Android-changed: Handle abbreviated fields that end with a '.'.
            // When the input option ends with a period (usually an abbreviated form), attempt
            // to match all chars up to that period.
            if ((data[i].charAt(length - 1) == '.') &&
                    ((length - 1) > bestMatchLength) &&
                    text.regionMatches(true, start, data[i], 0, length - 1)) {
                bestMatch = i;
                bestMatchLength = (length - 1);
            }
            // END Android-changed: Handle abbreviated fields that end with a '.'.
        }
        if (bestMatch >= 0)
        {
            calb.set(field, bestMatch);
            return start + bestMatchLength;
        }
        return -start;
    }

    /**
     * Performs the same thing as matchString(String, int, int,
     * String[]). This method takes a Map<String, Integer> instead of
     * String[].
     */
    private int matchString(String text, int start, int field,
                            Map<String,Integer> data, CalendarBuilder calb) {
        if (data != null) {
            // TODO: make this default when it's in the spec.
            // BEGIN Android-changed: SortedMap instance lookup optimization in matchString().
            // RI returns not the longest match as matchString(String[]) does. http://b/119913354
            /*
            if (data instanceof SortedMap) {
                for (String name : data.keySet()) {
            */
            if (data instanceof NavigableMap && ((NavigableMap) data).comparator() == null) {
                for (String name : ((NavigableMap<String, Integer>) data).descendingKeySet()) {
            // END Android-changed: SortedMap instance lookup optimization in matchString().
                    if (text.regionMatches(true, start, name, 0, name.length())) {
                        calb.set(field, data.get(name));
                        return start + name.length();
                    }
                }
                return -start;
            }

            String bestMatch = null;

            for (String name : data.keySet()) {
                int length = name.length();
                if (bestMatch == null || length > bestMatch.length()) {
                    if (text.regionMatches(true, start, name, 0, length)) {
                        bestMatch = name;
                    }
                }
            }

            if (bestMatch != null) {
                calb.set(field, data.get(bestMatch));
                return start + bestMatch.length();
            }
        }
        return -start;
    }

    private int matchZoneString(String text, int start, String[] zoneNames) {
        for (int i = 1; i <= 4; ++i) {
            // Checking long and short zones [1 & 2],
            // and long and short daylight [3 & 4].
            String zoneName = zoneNames[i];
            // Android-removed: App compat. Don't retrieve more data when data missing in DFS.
            //  It may have risk of app compat issue, and no significant benefit on Android because
            //  the DFS and TimeZoneNameUtility will both come from ICU / CLDR on Android.
            /*
            if (zoneName.isEmpty()) {
                // fill in by retrieving single name
                zoneName = TimeZoneNameUtility.retrieveDisplayName(
                                zoneNames[0], i >= 3, i % 2, locale);
                zoneNames[i] = zoneName;
            }
            */
            if (text.regionMatches(true, start,
                                   zoneName, 0, zoneName.length())) {
                return i;
            }
        }
        return -1;
    }

    // BEGIN Android-removed: Unused private method matchDSTString.
    /*
    private boolean matchDSTString(String text, int start, int zoneIndex, int standardIndex,
                                   String[][] zoneStrings) {
        int index = standardIndex + 2;
        String zoneName  = zoneStrings[zoneIndex][index];
        if (text.regionMatches(true, start,
                               zoneName, 0, zoneName.length())) {
            return true;
        }
        return false;
    }
    */
    // END Android-removed: Unused private method matchDSTString.

    // BEGIN Android-changed: Parse time zone strings using ICU TimeZoneNames.
    // Note that this change falls back to the upstream zone names parsing code if the zoneStrings
    // for the formatData field has been set by the user. The original code of subParseZoneString
    // can be found in subParseZoneStringFromSymbols().
    /**
     * Parses the string in {@code text} (starting at {@code start}), interpreting it as a time zone
     * name. If a time zone is found, the internal calendar is set to that timezone and the index of
     * the first character after the time zone name is returned. Otherwise, returns {@code 0}.
     * @return the index of the next character to parse or {@code 0} on error.
     */
    private int subParseZoneString(String text, int start, CalendarBuilder calb) {
        if (formatData.isZoneStringsSet) {
            // DateFormatSymbols.setZoneStrings() has be used, use those values instead of ICU code.
            return subParseZoneStringFromSymbols(text, start, calb);
        } else {
            return subParseZoneStringFromICU(text, start, calb);
        }
    }

    private ExtendedTimeZoneNames getExtendedTimeZoneNames() {
        if (timeZoneNames == null) {
            timeZoneNames = ExtendedTimeZoneNames.getInstance(ULocale.forLocale(locale));
        }
        return timeZoneNames;
    }

    private TimeZoneNames getTimeZoneNames() {
        return getExtendedTimeZoneNames().getTimeZoneNames();
    }

    /**
     * Parses the time zone string using the ICU4J class {@link TimeZoneNames}.
     */
    private int subParseZoneStringFromICU(String text, int start, CalendarBuilder calb) {
        String currentTimeZoneID = android.icu.util.TimeZone.getCanonicalID(getTimeZone().getID());

        Match matchedName = getExtendedTimeZoneNames().matchName(text, start, currentTimeZoneID);
        if (matchedName == null) {
            // No match found, return error.
            return -start;
        }

        String tzId = matchedName.getTzId();
        TimeZone newTimeZone = TimeZone.getTimeZone(tzId);
        if (!currentTimeZoneID.equals(tzId)) {
            setTimeZone(newTimeZone);
        }

        // Same logic as in subParseZoneStringFromSymbols, see below for details.
        boolean isDst = matchedName.isDst();
        int dstAmount = isDst ? newTimeZone.getDSTSavings() : 0;
        if (!isDst || dstAmount != 0) {
            calb.clear(Calendar.ZONE_OFFSET).set(Calendar.DST_OFFSET, dstAmount);
        }

        return matchedName.getMatchLength() + start;
    }

    /**
     * Parses the time zone string using the information in {@link #formatData}.
     */
    private int subParseZoneStringFromSymbols(String text, int start, CalendarBuilder calb) {
        // END Android-changed: Parse time zone strings using ICU TimeZoneNames.
        boolean useSameName = false; // true if standard and daylight time use the same abbreviation.
        TimeZone currentTimeZone = getTimeZone();

        // At this point, check for named time zones by looking through
        // the locale data from the TimeZoneNames strings.
        // Want to be able to parse both short and long forms.
        int zoneIndex = formatData.getZoneIndex(currentTimeZone.getID());
        TimeZone tz = null;
        String[][] zoneStrings = formatData.getZoneStringsWrapper();
        String[] zoneNames = null;
        int nameIndex = 0;
        if (zoneIndex != -1) {
            zoneNames = zoneStrings[zoneIndex];
            if ((nameIndex = matchZoneString(text, start, zoneNames)) > 0) {
                if (nameIndex <= 2) {
                    // Check if the standard name (abbr) and the daylight name are the same.
                    useSameName = zoneNames[nameIndex].equalsIgnoreCase(zoneNames[nameIndex + 2]);
                }
                tz = TimeZone.getTimeZone(zoneNames[0]);
            }
        }
        if (tz == null) {
            zoneIndex = formatData.getZoneIndex(TimeZone.getDefault().getID());
            if (zoneIndex != -1) {
                zoneNames = zoneStrings[zoneIndex];
                if ((nameIndex = matchZoneString(text, start, zoneNames)) > 0) {
                    if (nameIndex <= 2) {
                        useSameName = zoneNames[nameIndex].equalsIgnoreCase(zoneNames[nameIndex + 2]);
                    }
                    tz = TimeZone.getTimeZone(zoneNames[0]);
                }
            }
        }

        if (tz == null) {
            int len = zoneStrings.length;
            for (int i = 0; i < len; i++) {
                zoneNames = zoneStrings[i];
                if ((nameIndex = matchZoneString(text, start, zoneNames)) > 0) {
                    if (nameIndex <= 2) {
                        useSameName = zoneNames[nameIndex].equalsIgnoreCase(zoneNames[nameIndex + 2]);
                    }
                    tz = TimeZone.getTimeZone(zoneNames[0]);
                    break;
                }
            }
        }
        if (tz != null) { // Matched any ?
            if (!tz.equals(currentTimeZone)) {
                setTimeZone(tz);
            }
            // If the time zone matched uses the same name
            // (abbreviation) for both standard and daylight time,
            // let the time zone in the Calendar decide which one.
            //
            // Also if tz.getDSTSaving() returns 0 for DST, use tz to
            // determine the local time. (6645292)
            int dstAmount = (nameIndex >= 3) ? tz.getDSTSavings() : 0;
            if (!(useSameName || (nameIndex >= 3 && dstAmount == 0))) {
                calb.clear(Calendar.ZONE_OFFSET).set(Calendar.DST_OFFSET, dstAmount);
            }
            return (start + zoneNames[nameIndex].length());
        }
        return -start;
    }

    /**
     * Parses numeric forms of time zone offset, such as "hh:mm", and
     * sets calb to the parsed value.
     *
     * @param text  the text to be parsed
     * @param start the character position to start parsing
     * @param sign  1: positive; -1: negative
     * @param count 0: 'Z' or "GMT+hh:mm" parsing; 1 - 3: the number of 'X's
     * @param colon true - colon required between hh and mm; false - no colon required
     * @param calb  a CalendarBuilder in which the parsed value is stored
     * @return updated parsed position, or its negative value to indicate a parsing error
     */
    private int subParseNumericZone(String text, int start, int sign, int count,
                                    boolean colon, CalendarBuilder calb) {
        int index = start;

      parse:
        try {
            char c = text.charAt(index++);
            // Parse hh
            int hours;
            if (!isDigit(c)) {
                break parse;
            }
            hours = c - '0';
            c = text.charAt(index++);
            if (isDigit(c)) {
                hours = hours * 10 + (c - '0');
            } else {
                // BEGIN Android-removed: Be more tolerant of colon. b/26426526
                /*
                // If no colon in RFC 822 or 'X' (ISO), two digits are
                // required.
                if (count > 0 || !colon) {
                    break parse;
                }
                */
                // END Android-removed: Be more tolerant of colon. b/26426526
                --index;
            }
            if (hours > 23) {
                break parse;
            }
            int minutes = 0;
            if (count != 1) {
                // Proceed with parsing mm
                c = text.charAt(index++);
                // BEGIN Android-changed: Be more tolerant of colon. b/26426526
                // OpenJDK will return an error code if a : is found and colonRequired is false,
                // this will return an error code if a : is not found and colonRequired is true.
                //
                //   colon       | c == ':' | OpenJDK | this
                //   false       |  false   |   ok    |  ok
                //   false       |  true    |  error  |  ok
                //   true        |  false   |   ok    | error
                //   true        |  true    |   ok    |  ok
                /*
                if (colon) {
                    if (c != ':') {
                        break parse;
                    }
                */
                if (c == ':') {
                    c = text.charAt(index++);
                } else if (colon) {
                    break parse;
                }
                // END Android-changed: Be more tolerant of colon. b/26426526
                if (!isDigit(c)) {
                    break parse;
                }
                minutes = c - '0';
                c = text.charAt(index++);
                if (!isDigit(c)) {
                    break parse;
                }
                minutes = minutes * 10 + (c - '0');
                if (minutes > 59) {
                    break parse;
                }
            }
            minutes += hours * 60;
            calb.set(Calendar.ZONE_OFFSET, minutes * MILLIS_PER_MINUTE * sign)
                .set(Calendar.DST_OFFSET, 0);
            return index;
        } catch (IndexOutOfBoundsException e) {
        }
        return  1 - index; // -(index - 1)
    }

    private boolean isDigit(char c) {
        return c >= '0' && c <= '9';
    }

    /**
     * Private member function that converts the parsed date strings into
     * timeFields. Returns -start (for ParsePosition) if failed.
     * @param text the time text to be parsed.
     * @param start where to start parsing.
     * @param patternCharIndex the index of the pattern character.
     * @param count the count of a pattern character.
     * @param obeyCount if true, then the next field directly abuts this one,
     * and we should use the count to know when to stop parsing.
     * @param ambiguousYear return parameter; upon return, if ambiguousYear[0]
     * is true, then a two-digit year was parsed and may need to be readjusted.
     * @param origPos origPos.errorIndex is used to return an error index
     * at which a parse error occurred, if matching failure occurs.
     * @return the new start position if matching succeeded; -1 indicating
     * matching failure, otherwise. In case matching failure occurred,
     * an error index is set to origPos.errorIndex.
     */
    private int subParse(String text, int start, int patternCharIndex, int count,
                         boolean obeyCount, boolean[] ambiguousYear,
                         ParsePosition origPos,
                         boolean useFollowingMinusSignAsDelimiter, CalendarBuilder calb) {
        Number number;
        int value = 0;
        ParsePosition pos = new ParsePosition(0);
        pos.index = start;
        if (patternCharIndex == PATTERN_WEEK_YEAR && !calendar.isWeekDateSupported()) {
            // use calendar year 'y' instead
            patternCharIndex = PATTERN_YEAR;
        }
        int field = PATTERN_INDEX_TO_CALENDAR_FIELD[patternCharIndex];

        // If there are any spaces here, skip over them.  If we hit the end
        // of the string, then fail.
        for (;;) {
            if (pos.index >= text.length()) {
                origPos.errorIndex = start;
                return -1;
            }
            char c = text.charAt(pos.index);
            if (c != ' ' && c != '\t') {
                break;
            }
            ++pos.index;
        }
        // Remember the actual start index
        int actualStart = pos.index;

      parsing:
        {
            // We handle a few special cases here where we need to parse
            // a number value.  We handle further, more generic cases below.  We need
            // to handle some of them here because some fields require extra processing on
            // the parsed value.
            if (patternCharIndex == PATTERN_HOUR_OF_DAY1 ||
                patternCharIndex == PATTERN_HOUR1 ||
                (patternCharIndex == PATTERN_MONTH && count <= 2) ||
                (patternCharIndex == PATTERN_MONTH_STANDALONE && count <= 2) ||
                patternCharIndex == PATTERN_YEAR ||
                patternCharIndex == PATTERN_WEEK_YEAR) {
                // It would be good to unify this with the obeyCount logic below,
                // but that's going to be difficult.
                if (obeyCount) {
                    if ((start+count) > text.length()) {
                        break parsing;
                    }
                    number = numberFormat.parse(text.substring(0, start+count), pos);
                } else {
                    number = numberFormat.parse(text, pos);
                }
                if (number == null) {
                    if (patternCharIndex != PATTERN_YEAR || calendar instanceof GregorianCalendar) {
                        break parsing;
                    }
                } else {
                    value = number.intValue();

                    if (useFollowingMinusSignAsDelimiter && (value < 0) &&
                        (((pos.index < text.length()) &&
                         (text.charAt(pos.index) != minusSign)) ||
                         ((pos.index == text.length()) &&
                          (text.charAt(pos.index-1) == minusSign)))) {
                        value = -value;
                        pos.index--;
                    }
                }
            }

            boolean useDateFormatSymbols = useDateFormatSymbols();

            int index;
            switch (patternCharIndex) {
            case PATTERN_ERA: // 'G'
                if (useDateFormatSymbols) {
                    if ((index = matchString(text, start, Calendar.ERA, formatData.getEras(), calb)) > 0) {
                        return index;
                    }
                } else {
                    Map<String, Integer> map = getDisplayNamesMap(field, locale);
                    if ((index = matchString(text, start, field, map, calb)) > 0) {
                        return index;
                    }
                }
                break parsing;

            case PATTERN_WEEK_YEAR: // 'Y'
            case PATTERN_YEAR:      // 'y'
                if (!(calendar instanceof GregorianCalendar)) {
                    // calendar might have text representations for year values,
                    // such as "\u5143" in JapaneseImperialCalendar.
                    int style = (count >= 4) ? Calendar.LONG : Calendar.SHORT;
                    Map<String, Integer> map = calendar.getDisplayNames(field, style, locale);
                    if (map != null) {
                        if ((index = matchString(text, start, field, map, calb)) > 0) {
                            return index;
                        }
                    }
                    calb.set(field, value);
                    return pos.index;
                }

                // If there are 3 or more YEAR pattern characters, this indicates
                // that the year value is to be treated literally, without any
                // two-digit year adjustments (e.g., from "01" to 2001).  Otherwise
                // we made adjustments to place the 2-digit year in the proper
                // century, for parsed strings from "00" to "99".  Any other string
                // is treated literally:  "2250", "-1", "1", "002".
                if (count <= 2 && (pos.index - actualStart) == 2
                    && Character.isDigit(text.charAt(actualStart))
                    && Character.isDigit(text.charAt(actualStart + 1))) {
                    // Assume for example that the defaultCenturyStart is 6/18/1903.
                    // This means that two-digit years will be forced into the range
                    // 6/18/1903 to 6/17/2003.  As a result, years 00, 01, and 02
                    // correspond to 2000, 2001, and 2002.  Years 04, 05, etc. correspond
                    // to 1904, 1905, etc.  If the year is 03, then it is 2003 if the
                    // other fields specify a date before 6/18, or 1903 if they specify a
                    // date afterwards.  As a result, 03 is an ambiguous year.  All other
                    // two-digit years are unambiguous.
                    int ambiguousTwoDigitYear = defaultCenturyStartYear % 100;
                    ambiguousYear[0] = value == ambiguousTwoDigitYear;
                    value += (defaultCenturyStartYear/100)*100 +
                        (value < ambiguousTwoDigitYear ? 100 : 0);
                }
                calb.set(field, value);
                return pos.index;

            case PATTERN_MONTH: // 'M'
            // BEGIN Android-changed: extract parseMonth method.
            /*
                if (count <= 2) // i.e., M or MM.
                {
                    // Don't want to parse the month if it is a string
                    // while pattern uses numeric style: M or MM.
                    // [We computed 'value' above.]
                    calb.set(Calendar.MONTH, value - 1);
                    return pos.index;
                }

                if (useDateFormatSymbols) {
                    // count >= 3 // i.e., MMM or MMMM
                    // Want to be able to parse both short and long forms.
                    // Try count == 4 first:
                    int newStart;
                    if ((newStart = matchString(text, start, Calendar.MONTH,
                                                formatData.getMonths(), calb)) > 0) {
                        return newStart;
                    }
                    // count == 4 failed, now try count == 3
                    if ((index = matchString(text, start, Calendar.MONTH,
                                             formatData.getShortMonths(), calb)) > 0) {
                        return index;
                    }
                } else {
                    Map<String, Integer> map = getDisplayContextNamesMap(field, locale);
                    if ((index = matchString(text, start, field, map, calb)) > 0) {
                        return index;
                    }
                }
                break parsing;

            case PATTERN_MONTH_STANDALONE: // 'L'
                if (count <= 2) {
                    // Don't want to parse the month if it is a string
                    // while pattern uses numeric style: L or LL
                    //[we computed 'value' above.]
                    calb.set(Calendar.MONTH, value - 1);
                    return pos.index;
                }
                Map<String, Integer> maps = getDisplayNamesMap(field, locale);
                if ((index = matchString(text, start, field, maps, calb)) > 0) {
                    return index;
                }
                break parsing;
            */
            {
                final int idx = parseMonth(text, count, value, start, field, pos,
                        useDateFormatSymbols, false /* isStandalone */, calb);
                if (idx > 0) {
                    return idx;
                }

                break parsing;
            }

            case PATTERN_MONTH_STANDALONE: // 'L'.
            {
                final int idx = parseMonth(text, count, value, start, field, pos,
                        useDateFormatSymbols, true /* isStandalone */, calb);
                if (idx > 0) {
                    return idx;
                }
                break parsing;
            }
            // END Android-changed: extract parseMonth method.

            case PATTERN_HOUR_OF_DAY1: // 'k' 1-based.  eg, 23:59 + 1 hour =>> 24:59
                if (!isLenient()) {
                    // Validate the hour value in non-lenient
                    if (value < 1 || value > 24) {
                        break parsing;
                    }
                }
                // [We computed 'value' above.]
                if (value == calendar.getMaximum(Calendar.HOUR_OF_DAY) + 1) {
                    value = 0;
                }
                calb.set(Calendar.HOUR_OF_DAY, value);
                return pos.index;

            case PATTERN_DAY_OF_WEEK:  // 'E'
            // BEGIN Android-changed: extract parseWeekday method.
            /*
                {
                    if (useDateFormatSymbols) {
                        // Want to be able to parse both short and long forms.
                        // Try count == 4 (DDDD) first:
                        int newStart;
                        if ((newStart=matchString(text, start, Calendar.DAY_OF_WEEK,
                                                  formatData.getWeekdays(), calb)) > 0) {
                            return newStart;
                        }
                        // DDDD failed, now try DDD
                        if ((index = matchString(text, start, Calendar.DAY_OF_WEEK,
                                                 formatData.getShortWeekdays(), calb)) > 0) {
                            return index;
                        }
                    } else {
                        int[] styles = { Calendar.LONG, Calendar.SHORT };
                        for (int style : styles) {
                            Map<String,Integer> map = calendar.getDisplayNames(field, style, locale);
                            if ((index = matchString(text, start, field, map, calb)) > 0) {
                                return index;
                            }
                        }
                    }
                }
            */
            {
                final int idx = parseWeekday(text, start, field, useDateFormatSymbols,
                        false /* standalone */, calb);
                if (idx > 0) {
                    return idx;
                }
                break parsing;
            }
            // END Android-changed: extract parseWeekday method.

            // BEGIN Android-added: support for 'c' (standalone day of week).
            case PATTERN_STANDALONE_DAY_OF_WEEK: // 'c'
            {
                final int idx = parseWeekday(text, start, field, useDateFormatSymbols,
                        true /* standalone */, calb);
                if (idx > 0) {
                    return idx;
                }

                break parsing;
            }
            // END Android-added: support for 'c' (standalone day of week).

            case PATTERN_AM_PM:    // 'a'
                if (useDateFormatSymbols) {
                    if ((index = matchString(text, start, Calendar.AM_PM,
                                             formatData.getAmPmStrings(), calb)) > 0) {
                        return index;
                    }
                } else {
                    Map<String,Integer> map = getDisplayNamesMap(field, locale);
                    if ((index = matchString(text, start, field, map, calb)) > 0) {
                        return index;
                    }
                }
                break parsing;

            case PATTERN_HOUR1: // 'h' 1-based.  eg, 11PM + 1 hour =>> 12 AM
                if (!isLenient()) {
                    // Validate the hour value in non-lenient
                    if (value < 1 || value > 12) {
                        break parsing;
                    }
                }
                // [We computed 'value' above.]
                if (value == calendar.getLeastMaximum(Calendar.HOUR) + 1) {
                    value = 0;
                }
                calb.set(Calendar.HOUR, value);
                return pos.index;

            case PATTERN_ZONE_NAME:  // 'z'
            case PATTERN_ZONE_VALUE: // 'Z'
                {
                    int sign = 0;
                    try {
                        char c = text.charAt(pos.index);
                        if (c == '+') {
                            sign = 1;
                        } else if (c == '-') {
                            sign = -1;
                        }
                        if (sign == 0) {
                            // Try parsing a custom time zone "GMT+hh:mm" or "GMT".
                            if ((c == 'G' || c == 'g')
                                && (text.length() - start) >= GMT.length()
                                && text.regionMatches(true, start, GMT, 0, GMT.length())) {
                                pos.index = start + GMT.length();

                                if ((text.length() - pos.index) > 0) {
                                    c = text.charAt(pos.index);
                                    if (c == '+') {
                                        sign = 1;
                                    } else if (c == '-') {
                                        sign = -1;
                                    }
                                }

                                if (sign == 0) {    /* "GMT" without offset */
                                    calb.set(Calendar.ZONE_OFFSET, 0)
                                        .set(Calendar.DST_OFFSET, 0);
                                    return pos.index;
                                }

                                // BEGIN Android-changed: Be more tolerant of colon. b/26426526
                                /*
                                // Parse the rest as "hh:mm"
                                int i = subParseNumericZone(text, ++pos.index,
                                                            sign, 0, true, calb);
                                */
                                // Parse the rest as "hh[:]?mm"
                                int i = subParseNumericZone(text, ++pos.index, sign, 0,
                                        false, calb);
                                // END Android-changed: Be more tolerant of colon. b/26426526
                                if (i > 0) {
                                    return i;
                                }
                                pos.index = -i;
                            } else {
                                // Try parsing the text as a time zone
                                // name or abbreviation.
                                int i = subParseZoneString(text, pos.index, calb);
                                if (i > 0) {
                                    return i;
                                }
                                pos.index = -i;
                            }
                        } else {
                            // BEGIN Android-changed: Be more tolerant of colon. b/26426526
                            // Parse the rest as "hh[:]?mm" (RFC 822)
                            /*
                            // Parse the rest as "hhmm" (RFC 822)
                            int i = subParseNumericZone(text, ++pos.index,
                                                        sign, 0, false, calb);
                            */
                            int i = subParseNumericZone(text, ++pos.index, sign, 0,
                                    false, calb);
                            // END Android-changed: Be more tolerant of colon. b/26426526
                            if (i > 0) {
                                return i;
                            }
                            pos.index = -i;
                        }
                    } catch (IndexOutOfBoundsException e) {
                    }
                }
                break parsing;

            case PATTERN_ISO_ZONE:   // 'X'
                {
                    if ((text.length() - pos.index) <= 0) {
                        break parsing;
                    }

                    int sign;
                    char c = text.charAt(pos.index);
                    if (c == 'Z') {
                        calb.set(Calendar.ZONE_OFFSET, 0).set(Calendar.DST_OFFSET, 0);
                        return ++pos.index;
                    }

                    // parse text as "+/-hh[[:]mm]" based on count
                    if (c == '+') {
                        sign = 1;
                    } else if (c == '-') {
                        sign = -1;
                    } else {
                        ++pos.index;
                        break parsing;
                    }
                    int i = subParseNumericZone(text, ++pos.index, sign, count,
                                                count == 3, calb);
                    if (i > 0) {
                        return i;
                    }
                    pos.index = -i;
                }
                break parsing;

            default:
         // case PATTERN_DAY_OF_MONTH:         // 'd'
         // case PATTERN_HOUR_OF_DAY0:         // 'H' 0-based.  eg, 23:59 + 1 hour =>> 00:59
         // case PATTERN_MINUTE:               // 'm'
         // case PATTERN_SECOND:               // 's'
         // case PATTERN_MILLISECOND:          // 'S'
         // case PATTERN_DAY_OF_YEAR:          // 'D'
         // case PATTERN_DAY_OF_WEEK_IN_MONTH: // 'F'
         // case PATTERN_WEEK_OF_YEAR:         // 'w'
         // case PATTERN_WEEK_OF_MONTH:        // 'W'
         // case PATTERN_HOUR0:                // 'K' 0-based.  eg, 11PM + 1 hour =>> 0 AM
         // case PATTERN_ISO_DAY_OF_WEEK:      // 'u' (pseudo field);

                // Handle "generic" fields
                // BEGIN Android-changed: Better UTS#35 conformity for fractional seconds.
                // http://b/25863120
                int parseStart = pos.getIndex();
                // END Android-changed: Better UTS#35 conformity for fractional seconds.
                if (obeyCount) {
                    if ((start+count) > text.length()) {
                        break parsing;
                    }
                    number = numberFormat.parse(text.substring(0, start+count), pos);
                } else {
                    number = numberFormat.parse(text, pos);
                }
                if (number != null) {
                    // BEGIN Android-changed: Better UTS#35 conformity for fractional seconds.
                    /*
                    value = number.intValue();
                    */
                    if (patternCharIndex == PATTERN_MILLISECOND) {
                        // Fractional seconds must be treated specially. We must always
                        // normalize them to their fractional second value [0, 1) before we attempt
                        // to parse them.
                        //
                        // Case 1: 11.78 seconds is 11 seconds and 780 (not 78) milliseconds.
                        // Case 2: 11.7890567 seconds is 11 seconds and 789 (not 7890567) milliseconds.
                        double doubleValue = number.doubleValue();
                        int width = pos.getIndex() - parseStart;
                        final double divisor = Math.pow(10, width);
                        value = (int) ((doubleValue / divisor) * 1000);
                    } else {
                        value = number.intValue();
                    }
                    // END Android-changed: Better UTS#35 conformity for fractional seconds.

                    if (useFollowingMinusSignAsDelimiter && (value < 0) &&
                        (((pos.index < text.length()) &&
                         (text.charAt(pos.index) != minusSign)) ||
                         ((pos.index == text.length()) &&
                          (text.charAt(pos.index-1) == minusSign)))) {
                        value = -value;
                        pos.index--;
                    }

                    calb.set(field, value);
                    return pos.index;
                }
                break parsing;
            }
        }

        // Parsing failed.
        origPos.errorIndex = pos.index;
        return -1;
    }

    // BEGIN Android-added: parseMonth and parseWeekday methods to parse using ICU data.
    private int parseMonth(String text, int count, int value, int start,
                           int field, ParsePosition pos, boolean useDateFormatSymbols,
                           boolean standalone,
                           CalendarBuilder out) {
        if (count <= 2) // i.e., M or MM.
        {
            // Don't want to parse the month if it is a string
            // while pattern uses numeric style: M or MM.
            // [We computed 'value' above.]
            out.set(Calendar.MONTH, value - 1);
            return pos.index;
        }

        int index = -1;
        if (useDateFormatSymbols) {
            // count >= 3 // i.e., MMM or MMMM
            // Want to be able to parse both short and long forms.
            // Try count == 4 first:
            if ((index = matchString(
                    text, start, Calendar.MONTH,
                    standalone ? formatData.getStandAloneMonths() : formatData.getMonths(),
                    out)) > 0) {
                return index;
            }
            // count == 4 failed, now try count == 3
            if ((index = matchString(
                    text, start, Calendar.MONTH,
                    standalone ? formatData.getShortStandAloneMonths() : formatData.getShortMonths(),
                    out)) > 0) {
                return index;
            }
        } else {
            Map<String, Integer> map = getDisplayNamesMap(field, locale);
            if ((index = matchString(text, start, field, map, out)) > 0) {
                return index;
            }
        }

        return index;
    }

    private int parseWeekday(String text, int start, int field, boolean useDateFormatSymbols,
                             boolean standalone, CalendarBuilder out) {
        int index = -1;
        if (useDateFormatSymbols) {
            // Want to be able to parse both short and long forms.
            // Try count == 4 (DDDD) first:
            if ((index=matchString(
                    text, start, Calendar.DAY_OF_WEEK,
                    standalone ? formatData.getStandAloneWeekdays() : formatData.getWeekdays(),
                    out)) > 0) {
                return index;
            }

            // DDDD failed, now try DDD
            if ((index = matchString(
                    text, start, Calendar.DAY_OF_WEEK,
                    standalone ? formatData.getShortStandAloneWeekdays() : formatData.getShortWeekdays(),
                    out)) > 0) {
                return index;
            }
        } else {
            int[] styles = { Calendar.LONG, Calendar.SHORT };
            for (int style : styles) {
                Map<String,Integer> map = calendar.getDisplayNames(field, style, locale);
                if ((index = matchString(text, start, field, map, out)) > 0) {
                    return index;
                }
            }
        }

        return index;
    }
    // END Android-added: parseMonth and parseWeekday methods to parse using ICU data.

    // Android-changed: Always useDateFormatSymbols() for GregorianCalendar.
    /**
     * Returns true if the DateFormatSymbols has been set explicitly or locale
     * is null or calendar is Gregorian.
     */
    private boolean useDateFormatSymbols() {
        // Android-changed: Always useDateFormatSymbols() for GregorianCalendar.
        // This is for app compat. http://b/66411240#comment14
        // return useDateFormatSymbols || locale == null;
      return useDateFormatSymbols
          || "java.util.GregorianCalendar".equals(calendar.getClass().getName())
          || locale == null;
    }

    /**
     * Translates a pattern, mapping each character in the from string to the
     * corresponding character in the to string.
     *
     * @throws    IllegalArgumentException if the given pattern is invalid
     */
    private String translatePattern(String pattern, String from, String to) {
        StringBuilder result = new StringBuilder();
        boolean inQuote = false;
        for (int i = 0; i < pattern.length(); ++i) {
            char c = pattern.charAt(i);
            if (inQuote) {
                if (c == '\'') {
                    inQuote = false;
                }
            }
            else {
                if (c == '\'') {
                    inQuote = true;
                } else if ((c >= 'a' && c <= 'z') || (c >= 'A' && c <= 'Z')) {
                    int ci = from.indexOf(c);
                    if (ci >= 0) {
                        // patternChars is longer than localPatternChars due
                        // to serialization compatibility. The pattern letters
                        // unsupported by localPatternChars pass through.
                        if (ci < to.length()) {
                            c = to.charAt(ci);
                        }
                    } else {
                        throw new IllegalArgumentException("Illegal pattern " +
                                                           " character '" +
                                                           c + "'");
                    }
                }
            }
            result.append(c);
        }
        if (inQuote) {
            throw new IllegalArgumentException("Unfinished quote in pattern");
        }
        return result.toString();
    }

    /**
     * Returns a pattern string describing this date format.
     *
     * @return a pattern string describing this date format.
     */
    public String toPattern() {
        return pattern;
    }

    /**
     * Returns a localized pattern string describing this date format.
     *
     * @return a localized pattern string describing this date format.
     */
    public String toLocalizedPattern() {
        return translatePattern(pattern,
                                DateFormatSymbols.patternChars,
                                formatData.getLocalPatternChars());
    }

    /**
     * Applies the given pattern string to this date format.
     *
     * @param pattern the new date and time pattern for this date format
     * @throws    NullPointerException if the given pattern is null
     * @throws    IllegalArgumentException if the given pattern is invalid
     */
    public void applyPattern(String pattern)
    {
        applyPatternImpl(pattern);
    }

    private void applyPatternImpl(String pattern) {
        compiledPattern = compile(pattern);
        this.pattern = pattern;
    }

    /**
     * Applies the given localized pattern string to this date format.
     *
     * @param pattern a String to be mapped to the new date and time format
     *        pattern for this format
     * @throws    NullPointerException if the given pattern is null
     * @throws    IllegalArgumentException if the given pattern is invalid
     */
    public void applyLocalizedPattern(String pattern) {
         String p = translatePattern(pattern,
                                     formatData.getLocalPatternChars(),
                                     DateFormatSymbols.patternChars);
         compiledPattern = compile(p);
         this.pattern = p;
    }

    /**
     * Gets a copy of the date and time format symbols of this date format.
     *
     * @return the date and time format symbols of this date format
     * @see #setDateFormatSymbols
     */
    public DateFormatSymbols getDateFormatSymbols()
    {
        return (DateFormatSymbols)formatData.clone();
    }

    /**
     * Sets the date and time format symbols of this date format.
     *
     * @param newFormatSymbols the new date and time format symbols
     * @throws    NullPointerException if the given newFormatSymbols is null
     * @see #getDateFormatSymbols
     */
    public void setDateFormatSymbols(DateFormatSymbols newFormatSymbols)
    {
        this.formatData = (DateFormatSymbols)newFormatSymbols.clone();
        useDateFormatSymbols = true;
    }

    /**
     * Creates a copy of this {@code SimpleDateFormat}. This also
     * clones the format's date format symbols.
     *
     * @return a clone of this {@code SimpleDateFormat}
     */
    @Override
    public Object clone() {
        SimpleDateFormat other = (SimpleDateFormat) super.clone();
        other.formatData = (DateFormatSymbols) formatData.clone();
        return other;
    }

    /**
     * Returns the hash code value for this {@code SimpleDateFormat} object.
     *
     * @return the hash code value for this {@code SimpleDateFormat} object.
     */
    @Override
    public int hashCode()
    {
        return pattern.hashCode();
        // just enough fields for a reasonable distribution
    }

    /**
     * Compares the given object with this {@code SimpleDateFormat} for
     * equality.
     *
     * @return true if the given object is equal to this
     * {@code SimpleDateFormat}
     */
    @Override
    public boolean equals(Object obj)
    {
        if (!super.equals(obj)) {
            return false; // super does class check
        }
        SimpleDateFormat that = (SimpleDateFormat) obj;
        return (pattern.equals(that.pattern)
                && formatData.equals(that.formatData));
    }

    private static final int[] REST_OF_STYLES = {
        Calendar.SHORT_STANDALONE, Calendar.LONG_FORMAT, Calendar.LONG_STANDALONE,
    };
    private Map<String, Integer> getDisplayNamesMap(int field, Locale locale) {
        Map<String, Integer> map = calendar.getDisplayNames(field, Calendar.SHORT_FORMAT, locale);
        // Get all SHORT and LONG styles (avoid NARROW styles).
        for (int style : REST_OF_STYLES) {
            Map<String, Integer> m = calendar.getDisplayNames(field, style, locale);
            if (m != null) {
                map.putAll(m);
            }
        }
        return map;
    }

    /**
     * Obtains display names map, taking the context into account. Currently only
     * the month name pattern 'M' is context dependent.
     */
    private Map<String, Integer> getDisplayContextNamesMap(int field, Locale locale) {
        Map<String, Integer> map = calendar.getDisplayNames(field,
            forceStandaloneForm ? Calendar.SHORT_STANDALONE : Calendar.SHORT_FORMAT, locale);
        // Get the LONG style
        Map<String, Integer> m = calendar.getDisplayNames(field,
            forceStandaloneForm ? Calendar.LONG_STANDALONE : Calendar.LONG_FORMAT, locale);
        if (m != null) {
            map.putAll(m);
        }
        return map;
    }

    /**
     * After reading an object from the input stream, the format
     * pattern in the object is verified.
     *
     * @throws    InvalidObjectException if the pattern is invalid
     */
    @java.io.Serial
    private void readObject(ObjectInputStream stream)
                         throws IOException, ClassNotFoundException {
        stream.defaultReadObject();

        try {
            compiledPattern = compile(pattern);
        } catch (Exception e) {
            throw new InvalidObjectException("invalid pattern");
        }

        if (serialVersionOnStream < 1) {
            // didn't have defaultCenturyStart field
            initializeDefaultCentury();
        }
        else {
            // fill in dependent transient field
            parseAmbiguousDatesAsAfter(defaultCenturyStart);
        }
        serialVersionOnStream = currentSerialVersion;

        // If the deserialized object has a SimpleTimeZone, try
        // to replace it with a ZoneInfo equivalent in order to
        // be compatible with the SimpleTimeZone-based
        // implementation as much as possible.
        TimeZone tz = getTimeZone();
        if (tz instanceof SimpleTimeZone) {
            String id = tz.getID();
            TimeZone zi = TimeZone.getTimeZone(id);
            if (zi != null && zi.hasSameRules(tz) && zi.getID().equals(id)) {
                setTimeZone(zi);
            }
        }
    }

    /**
     * Analyze the negative subpattern of DecimalFormat and set/update values
     * as necessary.
     */
    private void checkNegativeNumberExpression() {
        if ((numberFormat instanceof DecimalFormat) &&
            !numberFormat.equals(originalNumberFormat)) {
            String numberPattern = ((DecimalFormat)numberFormat).toPattern();
            if (!numberPattern.equals(originalNumberPattern)) {
                hasFollowingMinusSign = false;

                int separatorIndex = numberPattern.indexOf(';');
                // If the negative subpattern is not absent, we have to analayze
                // it in order to check if it has a following minus sign.
                if (separatorIndex > -1) {
                    int minusIndex = numberPattern.indexOf('-', separatorIndex);
                    if ((minusIndex > numberPattern.lastIndexOf('0')) &&
                        (minusIndex > numberPattern.lastIndexOf('#'))) {
                        hasFollowingMinusSign = true;
                        minusSign = ((DecimalFormat)numberFormat).getDecimalFormatSymbols().getMinusSign();
                    }
                }
                originalNumberPattern = numberPattern;
            }
            originalNumberFormat = numberFormat;
        }
    }

}<|MERGE_RESOLUTION|>--- conflicted
+++ resolved
@@ -1,10 +1,6 @@
 /*
-<<<<<<< HEAD
  * Copyright (C) 2014 The Android Open Source Project
- * Copyright (c) 1996, 2018, Oracle and/or its affiliates. All rights reserved.
-=======
  * Copyright (c) 1996, 2021, Oracle and/or its affiliates. All rights reserved.
->>>>>>> 74984ee3
  * DO NOT ALTER OR REMOVE COPYRIGHT NOTICES OR THIS FILE HEADER.
  *
  * This code is free software; you can redistribute it and/or modify it
@@ -123,232 +119,140 @@
  *         <th scope="row">{@code G}
  *         <td>Era designator
  *         <td><a href="#text">Text</a>
-<<<<<<< HEAD
- *         <td><code>AD</code>
+ *         <td>{@code AD}
  *         <td>1+</td>
-=======
- *         <td>{@code AD}
->>>>>>> 74984ee3
  *     <tr>
  *         <th scope="row">{@code y}
  *         <td>Year
  *         <td><a href="#year">Year</a>
-<<<<<<< HEAD
- *         <td><code>1996</code>; <code>96</code>
+ *         <td>{@code 1996}; {@code 96}
  *         <td>1+</td>
-=======
- *         <td>{@code 1996}; {@code 96}
->>>>>>> 74984ee3
  *     <tr>
  *         <th scope="row">{@code Y}
  *         <td>Week year
  *         <td><a href="#year">Year</a>
-<<<<<<< HEAD
- *         <td><code>2009</code>; <code>09</code>
+ *         <td>{@code 2009}; {@code 09}
  *         <td>24+</td>
-=======
- *         <td>{@code 2009}; {@code 09}
->>>>>>> 74984ee3
  *     <tr>
  *         <th scope="row">{@code M}
  *         <td>Month in year (context sensitive)
  *         <td><a href="#month">Month</a>
-<<<<<<< HEAD
- *         <td><code>July</code>; <code>Jul</code>; <code>07</code>
+ *         <td>{@code July}; {@code Jul}; {@code 07}
  *         <td>1+</td>
-=======
- *         <td>{@code July}; {@code Jul}; {@code 07}
->>>>>>> 74984ee3
  *     <tr>
  *         <th scope="row">{@code L}
  *         <td>Month in year (standalone form)
  *         <td><a href="#month">Month</a>
-<<<<<<< HEAD
- *         <td><code>July</code>; <code>Jul</code>; <code>07</code>
+ *         <td>{@code July}; {@code Jul}; {@code 07}
  *         <td>TBD</td>
-=======
- *         <td>{@code July}; {@code Jul}; {@code 07}
->>>>>>> 74984ee3
  *     <tr>
  *         <th scope="row">{@code w}
  *         <td>Week in year
  *         <td><a href="#number">Number</a>
-<<<<<<< HEAD
- *         <td><code>27</code>
+ *         <td>{@code 27}
  *         <td>1+</td>
-=======
- *         <td>{@code 27}
->>>>>>> 74984ee3
  *     <tr>
  *         <th scope="row">{@code W}
  *         <td>Week in month
  *         <td><a href="#number">Number</a>
-<<<<<<< HEAD
- *         <td><code>2</code>
+ *         <td>{@code 2}
  *         <td>1+</td>
-=======
- *         <td>{@code 2}
->>>>>>> 74984ee3
  *     <tr>
  *         <th scope="row">{@code D}
  *         <td>Day in year
  *         <td><a href="#number">Number</a>
-<<<<<<< HEAD
- *         <td><code>189</code>
+ *         <td>{@code 189}
  *         <td>1+</td>
-=======
- *         <td>{@code 189}
->>>>>>> 74984ee3
  *     <tr>
  *         <th scope="row">{@code d}
  *         <td>Day in month
  *         <td><a href="#number">Number</a>
-<<<<<<< HEAD
- *         <td><code>10</code>
+ *         <td>{@code 10}
  *         <td>1+</td>
-=======
- *         <td>{@code 10}
->>>>>>> 74984ee3
  *     <tr>
  *         <th scope="row">{@code F}
  *         <td>Day of week in month
  *         <td><a href="#number">Number</a>
-<<<<<<< HEAD
- *         <td><code>2</code>
+ *         <td>{@code 2}
  *         <td>1+</td>
-=======
- *         <td>{@code 2}
->>>>>>> 74984ee3
  *     <tr>
  *         <th scope="row">{@code E}
  *         <td>Day name in week
  *         <td><a href="#text">Text</a>
-<<<<<<< HEAD
- *         <td><code>Tuesday</code>; <code>Tue</code>
+ *         <td>{@code Tuesday}; {@code Tue}
  *         <td>1+</td>
-=======
- *         <td>{@code Tuesday}; {@code Tue}
->>>>>>> 74984ee3
  *     <tr>
  *         <th scope="row">{@code u}
  *         <td>Day number of week (1 = Monday, ..., 7 = Sunday)
  *         <td><a href="#number">Number</a>
-<<<<<<< HEAD
- *         <td><code>1</code>
+ *         <td>{@code 1}
  *         <td>24+</td>
-=======
- *         <td>{@code 1}
->>>>>>> 74984ee3
  *     <tr>
  *         <th scope="row">{@code a}
  *         <td>Am/pm marker
  *         <td><a href="#text">Text</a>
-<<<<<<< HEAD
- *         <td><code>PM</code>
+ *         <td>{@code PM}
  *         <td>1+</td>
-=======
- *         <td>{@code PM}
->>>>>>> 74984ee3
  *     <tr>
  *         <th scope="row">{@code H}
  *         <td>Hour in day (0-23)
  *         <td><a href="#number">Number</a>
-<<<<<<< HEAD
- *         <td><code>0</code>
+ *         <td>{@code 0}
  *         <td>1+</td>
-=======
- *         <td>{@code 0}
->>>>>>> 74984ee3
  *     <tr>
  *         <th scope="row">{@code k}
  *         <td>Hour in day (1-24)
  *         <td><a href="#number">Number</a>
-<<<<<<< HEAD
- *         <td><code>24</code>
+ *         <td>{@code 24}
  *         <td>1+</td>
-=======
- *         <td>{@code 24}
->>>>>>> 74984ee3
  *     <tr>
  *         <th scope="row">{@code K}
  *         <td>Hour in am/pm (0-11)
  *         <td><a href="#number">Number</a>
-<<<<<<< HEAD
- *         <td><code>0</code>
+ *         <td>{@code 0}
  *         <td>1+</td>
-=======
- *         <td>{@code 0}
->>>>>>> 74984ee3
  *     <tr>
  *         <th scope="row">{@code h}
  *         <td>Hour in am/pm (1-12)
  *         <td><a href="#number">Number</a>
-<<<<<<< HEAD
- *         <td><code>12</code>
+ *         <td>{@code 12}
  *         <td>1+</td>
-=======
- *         <td>{@code 12}
->>>>>>> 74984ee3
  *     <tr>
  *         <th scope="row">{@code m}
  *         <td>Minute in hour
  *         <td><a href="#number">Number</a>
-<<<<<<< HEAD
- *         <td><code>30</code>
+ *         <td>{@code 30}
  *         <td>1+</td>
-=======
- *         <td>{@code 30}
->>>>>>> 74984ee3
  *     <tr>
  *         <th scope="row">{@code s}
  *         <td>Second in minute
  *         <td><a href="#number">Number</a>
-<<<<<<< HEAD
- *         <td><code>55</code>
+ *         <td>{@code 55}
  *         <td>1+</td>
-=======
- *         <td>{@code 55}
->>>>>>> 74984ee3
  *     <tr>
  *         <th scope="row">{@code S}
  *         <td>Millisecond
  *         <td><a href="#number">Number</a>
-<<<<<<< HEAD
- *         <td><code>978</code>
+ *         <td>{@code 978}
  *         <td>1+</td>
-=======
- *         <td>{@code 978}
->>>>>>> 74984ee3
  *     <tr>
  *         <th scope="row">{@code z}
  *         <td>Time zone
  *         <td><a href="#timezone">General time zone</a>
-<<<<<<< HEAD
- *         <td><code>Pacific Standard Time</code>; <code>PST</code>; <code>GMT-08:00</code>
+ *         <td>{@code Pacific Standard Time}; {@code PST}; {@code GMT-08:00}
  *         <td>1+</td>
-=======
- *         <td>{@code Pacific Standard Time}; {@code PST}; {@code GMT-08:00}
->>>>>>> 74984ee3
  *     <tr>
  *         <th scope="row">{@code Z}
  *         <td>Time zone
  *         <td><a href="#rfc822timezone">RFC 822 time zone</a>
-<<<<<<< HEAD
- *         <td><code>-0800</code>
+ *         <td>{@code -0800}
  *         <td>1+</td>
-=======
- *         <td>{@code -0800}
->>>>>>> 74984ee3
  *     <tr>
  *         <th scope="row">{@code X}
  *         <td>Time zone
  *         <td><a href="#iso8601timezone">ISO 8601 time zone</a>
-<<<<<<< HEAD
- *         <td><code>-08</code>; <code>-0800</code>;  <code>-08:00</code>
+ *         <td>{@code -08}; {@code -0800};  {@code -08:00}
  *         <td>24+</td>
-=======
- *         <td>{@code -08}; {@code -0800};  {@code -08:00}
->>>>>>> 74984ee3
  * </tbody>
  * </table>
  * </blockquote>
@@ -531,13 +435,8 @@
  *         <th scope="row">{@code "K:mm a, z"}
  *         <td>{@code 0:08 PM, PDT}
  *     <tr>
-<<<<<<< HEAD
- *         <th scope="row"><code>"yyyyy.MMMM.dd GGG hh:mm aaa"</code>
- *         <td><code>02001.July.04 AD 12:08 PM</code>
-=======
  *         <th scope="row">{@code "yyyyy.MMMMM.dd GGG hh:mm aaa"}
  *         <td>{@code 02001.July.04 AD 12:08 PM}
->>>>>>> 74984ee3
  *     <tr>
  *         <th scope="row">{@code "EEE, d MMM yyyy HH:mm:ss Z"}
  *         <td>{@code Wed, 4 Jul 2001 12:08:56 -0700}
@@ -1427,13 +1326,9 @@
             }
             break;
 
-<<<<<<< HEAD
-        case PATTERN_MONTH:            // 'M' (context seinsive)
+        case PATTERN_MONTH:            // 'M' (context sensitive)
             // BEGIN Android-changed: formatMonth() method to format using ICU data.
             /*
-=======
-        case PATTERN_MONTH:            // 'M' (context sensitive)
->>>>>>> 74984ee3
             if (useDateFormatSymbols) {
                 String[] months;
                 if (count >= 4) {
@@ -3125,10 +3020,11 @@
         return map;
     }
 
-    /**
+    // Android-removed: Remove unused getDisplayContextNamesMap() for month parsing.
+    /*
      * Obtains display names map, taking the context into account. Currently only
      * the month name pattern 'M' is context dependent.
-     */
+     *
     private Map<String, Integer> getDisplayContextNamesMap(int field, Locale locale) {
         Map<String, Integer> map = calendar.getDisplayNames(field,
             forceStandaloneForm ? Calendar.SHORT_STANDALONE : Calendar.SHORT_FORMAT, locale);
@@ -3140,6 +3036,7 @@
         }
         return map;
     }
+    */
 
     /**
      * After reading an object from the input stream, the format
