--- conflicted
+++ resolved
@@ -1,10 +1,6 @@
 /*
-<<<<<<< HEAD
  * Copyright (C) 2014 The Android Open Source Project
- * Copyright (c) 1996, 2013, Oracle and/or its affiliates. All rights reserved.
-=======
  * Copyright (c) 1996, 2018, Oracle and/or its affiliates. All rights reserved.
->>>>>>> 3fbc84e9
  * DO NOT ALTER OR REMOVE COPYRIGHT NOTICES OR THIS FILE HEADER.
  *
  * This code is free software; you can redistribute it and/or modify it
@@ -65,12 +61,6 @@
 import libcore.icu.LocaleData;
 
 import sun.util.calendar.CalendarUtils;
-<<<<<<< HEAD
-=======
-import sun.util.calendar.ZoneInfoFile;
-import sun.util.locale.provider.LocaleProviderAdapter;
-import sun.util.locale.provider.TimeZoneNameUtility;
->>>>>>> 3fbc84e9
 
 import static java.text.DateFormatSymbols.*;
 
@@ -114,24 +104,15 @@
  * <code>'A'</code> to <code>'Z'</code> and from <code>'a'</code> to
  * <code>'z'</code> are reserved):
  * <blockquote>
-<<<<<<< HEAD
- * <table border=0 cellspacing=3 cellpadding=0 summary="Chart shows pattern letters, date/time component, presentation, and examples.">
- *     <tr style="background-color: rgb(204, 204, 255);">
- *         <th align=left>Letter
- *         <th align=left>Date or Time Component
- *         <th align=left>Presentation
- *         <th align=left>Examples
- *         <th align=left>Supported (API Levels)
-=======
  * <table class="striped">
  * <caption style="display:none">Chart shows pattern letters, date/time component, presentation, and examples.</caption>
  * <thead>
->>>>>>> 3fbc84e9
  *     <tr>
  *         <th scope="col" style="text-align:left">Letter
  *         <th scope="col" style="text-align:left">Date or Time Component
  *         <th scope="col" style="text-align:left">Presentation
  *         <th scope="col" style="text-align:left">Examples
+ *         <th scope="col" style="text-align:left">Supported (API Levels)
  * </thead>
  * <tbody>
  *     <tr>
@@ -139,14 +120,9 @@
  *         <td>Era designator
  *         <td><a href="#text">Text</a>
  *         <td><code>AD</code>
-<<<<<<< HEAD
  *         <td>1+</td>
- *     <tr style="background-color: rgb(238, 238, 255);">
- *         <td><code>y</code>
-=======
  *     <tr>
  *         <th scope="row"><code>y</code>
->>>>>>> 3fbc84e9
  *         <td>Year
  *         <td><a href="#year">Year</a>
  *         <td><code>1996</code>; <code>96</code>
@@ -156,14 +132,9 @@
  *         <td>Week year
  *         <td><a href="#year">Year</a>
  *         <td><code>2009</code>; <code>09</code>
-<<<<<<< HEAD
  *         <td>24+</td>
- *     <tr style="background-color: rgb(238, 238, 255);">
- *         <td><code>M</code>
-=======
  *     <tr>
  *         <th scope="row"><code>M</code>
->>>>>>> 3fbc84e9
  *         <td>Month in year (context sensitive)
  *         <td><a href="#month">Month</a>
  *         <td><code>July</code>; <code>Jul</code>; <code>07</code>
@@ -173,14 +144,9 @@
  *         <td>Month in year (standalone form)
  *         <td><a href="#month">Month</a>
  *         <td><code>July</code>; <code>Jul</code>; <code>07</code>
-<<<<<<< HEAD
  *         <td>TBD</td>
- *     <tr style="background-color: rgb(238, 238, 255);">
- *         <td><code>w</code>
-=======
  *     <tr>
  *         <th scope="row"><code>w</code>
->>>>>>> 3fbc84e9
  *         <td>Week in year
  *         <td><a href="#number">Number</a>
  *         <td><code>27</code>
@@ -190,14 +156,9 @@
  *         <td>Week in month
  *         <td><a href="#number">Number</a>
  *         <td><code>2</code>
-<<<<<<< HEAD
  *         <td>1+</td>
- *     <tr style="background-color: rgb(238, 238, 255);">
- *         <td><code>D</code>
-=======
  *     <tr>
  *         <th scope="row"><code>D</code>
->>>>>>> 3fbc84e9
  *         <td>Day in year
  *         <td><a href="#number">Number</a>
  *         <td><code>189</code>
@@ -207,14 +168,9 @@
  *         <td>Day in month
  *         <td><a href="#number">Number</a>
  *         <td><code>10</code>
-<<<<<<< HEAD
  *         <td>1+</td>
- *     <tr style="background-color: rgb(238, 238, 255);">
- *         <td><code>F</code>
-=======
  *     <tr>
  *         <th scope="row"><code>F</code>
->>>>>>> 3fbc84e9
  *         <td>Day of week in month
  *         <td><a href="#number">Number</a>
  *         <td><code>2</code>
@@ -224,14 +180,9 @@
  *         <td>Day name in week
  *         <td><a href="#text">Text</a>
  *         <td><code>Tuesday</code>; <code>Tue</code>
-<<<<<<< HEAD
  *         <td>1+</td>
- *     <tr style="background-color: rgb(238, 238, 255);">
- *         <td><code>u</code>
-=======
  *     <tr>
  *         <th scope="row"><code>u</code>
->>>>>>> 3fbc84e9
  *         <td>Day number of week (1 = Monday, ..., 7 = Sunday)
  *         <td><a href="#number">Number</a>
  *         <td><code>1</code>
@@ -241,14 +192,9 @@
  *         <td>Am/pm marker
  *         <td><a href="#text">Text</a>
  *         <td><code>PM</code>
-<<<<<<< HEAD
  *         <td>1+</td>
- *     <tr style="background-color: rgb(238, 238, 255);">
- *         <td><code>H</code>
-=======
  *     <tr>
  *         <th scope="row"><code>H</code>
->>>>>>> 3fbc84e9
  *         <td>Hour in day (0-23)
  *         <td><a href="#number">Number</a>
  *         <td><code>0</code>
@@ -258,14 +204,9 @@
  *         <td>Hour in day (1-24)
  *         <td><a href="#number">Number</a>
  *         <td><code>24</code>
-<<<<<<< HEAD
  *         <td>1+</td>
- *     <tr style="background-color: rgb(238, 238, 255);">
- *         <td><code>K</code>
-=======
  *     <tr>
  *         <th scope="row"><code>K</code>
->>>>>>> 3fbc84e9
  *         <td>Hour in am/pm (0-11)
  *         <td><a href="#number">Number</a>
  *         <td><code>0</code>
@@ -275,14 +216,9 @@
  *         <td>Hour in am/pm (1-12)
  *         <td><a href="#number">Number</a>
  *         <td><code>12</code>
-<<<<<<< HEAD
  *         <td>1+</td>
- *     <tr style="background-color: rgb(238, 238, 255);">
- *         <td><code>m</code>
-=======
  *     <tr>
  *         <th scope="row"><code>m</code>
->>>>>>> 3fbc84e9
  *         <td>Minute in hour
  *         <td><a href="#number">Number</a>
  *         <td><code>30</code>
@@ -292,14 +228,9 @@
  *         <td>Second in minute
  *         <td><a href="#number">Number</a>
  *         <td><code>55</code>
-<<<<<<< HEAD
  *         <td>1+</td>
- *     <tr style="background-color: rgb(238, 238, 255);">
- *         <td><code>S</code>
-=======
  *     <tr>
  *         <th scope="row"><code>S</code>
->>>>>>> 3fbc84e9
  *         <td>Millisecond
  *         <td><a href="#number">Number</a>
  *         <td><code>978</code>
@@ -309,14 +240,9 @@
  *         <td>Time zone
  *         <td><a href="#timezone">General time zone</a>
  *         <td><code>Pacific Standard Time</code>; <code>PST</code>; <code>GMT-08:00</code>
-<<<<<<< HEAD
  *         <td>1+</td>
- *     <tr style="background-color: rgb(238, 238, 255);">
- *         <td><code>Z</code>
-=======
  *     <tr>
  *         <th scope="row"><code>Z</code>
->>>>>>> 3fbc84e9
  *         <td>Time zone
  *         <td><a href="#rfc822timezone">RFC 822 time zone</a>
  *         <td><code>-0800</code>
@@ -326,11 +252,8 @@
  *         <td>Time zone
  *         <td><a href="#iso8601timezone">ISO 8601 time zone</a>
  *         <td><code>-08</code>; <code>-0800</code>;  <code>-08:00</code>
-<<<<<<< HEAD
  *         <td>24+</td>
-=======
  * </tbody>
->>>>>>> 3fbc84e9
  * </table>
  * </blockquote>
  * Pattern letters are usually repeated, as their number determines the
@@ -341,23 +264,13 @@
  *     the full form is used; otherwise a short or abbreviated form
  *     is used if available.
  *     For parsing, both forms are accepted, independent of the number
-<<<<<<< HEAD
  *     of pattern letters.</li>
- * <li><strong><a name="number">Number:</a></strong>
+ * <li><strong><a id="number">Number:</a></strong>
  *     For formatting, the number of pattern letters is the minimum
  *     number of digits, and shorter numbers are zero-padded to this amount.
  *     For parsing, the number of pattern letters is ignored unless
  *     it's needed to separate two adjacent fields.</li>
- * <li><strong><a name="year">Year:</a></strong>
-=======
- *     of pattern letters.<br><br></li>
- * <li><strong><a id="number">Number:</a></strong>
- *     For formatting, the number of pattern letters is the minimum
- *     number of digits, and shorter numbers are zero-padded to this amount.
- *     For parsing, the number of pattern letters is ignored unless
- *     it's needed to separate two adjacent fields.<br><br></li>
  * <li><strong><a id="year">Year:</a></strong>
->>>>>>> 3fbc84e9
  *     If the formatter's {@link #getCalendar() Calendar} is the Gregorian
  *     calendar, the following rules are applied.
  *     <ul>
@@ -397,13 +310,8 @@
  *     support of week years can be tested with a call to {@link
  *     DateFormat#getCalendar() getCalendar()}.{@link
  *     java.util.Calendar#isWeekDateSupported()
-<<<<<<< HEAD
  *     isWeekDateSupported()}.</li>
- * <li><strong><a name="month">Month:</a></strong>
-=======
- *     isWeekDateSupported()}.<br><br></li>
  * <li><strong><a id="month">Month:</a></strong>
->>>>>>> 3fbc84e9
  *     If the number of pattern letters is 3 or more, the month is
  *     interpreted as <a href="#text">text</a>; otherwise,
  *     it is interpreted as a <a href="#number">number</a>.
@@ -444,13 +352,8 @@
  *     00 and 59. The format is locale independent and digits must be taken
  *     from the Basic Latin block of the Unicode standard.
  *     <p>For parsing, <a href="#rfc822timezone">RFC 822 time zones</a> are also
-<<<<<<< HEAD
  *     accepted.</li>
- * <li><strong><a name="rfc822timezone">RFC 822 time zone:</a></strong>
-=======
- *     accepted.<br><br></li>
  * <li><strong><a id="rfc822timezone">RFC 822 time zone:</a></strong>
->>>>>>> 3fbc84e9
  *     For formatting, the RFC 822 4-digit time zone format is used:
  *
  *     <pre>
@@ -531,13 +434,8 @@
  *     <tr>
  *         <th scope="row"><code>"K:mm a, z"</code>
  *         <td><code>0:08 PM, PDT</code>
-<<<<<<< HEAD
- *     <tr style="background-color: rgb(238, 238, 255);">
- *         <td><code>"yyyyy.MMMM.dd GGG hh:mm aaa"</code>
-=======
- *     <tr>
- *         <th scope="row"><code>"yyyyy.MMMMM.dd GGG hh:mm aaa"</code>
->>>>>>> 3fbc84e9
+ *     <tr>
+ *         <th scope="row"><code>"yyyyy.MMMM.dd GGG hh:mm aaa"</code>
  *         <td><code>02001.July.04 AD 12:08 PM</code>
  *     <tr>
  *         <th scope="row"><code>"EEE, d MMM yyyy HH:mm:ss Z"</code>
@@ -633,15 +531,10 @@
     /*
     /**
      * True if standalone form needs to be used.
-<<<<<<< HEAD
      *
-    transient private boolean forceStandaloneForm = false;
+    private transient boolean forceStandaloneForm = false;
     */
     // END Android-removed: App compat for formatting pattern letter M.
-=======
-     */
-    private transient boolean forceStandaloneForm = false;
->>>>>>> 3fbc84e9
 
     /**
      * The compiled pattern.
@@ -2115,12 +2008,17 @@
             // Checking long and short zones [1 & 2],
             // and long and short daylight [3 & 4].
             String zoneName = zoneNames[i];
+            // Android-removed: App compat. Don't retrieve more data when data missing in DFS.
+            //  It may have risk of app compat issue, and no significant benefit on Android because
+            //  the DFS and TimeZoneNameUtility will both come from ICU / CLDR on Android.
+            /*
             if (zoneName.isEmpty()) {
                 // fill in by retrieving single name
                 zoneName = TimeZoneNameUtility.retrieveDisplayName(
                                 zoneNames[0], i >= 3, i % 2, locale);
                 zoneNames[i] = zoneName;
             }
+            */
             if (text.regionMatches(true, start,
                                    zoneName, 0, zoneName.length())) {
                 return i;
@@ -2544,27 +2442,7 @@
                         return index;
                     }
                 }
-            */
-            {
-                final int idx = parseMonth(text, count, value, start, field, pos,
-                        useDateFormatSymbols, false /* isStandalone */, calb);
-                if (idx > 0) {
-                    return idx;
-                }
-
                 break parsing;
-            }
-
-            case PATTERN_MONTH_STANDALONE: // 'L'.
-            {
-                final int idx = parseMonth(text, count, value, start, field, pos,
-                        useDateFormatSymbols, true /* isStandalone */, calb);
-                if (idx > 0) {
-                    return idx;
-                }
-                break parsing;
-            }
-            // END Android-changed: extract parseMonth method.
 
             case PATTERN_MONTH_STANDALONE: // 'L'
                 if (count <= 2) {
@@ -2579,6 +2457,27 @@
                     return index;
                 }
                 break parsing;
+            */
+            {
+                final int idx = parseMonth(text, count, value, start, field, pos,
+                        useDateFormatSymbols, false /* isStandalone */, calb);
+                if (idx > 0) {
+                    return idx;
+                }
+
+                break parsing;
+            }
+
+            case PATTERN_MONTH_STANDALONE: // 'L'.
+            {
+                final int idx = parseMonth(text, count, value, start, field, pos,
+                        useDateFormatSymbols, true /* isStandalone */, calb);
+                if (idx > 0) {
+                    return idx;
+                }
+                break parsing;
+            }
+            // END Android-changed: extract parseMonth method.
 
             case PATTERN_HOUR_OF_DAY1: // 'k' 1-based.  eg, 23:59 + 1 hour =>> 24:59
                 if (!isLenient()) {
