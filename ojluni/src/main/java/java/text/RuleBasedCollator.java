--- conflicted
+++ resolved
@@ -416,9 +416,8 @@
         return (android.icu.text.RuleBasedCollator) icuColl;
     }
 
-<<<<<<< HEAD
-    // Android-removed: private constants and fields.
-=======
+    // BEGIN Android-removed: private constants and fields.
+    /*
     // ==============================================================
     // private
     // ==============================================================
@@ -439,5 +438,6 @@
     private StringBuffer terResult = null;
     private CollationElementIterator sourceCursor = null;
     private CollationElementIterator targetCursor = null;
->>>>>>> ac04768a
+    */
+    // END Android-removed: private constants and fields.
 }