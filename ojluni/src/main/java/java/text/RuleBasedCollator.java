/*
<<<<<<< HEAD
 * Copyright (C) 2014 The Android Open Source Project
 * Copyright (c) 1997, 2013, Oracle and/or its affiliates. All rights reserved.
=======
 * Copyright (c) 1997, 2020, Oracle and/or its affiliates. All rights reserved.
>>>>>>> 74984ee3
 * DO NOT ALTER OR REMOVE COPYRIGHT NOTICES OR THIS FILE HEADER.
 *
 * This code is free software; you can redistribute it and/or modify it
 * under the terms of the GNU General Public License version 2 only, as
 * published by the Free Software Foundation.  Oracle designates this
 * particular file as subject to the "Classpath" exception as provided
 * by Oracle in the LICENSE file that accompanied this code.
 *
 * This code is distributed in the hope that it will be useful, but WITHOUT
 * ANY WARRANTY; without even the implied warranty of MERCHANTABILITY or
 * FITNESS FOR A PARTICULAR PURPOSE.  See the GNU General Public License
 * version 2 for more details (a copy is included in the LICENSE file that
 * accompanied this code).
 *
 * You should have received a copy of the GNU General Public License version
 * 2 along with this work; if not, write to the Free Software Foundation,
 * Inc., 51 Franklin St, Fifth Floor, Boston, MA 02110-1301 USA.
 *
 * Please contact Oracle, 500 Oracle Parkway, Redwood Shores, CA 94065 USA
 * or visit www.oracle.com if you need additional information or have any
 * questions.
 */

/*
 * (C) Copyright Taligent, Inc. 1996, 1997 - All Rights Reserved
 * (C) Copyright IBM Corp. 1996-1998 - All Rights Reserved
 *
 *   The original version of this source code and documentation is copyrighted
 * and owned by Taligent, Inc., a wholly-owned subsidiary of IBM. These
 * materials are provided under terms of a License Agreement between Taligent
 * and Sun. This technology is protected by multiple US and International
 * patents. This notice and attribution to Taligent may not be removed.
 *   Taligent is a registered trademark of Taligent, Inc.
 *
 */

package java.text;

import libcore.icu.CollationKeyICU;

/**
 * The {@code RuleBasedCollator} class is a concrete subclass of
 * {@code Collator} that provides a simple, data-driven, table
 * collator.  With this class you can create a customized table-based
 * {@code Collator}.  {@code RuleBasedCollator} maps
 * characters to sort keys.
 *
 * <p>
 * {@code RuleBasedCollator} has the following restrictions
 * for efficiency (other subclasses may be used for more complex languages) :
 * <ol>
 * <li>If a special collation rule controlled by a &lt;modifier&gt; is
 *     specified it applies to the whole collator object.
 * <li>All non-mentioned characters are at the end of the
 *     collation order.
 * </ol>
 *
 * <p>
 * The collation table is composed of a list of collation rules, where each
 * rule is of one of three forms:
 * <pre>
 *    &lt;modifier&gt;
 *    &lt;relation&gt; &lt;text-argument&gt;
 *    &lt;reset&gt; &lt;text-argument&gt;
 * </pre>
 * The definitions of the rule elements is as follows:
 * <UL>
 *    <LI><strong>Text-Argument</strong>: A text-argument is any sequence of
 *        characters, excluding special characters (that is, common
 *        whitespace characters [0009-000D, 0020] and rule syntax characters
 *        [0021-002F, 003A-0040, 005B-0060, 007B-007E]). If those
 *        characters are desired, you can put them in single quotes
 *        (e.g. ampersand =&gt; '&amp;'). Note that unquoted white space characters
 *        are ignored; e.g. {@code b c} is treated as {@code bc}.
 *    <LI><strong>Modifier</strong>: There are currently two modifiers that
 *        turn on special collation rules.
 *        <UL>
 *            <LI>'@' : Turns on backwards sorting of accents (secondary
 *                      differences), as in French.
 *            <LI>'!' : Turns on Thai/Lao vowel-consonant swapping.  If this
 *                      rule is in force when a Thai vowel of the range
 *                      &#92;U0E40-&#92;U0E44 precedes a Thai consonant of the range
 *                      &#92;U0E01-&#92;U0E2E OR a Lao vowel of the range &#92;U0EC0-&#92;U0EC4
 *                      precedes a Lao consonant of the range &#92;U0E81-&#92;U0EAE then
 *                      the vowel is placed after the consonant for collation
 *                      purposes.
 *        </UL>
 *        <p>'@' : Indicates that accents are sorted backwards, as in French.
 *    <LI><strong>Relation</strong>: The relations are the following:
 *        <UL>
 *            <LI>'&lt;' : Greater, as a letter difference (primary)
 *            <LI>';' : Greater, as an accent difference (secondary)
 *            <LI>',' : Greater, as a case difference (tertiary)
 *            <LI>'=' : Equal
 *        </UL>
 *    <LI><strong>Reset</strong>: There is a single reset
 *        which is used primarily for contractions and expansions, but which
 *        can also be used to add a modification at the end of a set of rules.
 *        <p>'&amp;' : Indicates that the next rule follows the position to where
 *            the reset text-argument would be sorted.
 * </UL>
 *
 * <p>
 * This sounds more complicated than it is in practice. For example, the
 * following are equivalent ways of expressing the same thing:
 * <blockquote>
 * <pre>
 * a &lt; b &lt; c
 * a &lt; b &amp; b &lt; c
 * a &lt; c &amp; a &lt; b
 * </pre>
 * </blockquote>
 * Notice that the order is important, as the subsequent item goes immediately
 * after the text-argument. The following are not equivalent:
 * <blockquote>
 * <pre>
 * a &lt; b &amp; a &lt; c
 * a &lt; c &amp; a &lt; b
 * </pre>
 * </blockquote>
 * Either the text-argument must already be present in the sequence, or some
 * initial substring of the text-argument must be present. (e.g. "a &lt; b &amp; ae &lt;
 * e" is valid since "a" is present in the sequence before "ae" is reset). In
 * this latter case, "ae" is not entered and treated as a single character;
 * instead, "e" is sorted as if it were expanded to two characters: "a"
 * followed by an "e". This difference appears in natural languages: in
 * traditional Spanish "ch" is treated as though it contracts to a single
 * character (expressed as "c &lt; ch &lt; d"), while in traditional German
 * a-umlaut is treated as though it expanded to two characters
 * (expressed as "a,A &lt; b,B ... &amp;ae;&#92;u00e3&amp;AE;&#92;u00c3").
 * [&#92;u00e3 and &#92;u00c3 are, of course, the escape sequences for a-umlaut.]
 * <p>
 * <strong>Ignorable Characters</strong>
 * <p>
 * For ignorable characters, the first rule must start with a relation (the
 * examples we have used above are really fragments; "a &lt; b" really should be
 * "&lt; a &lt; b"). If, however, the first relation is not "&lt;", then all the all
 * text-arguments up to the first "&lt;" are ignorable. For example, ", - &lt; a &lt; b"
 * makes "-" an ignorable character, as we saw earlier in the word
 * "black-birds". In the samples for different languages, you see that most
 * accents are ignorable.
 *
 * <p><strong>Normalization and Accents</strong>
 * <p>
 * {@code RuleBasedCollator} automatically processes its rule table to
 * include both pre-composed and combining-character versions of
 * accented characters.  Even if the provided rule string contains only
 * base characters and separate combining accent characters, the pre-composed
 * accented characters matching all canonical combinations of characters from
 * the rule string will be entered in the table.
 * <p>
 * This allows you to use a RuleBasedCollator to compare accented strings
 * even when the collator is set to NO_DECOMPOSITION.  There are two caveats,
 * however.  First, if the strings to be collated contain combining
 * sequences that may not be in canonical order, you should set the collator to
 * CANONICAL_DECOMPOSITION or FULL_DECOMPOSITION to enable sorting of
 * combining sequences.  Second, if the strings contain characters with
 * compatibility decompositions (such as full-width and half-width forms),
 * you must use FULL_DECOMPOSITION, since the rule tables only include
 * canonical mappings.
 *
 * <p><strong>Errors</strong>
 * <p>
 * The following are errors:
 * <UL>
 *     <LI>A text-argument contains unquoted punctuation symbols
 *        (e.g. "a &lt; b-c &lt; d").
 *     <LI>A relation or reset character not followed by a text-argument
 *        (e.g. "a &lt; ,b").
 *     <LI>A reset where the text-argument (or an initial substring of the
 *         text-argument) is not already in the sequence.
 *         (e.g. "a &lt; b &amp; e &lt; f")
 * </UL>
 * If you produce one of these errors, a {@code RuleBasedCollator} throws
 * a {@code ParseException}.
 *
 * <p><strong>Examples</strong>
 * <p>Simple:     "&lt; a &lt; b &lt; c &lt; d"
 * <p>Norwegian:  "&lt; a, A &lt; b, B &lt; c, C &lt; d, D &lt; e, E &lt; f, F
 *                 &lt; g, G &lt; h, H &lt; i, I &lt; j, J &lt; k, K &lt; l, L
 *                 &lt; m, M &lt; n, N &lt; o, O &lt; p, P &lt; q, Q &lt; r, R
 *                 &lt; s, S &lt; t, T &lt; u, U &lt; v, V &lt; w, W &lt; x, X
 *                 &lt; y, Y &lt; z, Z
 *                 &lt; &#92;u00E6, &#92;u00C6
 *                 &lt; &#92;u00F8, &#92;u00D8
 *                 &lt; &#92;u00E5 = a&#92;u030A, &#92;u00C5 = A&#92;u030A;
 *                      aa, AA"
 *
 * <p>
 * To create a {@code RuleBasedCollator} object with specialized
 * rules tailored to your needs, you construct the {@code RuleBasedCollator}
 * with the rules contained in a {@code String} object. For example:
 * <blockquote>
 * <pre>
 * String simple = "&lt; a&lt; b&lt; c&lt; d";
 * RuleBasedCollator mySimple = new RuleBasedCollator(simple);
 * </pre>
 * </blockquote>
 * Or:
 * <blockquote>
 * <pre>
 * String Norwegian = "&lt; a, A &lt; b, B &lt; c, C &lt; d, D &lt; e, E &lt; f, F &lt; g, G &lt; h, H &lt; i, I" +
 *                    "&lt; j, J &lt; k, K &lt; l, L &lt; m, M &lt; n, N &lt; o, O &lt; p, P &lt; q, Q &lt; r, R" +
 *                    "&lt; s, S &lt; t, T &lt; u, U &lt; v, V &lt; w, W &lt; x, X &lt; y, Y &lt; z, Z" +
 *                    "&lt; &#92;u00E6, &#92;u00C6" +     // Latin letter ae &amp; AE
 *                    "&lt; &#92;u00F8, &#92;u00D8" +     // Latin letter o &amp; O with stroke
 *                    "&lt; &#92;u00E5 = a&#92;u030A," +  // Latin letter a with ring above
 *                    "  &#92;u00C5 = A&#92;u030A;" +  // Latin letter A with ring above
 *                    "  aa, AA";
 * RuleBasedCollator myNorwegian = new RuleBasedCollator(Norwegian);
 * </pre>
 * </blockquote>
 *
 * <p>
 * A new collation rules string can be created by concatenating rules
 * strings. For example, the rules returned by {@link #getRules()} could
 * be concatenated to combine multiple {@code RuleBasedCollator}s.
 *
 * <p>
 * The following example demonstrates how to change the order of
 * non-spacing accents,
 * <blockquote>
 * <pre>
 * // old rule
 * String oldRules = "=&#92;u0301;&#92;u0300;&#92;u0302;&#92;u0308"    // main accents
 *                 + ";&#92;u0327;&#92;u0303;&#92;u0304;&#92;u0305"    // main accents
 *                 + ";&#92;u0306;&#92;u0307;&#92;u0309;&#92;u030A"    // main accents
 *                 + ";&#92;u030B;&#92;u030C;&#92;u030D;&#92;u030E"    // main accents
 *                 + ";&#92;u030F;&#92;u0310;&#92;u0311;&#92;u0312"    // main accents
 *                 + "&lt; a , A ; ae, AE ; &#92;u00e6 , &#92;u00c6"
 *                 + "&lt; b , B &lt; c, C &lt; e, E &amp; C &lt; d, D";
 * // change the order of accent characters
 * String addOn = "&amp; &#92;u0300 ; &#92;u0308 ; &#92;u0302";
 * RuleBasedCollator myCollator = new RuleBasedCollator(oldRules + addOn);
 * </pre>
 * </blockquote>
 *
 * @see        Collator
 * @see        CollationElementIterator
 * @author     Helena Shih, Laura Werner, Richard Gillam
 * @since 1.1
 */
public class RuleBasedCollator extends Collator{
    // Android-added: protected constructor taking an ICU RuleBasedCollator.
    RuleBasedCollator(android.icu.text.RuleBasedCollator wrapper) {
        super(wrapper);
    }

    // IMPLEMENTATION NOTES:  The implementation of the collation algorithm is
    // divided across three classes: RuleBasedCollator, RBCollationTables, and
    // CollationElementIterator.  RuleBasedCollator contains the collator's
    // transient state and includes the code that uses the other classes to
    // implement comparison and sort-key building.  RuleBasedCollator also
    // contains the logic to handle French secondary accent sorting.
    // A RuleBasedCollator has two CollationElementIterators.  State doesn't
    // need to be preserved in these objects between calls to compare() or
    // getCollationKey(), but the objects persist anyway to avoid wasting extra
    // creation time.  compare() and getCollationKey() are synchronized to ensure
    // thread safety with this scheme.  The CollationElementIterator is responsible
    // for generating collation elements from strings and returning one element at
    // a time (sometimes there's a one-to-many or many-to-one mapping between
    // characters and collation elements-- this class handles that).
    // CollationElementIterator depends on RBCollationTables, which contains the
    // collator's static state.  RBCollationTables contains the actual data
    // tables specifying the collation order of characters for a particular locale
    // or use.  It also contains the base logic that CollationElementIterator
    // uses to map from characters to collation elements.  A single RBCollationTables
    // object is shared among all RuleBasedCollators for the same locale, and
    // thus by all the CollationElementIterators they create.

    /**
     * RuleBasedCollator constructor.  This takes the table rules and builds
     * a collation table out of them.  Please see RuleBasedCollator class
     * description for more details on the collation rule syntax.
     * @see java.util.Locale
     * @param rules the collation rules to build the collation table from.
     * @throws    ParseException A format exception
     * will be thrown if the build process of the rules fails. For
     * example, build rule "a &lt; ? &lt; d" will cause the constructor to
     * throw the ParseException because the '?' is not quoted.
     */
    public RuleBasedCollator(String rules) throws ParseException {
        // BEGIN Android-changed: Switched to ICU.
        if (rules == null) {
            throw new NullPointerException("rules == null");
        }
        try {
            icuColl = new android.icu.text.RuleBasedCollator(rules);
        } catch (Exception e) {
            if (e instanceof ParseException) {
                throw (ParseException) e;
            }
            /*
             * -1 means it's not a ParseException. Maybe IOException thrown when
             * an error occurred while reading internal data.
             */
            throw new ParseException(e.getMessage(), -1);
        }
        // END Android-changed: Switched to ICU.
    }

<<<<<<< HEAD
    // Android-removed: (String rules, int decomp) constructor and copy constructor.
=======
    /**
     * RuleBasedCollator constructor.  This takes the table rules and builds
     * a collation table out of them.  Please see RuleBasedCollator class
     * description for more details on the collation rule syntax.
     * @see java.util.Locale
     * @param rules the collation rules to build the collation table from.
     * @param decomp the decomposition strength used to build the
     * collation table and to perform comparisons.
     * @throws    ParseException A format exception
     * will be thrown if the build process of the rules fails. For
     * example, build rule "a < ? < d" will cause the constructor to
     * throw the ParseException because the '?' is not quoted.
     */
    RuleBasedCollator(String rules, int decomp) throws ParseException {
        setStrength(Collator.TERTIARY);
        setDecomposition(decomp);
        tables = new RBCollationTables(rules, decomp);
    }

    /**
     * "Copy constructor."  Used in clone() for performance.
     */
    private RuleBasedCollator(RuleBasedCollator that) {
        setStrength(that.getStrength());
        setDecomposition(that.getDecomposition());
        tables = that.tables;
    }
>>>>>>> 74984ee3

    // Android-changed: document that getRules() won't return rules in common case.
    /**
     * Gets the table-based rules for the collation object.
     *
     * <p>On Android, the returned string will be empty unless this instance was
     * constructed using {@link #RuleBasedCollator(String)}.
     *
     * @return returns the collation rules that the table collation object
     * was created from.
     */
    public String getRules()
    {
        // Android-changed: Switched to ICU.
        return collAsICU().getRules();
    }

    /**
     * Returns a CollationElementIterator for the given String.
     *
     * @param source the string to be collated
     * @return a {@code CollationElementIterator} object
     * @see java.text.CollationElementIterator
     */
    public CollationElementIterator getCollationElementIterator(String source) {
        // Android-changed: Switch to ICU and check for null value.
        if (source == null) {
            throw new NullPointerException("source == null");
        }
        return new CollationElementIterator(collAsICU().getCollationElementIterator(source));
    }

    /**
     * Returns a CollationElementIterator for the given CharacterIterator.
     *
     * @param source the character iterator to be collated
     * @return a {@code CollationElementIterator} object
     * @see java.text.CollationElementIterator
     * @since 1.2
     */
    public CollationElementIterator getCollationElementIterator(
                                                CharacterIterator source) {
        // Android-changed: Switch to ICU and check for null value.
       if (source == null) {
            throw new NullPointerException("source == null");
        }
        return new CollationElementIterator(collAsICU().getCollationElementIterator(source));
    }

    /**
     * Compares the character data stored in two different strings based on the
     * collation rules.  Returns information about whether a string is less
     * than, greater than or equal to another string in a language.
     * This can be overridden in a subclass.
     *
     * @throws    NullPointerException if {@code source} or {@code target} is null.
     */
    public synchronized int compare(String source, String target)
    {
        if (source == null || target == null) {
            throw new NullPointerException();
        }
        // Android-changed: Switched to ICU.
        return icuColl.compare(source, target);
    }

    /**
     * Transforms the string into a series of characters that can be compared
     * with CollationKey.compareTo. This overrides java.text.Collator.getCollationKey.
     * It can be overridden in a subclass.
     */
    public synchronized CollationKey getCollationKey(String source)
    {
        // Android-changed: Switched to ICU.
        if (source == null) {
            return null;
        }
        return new CollationKeyICU(source, icuColl.getCollationKey(source));
    }

    /**
     * Standard override; no change in semantics.
     */
    public Object clone() {
        // Android-changed: remove special case for cloning.
        return super.clone();
    }

    /**
     * Compares the equality of two collation objects.
     * @param obj the table-based collation object to be compared with this.
     * @return true if the current table-based collation object is the same
     * as the table-based collation object obj; false otherwise.
     */
    public boolean equals(Object obj) {
        if (obj == null) return false;
        // Android-changed: delegate to super class, as that already compares icuColl.
        return super.equals(obj);
    }

    /**
     * Generates the hash code for the table-based collation object
     */
    public int hashCode() {
        // Android-changed: Switched to ICU.
        return icuColl.hashCode();
    }

    // Android-added: collAsIcu helper method.
    private android.icu.text.RuleBasedCollator collAsICU() {
        return (android.icu.text.RuleBasedCollator) icuColl;
    }

    // BEGIN Android-removed: private constants and fields.
    /*
    // ==============================================================
    // private
    // ==============================================================

    static final int CHARINDEX = 0x70000000;  // need look up in .commit()
    static final int EXPANDCHARINDEX = 0x7E000000; // Expand index follows
    static final int CONTRACTCHARINDEX = 0x7F000000;  // contract indexes follow
    static final int UNMAPPED = 0xFFFFFFFF;

    private static final int COLLATIONKEYOFFSET = 1;

    private RBCollationTables tables = null;

    // Internal objects that are cached across calls so that they don't have to
    // be created/destroyed on every call to compare() and getCollationKey()
    private StringBuffer primResult = null;
    private StringBuffer secResult = null;
    private StringBuffer terResult = null;
    private CollationElementIterator sourceCursor = null;
    private CollationElementIterator targetCursor = null;
    */
    // END Android-removed: private constants and fields.
}<|MERGE_RESOLUTION|>--- conflicted
+++ resolved
@@ -1,10 +1,6 @@
 /*
-<<<<<<< HEAD
  * Copyright (C) 2014 The Android Open Source Project
- * Copyright (c) 1997, 2013, Oracle and/or its affiliates. All rights reserved.
-=======
  * Copyright (c) 1997, 2020, Oracle and/or its affiliates. All rights reserved.
->>>>>>> 74984ee3
  * DO NOT ALTER OR REMOVE COPYRIGHT NOTICES OR THIS FILE HEADER.
  *
  * This code is free software; you can redistribute it and/or modify it
@@ -306,10 +302,8 @@
         // END Android-changed: Switched to ICU.
     }
 
-<<<<<<< HEAD
     // Android-removed: (String rules, int decomp) constructor and copy constructor.
-=======
-    /**
+    /*
      * RuleBasedCollator constructor.  This takes the table rules and builds
      * a collation table out of them.  Please see RuleBasedCollator class
      * description for more details on the collation rule syntax.
@@ -321,22 +315,23 @@
      * will be thrown if the build process of the rules fails. For
      * example, build rule "a < ? < d" will cause the constructor to
      * throw the ParseException because the '?' is not quoted.
-     */
+     *
     RuleBasedCollator(String rules, int decomp) throws ParseException {
         setStrength(Collator.TERTIARY);
         setDecomposition(decomp);
         tables = new RBCollationTables(rules, decomp);
     }
 
+    // Android-removed: (String rules, int decomp) constructor and copy constructor.
     /**
      * "Copy constructor."  Used in clone() for performance.
-     */
+     *
     private RuleBasedCollator(RuleBasedCollator that) {
         setStrength(that.getStrength());
         setDecomposition(that.getDecomposition());
         tables = that.tables;
     }
->>>>>>> 74984ee3
+    */
 
     // Android-changed: document that getRules() won't return rules in common case.
     /**
