--- conflicted
+++ resolved
@@ -69,15 +69,12 @@
     // BEGIN Android-added: CloseGuard and some helper fields for Android changes in this file.
     private final CloseGuard guard = CloseGuard.get();
     private final byte[] scratch = new byte[8];
-<<<<<<< HEAD
-=======
 
     private static final int FLUSH_NONE = 0;
     private static final int FLUSH_FSYNC = 1;
     private static final int FLUSH_FDATASYNC = 2;
     private int flushAfterWrite = FLUSH_NONE;
 
->>>>>>> e013f703
     private int mode;
     // END Android-added: CloseGuard and some helper fields for Android changes in this file.
 
@@ -240,11 +237,6 @@
             rw = true;
             if (mode.length() > 2) {
                 if (mode.equals("rws")) {
-<<<<<<< HEAD
-                    imode |= O_SYNC;
-                } else if (mode.equals("rwd")) {
-                    imode |= O_DSYNC;
-=======
                     // Android-changed: For performance reasons, use fsync after each write.
                     // RandomAccessFile.write may result in multiple write syscalls,
                     // O_SYNC/O_DSYNC flags will cause a blocking wait on each syscall. Replacing
@@ -256,7 +248,6 @@
                     // Android-changed: For performance reasons, use fdatasync after each write.
                     // imode |= O_DSYNC;
                     flushAfterWrite = FLUSH_FDATASYNC;
->>>>>>> e013f703
                 } else {
                     imode = -1;
                 }
@@ -291,10 +282,6 @@
 
         // BEGIN Android-changed: Use IoBridge.open() instead of open.
         fd = IoBridge.open(name, imode);
-<<<<<<< HEAD
-        guard.open("close");
-        // END Android-changed: Use IoBridge.open() instead of open.
-=======
         maybeSync();
         guard.open("close");
         // END Android-changed: Use IoBridge.open() instead of open.
@@ -315,7 +302,6 @@
                 // Ignored
             }
         }
->>>>>>> e013f703
     }
     // END Android-added: Sync after rws/rwd write
 
@@ -552,11 +538,8 @@
         // BEGIN Android-changed: Implement on top of libcore os API.
         ioTracker.trackIo(len, IoTracker.Mode.WRITE);
         IoBridge.write(fd, b, off, len);
-<<<<<<< HEAD
-=======
         maybeSync();
         // END Android-changed: Implement on top of libcore os API.
->>>>>>> e013f703
     }
 
     /**
@@ -684,12 +667,8 @@
         if (filePointer > newLength) {
             seek(newLength);
         }
-<<<<<<< HEAD
-        // END Android-changed: Implement on top of low-level API, not directly natively.
-=======
         maybeSync();
         // END Android-changed: Implement on top of libcore os API.
->>>>>>> e013f703
     }
 
 
