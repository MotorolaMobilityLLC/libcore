--- conflicted
+++ resolved
@@ -25,9 +25,6 @@
 
 package java.io;
 
-<<<<<<< HEAD
-import java.security.AccessController;
-
 import android.system.ErrnoException;
 import android.system.OsConstants;
 
@@ -35,11 +32,9 @@
 
 import libcore.io.Libcore;
 
-=======
 import java.util.Properties;
 
 import jdk.internal.util.StaticProperty;
->>>>>>> 4469ef9c
 import sun.security.action.GetPropertyAction;
 
 
@@ -69,18 +64,16 @@
         return colon;
     }
 
-<<<<<<< HEAD
     /*
      * A normal Unix pathname does not contain consecutive slashes and does not end
      * with a slash. The empty string and "/" are special cases that are also
      * considered normal.
      */
-=======
-    /* A normal Unix pathname contains no duplicate slashes and does not end
-       with a slash.  It may be the empty string. */
-
+
+    // BEGIN Android-removed: Dead code.
+    /*
     /* Normalize the given pathname, whose length is len, starting at the given
-       offset; everything before this offset is already normal. */
+       offset; everything before this offset is already normal. *
     private String normalize(String pathname, int len, int off) {
         if (len == 0) return pathname;
         int n = len;
@@ -97,11 +90,12 @@
         }
         return sb.toString();
     }
+    */
+    // END Android-removed: Dead code.
 
     /* Check that the given pathname is normal.  If not, invoke the real
        normalizer on the part of the pathname that requires normalization.
        This way we iterate through the whole pathname string only once. */
->>>>>>> 4469ef9c
     public String normalize(String pathname) {
         int n = pathname.length();
         char[] normalized = pathname.toCharArray();
