--- conflicted
+++ resolved
@@ -1,10 +1,6 @@
 /*
-<<<<<<< HEAD
  * Copyright (C) 2014 The Android Open Source Project
- * Copyright (c) 1997, 2018, Oracle and/or its affiliates. All rights reserved.
-=======
  * Copyright (c) 1997, 2019, Oracle and/or its affiliates. All rights reserved.
->>>>>>> 5fa875d8
  * DO NOT ALTER OR REMOVE COPYRIGHT NOTICES OR THIS FILE HEADER.
  *
  * This code is free software; you can redistribute it and/or modify it
@@ -33,7 +29,7 @@
 import java.util.function.Consumer;
 import java.util.function.Predicate;
 import java.util.function.UnaryOperator;
-import jdk.internal.access.SharedSecrets;
+import jdk.internal.misc.SharedSecrets;
 import jdk.internal.util.ArraysSupport;
 
 /**
