--- conflicted
+++ resolved
@@ -1,10 +1,6 @@
 /*
-<<<<<<< HEAD
  * Copyright (C) 2014 The Android Open Source Project
- * Copyright (c) 1996, 2018, Oracle and/or its affiliates. All rights reserved.
-=======
  * Copyright (c) 1996, 2021, Oracle and/or its affiliates. All rights reserved.
->>>>>>> b02f4f01
  * DO NOT ALTER OR REMOVE COPYRIGHT NOTICES OR THIS FILE HEADER.
  *
  * This code is free software; you can redistribute it and/or modify it
@@ -383,7 +379,6 @@
     }
 
     /**
-<<<<<<< HEAD
      * Returns the {@link #SHORT short} or {@link #LONG long} name of this time
      * zone with either standard or daylight time, as written in {@code locale}.
      * If the name is not available, the result is in the format
@@ -409,38 +404,6 @@
                 break;
             default:
                 throw new IllegalArgumentException("Illegal style: " + style);
-=======
-     * Returns a name in the specified {@code style} of this {@code TimeZone}
-     * suitable for presentation to the user in the specified {@code
-     * locale}. If the specified {@code daylight} is {@code true}, a Daylight
-     * Saving Time name is returned (even if this {@code TimeZone} doesn't
-     * observe Daylight Saving Time). Otherwise, a Standard Time name is
-     * returned.
-     *
-     * <p>When looking up a time zone name, the {@linkplain
-     * ResourceBundle.Control#getCandidateLocales(String,Locale) default
-     * {@code Locale} search path of {@code ResourceBundle}} derived
-     * from the specified {@code locale} is used. (No {@linkplain
-     * ResourceBundle.Control#getFallbackLocale(String,Locale) fallback
-     * {@code Locale}} search is performed.) If a time zone name in any
-     * {@code Locale} of the search path, including {@link Locale#ROOT}, is
-     * found, the name is returned. Otherwise, a string in the
-     * <a href="#NormalizedCustomID">normalized custom ID format</a> is returned.
-     *
-     * @param daylight {@code true} specifying a Daylight Saving Time name, or
-     *                 {@code false} specifying a Standard Time name
-     * @param style either {@link #LONG} or {@link #SHORT}
-     * @param locale   the locale in which to supply the display name.
-     * @return the human-readable name of this time zone in the given locale.
-     * @throws    IllegalArgumentException if {@code style} is invalid.
-     * @throws    NullPointerException if {@code locale} is {@code null}.
-     * @since 1.2
-     * @see java.text.DateFormatSymbols#getZoneStrings()
-     */
-    public String getDisplayName(boolean daylight, int style, Locale locale) {
-        if (style != SHORT && style != LONG) {
-            throw new IllegalArgumentException("Illegal style: " + style);
->>>>>>> b02f4f01
         }
         String canonicalID = android.icu.util.TimeZone.getCanonicalID(getID());
         if (canonicalID != null) {
@@ -591,11 +554,7 @@
     /**
      * Gets the {@code TimeZone} for the given ID.
      *
-<<<<<<< HEAD
      * @param id the ID for a <code>TimeZone</code>, either an abbreviation
-=======
-     * @param ID the ID for a {@code TimeZone}, either an abbreviation
->>>>>>> b02f4f01
      * such as "PST", a full name such as "America/Los_Angeles", or a custom
      * ID such as "GMT-8:00". Note that the support of abbreviations is
      * for JDK 1.1.x compatibility only and full names should be used.
