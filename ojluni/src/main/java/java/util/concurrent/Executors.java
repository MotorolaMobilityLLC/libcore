--- conflicted
+++ resolved
@@ -362,40 +362,7 @@
 
     // Android-changed: Dropped documentation for legacy security code.
     /**
-<<<<<<< HEAD
      * Legacy security code; do not use.
-=======
-     * Returns a thread factory used to create new threads that
-     * have the same permissions as the current thread.
-     * This factory creates threads with the same settings as {@link
-     * Executors#defaultThreadFactory}, additionally setting the
-     * AccessControlContext and contextClassLoader of new threads to
-     * be the same as the thread invoking this
-     * {@code privilegedThreadFactory} method.  A new
-     * {@code privilegedThreadFactory} can be created within an
-     * {@link AccessController#doPrivileged AccessController.doPrivileged}
-     * action setting the current thread's access control context to
-     * create threads with the selected permission settings holding
-     * within that action.
-     *
-     * <p>Note that while tasks running within such threads will have
-     * the same access control and class loader settings as the
-     * current thread, they need not have the same {@link
-     * java.lang.ThreadLocal} or {@link
-     * java.lang.InheritableThreadLocal} values. If necessary,
-     * particular values of thread locals can be set or reset before
-     * any task runs in {@link ThreadPoolExecutor} subclasses using
-     * {@link ThreadPoolExecutor#beforeExecute(Thread, Runnable)}.
-     * Also, if it is necessary to initialize worker threads to have
-     * the same InheritableThreadLocal settings as some other
-     * designated thread, you can create a custom ThreadFactory in
-     * which that thread waits for and services requests to create
-     * others that will inherit its values.
-     *
-     * @return a thread factory
-     * @throws AccessControlException if the current access control
-     * context does not have permission to both get and set context
-     * class loader
      *
      * @deprecated This method is only useful in conjunction with
      *       {@linkplain SecurityManager the Security Manager}, which is
@@ -403,7 +370,6 @@
      *       Consequently, this method is also deprecated and subject to
      *       removal. There is no replacement for the Security Manager or this
      *       method.
->>>>>>> 1a303583
      */
     @Deprecated(since="17", forRemoval=true)
     public static ThreadFactory privilegedThreadFactory() {
@@ -471,21 +437,7 @@
 
     // Android-changed: Dropped documentation for legacy security code.
     /**
-<<<<<<< HEAD
      * Legacy security code; do not use.
-=======
-     * Returns a {@link Callable} object that will, when called,
-     * execute the given {@code callable} under the current access
-     * control context. This method should normally be invoked within
-     * an {@link AccessController#doPrivileged AccessController.doPrivileged}
-     * action to create callables that will, if possible, execute
-     * under the selected permission settings holding within that
-     * action; or if not possible, throw an associated {@link
-     * AccessControlException}.
-     * @param callable the underlying task
-     * @param <T> the type of the callable's result
-     * @return a callable object
-     * @throws NullPointerException if callable null
      *
      * @deprecated This method is only useful in conjunction with
      *       {@linkplain SecurityManager the Security Manager}, which is
@@ -493,7 +445,6 @@
      *       Consequently, this method is also deprecated and subject to
      *       removal. There is no replacement for the Security Manager or this
      *       method.
->>>>>>> 1a303583
      */
     @Deprecated(since="17", forRemoval=true)
     public static <T> Callable<T> privilegedCallable(Callable<T> callable) {
@@ -504,27 +455,7 @@
 
     // Android-changed: Dropped documentation for legacy security code.
     /**
-<<<<<<< HEAD
      * Legacy security code; do not use.
-=======
-     * Returns a {@link Callable} object that will, when called,
-     * execute the given {@code callable} under the current access
-     * control context, with the current context class loader as the
-     * context class loader. This method should normally be invoked
-     * within an
-     * {@link AccessController#doPrivileged AccessController.doPrivileged}
-     * action to create callables that will, if possible, execute
-     * under the selected permission settings holding within that
-     * action; or if not possible, throw an associated {@link
-     * AccessControlException}.
-     *
-     * @param callable the underlying task
-     * @param <T> the type of the callable's result
-     * @return a callable object
-     * @throws NullPointerException if callable null
-     * @throws AccessControlException if the current access control
-     * context does not have permission to both set and get context
-     * class loader
      *
      * @deprecated This method is only useful in conjunction with
      *       {@linkplain SecurityManager the Security Manager}, which is
@@ -532,7 +463,6 @@
      *       Consequently, this method is also deprecated and subject to
      *       removal. There is no replacement for the Security Manager or this
      *       method.
->>>>>>> 1a303583
      */
     @Deprecated(since="17", forRemoval=true)
     public static <T> Callable<T> privilegedCallableUsingCurrentClassLoader(Callable<T> callable) {
