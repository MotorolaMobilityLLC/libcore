/*
 * DO NOT ALTER OR REMOVE COPYRIGHT NOTICES OR THIS FILE HEADER.
 *
 * This code is free software; you can redistribute it and/or modify it
 * under the terms of the GNU General Public License version 2 only, as
 * published by the Free Software Foundation.  Oracle designates this
 * particular file as subject to the "Classpath" exception as provided
 * by Oracle in the LICENSE file that accompanied this code.
 *
 * This code is distributed in the hope that it will be useful, but WITHOUT
 * ANY WARRANTY; without even the implied warranty of MERCHANTABILITY or
 * FITNESS FOR A PARTICULAR PURPOSE.  See the GNU General Public License
 * version 2 for more details (a copy is included in the LICENSE file that
 * accompanied this code).
 *
 * You should have received a copy of the GNU General Public License version
 * 2 along with this work; if not, write to the Free Software Foundation,
 * Inc., 51 Franklin St, Fifth Floor, Boston, MA 02110-1301 USA.
 *
 * Please contact Oracle, 500 Oracle Parkway, Redwood Shores, CA 94065 USA
 * or visit www.oracle.com if you need additional information or have any
 * questions.
 */

/*
 * This file is available under and governed by the GNU General Public
 * License version 2 only, as published by the Free Software Foundation.
 * However, the following notice accompanied the original version of this
 * file:
 *
 * Written by Doug Lea with assistance from members of JCP JSR-166
 * Expert Group and released to the public domain, as explained at
 * http://creativecommons.org/publicdomain/zero/1.0/
 */

package java.util.concurrent.atomic;

import java.lang.invoke.MethodHandles;
import java.lang.invoke.VarHandle;
import java.util.function.IntBinaryOperator;
import java.util.function.IntUnaryOperator;
import jdk.internal.misc.Unsafe;

/**
 * An {@code int} value that may be updated atomically.  See the
 * {@link VarHandle} specification for descriptions of the properties
 * of atomic accesses. An {@code AtomicInteger} is used in
 * applications such as atomically incremented counters, and cannot be
 * used as a replacement for an {@link java.lang.Integer}. However,
 * this class does extend {@code Number} to allow uniform access by
 * tools and utilities that deal with numerically-based classes.
 *
 * @since 1.5
 * @author Doug Lea
 */
public class AtomicInteger extends Number implements java.io.Serializable {
    private static final long serialVersionUID = 6214790243416807050L;

    /*
     * This class intended to be implemented using VarHandles, but there
     * are unresolved cyclic startup dependencies.
     */
<<<<<<< HEAD
    // BEGIN Android-changed: Using VarHandle instead of Unsafe
    // private static final jdk.internal.misc.Unsafe U = jdk.internal.misc.Unsafe.getUnsafe();
    // private static final long VALUE = U.objectFieldOffset(AtomicInteger.class, "value");
    private static final VarHandle VALUE;
    static {
        try {
            MethodHandles.Lookup l = MethodHandles.lookup();
            VALUE = l.findVarHandle(AtomicInteger.class, "value", int.class);
        } catch (ReflectiveOperationException e) {
            throw new ExceptionInInitializerError(e);
        }
    }
    // END Android-changed: Using VarHandle instead of Unsafe
=======
    private static final Unsafe U = Unsafe.getUnsafe();
    private static final long VALUE
        = U.objectFieldOffset(AtomicInteger.class, "value");
>>>>>>> dc30d515

    private volatile int value;

    /**
     * Creates a new AtomicInteger with the given initial value.
     *
     * @param initialValue the initial value
     */
    public AtomicInteger(int initialValue) {
        value = initialValue;
    }

    /**
     * Creates a new AtomicInteger with initial value {@code 0}.
     */
    public AtomicInteger() {
    }

    /**
     * Returns the current value,
     * with memory effects as specified by {@link VarHandle#getVolatile}.
     *
     * @return the current value
     */
    public final int get() {
        return value;
    }

    /**
     * Sets the value to {@code newValue},
     * with memory effects as specified by {@link VarHandle#setVolatile}.
     *
     * @param newValue the new value
     */
    public final void set(int newValue) {
        value = newValue;
    }

    /**
     * Sets the value to {@code newValue},
     * with memory effects as specified by {@link VarHandle#setRelease}.
     *
     * @param newValue the new value
     * @since 1.6
     */
    public final void lazySet(int newValue) {
        // Android-changed: Using VarHandle instead of Unsafe
        // U.putIntRelease(this, VALUE, newValue);
        VALUE.setRelease(this, newValue);
    }

    /**
     * Atomically sets the value to {@code newValue} and returns the old value,
     * with memory effects as specified by {@link VarHandle#getAndSet}.
     *
     * @param newValue the new value
     * @return the previous value
     */
    public final int getAndSet(int newValue) {
        // Android-changed: Using VarHandle instead of Unsafe
        // return U.getAndSetInt(this, VALUE, newValue);
        return (int)VALUE.getAndSet(this, newValue);
    }

    /**
     * Atomically sets the value to {@code newValue}
     * if the current value {@code == expectedValue},
     * with memory effects as specified by {@link VarHandle#compareAndSet}.
     *
     * @param expectedValue the expected value
     * @param newValue the new value
     * @return {@code true} if successful. False return indicates that
     * the actual value was not equal to the expected value.
     */
    public final boolean compareAndSet(int expectedValue, int newValue) {
        // Android-changed: Using VarHandle instead of Unsafe
        // return U.compareAndSetInt(this, VALUE, expectedValue, newValue);
        return VALUE.compareAndSet(this, expectedValue, newValue);
    }

    /**
     * Possibly atomically sets the value to {@code newValue}
     * if the current value {@code == expectedValue},
     * with memory effects as specified by {@link VarHandle#weakCompareAndSetPlain}.
     *
     * @deprecated This method has plain memory effects but the method
     * name implies volatile memory effects (see methods such as
     * {@link #compareAndExchange} and {@link #compareAndSet}).  To avoid
     * confusion over plain or volatile memory effects it is recommended that
     * the method {@link #weakCompareAndSetPlain} be used instead.
     *
     * @param expectedValue the expected value
     * @param newValue the new value
     * @return {@code true} if successful
     * @see #weakCompareAndSetPlain
     */
    @Deprecated(since="9")
    public final boolean weakCompareAndSet(int expectedValue, int newValue) {
        // Android-changed: Using VarHandle instead of Unsafe
        // return U.weakCompareAndSetIntPlain(this, VALUE, expectedValue, newValue);
        return VALUE.weakCompareAndSetPlain(this, expectedValue, newValue);
    }

    /**
     * Possibly atomically sets the value to {@code newValue}
     * if the current value {@code == expectedValue},
     * with memory effects as specified by {@link VarHandle#weakCompareAndSetPlain}.
     *
     * @param expectedValue the expected value
     * @param newValue the new value
     * @return {@code true} if successful
     * @since 9
     */
    public final boolean weakCompareAndSetPlain(int expectedValue, int newValue) {
        // Android-changed: Using VarHandle instead of Unsafe
        // return U.weakCompareAndSetIntPlain(this, VALUE, expectedValue, newValue);
        return VALUE.weakCompareAndSetPlain(this, expectedValue, newValue);
    }

    /**
     * Atomically increments the current value,
     * with memory effects as specified by {@link VarHandle#getAndAdd}.
     *
     * <p>Equivalent to {@code getAndAdd(1)}.
     *
     * @return the previous value
     */
    public final int getAndIncrement() {
        // Android-changed: Using VarHandle instead of Unsafe
        // return U.getAndAddInt(this, VALUE, 1);
        return (int)VALUE.getAndAdd(this, 1);
    }

    /**
     * Atomically decrements the current value,
     * with memory effects as specified by {@link VarHandle#getAndAdd}.
     *
     * <p>Equivalent to {@code getAndAdd(-1)}.
     *
     * @return the previous value
     */
    public final int getAndDecrement() {
        // Android-changed: Using VarHandle instead of Unsafe
        // return U.getAndAddInt(this, VALUE, -1);
        return (int)VALUE.getAndAdd(this, -1);
    }

    /**
     * Atomically adds the given value to the current value,
     * with memory effects as specified by {@link VarHandle#getAndAdd}.
     *
     * @param delta the value to add
     * @return the previous value
     */
    public final int getAndAdd(int delta) {
        // Android-changed: Using VarHandle instead of Unsafe
        // return U.getAndAddInt(this, VALUE, delta);
        return (int)VALUE.getAndAdd(this, delta);
    }

    /**
     * Atomically increments the current value,
     * with memory effects as specified by {@link VarHandle#getAndAdd}.
     *
     * <p>Equivalent to {@code addAndGet(1)}.
     *
     * @return the updated value
     */
    public final int incrementAndGet() {
        // Android-changed: Using VarHandle instead of Unsafe
        // return U.getAndAddInt(this, VALUE, 1) + 1;
        return (int)VALUE.getAndAdd(this, 1) + 1;
    }

    /**
     * Atomically decrements the current value,
     * with memory effects as specified by {@link VarHandle#getAndAdd}.
     *
     * <p>Equivalent to {@code addAndGet(-1)}.
     *
     * @return the updated value
     */
    public final int decrementAndGet() {
        // Android-changed: Using VarHandle instead of Unsafe
        // return U.getAndAddInt(this, VALUE, -1) - 1;
        return (int)VALUE.getAndAdd(this, -1) - 1;
    }

    /**
     * Atomically adds the given value to the current value,
     * with memory effects as specified by {@link VarHandle#getAndAdd}.
     *
     * @param delta the value to add
     * @return the updated value
     */
    public final int addAndGet(int delta) {
        // Android-changed: Using VarHandle instead of Unsafe
        // return U.getAndAddInt(this, VALUE, delta) + delta;
        return (int)VALUE.getAndAdd(this, delta) + delta;
    }

    /**
     * Atomically updates (with memory effects as specified by {@link
     * VarHandle#compareAndSet}) the current value with the results of
     * applying the given function, returning the previous value. The
     * function should be side-effect-free, since it may be re-applied
     * when attempted updates fail due to contention among threads.
     *
     * @param updateFunction a side-effect-free function
     * @return the previous value
     * @since 1.8
     */
    public final int getAndUpdate(IntUnaryOperator updateFunction) {
        int prev = get(), next = 0;
        for (boolean haveNext = false;;) {
            if (!haveNext)
                next = updateFunction.applyAsInt(prev);
            if (weakCompareAndSetVolatile(prev, next))
                return prev;
            haveNext = (prev == (prev = get()));
        }
    }

    /**
     * Atomically updates (with memory effects as specified by {@link
     * VarHandle#compareAndSet}) the current value with the results of
     * applying the given function, returning the updated value. The
     * function should be side-effect-free, since it may be re-applied
     * when attempted updates fail due to contention among threads.
     *
     * @param updateFunction a side-effect-free function
     * @return the updated value
     * @since 1.8
     */
    public final int updateAndGet(IntUnaryOperator updateFunction) {
        int prev = get(), next = 0;
        for (boolean haveNext = false;;) {
            if (!haveNext)
                next = updateFunction.applyAsInt(prev);
            if (weakCompareAndSetVolatile(prev, next))
                return next;
            haveNext = (prev == (prev = get()));
        }
    }

    /**
     * Atomically updates (with memory effects as specified by {@link
     * VarHandle#compareAndSet}) the current value with the results of
     * applying the given function to the current and given values,
     * returning the previous value. The function should be
     * side-effect-free, since it may be re-applied when attempted
     * updates fail due to contention among threads.  The function is
     * applied with the current value as its first argument, and the
     * given update as the second argument.
     *
     * @param x the update value
     * @param accumulatorFunction a side-effect-free function of two arguments
     * @return the previous value
     * @since 1.8
     */
    public final int getAndAccumulate(int x,
                                      IntBinaryOperator accumulatorFunction) {
        int prev = get(), next = 0;
        for (boolean haveNext = false;;) {
            if (!haveNext)
                next = accumulatorFunction.applyAsInt(prev, x);
            if (weakCompareAndSetVolatile(prev, next))
                return prev;
            haveNext = (prev == (prev = get()));
        }
    }

    /**
     * Atomically updates (with memory effects as specified by {@link
     * VarHandle#compareAndSet}) the current value with the results of
     * applying the given function to the current and given values,
     * returning the updated value. The function should be
     * side-effect-free, since it may be re-applied when attempted
     * updates fail due to contention among threads.  The function is
     * applied with the current value as its first argument, and the
     * given update as the second argument.
     *
     * @param x the update value
     * @param accumulatorFunction a side-effect-free function of two arguments
     * @return the updated value
     * @since 1.8
     */
    public final int accumulateAndGet(int x,
                                      IntBinaryOperator accumulatorFunction) {
        int prev = get(), next = 0;
        for (boolean haveNext = false;;) {
            if (!haveNext)
                next = accumulatorFunction.applyAsInt(prev, x);
            if (weakCompareAndSetVolatile(prev, next))
                return next;
            haveNext = (prev == (prev = get()));
        }
    }

    /**
     * Returns the String representation of the current value.
     * @return the String representation of the current value
     */
    public String toString() {
        return Integer.toString(get());
    }

    /**
     * Returns the current value of this {@code AtomicInteger} as an
     * {@code int},
     * with memory effects as specified by {@link VarHandle#getVolatile}.
     *
     * Equivalent to {@link #get()}.
     */
    public int intValue() {
        return get();
    }

    /**
     * Returns the current value of this {@code AtomicInteger} as a
     * {@code long} after a widening primitive conversion,
     * with memory effects as specified by {@link VarHandle#getVolatile}.
     * @jls 5.1.2 Widening Primitive Conversion
     */
    public long longValue() {
        return (long)get();
    }

    /**
     * Returns the current value of this {@code AtomicInteger} as a
     * {@code float} after a widening primitive conversion,
     * with memory effects as specified by {@link VarHandle#getVolatile}.
     * @jls 5.1.2 Widening Primitive Conversion
     */
    public float floatValue() {
        return (float)get();
    }

    /**
     * Returns the current value of this {@code AtomicInteger} as a
     * {@code double} after a widening primitive conversion,
     * with memory effects as specified by {@link VarHandle#getVolatile}.
     * @jls 5.1.2 Widening Primitive Conversion
     */
    public double doubleValue() {
        return (double)get();
    }

    // jdk9

    /**
     * Returns the current value, with memory semantics of reading as
     * if the variable was declared non-{@code volatile}.
     *
     * @return the value
     * @since 9
     */
    public final int getPlain() {
        // Android-changed: Using VarHandle instead of Unsafe
        // return U.getInt(this, VALUE);
        return (int)VALUE.get(this);
    }

    /**
     * Sets the value to {@code newValue}, with memory semantics
     * of setting as if the variable was declared non-{@code volatile}
     * and non-{@code final}.
     *
     * @param newValue the new value
     * @since 9
     */
    public final void setPlain(int newValue) {
        // Android-changed: Using VarHandle instead of Unsafe
        // U.putInt(this, VALUE, newValue);
        VALUE.set(this, newValue);
    }

    /**
     * Returns the current value,
     * with memory effects as specified by {@link VarHandle#getOpaque}.
     *
     * @return the value
     * @since 9
     */
    public final int getOpaque() {
        // Android-changed: Using VarHandle instead of Unsafe
        // return U.getIntOpaque(this, VALUE);
        return (int)VALUE.getOpaque(this);
    }

    /**
     * Sets the value to {@code newValue},
     * with memory effects as specified by {@link VarHandle#setOpaque}.
     *
     * @param newValue the new value
     * @since 9
     */
    public final void setOpaque(int newValue) {
        // Android-changed: Using VarHandle instead of Unsafe
        // U.putIntOpaque(this, VALUE, newValue);
        VALUE.setOpaque(this, newValue);
    }

    /**
     * Returns the current value,
     * with memory effects as specified by {@link VarHandle#getAcquire}.
     *
     * @return the value
     * @since 9
     */
    public final int getAcquire() {
        // Android-changed: Using VarHandle instead of Unsafe
        // return U.getIntAcquire(this, VALUE);
        return (int)VALUE.getAcquire(this);
    }

    /**
     * Sets the value to {@code newValue},
     * with memory effects as specified by {@link VarHandle#setRelease}.
     *
     * @param newValue the new value
     * @since 9
     */
    public final void setRelease(int newValue) {
        // Android-changed: Using VarHandle instead of Unsafe
        // U.putIntRelease(this, VALUE, newValue);
        VALUE.setRelease(this, newValue);
    }

    /**
     * Atomically sets the value to {@code newValue} if the current value,
     * referred to as the <em>witness value</em>, {@code == expectedValue},
     * with memory effects as specified by
     * {@link VarHandle#compareAndExchange}.
     *
     * @param expectedValue the expected value
     * @param newValue the new value
     * @return the witness value, which will be the same as the
     * expected value if successful
     * @since 9
     */
    public final int compareAndExchange(int expectedValue, int newValue) {
        // Android-changed: Using VarHandle instead of Unsafe
        // return U.compareAndExchangeInt(this, VALUE, expectedValue, newValue);
        return (int)VALUE.compareAndExchange(this, expectedValue, newValue);
    }

    /**
     * Atomically sets the value to {@code newValue} if the current value,
     * referred to as the <em>witness value</em>, {@code == expectedValue},
     * with memory effects as specified by
     * {@link VarHandle#compareAndExchangeAcquire}.
     *
     * @param expectedValue the expected value
     * @param newValue the new value
     * @return the witness value, which will be the same as the
     * expected value if successful
     * @since 9
     */
    public final int compareAndExchangeAcquire(int expectedValue, int newValue) {
        // Android-changed: Using VarHandle instead of Unsafe
        // return U.compareAndExchangeIntAcquire(this, VALUE, expectedValue, newValue);
        return (int)VALUE.compareAndExchangeAcquire(this, expectedValue, newValue);
    }

    /**
     * Atomically sets the value to {@code newValue} if the current value,
     * referred to as the <em>witness value</em>, {@code == expectedValue},
     * with memory effects as specified by
     * {@link VarHandle#compareAndExchangeRelease}.
     *
     * @param expectedValue the expected value
     * @param newValue the new value
     * @return the witness value, which will be the same as the
     * expected value if successful
     * @since 9
     */
    public final int compareAndExchangeRelease(int expectedValue, int newValue) {
        // Android-changed: Using VarHandle instead of Unsafe
        // return U.compareAndExchangeIntRelease(this, VALUE, expectedValue, newValue);
        return (int)VALUE.compareAndExchangeRelease(this, expectedValue, newValue);
    }

    /**
     * Possibly atomically sets the value to {@code newValue} if
     * the current value {@code == expectedValue},
     * with memory effects as specified by
     * {@link VarHandle#weakCompareAndSet}.
     *
     * @param expectedValue the expected value
     * @param newValue the new value
     * @return {@code true} if successful
     * @since 9
     */
    public final boolean weakCompareAndSetVolatile(int expectedValue, int newValue) {
        // Android-changed: Using VarHandle instead of Unsafe
        //return U.weakCompareAndSetInt(this, VALUE, expectedValue, newValue);
        return VALUE.weakCompareAndSet(this, expectedValue, newValue);
    }

    /**
     * Possibly atomically sets the value to {@code newValue} if
     * the current value {@code == expectedValue},
     * with memory effects as specified by
     * {@link VarHandle#weakCompareAndSetAcquire}.
     *
     * @param expectedValue the expected value
     * @param newValue the new value
     * @return {@code true} if successful
     * @since 9
     */
    public final boolean weakCompareAndSetAcquire(int expectedValue, int newValue) {
        // Android-changed: Using VarHandle instead of Unsafe
        // return U.weakCompareAndSetIntAcquire(this, VALUE, expectedValue, newValue);
        return VALUE.weakCompareAndSetAcquire(this, expectedValue, newValue);
    }

    /**
     * Possibly atomically sets the value to {@code newValue} if
     * the current value {@code == expectedValue},
     * with memory effects as specified by
     * {@link VarHandle#weakCompareAndSetRelease}.
     *
     * @param expectedValue the expected value
     * @param newValue the new value
     * @return {@code true} if successful
     * @since 9
     */
    public final boolean weakCompareAndSetRelease(int expectedValue, int newValue) {
        // Android-changed: Using VarHandle instead of Unsafe
        // return U.weakCompareAndSetIntRelease(this, VALUE, expectedValue, newValue);
        return VALUE.weakCompareAndSetRelease(this, expectedValue, newValue);
    }

}<|MERGE_RESOLUTION|>--- conflicted
+++ resolved
@@ -39,7 +39,6 @@
 import java.lang.invoke.VarHandle;
 import java.util.function.IntBinaryOperator;
 import java.util.function.IntUnaryOperator;
-import jdk.internal.misc.Unsafe;
 
 /**
  * An {@code int} value that may be updated atomically.  See the
@@ -60,10 +59,10 @@
      * This class intended to be implemented using VarHandles, but there
      * are unresolved cyclic startup dependencies.
      */
-<<<<<<< HEAD
     // BEGIN Android-changed: Using VarHandle instead of Unsafe
-    // private static final jdk.internal.misc.Unsafe U = jdk.internal.misc.Unsafe.getUnsafe();
-    // private static final long VALUE = U.objectFieldOffset(AtomicInteger.class, "value");
+    // private static final Unsafe U = Unsafe.getUnsafe();
+    // private static final long VALUE
+    //     = U.objectFieldOffset(AtomicInteger.class, "value");
     private static final VarHandle VALUE;
     static {
         try {
@@ -74,11 +73,6 @@
         }
     }
     // END Android-changed: Using VarHandle instead of Unsafe
-=======
-    private static final Unsafe U = Unsafe.getUnsafe();
-    private static final long VALUE
-        = U.objectFieldOffset(AtomicInteger.class, "value");
->>>>>>> dc30d515
 
     private volatile int value;
 
