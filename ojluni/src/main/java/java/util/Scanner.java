--- conflicted
+++ resolved
@@ -1,10 +1,6 @@
 /*
-<<<<<<< HEAD
  * Copyright (C) 2014 The Android Open Source Project
- * Copyright (c) 2003, 2013, Oracle and/or its affiliates. All rights reserved.
-=======
  * Copyright (c) 2003, 2020, Oracle and/or its affiliates. All rights reserved.
->>>>>>> 0a0d0586
  * DO NOT ALTER OR REMOVE COPYRIGHT NOTICES OR THIS FILE HEADER.
  *
  * This code is free software; you can redistribute it and/or modify it
@@ -38,13 +34,10 @@
 import java.nio.file.Path;
 import java.nio.file.Files;
 import java.text.*;
-import java.text.spi.NumberFormatProvider;
 import java.util.function.Consumer;
 import java.util.regex.*;
 import java.util.stream.Stream;
 import java.util.stream.StreamSupport;
-import sun.util.locale.provider.LocaleProviderAdapter;
-import sun.util.locale.provider.ResourceBundleBasedAdapter;
 
 /**
  * A simple text scanner which can parse primitive types and strings using
@@ -433,14 +426,10 @@
         // here but what can we do? The final authority will be
         // whatever parse method is invoked, so ultimately the
         // Scanner will do the right thing
-<<<<<<< HEAD
-        String digit = "((?i)["+radixDigits+"]|\\p{javaDigit})";
+        String digit = "((?i)["+radixDigits+"\\p{javaDigit}])";
         // BEGIN Android-changed: Support non-decimal starting digits.
         // Ie., in addition to 1-9, a-z are also valid radix digits.
         /*
-=======
-        String digit = "((?i)["+radixDigits+"\\p{javaDigit}])";
->>>>>>> 0a0d0586
         String groupedNumeral = "("+non0Digit+digit+"?"+digit+"?("+
                                 groupSeparator+digit+digit+digit+")+)";
         */
@@ -1294,6 +1283,9 @@
         DecimalFormat df = null;
         NumberFormat nf = NumberFormat.getNumberInstance(locale);
         DecimalFormatSymbols dfs = DecimalFormatSymbols.getInstance(locale);
+
+        // Android-changed: nf is DecimalFormat.
+        /*
         if (nf instanceof DecimalFormat) {
              df = (DecimalFormat) nf;
         } else {
@@ -1311,6 +1303,8 @@
                     .getNumberPatterns();
             df = new DecimalFormat(all[0], dfs);
         }
+        */
+        df = (DecimalFormat) nf;
 
         // These must be literalized to avoid collision with regex
         // metacharacters such as dot or parenthesis
@@ -1389,16 +1383,8 @@
     // The next operation should occur in the specified radix but
     // the default is left untouched.
     private void setRadix(int radix) {
-<<<<<<< HEAD
-        // BEGIN Android-added: Complain loudly if a bogus radix is being set.
-        if (radix > Character.MAX_RADIX) {
-            throw new IllegalArgumentException("radix == " + radix);
-        }
-        // END Android-added: Complain loudly if a bogus radix is being set.
-=======
         if ((radix < Character.MIN_RADIX) || (radix > Character.MAX_RADIX))
             throw new IllegalArgumentException("radix:"+radix);
->>>>>>> 0a0d0586
 
         if (this.radix != radix) {
             // Force rebuilding and recompilation of radix dependent patterns
@@ -2701,8 +2687,9 @@
      */
     public BigInteger nextBigInteger(int radix) {
         // Check cached result
-        if ((typeCache != null) && (typeCache instanceof BigInteger val)
+        if ((typeCache != null) && (typeCache instanceof BigInteger)
             && this.radix == radix) {
+            var val = (BigInteger) typeCache;
             useTypeCache();
             return val;
         }
@@ -2766,7 +2753,8 @@
      */
     public BigDecimal nextBigDecimal() {
         // Check cached result
-        if ((typeCache != null) && (typeCache instanceof BigDecimal val)) {
+        if ((typeCache != null) && (typeCache instanceof BigDecimal)) {
+            var val = (BigDecimal)typeCache;
             useTypeCache();
             return val;
         }
