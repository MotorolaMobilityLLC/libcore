--- conflicted
+++ resolved
@@ -1,10 +1,6 @@
 /*
-<<<<<<< HEAD
  * Copyright (C) 2014 The Android Open Source Project
- * Copyright (c) 2003, 2018, Oracle and/or its affiliates. All rights reserved.
-=======
  * Copyright (c) 2003, 2020, Oracle and/or its affiliates. All rights reserved.
->>>>>>> ce6b5969
  * DO NOT ALTER OR REMOVE COPYRIGHT NOTICES OR THIS FILE HEADER.
  *
  * This code is free software; you can redistribute it and/or modify it
@@ -30,11 +26,8 @@
 
 package java.util;
 
-<<<<<<< HEAD
-=======
-import jdk.internal.access.SharedSecrets;
-
->>>>>>> ce6b5969
+import jdk.internal.misc.SharedSecrets;
+
 /**
  * A specialized {@link Map} implementation for use with enum type keys.  All
  * of the keys in an enum map must come from a single enum type that is
