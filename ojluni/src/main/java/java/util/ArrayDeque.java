--- conflicted
+++ resolved
@@ -39,10 +39,6 @@
 import java.util.function.Predicate;
 import java.util.function.UnaryOperator;
 import jdk.internal.misc.SharedSecrets;
-
-// BEGIN android-note
-// removed link to collections framework docs
-// END android-note
 
 /**
  * Resizable-array implementation of the {@link Deque} interface.  Array
@@ -83,13 +79,10 @@
  * <em>optional</em> methods of the {@link Collection} and {@link
  * Iterator} interfaces.
  *
-<<<<<<< HEAD
-=======
  * <p>This class is a member of the
  * <a href="{@docRoot}/java.base/java/util/package-summary.html#CollectionsFramework">
  * Java Collections Framework</a>.
  *
->>>>>>> abf63297
  * @author  Josh Bloch and Doug Lea
  * @param <E> the type of elements held in this deque
  * @since   1.6
@@ -154,6 +147,8 @@
         if (jump < needed
             || (newCapacity = (oldCapacity + jump)) - MAX_ARRAY_SIZE > 0)
             newCapacity = newCapacity(needed, jump);
+        // Android-added: preserve reference to the old storage to nullify it later.
+        final Object[] oldElements = elements;
         final Object[] es = elements = Arrays.copyOf(elements, newCapacity);
         // Exceptionally, here tail == head needs to be disambiguated
         if (tail < head || (tail == head && es[head] != null)) {
@@ -165,34 +160,14 @@
             for (int i = head, to = (head += newSpace); i < to; i++)
                 es[i] = null;
         }
-    }
-
-<<<<<<< HEAD
-    /**
-     * Doubles the capacity of this deque.  Call only when full, i.e.,
-     * when head and tail have wrapped around to become equal.
-     */
-    private void doubleCapacity() {
-        assert head == tail;
-        int p = head;
-        int n = elements.length;
-        int r = n - p; // number of elements to the right of p
-        int newCapacity = n << 1;
-        if (newCapacity < 0)
-            throw new IllegalStateException("Sorry, deque too big");
-        Object[] a = new Object[newCapacity];
-        System.arraycopy(elements, p, a, 0, r);
-        System.arraycopy(elements, 0, a, r, p);
         // Android-added: Clear old array instance that's about to become eligible for GC.
         // This ensures that array elements can be eligible for garbage collection even
         // before the array itself is recognized as being eligible; the latter might
         // take a while in some GC implementations, if the array instance is longer lived
         // (its liveness rarely checked) than some of its contents.
-        Arrays.fill(elements, null);
-        elements = a;
-        head = 0;
-        tail = n;
-=======
+        Arrays.fill(oldElements, null);
+    }
+
     /** Capacity calculation for edge conditions, especially overflow. */
     private int newCapacity(int needed, int jump) {
         final int oldCapacity = elements.length, minCapacity;
@@ -206,7 +181,6 @@
         return (oldCapacity + jump - MAX_ARRAY_SIZE < 0)
             ? oldCapacity + jump
             : MAX_ARRAY_SIZE;
->>>>>>> abf63297
     }
 
     /**
@@ -753,20 +727,6 @@
         @Override
         public void forEachRemaining(Consumer<? super E> action) {
             Objects.requireNonNull(action);
-<<<<<<< HEAD
-            Object[] a = elements;
-            int m = a.length - 1, f = fence, i = cursor;
-            cursor = f;
-            while (i != f) {
-                @SuppressWarnings("unchecked") E e = (E)a[i];
-                i = (i + 1) & m;
-                // Android-note: This uses a different heuristic for detecting
-                // concurrent modification exceptions than next(). As such, this is a less
-                // precise test.
-                if (e == null)
-                    throw new ConcurrentModificationException();
-                action.accept(e);
-=======
             int r;
             if ((r = remaining) <= 0)
                 return;
@@ -826,7 +786,6 @@
                     lastRet = end;
                     break;
                 }
->>>>>>> abf63297
             }
         }
     }
