/*
 * Copyright (c) 2013, 2014, Oracle and/or its affiliates. All rights reserved.
 * DO NOT ALTER OR REMOVE COPYRIGHT NOTICES OR THIS FILE HEADER.
 *
 * This code is free software; you can redistribute it and/or modify it
 * under the terms of the GNU General Public License version 2 only, as
 * published by the Free Software Foundation.  Oracle designates this
 * particular file as subject to the "Classpath" exception as provided
 * by Oracle in the LICENSE file that accompanied this code.
 *
 * This code is distributed in the hope that it will be useful, but WITHOUT
 * ANY WARRANTY; without even the implied warranty of MERCHANTABILITY or
 * FITNESS FOR A PARTICULAR PURPOSE.  See the GNU General Public License
 * version 2 for more details (a copy is included in the LICENSE file that
 * accompanied this code).
 *
 * You should have received a copy of the GNU General Public License version
 * 2 along with this work; if not, write to the Free Software Foundation,
 * Inc., 51 Franklin St, Fifth Floor, Boston, MA 02110-1301 USA.
 *
 * Please contact Oracle, 500 Oracle Parkway, Redwood Shores, CA 94065 USA
 * or visit www.oracle.com if you need additional information or have any
 * questions.
 */
package java.util;

/**
 * {@code StringJoiner} is used to construct a sequence of characters separated
 * by a delimiter and optionally starting with a supplied prefix
 * and ending with a supplied suffix.
 * <p>
 * Prior to adding something to the {@code StringJoiner}, its
 * {@code sj.toString()} method will, by default, return {@code prefix + suffix}.
 * However, if the {@code setEmptyValue} method is called, the {@code emptyValue}
 * supplied will be returned instead. This can be used, for example, when
 * creating a string using set notation to indicate an empty set, i.e.
 * <code>"{}"</code>, where the {@code prefix} is <code>"{"</code>, the
 * {@code suffix} is <code>"}"</code> and nothing has been added to the
 * {@code StringJoiner}.
 *
 * @apiNote
 * <p>The String {@code "[George:Sally:Fred]"} may be constructed as follows:
 *
 * <pre> {@code
 * StringJoiner sj = new StringJoiner(":", "[", "]");
 * sj.add("George").add("Sally").add("Fred");
 * String desiredString = sj.toString();
 * }</pre>
 * <p>
 * A {@code StringJoiner} may be employed to create formatted output from a
 * {@link java.util.stream.Stream} using
 * {@link java.util.stream.Collectors#joining(CharSequence)}. For example:
 *
 * <pre> {@code
 * List<Integer> numbers = Arrays.asList(1, 2, 3, 4);
 * String commaSeparatedNumbers = numbers.stream()
 *     .map(i -> i.toString())
 *     .collect(Collectors.joining(", "));
 * }</pre>
 *
 * @see java.util.stream.Collectors#joining(CharSequence)
 * @see java.util.stream.Collectors#joining(CharSequence, CharSequence, CharSequence)
 * @since  1.8
*/
public final class StringJoiner {
    private final String prefix;
    private final String delimiter;
    private final String suffix;

    /** Contains all the string components added so far. */
    private String[] elts;

    /** The number of string components added so far. */
    private int size;

<<<<<<< HEAD
    /*
     * When overridden by the user to be non-null via {@link setEmptyValue}, the
=======
    /** Total length in chars so far, excluding prefix and suffix. */
    private int len;

    /**
     * When overriden by the user to be non-null via {@link setEmptyValue}, the
>>>>>>> e098148d
     * string returned by toString() when no elements have yet been added.
     * When null, prefix + suffix is used as the empty value.
     */
    private String emptyValue;

    /**
     * Constructs a {@code StringJoiner} with no characters in it, with no
     * {@code prefix} or {@code suffix}, and a copy of the supplied
     * {@code delimiter}.
     * If no characters are added to the {@code StringJoiner} and methods
     * accessing the value of it are invoked, it will not return a
     * {@code prefix} or {@code suffix} (or properties thereof) in the result,
     * unless {@code setEmptyValue} has first been called.
     *
     * @param  delimiter the sequence of characters to be used between each
     *         element added to the {@code StringJoiner} value
     * @throws NullPointerException if {@code delimiter} is {@code null}
     */
    public StringJoiner(CharSequence delimiter) {
        this(delimiter, "", "");
    }

    /**
     * Constructs a {@code StringJoiner} with no characters in it using copies
     * of the supplied {@code prefix}, {@code delimiter} and {@code suffix}.
     * If no characters are added to the {@code StringJoiner} and methods
     * accessing the string value of it are invoked, it will return the
     * {@code prefix + suffix} (or properties thereof) in the result, unless
     * {@code setEmptyValue} has first been called.
     *
     * @param  delimiter the sequence of characters to be used between each
     *         element added to the {@code StringJoiner}
     * @param  prefix the sequence of characters to be used at the beginning
     * @param  suffix the sequence of characters to be used at the end
     * @throws NullPointerException if {@code prefix}, {@code delimiter}, or
     *         {@code suffix} is {@code null}
     */
    public StringJoiner(CharSequence delimiter,
                        CharSequence prefix,
                        CharSequence suffix) {
        Objects.requireNonNull(prefix, "The prefix must not be null");
        Objects.requireNonNull(delimiter, "The delimiter must not be null");
        Objects.requireNonNull(suffix, "The suffix must not be null");
        // make defensive copies of arguments
        this.prefix = prefix.toString();
        this.delimiter = delimiter.toString();
        this.suffix = suffix.toString();
    }

    /**
     * Sets the sequence of characters to be used when determining the string
     * representation of this {@code StringJoiner} and no elements have been
     * added yet, that is, when it is empty.  A copy of the {@code emptyValue}
     * parameter is made for this purpose. Note that once an add method has been
     * called, the {@code StringJoiner} is no longer considered empty, even if
     * the element(s) added correspond to the empty {@code String}.
     *
     * @param  emptyValue the characters to return as the value of an empty
     *         {@code StringJoiner}
     * @return this {@code StringJoiner} itself so the calls may be chained
     * @throws NullPointerException when the {@code emptyValue} parameter is
     *         {@code null}
     */
    public StringJoiner setEmptyValue(CharSequence emptyValue) {
        this.emptyValue = Objects.requireNonNull(emptyValue,
            "The empty value must not be null").toString();
        return this;
    }

    private static int getChars(String s, char[] chars, int start) {
        int len = s.length();
        s.getChars(0, len, chars, start);
        return len;
    }

    /**
     * Returns the current value, consisting of the {@code prefix}, the values
     * added so far separated by the {@code delimiter}, and the {@code suffix},
     * unless no elements have been added in which case, the
     * {@code prefix + suffix} or the {@code emptyValue} characters are returned.
     *
     * @return the string representation of this {@code StringJoiner}
     */
    @Override
    public String toString() {
        final String[] elts = this.elts;
        if (elts == null && emptyValue != null) {
            return emptyValue;
        }
        final int size = this.size;
        final int addLen = prefix.length() + suffix.length();
        if (addLen == 0) {
            compactElts();
            return size == 0 ? "" : elts[0];
        }
        final String delimiter = this.delimiter;
        final char[] chars = new char[len + addLen];
        int k = getChars(prefix, chars, 0);
        if (size > 0) {
            k += getChars(elts[0], chars, k);
            for (int i = 1; i < size; i++) {
                k += getChars(delimiter, chars, k);
                k += getChars(elts[i], chars, k);
            }
        }
        k += getChars(suffix, chars, k);
        return new String(chars);
    }

    /**
     * Adds a copy of the given {@code CharSequence} value as the next
     * element of the {@code StringJoiner} value. If {@code newElement} is
     * {@code null}, then {@code "null"} is added.
     *
     * @param  newElement The element to add
     * @return a reference to this {@code StringJoiner}
     */
    public StringJoiner add(CharSequence newElement) {
        final String elt = String.valueOf(newElement);
        if (elts == null) {
            elts = new String[8];
        } else {
            if (size == elts.length)
                elts = Arrays.copyOf(elts, 2 * size);
            len += delimiter.length();
        }
        len += elt.length();
        elts[size++] = elt;
        return this;
    }

    /**
     * Adds the contents of the given {@code StringJoiner} without prefix and
     * suffix as the next element if it is non-empty. If the given {@code
     * StringJoiner} is empty, the call has no effect.
     *
     * <p>A {@code StringJoiner} is empty if {@link #add(CharSequence) add()}
     * has never been called, and if {@code merge()} has never been called
     * with a non-empty {@code StringJoiner} argument.
     *
     * <p>If the other {@code StringJoiner} is using a different delimiter,
     * then elements from the other {@code StringJoiner} are concatenated with
     * that delimiter and the result is appended to this {@code StringJoiner}
     * as a single element.
     *
     * @param other The {@code StringJoiner} whose contents should be merged
     *              into this one
     * @throws NullPointerException if the other {@code StringJoiner} is null
     * @return This {@code StringJoiner}
     */
    public StringJoiner merge(StringJoiner other) {
        Objects.requireNonNull(other);
        if (other.elts == null) {
            return this;
        }
        other.compactElts();
        return add(other.elts[0]);
    }

    private void compactElts() {
        if (size > 1) {
            final char[] chars = new char[len];
            int i = 1, k = getChars(elts[0], chars, 0);
            do {
                k += getChars(delimiter, chars, k);
                k += getChars(elts[i], chars, k);
                elts[i] = null;
            } while (++i < size);
            size = 1;
            elts[0] = new String(chars);
        }
    }

    /**
     * Returns the length of the {@code String} representation
     * of this {@code StringJoiner}. Note that if
     * no add methods have been called, then the length of the {@code String}
     * representation (either {@code prefix + suffix} or {@code emptyValue})
     * will be returned. The value should be equivalent to
     * {@code toString().length()}.
     *
     * @return the length of the current value of {@code StringJoiner}
     */
    public int length() {
        return (size == 0 && emptyValue != null) ? emptyValue.length() :
            len + prefix.length() + suffix.length();
    }
}<|MERGE_RESOLUTION|>--- conflicted
+++ resolved
@@ -73,16 +73,11 @@
     /** The number of string components added so far. */
     private int size;
 
-<<<<<<< HEAD
-    /*
-     * When overridden by the user to be non-null via {@link setEmptyValue}, the
-=======
     /** Total length in chars so far, excluding prefix and suffix. */
     private int len;
 
     /**
      * When overriden by the user to be non-null via {@link setEmptyValue}, the
->>>>>>> e098148d
      * string returned by toString() when no elements have yet been added.
      * When null, prefix + suffix is used as the empty value.
      */
