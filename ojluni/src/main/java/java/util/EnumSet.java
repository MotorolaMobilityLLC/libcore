/*
 * Copyright (C) 2014 The Android Open Source Project
 * Copyright (c) 2003, 2019, Oracle and/or its affiliates. All rights reserved.
 * DO NOT ALTER OR REMOVE COPYRIGHT NOTICES OR THIS FILE HEADER.
 *
 * This code is free software; you can redistribute it and/or modify it
 * under the terms of the GNU General Public License version 2 only, as
 * published by the Free Software Foundation.  Oracle designates this
 * particular file as subject to the "Classpath" exception as provided
 * by Oracle in the LICENSE file that accompanied this code.
 *
 * This code is distributed in the hope that it will be useful, but WITHOUT
 * ANY WARRANTY; without even the implied warranty of MERCHANTABILITY or
 * FITNESS FOR A PARTICULAR PURPOSE.  See the GNU General Public License
 * version 2 for more details (a copy is included in the LICENSE file that
 * accompanied this code).
 *
 * You should have received a copy of the GNU General Public License version
 * 2 along with this work; if not, write to the Free Software Foundation,
 * Inc., 51 Franklin St, Fifth Floor, Boston, MA 02110-1301 USA.
 *
 * Please contact Oracle, 500 Oracle Parkway, Redwood Shores, CA 94065 USA
 * or visit www.oracle.com if you need additional information or have any
 * questions.
 */

package java.util;

<<<<<<< HEAD
=======
import jdk.internal.access.SharedSecrets;

>>>>>>> ce6b5969
/**
 * A specialized {@link Set} implementation for use with enum types.  All of
 * the elements in an enum set must come from a single enum type that is
 * specified, explicitly or implicitly, when the set is created.  Enum sets
 * are represented internally as bit vectors.  This representation is
 * extremely compact and efficient. The space and time performance of this
 * class should be good enough to allow its use as a high-quality, typesafe
 * alternative to traditional {@code int}-based "bit flags."  Even bulk
 * operations (such as {@code containsAll} and {@code retainAll}) should
 * run very quickly if their argument is also an enum set.
 *
 * <p>The iterator returned by the {@code iterator} method traverses the
 * elements in their <i>natural order</i> (the order in which the enum
 * constants are declared).  The returned iterator is <i>weakly
 * consistent</i>: it will never throw {@link ConcurrentModificationException}
 * and it may or may not show the effects of any modifications to the set that
 * occur while the iteration is in progress.
 *
 * <p>Null elements are not permitted.  Attempts to insert a null element
 * will throw {@link NullPointerException}.  Attempts to test for the
 * presence of a null element or to remove one will, however, function
 * properly.
 *
 * <P>Like most collection implementations, {@code EnumSet} is not
 * synchronized.  If multiple threads access an enum set concurrently, and at
 * least one of the threads modifies the set, it should be synchronized
 * externally.  This is typically accomplished by synchronizing on some
 * object that naturally encapsulates the enum set.  If no such object exists,
 * the set should be "wrapped" using the {@link Collections#synchronizedSet}
 * method.  This is best done at creation time, to prevent accidental
 * unsynchronized access:
 *
 * <pre>
 * Set&lt;MyEnum&gt; s = Collections.synchronizedSet(EnumSet.noneOf(MyEnum.class));
 * </pre>
 *
 * <p>Implementation note: All basic operations execute in constant time.
 * They are likely (though not guaranteed) to be much faster than their
 * {@link HashSet} counterparts.  Even bulk operations execute in
 * constant time if their argument is also an enum set.
 *
 * <p>This class is a member of the
 * <a href="{@docRoot}/java.base/java/util/package-summary.html#CollectionsFramework">
 * Java Collections Framework</a>.
 *
 * @author Josh Bloch
 * @since 1.5
 * @see EnumMap
 */
public abstract class EnumSet<E extends Enum<E>> extends AbstractSet<E>
    implements Cloneable, java.io.Serializable
{
    // declare EnumSet.class serialization compatibility with JDK 8
    @java.io.Serial
    private static final long serialVersionUID = 1009687484059888093L;

    /**
     * The class of all the elements of this set.
     */
    final transient Class<E> elementType;

    /**
     * All of the values comprising E.  (Cached for performance.)
     */
    final transient Enum<?>[] universe;

    EnumSet(Class<E>elementType, Enum<?>[] universe) {
        this.elementType = elementType;
        this.universe    = universe;
    }

    /**
     * Creates an empty enum set with the specified element type.
     *
     * @param <E> The class of the elements in the set
     * @param elementType the class object of the element type for this enum
     *     set
     * @return An empty enum set of the specified type.
     * @throws NullPointerException if {@code elementType} is null
     */
    public static <E extends Enum<E>> EnumSet<E> noneOf(Class<E> elementType) {
        Enum<?>[] universe = getUniverse(elementType);
        if (universe == null)
            throw new ClassCastException(elementType + " not an enum");

        if (universe.length <= 64)
            return new RegularEnumSet<>(elementType, universe);
        else
            return new JumboEnumSet<>(elementType, universe);
    }

    /**
     * Creates an enum set containing all of the elements in the specified
     * element type.
     *
     * @param <E> The class of the elements in the set
     * @param elementType the class object of the element type for this enum
     *     set
     * @return An enum set containing all the elements in the specified type.
     * @throws NullPointerException if {@code elementType} is null
     */
    public static <E extends Enum<E>> EnumSet<E> allOf(Class<E> elementType) {
        EnumSet<E> result = noneOf(elementType);
        result.addAll();
        return result;
    }

    /**
     * Adds all of the elements from the appropriate enum type to this enum
     * set, which is empty prior to the call.
     */
    abstract void addAll();

    /**
     * Creates an enum set with the same element type as the specified enum
     * set, initially containing the same elements (if any).
     *
     * @param <E> The class of the elements in the set
     * @param s the enum set from which to initialize this enum set
     * @return A copy of the specified enum set.
     * @throws NullPointerException if {@code s} is null
     */
    public static <E extends Enum<E>> EnumSet<E> copyOf(EnumSet<E> s) {
        return s.clone();
    }

    /**
     * Creates an enum set initialized from the specified collection.  If
     * the specified collection is an {@code EnumSet} instance, this static
     * factory method behaves identically to {@link #copyOf(EnumSet)}.
     * Otherwise, the specified collection must contain at least one element
     * (in order to determine the new enum set's element type).
     *
     * @param <E> The class of the elements in the collection
     * @param c the collection from which to initialize this enum set
     * @return An enum set initialized from the given collection.
     * @throws IllegalArgumentException if {@code c} is not an
     *     {@code EnumSet} instance and contains no elements
     * @throws NullPointerException if {@code c} is null
     */
    public static <E extends Enum<E>> EnumSet<E> copyOf(Collection<E> c) {
        if (c instanceof EnumSet) {
            return ((EnumSet<E>)c).clone();
        } else {
            if (c.isEmpty())
                throw new IllegalArgumentException("Collection is empty");
            Iterator<E> i = c.iterator();
            E first = i.next();
            EnumSet<E> result = EnumSet.of(first);
            while (i.hasNext())
                result.add(i.next());
            return result;
        }
    }

    /**
     * Creates an enum set with the same element type as the specified enum
     * set, initially containing all the elements of this type that are
     * <i>not</i> contained in the specified set.
     *
     * @param <E> The class of the elements in the enum set
     * @param s the enum set from whose complement to initialize this enum set
     * @return The complement of the specified set in this set
     * @throws NullPointerException if {@code s} is null
     */
    public static <E extends Enum<E>> EnumSet<E> complementOf(EnumSet<E> s) {
        EnumSet<E> result = copyOf(s);
        result.complement();
        return result;
    }

    /**
     * Creates an enum set initially containing the specified element.
     *
     * Overloadings of this method exist to initialize an enum set with
     * one through five elements.  A sixth overloading is provided that
     * uses the varargs feature.  This overloading may be used to create
     * an enum set initially containing an arbitrary number of elements, but
     * is likely to run slower than the overloadings that do not use varargs.
     *
     * @param <E> The class of the specified element and of the set
     * @param e the element that this set is to contain initially
     * @throws NullPointerException if {@code e} is null
     * @return an enum set initially containing the specified element
     */
    public static <E extends Enum<E>> EnumSet<E> of(E e) {
        EnumSet<E> result = noneOf(e.getDeclaringClass());
        result.add(e);
        return result;
    }

    /**
     * Creates an enum set initially containing the specified elements.
     *
     * Overloadings of this method exist to initialize an enum set with
     * one through five elements.  A sixth overloading is provided that
     * uses the varargs feature.  This overloading may be used to create
     * an enum set initially containing an arbitrary number of elements, but
     * is likely to run slower than the overloadings that do not use varargs.
     *
     * @param <E> The class of the parameter elements and of the set
     * @param e1 an element that this set is to contain initially
     * @param e2 another element that this set is to contain initially
     * @throws NullPointerException if any parameters are null
     * @return an enum set initially containing the specified elements
     */
    public static <E extends Enum<E>> EnumSet<E> of(E e1, E e2) {
        EnumSet<E> result = noneOf(e1.getDeclaringClass());
        result.add(e1);
        result.add(e2);
        return result;
    }

    /**
     * Creates an enum set initially containing the specified elements.
     *
     * Overloadings of this method exist to initialize an enum set with
     * one through five elements.  A sixth overloading is provided that
     * uses the varargs feature.  This overloading may be used to create
     * an enum set initially containing an arbitrary number of elements, but
     * is likely to run slower than the overloadings that do not use varargs.
     *
     * @param <E> The class of the parameter elements and of the set
     * @param e1 an element that this set is to contain initially
     * @param e2 another element that this set is to contain initially
     * @param e3 another element that this set is to contain initially
     * @throws NullPointerException if any parameters are null
     * @return an enum set initially containing the specified elements
     */
    public static <E extends Enum<E>> EnumSet<E> of(E e1, E e2, E e3) {
        EnumSet<E> result = noneOf(e1.getDeclaringClass());
        result.add(e1);
        result.add(e2);
        result.add(e3);
        return result;
    }

    /**
     * Creates an enum set initially containing the specified elements.
     *
     * Overloadings of this method exist to initialize an enum set with
     * one through five elements.  A sixth overloading is provided that
     * uses the varargs feature.  This overloading may be used to create
     * an enum set initially containing an arbitrary number of elements, but
     * is likely to run slower than the overloadings that do not use varargs.
     *
     * @param <E> The class of the parameter elements and of the set
     * @param e1 an element that this set is to contain initially
     * @param e2 another element that this set is to contain initially
     * @param e3 another element that this set is to contain initially
     * @param e4 another element that this set is to contain initially
     * @throws NullPointerException if any parameters are null
     * @return an enum set initially containing the specified elements
     */
    public static <E extends Enum<E>> EnumSet<E> of(E e1, E e2, E e3, E e4) {
        EnumSet<E> result = noneOf(e1.getDeclaringClass());
        result.add(e1);
        result.add(e2);
        result.add(e3);
        result.add(e4);
        return result;
    }

    /**
     * Creates an enum set initially containing the specified elements.
     *
     * Overloadings of this method exist to initialize an enum set with
     * one through five elements.  A sixth overloading is provided that
     * uses the varargs feature.  This overloading may be used to create
     * an enum set initially containing an arbitrary number of elements, but
     * is likely to run slower than the overloadings that do not use varargs.
     *
     * @param <E> The class of the parameter elements and of the set
     * @param e1 an element that this set is to contain initially
     * @param e2 another element that this set is to contain initially
     * @param e3 another element that this set is to contain initially
     * @param e4 another element that this set is to contain initially
     * @param e5 another element that this set is to contain initially
     * @throws NullPointerException if any parameters are null
     * @return an enum set initially containing the specified elements
     */
    public static <E extends Enum<E>> EnumSet<E> of(E e1, E e2, E e3, E e4,
                                                    E e5)
    {
        EnumSet<E> result = noneOf(e1.getDeclaringClass());
        result.add(e1);
        result.add(e2);
        result.add(e3);
        result.add(e4);
        result.add(e5);
        return result;
    }

    /**
     * Creates an enum set initially containing the specified elements.
     * This factory, whose parameter list uses the varargs feature, may
     * be used to create an enum set initially containing an arbitrary
     * number of elements, but it is likely to run slower than the overloadings
     * that do not use varargs.
     *
     * @param <E> The class of the parameter elements and of the set
     * @param first an element that the set is to contain initially
     * @param rest the remaining elements the set is to contain initially
     * @throws NullPointerException if any of the specified elements are null,
     *     or if {@code rest} is null
     * @return an enum set initially containing the specified elements
     */
    @SafeVarargs
    public static <E extends Enum<E>> EnumSet<E> of(E first, E... rest) {
        EnumSet<E> result = noneOf(first.getDeclaringClass());
        result.add(first);
        for (E e : rest)
            result.add(e);
        return result;
    }

    /**
     * Creates an enum set initially containing all of the elements in the
     * range defined by the two specified endpoints.  The returned set will
     * contain the endpoints themselves, which may be identical but must not
     * be out of order.
     *
     * @param <E> The class of the parameter elements and of the set
     * @param from the first element in the range
     * @param to the last element in the range
     * @throws NullPointerException if {@code from} or {@code to} are null
     * @throws IllegalArgumentException if {@code from.compareTo(to) > 0}
     * @return an enum set initially containing all of the elements in the
     *         range defined by the two specified endpoints
     */
    public static <E extends Enum<E>> EnumSet<E> range(E from, E to) {
        if (from.compareTo(to) > 0)
            throw new IllegalArgumentException(from + " > " + to);
        EnumSet<E> result = noneOf(from.getDeclaringClass());
        result.addRange(from, to);
        return result;
    }

    /**
     * Adds the specified range to this enum set, which is empty prior
     * to the call.
     */
    abstract void addRange(E from, E to);

    /**
     * Returns a copy of this set.
     *
     * @return a copy of this set
     */
    @SuppressWarnings("unchecked")
    public EnumSet<E> clone() {
        try {
            return (EnumSet<E>) super.clone();
        } catch(CloneNotSupportedException e) {
            throw new AssertionError(e);
        }
    }

    /**
     * Complements the contents of this enum set.
     */
    abstract void complement();

    /**
     * Throws an exception if e is not of the correct type for this enum set.
     */
    final void typeCheck(E e) {
        Class<?> eClass = e.getClass();
        if (eClass != elementType && eClass.getSuperclass() != elementType)
            throw new ClassCastException(eClass + " != " + elementType);
    }

    /**
     * Returns all of the values comprising E.
     * The result is uncloned, cached, and shared by all callers.
     */
    private static <E extends Enum<E>> E[] getUniverse(Class<E> elementType) {
        // Android-changed: Use getEnumConstantsShared directly instead of going
        // through SharedSecrets.
        return elementType.getEnumConstantsShared();
    }

    /**
     * This class is used to serialize all EnumSet instances, regardless of
     * implementation type.  It captures their "logical contents" and they
     * are reconstructed using public static factories.  This is necessary
     * to ensure that the existence of a particular implementation type is
     * an implementation detail.
     *
     * @serial include
     */
    private static class SerializationProxy<E extends Enum<E>>
        implements java.io.Serializable
    {

        private static final Enum<?>[] ZERO_LENGTH_ENUM_ARRAY = new Enum<?>[0];

        /**
         * The element type of this enum set.
         *
         * @serial
         */
        private final Class<E> elementType;

        /**
         * The elements contained in this enum set.
         *
         * @serial
         */
        private final Enum<?>[] elements;

        SerializationProxy(EnumSet<E> set) {
            elementType = set.elementType;
            elements = set.toArray(ZERO_LENGTH_ENUM_ARRAY);
        }

        /**
         * Returns an {@code EnumSet} object with initial state
         * held by this proxy.
         *
         * @return a {@code EnumSet} object with initial state
         * held by this proxy
         */
        @SuppressWarnings("unchecked")
        @java.io.Serial
        private Object readResolve() {
            // instead of cast to E, we should perhaps use elementType.cast()
            // to avoid injection of forged stream, but it will slow the
            // implementation
            EnumSet<E> result = EnumSet.noneOf(elementType);
            for (Enum<?> e : elements)
                result.add((E)e);
            return result;
        }

        @java.io.Serial
        private static final long serialVersionUID = 362491234563181265L;
    }

    /**
     * Returns a
     * <a href="{@docRoot}/serialized-form.html#java.util.EnumSet.SerializationProxy">
     * SerializationProxy</a>
     * representing the state of this instance.
     *
     * @return a {@link SerializationProxy}
     * representing the state of this instance
     */
    @java.io.Serial
    Object writeReplace() {
        return new SerializationProxy<>(this);
    }

    /**
     * Throws {@code InvalidObjectException}.
     * @param s the stream
     * @throws java.io.InvalidObjectException always
     */
    @java.io.Serial
    private void readObject(java.io.ObjectInputStream s)
        throws java.io.InvalidObjectException {
        throw new java.io.InvalidObjectException("Proxy required");
    }

    /**
     * Throws {@code InvalidObjectException}.
     * @throws java.io.InvalidObjectException always
     */
    @java.io.Serial
    private void readObjectNoData()
        throws java.io.InvalidObjectException {
        throw new java.io.InvalidObjectException("Proxy required");
    }
}<|MERGE_RESOLUTION|>--- conflicted
+++ resolved
@@ -26,11 +26,8 @@
 
 package java.util;
 
-<<<<<<< HEAD
-=======
-import jdk.internal.access.SharedSecrets;
-
->>>>>>> ce6b5969
+import jdk.internal.misc.SharedSecrets;
+
 /**
  * A specialized {@link Set} implementation for use with enum types.  All of
  * the elements in an enum set must come from a single enum type that is
