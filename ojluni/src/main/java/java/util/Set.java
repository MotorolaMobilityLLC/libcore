--- conflicted
+++ resolved
@@ -92,11 +92,7 @@
  * </ul>
  *
  * <p>This interface is a member of the
-<<<<<<< HEAD
- * <a href="{@docRoot}/../technotes/guides/collections/index.html">
-=======
  * <a href="{@docRoot}/java.base/java/util/package-summary.html#CollectionsFramework">
->>>>>>> f1b9843e
  * Java Collections Framework</a>.
  *
  * @param <E> the type of elements maintained by this set
