/*
<<<<<<< HEAD
 * Copyright (C) 2014 The Android Open Source Project
 * Copyright (c) 1999, 2018, Oracle and/or its affiliates. All rights reserved.
=======
 * Copyright (c) 1999, 2020, Oracle and/or its affiliates. All rights reserved.
>>>>>>> 3fe5de4a
 * DO NOT ALTER OR REMOVE COPYRIGHT NOTICES OR THIS FILE HEADER.
 *
 * This code is free software; you can redistribute it and/or modify it
 * under the terms of the GNU General Public License version 2 only, as
 * published by the Free Software Foundation.  Oracle designates this
 * particular file as subject to the "Classpath" exception as provided
 * by Oracle in the LICENSE file that accompanied this code.
 *
 * This code is distributed in the hope that it will be useful, but WITHOUT
 * ANY WARRANTY; without even the implied warranty of MERCHANTABILITY or
 * FITNESS FOR A PARTICULAR PURPOSE.  See the GNU General Public License
 * version 2 for more details (a copy is included in the LICENSE file that
 * accompanied this code).
 *
 * You should have received a copy of the GNU General Public License version
 * 2 along with this work; if not, write to the Free Software Foundation,
 * Inc., 51 Franklin St, Fifth Floor, Boston, MA 02110-1301 USA.
 *
 * Please contact Oracle, 500 Oracle Parkway, Redwood Shores, CA 94065 USA
 * or visit www.oracle.com if you need additional information or have any
 * questions.
 */

package java.util.regex;

import com.android.icu.util.regex.MatcherNative;
import java.util.ConcurrentModificationException;
import java.util.Iterator;
import java.util.NoSuchElementException;
import java.util.Objects;
import java.util.Spliterator;
import java.util.Spliterators;
import java.util.function.Consumer;
import java.util.function.Function;
import java.util.stream.Stream;
import java.util.stream.StreamSupport;

/**
 * An engine that performs match operations on a {@linkplain
 * java.lang.CharSequence character sequence} by interpreting a {@link Pattern}.
 *
 * <p> A matcher is created from a pattern by invoking the pattern's {@link
 * Pattern#matcher matcher} method.  Once created, a matcher can be used to
 * perform three different kinds of match operations:
 *
 * <ul>
 *
 *   <li><p> The {@link #matches matches} method attempts to match the entire
 *   input sequence against the pattern.  </p></li>
 *
 *   <li><p> The {@link #lookingAt lookingAt} method attempts to match the
 *   input sequence, starting at the beginning, against the pattern.  </p></li>
 *
 *   <li><p> The {@link #find find} method scans the input sequence looking
 *   for the next subsequence that matches the pattern.  </p></li>
 *
 * </ul>
 *
 * <p> Each of these methods returns a boolean indicating success or failure.
 * More information about a successful match can be obtained by querying the
 * state of the matcher.
 *
 * <p> A matcher finds matches in a subset of its input called the
 * <i>region</i>. By default, the region contains all of the matcher's input.
 * The region can be modified via the {@link #region(int, int) region} method
 * and queried via the {@link #regionStart() regionStart} and {@link
 * #regionEnd() regionEnd} methods. The way that the region boundaries interact
 * with some pattern constructs can be changed. See {@link
 * #useAnchoringBounds(boolean) useAnchoringBounds} and {@link
 * #useTransparentBounds(boolean) useTransparentBounds} for more details.
 *
 * <p> This class also defines methods for replacing matched subsequences with
 * new strings whose contents can, if desired, be computed from the match
 * result.  The {@link #appendReplacement appendReplacement} and {@link
 * #appendTail appendTail} methods can be used in tandem in order to collect
 * the result into an existing string buffer or string builder. Alternatively,
 * the more convenient {@link #replaceAll replaceAll} method can be used to
 * create a string in which every matching subsequence in the input sequence
 * is replaced.
 *
 * <p> The explicit state of a matcher includes the start and end indices of
 * the most recent successful match.  It also includes the start and end
 * indices of the input subsequence captured by each <a
 * href="Pattern.html#cg">capturing group</a> in the pattern as well as a total
 * count of such subsequences.  As a convenience, methods are also provided for
 * returning these captured subsequences in string form.
 *
 * <p> The explicit state of a matcher is initially undefined; attempting to
 * query any part of it before a successful match will cause an {@link
 * IllegalStateException} to be thrown.  The explicit state of a matcher is
 * recomputed by every match operation.
 *
 * <p> The implicit state of a matcher includes the input character sequence as
 * well as the <i>append position</i>, which is initially zero and is updated
 * by the {@link #appendReplacement appendReplacement} method.
 *
 * <p> A matcher may be reset explicitly by invoking its {@link #reset()}
 * method or, if a new input sequence is desired, its {@link
 * #reset(java.lang.CharSequence) reset(CharSequence)} method.  Resetting a
 * matcher discards its explicit state information and sets the append position
 * to zero.
 *
 * <p> Instances of this class are not safe for use by multiple concurrent
 * threads. </p>
 *
 *
 * @author      Mike McCloskey
 * @author      Mark Reinhold
 * @author      JSR-51 Expert Group
 * @since       1.4
 */

public final class Matcher implements MatchResult {

    /**
     * The Pattern object that created this Matcher.
     */
    private Pattern parentPattern;

    /**
     * Holds the offsets for the most recent match.
     */
    int[] groups;

    /**
     * The range within the sequence that is to be matched (between  0
     * and text.length()).
     */
    int from, to;

    /**
     * Holds the input text.
     */
    String text;

    /**
     * Reflects whether a match has been found during the most recent find
     * operation.
     */
    private boolean matchFound;

    private MatcherNative nativeMatcher;

    /**
     * The index of the last position appended in a substitution.
     */
    int appendPos = 0;

    /**
     * Holds the original CharSequence for use in {@link #reset}. {@link #text} is used during
     * matching. Note that CharSequence is mutable while String is not, so reset can cause the input
     * to match to change.
     */
    private CharSequence originalInput;

    /**
     * If transparentBounds is true then the boundaries of this
     * matcher's region are transparent to lookahead, lookbehind,
     * and boundary matching constructs that try to see beyond them.
     */
    boolean transparentBounds = false;

    /**
     * If anchoringBounds is true then the boundaries of this
     * matcher's region match anchors such as ^ and $.
     */
    boolean anchoringBounds = true;

    /**
     * Number of times this matcher's state has been modified
     */
    int modCount;

    // BEGIN Android-removed: Remove unused default constructor.
    /*
     * No default constructor.
     *
    Matcher() {
    }
    */
    // END Android-removed: Remove unused default constructor.

    /**
     * All matchers have the state used by Pattern during a match.
     */
    Matcher(Pattern parent, CharSequence text) {
        // Android-changed: Use ICU4C as the regex backend.
        /*
        this.parentPattern = parent;
        this.text = text;

        // Allocate state storage
        int parentGroupCount = Math.max(parent.capturingGroupCount, 10);
        groups = new int[parentGroupCount * 2];
        locals = new int[parent.localCount];
        localsPos = new IntHashSet[parent.localTCNCount];

        // Put fields into initial states
        reset();
        */
        usePattern(parent);
        reset(text);
    }

    /**
     * Returns the pattern that is interpreted by this matcher.
     *
     * @return  The pattern for which this matcher was created
     */
    public Pattern pattern() {
        return parentPattern;
    }

    /**
     * Returns the match state of this matcher as a {@link MatchResult}.
     * The result is unaffected by subsequent operations performed upon this
     * matcher.
     *
     * @return  a {@code MatchResult} with the state of this matcher
     * @throws IllegalStateException if no match is found.
     * @since 1.5
     */
    public MatchResult toMatchResult() {
        // Android-added: Throw IllegalStateException if not matched.
        ensureMatch();
        return toMatchResult(text.toString());
    }

    private MatchResult toMatchResult(String text) {
        // Android-changed: Replace first and end field usages with our implementation.
        return new ImmutableMatchResult(matchFound ? start() : -1, // this.first,
                                        matchFound ? end() : -1, // this.last,
                                         groupCount(),
                                         this.groups.clone(),
                                         text);
    }

    private static class ImmutableMatchResult implements MatchResult {
        private final int first;
        private final int last;
        private final int[] groups;
        private final int groupCount;
        private final String text;

        ImmutableMatchResult(int first, int last, int groupCount,
                int groups[], String text)
        {
            this.first = first;
            this.last = last;
            this.groupCount = groupCount;
            this.groups = groups;
            this.text = text;
        }

        @Override
        public int start() {
            checkMatch();
            return first;
        }

        @Override
        public int start(int group) {
            checkMatch();
            if (group < 0 || group > groupCount)
                throw new IndexOutOfBoundsException("No group " + group);
            return groups[group * 2];
        }

        @Override
        public int end() {
            checkMatch();
            return last;
        }

        @Override
        public int end(int group) {
            checkMatch();
            if (group < 0 || group > groupCount)
                throw new IndexOutOfBoundsException("No group " + group);
            return groups[group * 2 + 1];
        }

        @Override
        public int groupCount() {
            return groupCount;
        }

        @Override
        public String group() {
            checkMatch();
            return group(0);
        }

        @Override
        public String group(int group) {
            checkMatch();
            if (group < 0 || group > groupCount)
                throw new IndexOutOfBoundsException("No group " + group);
            if ((groups[group*2] == -1) || (groups[group*2+1] == -1))
                return null;
            return text.subSequence(groups[group * 2], groups[group * 2 + 1]).toString();
        }

        private void checkMatch() {
            if (first < 0)
                throw new IllegalStateException("No match found");

        }
    }

    /**
     * Changes the {@code Pattern} that this {@code Matcher} uses to
     * find matches with.
     *
     * <p> This method causes this matcher to lose information
     * about the groups of the last match that occurred. The
     * matcher's position in the input is maintained and its
     * last append position is unaffected.</p>
     *
     * @param  newPattern
     *         The new pattern used by this matcher
     * @return  This matcher
     * @throws  IllegalArgumentException
     *          If newPattern is {@code null}
     * @since 1.5
     */
    public Matcher usePattern(Pattern newPattern) {
        if (newPattern == null)
            throw new IllegalArgumentException("Pattern cannot be null");

        synchronized (this) {
            // may throw
            nativeMatcher = MatcherNative.create(newPattern.nativePattern);
        }
        parentPattern = newPattern;

        if (text != null) {
            resetForInput();
        }

        groups = new int[(groupCount() + 1) * 2];
        matchFound = false;
        modCount++;
        return this;
    }

    /**
     * Resets this matcher.
     *
     * <p> Resetting a matcher discards all of its explicit state information
     * and sets its append position to zero. The matcher's region is set to the
     * default region, which is its entire character sequence. The anchoring
     * and transparency of this matcher's region boundaries are unaffected.
     *
     * @return  This matcher
     */
    public Matcher reset() {
        Matcher matcher = reset(originalInput, 0, originalInput.length());
        modCount++;
        return matcher;
    }

    /**
     * Resets this matcher with a new input sequence.
     *
     * <p> Resetting a matcher discards all of its explicit state information
     * and sets its append position to zero.  The matcher's region is set to
     * the default region, which is its entire character sequence.  The
     * anchoring and transparency of this matcher's region boundaries are
     * unaffected.
     *
     * @param  input
     *         The new input character sequence
     *
     * @return  This matcher
     */
    public Matcher reset(CharSequence input) {
        return reset(input, 0, input.length());
    }

    /**
     * Returns the start index of the previous match.
     *
     * @return  The index of the first character matched
     *
     * @throws  IllegalStateException
     *          If no match has yet been attempted,
     *          or if the previous match operation failed
     */
    public int start() {
        return start(0);
    }

    /**
     * Returns the start index of the subsequence captured by the given group
     * during the previous match operation.
     *
     * <p> <a href="Pattern.html#cg">Capturing groups</a> are indexed from left
     * to right, starting at one.  Group zero denotes the entire pattern, so
     * the expression <i>m.</i>{@code start(0)} is equivalent to
     * <i>m.</i>{@code start()}.  </p>
     *
     * @param  group
     *         The index of a capturing group in this matcher's pattern
     *
     * @return  The index of the first character captured by the group,
     *          or {@code -1} if the match was successful but the group
     *          itself did not match anything
     *
     * @throws  IllegalStateException
     *          If no match has yet been attempted,
     *          or if the previous match operation failed
     *
     * @throws  IndexOutOfBoundsException
     *          If there is no capturing group in the pattern
     *          with the given index
     */
    public int start(int group) {
        ensureMatch();
        if (group < 0 || group > groupCount())
            throw new IndexOutOfBoundsException("No group " + group);
        return groups[group * 2];
    }

    /**
     * Returns the start index of the subsequence captured by the given
     * <a href="Pattern.html#groupname">named-capturing group</a> during the
     * previous match operation.
     *
     * @param  name
     *         The name of a named-capturing group in this matcher's pattern
     *
     * @return  The index of the first character captured by the group,
     *          or {@code -1} if the match was successful but the group
     *          itself did not match anything
     *
     * @throws  IllegalStateException
     *          If no match has yet been attempted,
     *          or if the previous match operation failed
     *
     * @throws  IllegalArgumentException
     *          If there is no capturing group in the pattern
     *          with the given name
     * @since 1.8
     */
    public int start(String name) {
        return groups[getMatchedGroupIndex(name) * 2];
    }

    /**
     * Returns the offset after the last character matched.
     *
     * @return  The offset after the last character matched
     *
     * @throws  IllegalStateException
     *          If no match has yet been attempted,
     *          or if the previous match operation failed
     */
    public int end() {
        return end(0);
    }

    /**
     * Returns the offset after the last character of the subsequence
     * captured by the given group during the previous match operation.
     *
     * <p> <a href="Pattern.html#cg">Capturing groups</a> are indexed from left
     * to right, starting at one.  Group zero denotes the entire pattern, so
     * the expression <i>m.</i>{@code end(0)} is equivalent to
     * <i>m.</i>{@code end()}.  </p>
     *
     * @param  group
     *         The index of a capturing group in this matcher's pattern
     *
     * @return  The offset after the last character captured by the group,
     *          or {@code -1} if the match was successful
     *          but the group itself did not match anything
     *
     * @throws  IllegalStateException
     *          If no match has yet been attempted,
     *          or if the previous match operation failed
     *
     * @throws  IndexOutOfBoundsException
     *          If there is no capturing group in the pattern
     *          with the given index
     */
    public int end(int group) {
        ensureMatch();
        if (group < 0 || group > groupCount())
            throw new IndexOutOfBoundsException("No group " + group);
        return groups[group * 2 + 1];
    }

    /**
     * Returns the offset after the last character of the subsequence
     * captured by the given <a href="Pattern.html#groupname">named-capturing
     * group</a> during the previous match operation.
     *
     * @param  name
     *         The name of a named-capturing group in this matcher's pattern
     *
     * @return  The offset after the last character captured by the group,
     *          or {@code -1} if the match was successful
     *          but the group itself did not match anything
     *
     * @throws  IllegalStateException
     *          If no match has yet been attempted,
     *          or if the previous match operation failed
     *
     * @throws  IllegalArgumentException
     *          If there is no capturing group in the pattern
     *          with the given name
     * @since 1.8
     */
    public int end(String name) {
        return groups[getMatchedGroupIndex(name) * 2 + 1];
    }

    /**
     * Returns the input subsequence matched by the previous match.
     *
     * <p> For a matcher <i>m</i> with input sequence <i>s</i>,
     * the expressions <i>m.</i>{@code group()} and
     * <i>s.</i>{@code substring(}<i>m.</i>{@code start(),}&nbsp;<i>m.</i>
     * {@code end())} are equivalent.  </p>
     *
     * <p> Note that some patterns, for example {@code a*}, match the empty
     * string.  This method will return the empty string when the pattern
     * successfully matches the empty string in the input.  </p>
     *
     * @return The (possibly empty) subsequence matched by the previous match,
     *         in string form
     *
     * @throws  IllegalStateException
     *          If no match has yet been attempted,
     *          or if the previous match operation failed
     */
    public String group() {
        return group(0);
    }

    /**
     * Returns the input subsequence captured by the given group during the
     * previous match operation.
     *
     * <p> For a matcher <i>m</i>, input sequence <i>s</i>, and group index
     * <i>g</i>, the expressions <i>m.</i>{@code group(}<i>g</i>{@code )} and
     * <i>s.</i>{@code substring(}<i>m.</i>{@code start(}<i>g</i>{@code
     * ),}&nbsp;<i>m.</i>{@code end(}<i>g</i>{@code ))}
     * are equivalent.  </p>
     *
     * <p> <a href="Pattern.html#cg">Capturing groups</a> are indexed from left
     * to right, starting at one.  Group zero denotes the entire pattern, so
     * the expression {@code m.group(0)} is equivalent to {@code m.group()}.
     * </p>
     *
     * <p> If the match was successful but the group specified failed to match
     * any part of the input sequence, then {@code null} is returned. Note
     * that some groups, for example {@code (a*)}, match the empty string.
     * This method will return the empty string when such a group successfully
     * matches the empty string in the input.  </p>
     *
     * @param  group
     *         The index of a capturing group in this matcher's pattern
     *
     * @return  The (possibly empty) subsequence captured by the group
     *          during the previous match, or {@code null} if the group
     *          failed to match part of the input
     *
     * @throws  IllegalStateException
     *          If no match has yet been attempted,
     *          or if the previous match operation failed
     *
     * @throws  IndexOutOfBoundsException
     *          If there is no capturing group in the pattern
     *          with the given index
     */
    public String group(int group) {
        ensureMatch();
        if (group < 0 || group > groupCount())
            throw new IndexOutOfBoundsException("No group " + group);
        if ((groups[group*2] == -1) || (groups[group*2+1] == -1))
            return null;
        return getSubSequence(groups[group * 2], groups[group * 2 + 1]).toString();
    }

    /**
     * Returns the input subsequence captured by the given
     * <a href="Pattern.html#groupname">named-capturing group</a> during the
     * previous match operation.
     *
     * <p> If the match was successful but the group specified failed to match
     * any part of the input sequence, then {@code null} is returned. Note
     * that some groups, for example {@code (a*)}, match the empty string.
     * This method will return the empty string when such a group successfully
     * matches the empty string in the input.  </p>
     *
     * @param  name
     *         The name of a named-capturing group in this matcher's pattern
     *
     * @return  The (possibly empty) subsequence captured by the named group
     *          during the previous match, or {@code null} if the group
     *          failed to match part of the input
     *
     * @throws  IllegalStateException
     *          If no match has yet been attempted,
     *          or if the previous match operation failed
     *
     * @throws  IllegalArgumentException
     *          If there is no capturing group in the pattern
     *          with the given name
     * @since 1.7
     */
    public String group(String name) {
        int group = getMatchedGroupIndex(name);
        if ((groups[group*2] == -1) || (groups[group*2+1] == -1))
            return null;
        return getSubSequence(groups[group * 2], groups[group * 2 + 1]).toString();
    }

    /**
     * Returns the number of capturing groups in this matcher's pattern.
     *
     * <p> Group zero denotes the entire pattern by convention. It is not
     * included in this count.
     *
     * <p> Any non-negative integer smaller than or equal to the value
     * returned by this method is guaranteed to be a valid group index for
     * this matcher.  </p>
     *
     * @return The number of capturing groups in this matcher's pattern
     */
    public int groupCount() {
        synchronized (this) {
            return nativeMatcher.groupCount();
        }
    }

    /**
     * Attempts to match the entire region against the pattern.
     *
     * <p> If the match succeeds then more information can be obtained via the
     * {@code start}, {@code end}, and {@code group} methods.  </p>
     *
     * @return  {@code true} if, and only if, the entire region sequence
     *          matches this matcher's pattern
     */
    public boolean matches() {
        synchronized (this) {
            matchFound = nativeMatcher.matches(groups);
        }
        modCount++;
        return matchFound;
    }

    /**
     * Attempts to find the next subsequence of the input sequence that matches
     * the pattern.
     *
     * <p> This method starts at the beginning of this matcher's region, or, if
     * a previous invocation of the method was successful and the matcher has
     * not since been reset, at the first character not matched by the previous
     * match.
     *
     * <p> If the match succeeds then more information can be obtained via the
     * {@code start}, {@code end}, and {@code group} methods.  </p>
     *
     * @return  {@code true} if, and only if, a subsequence of the input
     *          sequence matches this matcher's pattern
     */
    public boolean find() {
        synchronized (this) {
            matchFound = nativeMatcher.findNext(groups);
        }
        modCount++;
        return matchFound;
    }

    /**
     * Resets this matcher and then attempts to find the next subsequence of
     * the input sequence that matches the pattern, starting at the specified
     * index.
     *
     * <p> If the match succeeds then more information can be obtained via the
     * {@code start}, {@code end}, and {@code group} methods, and subsequent
     * invocations of the {@link #find()} method will start at the first
     * character not matched by this match.  </p>
     *
     * @param start the index to start searching for a match
     * @throws  IndexOutOfBoundsException
     *          If start is less than zero or if start is greater than the
     *          length of the input sequence.
     *
     * @return  {@code true} if, and only if, a subsequence of the input
     *          sequence starting at the given index matches this matcher's
     *          pattern
     */
    public boolean find(int start) {
        int limit = getTextLength();
        if ((start < 0) || (start > limit))
            throw new IndexOutOfBoundsException("Illegal start index");
        reset();
        synchronized (this) {
            matchFound = nativeMatcher.find(start, groups);
        }
        modCount++;
        return matchFound;
    }

    /**
     * Attempts to match the input sequence, starting at the beginning of the
     * region, against the pattern.
     *
     * <p> Like the {@link #matches matches} method, this method always starts
     * at the beginning of the region; unlike that method, it does not
     * require that the entire region be matched.
     *
     * <p> If the match succeeds then more information can be obtained via the
     * {@code start}, {@code end}, and {@code group} methods.  </p>
     *
     * @return  {@code true} if, and only if, a prefix of the input
     *          sequence matches this matcher's pattern
     */
    public boolean lookingAt() {
        synchronized (this) {
            matchFound = nativeMatcher.lookingAt(groups);
        }
        modCount++;
        return matchFound;
    }

    /**
     * Returns a literal replacement {@code String} for the specified
     * {@code String}.
     *
     * This method produces a {@code String} that will work
     * as a literal replacement {@code s} in the
     * {@code appendReplacement} method of the {@link Matcher} class.
     * The {@code String} produced will match the sequence of characters
     * in {@code s} treated as a literal sequence. Slashes ('\') and
     * dollar signs ('$') will be given no special meaning.
     *
     * @param  s The string to be literalized
     * @return  A literal string replacement
     * @since 1.5
     */
    public static String quoteReplacement(String s) {
        if ((s.indexOf('\\') == -1) && (s.indexOf('$') == -1))
            return s;
        StringBuilder sb = new StringBuilder();
        for (int i=0; i<s.length(); i++) {
            char c = s.charAt(i);
            if (c == '\\' || c == '$') {
                sb.append('\\');
            }
            sb.append(c);
        }
        return sb.toString();
    }

    /**
     * Implements a non-terminal append-and-replace step.
     *
     * <p> This method performs the following actions: </p>
     *
     * <ol>
     *
     *   <li><p> It reads characters from the input sequence, starting at the
     *   append position, and appends them to the given string buffer.  It
     *   stops after reading the last character preceding the previous match,
     *   that is, the character at index {@link
     *   #start()}&nbsp;{@code -}&nbsp;{@code 1}.  </p></li>
     *
     *   <li><p> It appends the given replacement string to the string buffer.
     *   </p></li>
     *
     *   <li><p> It sets the append position of this matcher to the index of
     *   the last character matched, plus one, that is, to {@link #end()}.
     *   </p></li>
     *
     * </ol>
     *
     * <p> The replacement string may contain references to subsequences
     * captured during the previous match: Each occurrence of
     * <code>${</code><i>name</i><code>}</code> or {@code $}<i>g</i>
     * will be replaced by the result of evaluating the corresponding
     * {@link #group(String) group(name)} or {@link #group(int) group(g)}
     * respectively. For {@code $}<i>g</i>,
     * the first number after the {@code $} is always treated as part of
     * the group reference. Subsequent numbers are incorporated into g if
     * they would form a legal group reference. Only the numerals '0'
     * through '9' are considered as potential components of the group
     * reference. If the second group matched the string {@code "foo"}, for
     * example, then passing the replacement string {@code "$2bar"} would
     * cause {@code "foobar"} to be appended to the string buffer. A dollar
     * sign ({@code $}) may be included as a literal in the replacement
     * string by preceding it with a backslash ({@code \$}).
     *
     * <p> Note that backslashes ({@code \}) and dollar signs ({@code $}) in
     * the replacement string may cause the results to be different than if it
     * were being treated as a literal replacement string. Dollar signs may be
     * treated as references to captured subsequences as described above, and
     * backslashes are used to escape literal characters in the replacement
     * string.
     *
     * <p> This method is intended to be used in a loop together with the
     * {@link #appendTail(StringBuffer) appendTail} and {@link #find() find}
     * methods.  The following code, for example, writes {@code one dog two dogs
     * in the yard} to the standard-output stream: </p>
     *
     * <blockquote><pre>
     * Pattern p = Pattern.compile("cat");
     * Matcher m = p.matcher("one cat two cats in the yard");
     * StringBuffer sb = new StringBuffer();
     * while (m.find()) {
     *     m.appendReplacement(sb, "dog");
     * }
     * m.appendTail(sb);
     * System.out.println(sb.toString());</pre></blockquote>
     *
     * @param  sb
     *         The target string buffer
     *
     * @param  replacement
     *         The replacement string
     *
     * @return  This matcher
     *
     * @throws  IllegalStateException
     *          If no match has yet been attempted,
     *          or if the previous match operation failed
     *
     * @throws  IllegalArgumentException
     *          If the replacement string refers to a named-capturing
     *          group that does not exist in the pattern
     *
     * @throws  IndexOutOfBoundsException
     *          If the replacement string refers to a capturing group
     *          that does not exist in the pattern
     */
    public Matcher appendReplacement(StringBuffer sb, String replacement) {
        // TODO: Throw IllegalStateException after an SDK level check.
        // Android-removed: Don't throw IllegalStateException due to app compat
        // If no match, return error
        // if (first < 0)
        //     throw new IllegalStateException("No match available");
        StringBuilder result = new StringBuilder();
        // Android-changed: Use Android's appendEvaluated due to app compat.
        // appendExpandedReplacement(replacement, result);
        appendEvaluated(result, replacement);
        // Append the intervening text
        // Android-changed: Android has no lastAppendPosition.
        // sb.append(text, lastAppendPosition, first);
        sb.append(text, appendPos, start());
        // Append the match substitution
        sb.append(result);
        // Android-changed: Android has no lastAppendPosition.
        // lastAppendPosition = last;
        appendPos = end();
        modCount++;
        return this;
    }

    /**
     * Internal helper method to append a given string to a given string buffer.
     * If the string contains any references to groups, these are replaced by
     * the corresponding group's contents.
     *
     * @param buffer the string builder.
     * @param s the string to append.
     */
    private void appendEvaluated(StringBuilder buffer, String s) {
        boolean escape = false;
        boolean dollar = false;
        boolean escapeNamedGroup = false;
        int escapeNamedGroupStart = -1;

        for (int i = 0; i < s.length(); i++) {
            char c = s.charAt(i);
            if (c == '\\' && !escape) {
                escape = true;
            } else if (c == '$' && !escape) {
                dollar = true;
            } else if (c >= '0' && c <= '9' && dollar && !escapeNamedGroup) {
                String groupValue = group(c - '0');
                if (groupValue != null) {
                    buffer.append(groupValue);
                }
                dollar = false;
            } else if (c == '{' && dollar) {
                escapeNamedGroup = true;
                escapeNamedGroupStart = i;
            } else if (c == '}' && dollar && escapeNamedGroup) {
                String groupValue = group(s.substring(escapeNamedGroupStart + 1, i));
                if (groupValue != null) {
                    buffer.append(groupValue);
                }
                dollar = false;
                escapeNamedGroup = false;
            } else if (c != '}' && dollar && escapeNamedGroup) {
                continue;
            } else {
                buffer.append(c);
                dollar = false;
                escape = false;
                escapeNamedGroup = false;
            }
        }

        if (escape) {
            throw new IllegalArgumentException("character to be escaped is missing");
        }

        if (dollar) {
            throw new IllegalArgumentException("Illegal group reference: group index is missing");
        }

        if (escapeNamedGroup) {
            throw new IllegalArgumentException("Missing ending brace '}' from replacement string");
        }
    }

    /**
     * Implements a non-terminal append-and-replace step.
     *
     * <p> This method performs the following actions: </p>
     *
     * <ol>
     *
     *   <li><p> It reads characters from the input sequence, starting at the
     *   append position, and appends them to the given string builder.  It
     *   stops after reading the last character preceding the previous match,
     *   that is, the character at index {@link
     *   #start()}&nbsp;{@code -}&nbsp;{@code 1}.  </p></li>
     *
     *   <li><p> It appends the given replacement string to the string builder.
     *   </p></li>
     *
     *   <li><p> It sets the append position of this matcher to the index of
     *   the last character matched, plus one, that is, to {@link #end()}.
     *   </p></li>
     *
     * </ol>
     *
     * <p> The replacement string may contain references to subsequences
     * captured during the previous match: Each occurrence of
     * {@code $}<i>g</i> will be replaced by the result of
     * evaluating {@link #group(int) group}{@code (}<i>g</i>{@code )}.
     * The first number after the {@code $} is always treated as part of
     * the group reference. Subsequent numbers are incorporated into g if
     * they would form a legal group reference. Only the numerals '0'
     * through '9' are considered as potential components of the group
     * reference. If the second group matched the string {@code "foo"}, for
     * example, then passing the replacement string {@code "$2bar"} would
     * cause {@code "foobar"} to be appended to the string builder. A dollar
     * sign ({@code $}) may be included as a literal in the replacement
     * string by preceding it with a backslash ({@code \$}).
     *
     * <p> Note that backslashes ({@code \}) and dollar signs ({@code $}) in
     * the replacement string may cause the results to be different than if it
     * were being treated as a literal replacement string. Dollar signs may be
     * treated as references to captured subsequences as described above, and
     * backslashes are used to escape literal characters in the replacement
     * string.
     *
     * <p> This method is intended to be used in a loop together with the
     * {@link #appendTail(StringBuilder) appendTail} and
     * {@link #find() find} methods. The following code, for example, writes
     * {@code one dog two dogs in the yard} to the standard-output stream: </p>
     *
     * <blockquote><pre>
     * Pattern p = Pattern.compile("cat");
     * Matcher m = p.matcher("one cat two cats in the yard");
     * StringBuilder sb = new StringBuilder();
     * while (m.find()) {
     *     m.appendReplacement(sb, "dog");
     * }
     * m.appendTail(sb);
     * System.out.println(sb.toString());</pre></blockquote>
     *
     * @param  sb
     *         The target string builder
     * @param  replacement
     *         The replacement string
     * @return  This matcher
     *
     * @throws  IllegalStateException
     *          If no match has yet been attempted,
     *          or if the previous match operation failed
     * @throws  IllegalArgumentException
     *          If the replacement string refers to a named-capturing
     *          group that does not exist in the pattern
     * @throws  IndexOutOfBoundsException
     *          If the replacement string refers to a capturing group
     *          that does not exist in the pattern
     * @since 9
     */
    public Matcher appendReplacement(StringBuilder sb, String replacement) {
        // If no match, return error
        // Android-changed: Android has no first field.
        // if (first < 0)
        //     throw new IllegalStateException("No match available");
        ensureMatch();
        StringBuilder result = new StringBuilder();
        // Android-changed: Use Android's appendEvaluated due to app compat.
        // appendExpandedReplacement(replacement, result);
        appendEvaluated(result, replacement);
        // Append the intervening text
        // Android-changed: Android has no lastAppendPosition.
        // sb.append(text, lastAppendPosition, first);
        sb.append(text, appendPos, start());
        // Append the match substitution
        sb.append(result);
        // Android-changed: Android has no lastAppendPosition.
        // lastAppendPosition = last;
        appendPos = end();
        modCount++;
        return this;
    }

    // BEGIN Android-removed: Remove unused appendExpandedReplacement().
    /**
     * Processes replacement string to replace group references with
     * groups.
     *
    private StringBuilder appendExpandedReplacement(
            String replacement, StringBuilder result) {
        int cursor = 0;
        while (cursor < replacement.length()) {
            char nextChar = replacement.charAt(cursor);
            if (nextChar == '\\') {
                cursor++;
                if (cursor == replacement.length())
                    throw new IllegalArgumentException(
                            "character to be escaped is missing");
                nextChar = replacement.charAt(cursor);
                result.append(nextChar);
                cursor++;
            } else if (nextChar == '$') {
                // Skip past $
                cursor++;
                // Throw IAE if this "$" is the last character in replacement
                if (cursor == replacement.length())
                    throw new IllegalArgumentException(
                            "Illegal group reference: group index is missing");
                nextChar = replacement.charAt(cursor);
                int refNum = -1;
                if (nextChar == '{') {
                    cursor++;
                    StringBuilder gsb = new StringBuilder();
                    while (cursor < replacement.length()) {
                        nextChar = replacement.charAt(cursor);
                        if (ASCII.isLower(nextChar) ||
                                ASCII.isUpper(nextChar) ||
                                ASCII.isDigit(nextChar)) {
                            gsb.append(nextChar);
                            cursor++;
                        } else {
                            break;
                        }
                    }
                    if (gsb.length() == 0)
                        throw new IllegalArgumentException(
                                "named capturing group has 0 length name");
                    if (nextChar != '}')
                        throw new IllegalArgumentException(
                                "named capturing group is missing trailing '}'");
                    String gname = gsb.toString();
                    if (ASCII.isDigit(gname.charAt(0)))
                        throw new IllegalArgumentException(
                                "capturing group name {" + gname +
                                        "} starts with digit character");
                    if (!parentPattern.namedGroups().containsKey(gname))
                        throw new IllegalArgumentException(
                                "No group with name {" + gname + "}");
                    refNum = parentPattern.namedGroups().get(gname);
                    cursor++;
                } else {
                    // The first number is always a group
                    refNum = nextChar - '0';
                    if ((refNum < 0) || (refNum > 9))
                        throw new IllegalArgumentException(
                                "Illegal group reference");
                    cursor++;
                    // Capture the largest legal group string
                    boolean done = false;
                    while (!done) {
                        if (cursor >= replacement.length()) {
                            break;
                        }
                        int nextDigit = replacement.charAt(cursor) - '0';
                        if ((nextDigit < 0) || (nextDigit > 9)) { // not a number
                            break;
                        }
                        int newRefNum = (refNum * 10) + nextDigit;
                        if (groupCount() < newRefNum) {
                            done = true;
                        } else {
                            refNum = newRefNum;
                            cursor++;
                        }
                    }
                }
                // Append group
                if (start(refNum) != -1 && end(refNum) != -1)
                    result.append(text, start(refNum), end(refNum));
            } else {
                result.append(nextChar);
                cursor++;
            }
        }
        return result;
    }
    */
    // END Android-removed: Remove unused appendExpandedReplacement().

    /**
     * Implements a terminal append-and-replace step.
     *
     * <p> This method reads characters from the input sequence, starting at
     * the append position, and appends them to the given string buffer.  It is
     * intended to be invoked after one or more invocations of the {@link
     * #appendReplacement(StringBuffer, String) appendReplacement} method in
     * order to copy the remainder of the input sequence.  </p>
     *
     * @param  sb
     *         The target string buffer
     *
     * @return  The target string buffer
     */
    public StringBuffer appendTail(StringBuffer sb) {
        // Android-changed: Android has no lastAppendPosition.
        // sb.append(text, lastAppendPosition, getTextLength());
        if (appendPos < to) {
            sb.append(text.substring(appendPos, to));
        }
        return sb;
    }

    /**
     * Implements a terminal append-and-replace step.
     *
     * <p> This method reads characters from the input sequence, starting at
     * the append position, and appends them to the given string builder.  It is
     * intended to be invoked after one or more invocations of the {@link
     * #appendReplacement(StringBuilder, String)
     * appendReplacement} method in order to copy the remainder of the input
     * sequence.  </p>
     *
     * @param  sb
     *         The target string builder
     *
     * @return  The target string builder
     *
     * @since 9
     */
    public StringBuilder appendTail(StringBuilder sb) {
        // Android-changed: Android has no lastAppendPosition.
        // sb.append(text, lastAppendPosition, getTextLength());
        if (appendPos < to) {
            sb.append(text.substring(appendPos, to));
        }
        return sb;
    }

    /**
     * Replaces every subsequence of the input sequence that matches the
     * pattern with the given replacement string.
     *
     * <p> This method first resets this matcher.  It then scans the input
     * sequence looking for matches of the pattern.  Characters that are not
     * part of any match are appended directly to the result string; each match
     * is replaced in the result by the replacement string.  The replacement
     * string may contain references to captured subsequences as in the {@link
     * #appendReplacement appendReplacement} method.
     *
     * <p> Note that backslashes ({@code \}) and dollar signs ({@code $}) in
     * the replacement string may cause the results to be different than if it
     * were being treated as a literal replacement string. Dollar signs may be
     * treated as references to captured subsequences as described above, and
     * backslashes are used to escape literal characters in the replacement
     * string.
     *
     * <p> Given the regular expression {@code a*b}, the input
     * {@code "aabfooaabfooabfoob"}, and the replacement string
     * {@code "-"}, an invocation of this method on a matcher for that
     * expression would yield the string {@code "-foo-foo-foo-"}.
     *
     * <p> Invoking this method changes this matcher's state.  If the matcher
     * is to be used in further matching operations then it should first be
     * reset.  </p>
     *
     * @param  replacement
     *         The replacement string
     *
     * @return  The string constructed by replacing each matching subsequence
     *          by the replacement string, substituting captured subsequences
     *          as needed
     */
    public String replaceAll(String replacement) {
        reset();
        boolean result = find();
        if (result) {
            StringBuilder sb = new StringBuilder();
            do {
                appendReplacement(sb, replacement);
                result = find();
            } while (result);
            appendTail(sb);
            return sb.toString();
        }
        return text.toString();
    }

    /**
     * Replaces every subsequence of the input sequence that matches the
     * pattern with the result of applying the given replacer function to the
     * match result of this matcher corresponding to that subsequence.
     * Exceptions thrown by the function are relayed to the caller.
     *
     * <p> This method first resets this matcher.  It then scans the input
     * sequence looking for matches of the pattern.  Characters that are not
     * part of any match are appended directly to the result string; each match
     * is replaced in the result by the applying the replacer function that
     * returns a replacement string.  Each replacement string may contain
     * references to captured subsequences as in the {@link #appendReplacement
     * appendReplacement} method.
     *
     * <p> Note that backslashes ({@code \}) and dollar signs ({@code $}) in
     * a replacement string may cause the results to be different than if it
     * were being treated as a literal replacement string. Dollar signs may be
     * treated as references to captured subsequences as described above, and
     * backslashes are used to escape literal characters in the replacement
     * string.
     *
     * <p> Given the regular expression {@code dog}, the input
     * {@code "zzzdogzzzdogzzz"}, and the function
     * {@code mr -> mr.group().toUpperCase()}, an invocation of this method on
     * a matcher for that expression would yield the string
     * {@code "zzzDOGzzzDOGzzz"}.
     *
     * <p> Invoking this method changes this matcher's state.  If the matcher
     * is to be used in further matching operations then it should first be
     * reset.  </p>
     *
     * <p> The replacer function should not modify this matcher's state during
     * replacement.  This method will, on a best-effort basis, throw a
     * {@link java.util.ConcurrentModificationException} if such modification is
     * detected.
     *
     * <p> The state of each match result passed to the replacer function is
     * guaranteed to be constant only for the duration of the replacer function
     * call and only if the replacer function does not modify this matcher's
     * state.
     *
     * @implNote
     * This implementation applies the replacer function to this matcher, which
     * is an instance of {@code MatchResult}.
     *
     * @param  replacer
     *         The function to be applied to the match result of this matcher
     *         that returns a replacement string.
     * @return  The string constructed by replacing each matching subsequence
     *          with the result of applying the replacer function to that
     *          matched subsequence, substituting captured subsequences as
     *          needed.
     * @throws NullPointerException if the replacer function is null
     * @throws ConcurrentModificationException if it is detected, on a
     *         best-effort basis, that the replacer function modified this
     *         matcher's state
     * @since 9
     */
    public String replaceAll(Function<MatchResult, String> replacer) {
        Objects.requireNonNull(replacer);
        reset();
        boolean result = find();
        if (result) {
            StringBuilder sb = new StringBuilder();
            do {
                int ec = modCount;
                String replacement =  replacer.apply(this);
                if (ec != modCount)
                    throw new ConcurrentModificationException();
                appendReplacement(sb, replacement);
                result = find();
            } while (result);
            appendTail(sb);
            return sb.toString();
        }
        return text.toString();
    }

    /**
     * Returns a stream of match results for each subsequence of the input
     * sequence that matches the pattern.  The match results occur in the
     * same order as the matching subsequences in the input sequence.
     *
     * <p> Each match result is produced as if by {@link #toMatchResult()}.
     *
     * <p> This method does not reset this matcher.  Matching starts on
     * initiation of the terminal stream operation either at the beginning of
     * this matcher's region, or, if the matcher has not since been reset, at
     * the first character not matched by a previous match.
     *
     * <p> If the matcher is to be used for further matching operations after
     * the terminal stream operation completes then it should be first reset.
     *
     * <p> This matcher's state should not be modified during execution of the
     * returned stream's pipeline.  The returned stream's source
     * {@code Spliterator} is <em>fail-fast</em> and will, on a best-effort
     * basis, throw a {@link java.util.ConcurrentModificationException} if such
     * modification is detected.
     *
     * @return a sequential stream of match results.
     * @since 9
     */
    public Stream<MatchResult> results() {
        class MatchResultIterator implements Iterator<MatchResult> {
            // -ve for call to find, 0 for not found, 1 for found
            int state = -1;
            // State for concurrent modification checking
            // -1 for uninitialized
            int expectedCount = -1;
            // The input sequence as a string, set once only after first find
            // Avoids repeated conversion from CharSequence for each match
            String textAsString;

            @Override
            public MatchResult next() {
                if (expectedCount >= 0 && expectedCount != modCount)
                    throw new ConcurrentModificationException();

                if (!hasNext())
                    throw new NoSuchElementException();

                state = -1;
                return toMatchResult(textAsString);
            }

            @Override
            public boolean hasNext() {
                if (state >= 0)
                    return state == 1;

                // Defer throwing ConcurrentModificationException to when next
                // or forEachRemaining is called.  The is consistent with other
                // fail-fast implementations.
                if (expectedCount >= 0 && expectedCount != modCount)
                    return true;

                boolean found = find();
                // Capture the input sequence as a string on first find
                if (found && state < 0)
                    textAsString = text.toString();
                state = found ? 1 : 0;
                expectedCount = modCount;
                return found;
            }

            @Override
            public void forEachRemaining(Consumer<? super MatchResult> action) {
                if (expectedCount >= 0 && expectedCount != modCount)
                    throw new ConcurrentModificationException();

                int s = state;
                if (s == 0)
                    return;

                // Set state to report no more elements on further operations
                state = 0;
                expectedCount = -1;

                // Perform a first find if required
                if (s < 0 && !find())
                    return;

                // Capture the input sequence as a string on first find
                textAsString = text.toString();

                do {
                    int ec = modCount;
                    action.accept(toMatchResult(textAsString));
                    if (ec != modCount)
                        throw new ConcurrentModificationException();
                } while (find());
            }
        }
        return StreamSupport.stream(Spliterators.spliteratorUnknownSize(
                new MatchResultIterator(), Spliterator.ORDERED | Spliterator.NONNULL), false);
    }

    /**
     * Replaces the first subsequence of the input sequence that matches the
     * pattern with the given replacement string.
     *
     * <p> This method first resets this matcher.  It then scans the input
     * sequence looking for a match of the pattern.  Characters that are not
     * part of the match are appended directly to the result string; the match
     * is replaced in the result by the replacement string.  The replacement
     * string may contain references to captured subsequences as in the {@link
     * #appendReplacement appendReplacement} method.
     *
     * <p>Note that backslashes ({@code \}) and dollar signs ({@code $}) in
     * the replacement string may cause the results to be different than if it
     * were being treated as a literal replacement string. Dollar signs may be
     * treated as references to captured subsequences as described above, and
     * backslashes are used to escape literal characters in the replacement
     * string.
     *
     * <p> Given the regular expression {@code dog}, the input
     * {@code "zzzdogzzzdogzzz"}, and the replacement string
     * {@code "cat"}, an invocation of this method on a matcher for that
     * expression would yield the string {@code "zzzcatzzzdogzzz"}.  </p>
     *
     * <p> Invoking this method changes this matcher's state.  If the matcher
     * is to be used in further matching operations then it should first be
     * reset.  </p>
     *
     * @param  replacement
     *         The replacement string
     * @return  The string constructed by replacing the first matching
     *          subsequence by the replacement string, substituting captured
     *          subsequences as needed
     */
    public String replaceFirst(String replacement) {
        if (replacement == null)
            throw new NullPointerException("replacement");
        reset();
        if (!find())
            return text.toString();
        StringBuilder sb = new StringBuilder();
        appendReplacement(sb, replacement);
        appendTail(sb);
        return sb.toString();
    }

    /**
     * Replaces the first subsequence of the input sequence that matches the
     * pattern with the result of applying the given replacer function to the
     * match result of this matcher corresponding to that subsequence.
     * Exceptions thrown by the replace function are relayed to the caller.
     *
     * <p> This method first resets this matcher.  It then scans the input
     * sequence looking for a match of the pattern.  Characters that are not
     * part of the match are appended directly to the result string; the match
     * is replaced in the result by the applying the replacer function that
     * returns a replacement string.  The replacement string may contain
     * references to captured subsequences as in the {@link #appendReplacement
     * appendReplacement} method.
     *
     * <p>Note that backslashes ({@code \}) and dollar signs ({@code $}) in
     * the replacement string may cause the results to be different than if it
     * were being treated as a literal replacement string. Dollar signs may be
     * treated as references to captured subsequences as described above, and
     * backslashes are used to escape literal characters in the replacement
     * string.
     *
     * <p> Given the regular expression {@code dog}, the input
     * {@code "zzzdogzzzdogzzz"}, and the function
     * {@code mr -> mr.group().toUpperCase()}, an invocation of this method on
     * a matcher for that expression would yield the string
     * {@code "zzzDOGzzzdogzzz"}.
     *
     * <p> Invoking this method changes this matcher's state.  If the matcher
     * is to be used in further matching operations then it should first be
     * reset.
     *
     * <p> The replacer function should not modify this matcher's state during
     * replacement.  This method will, on a best-effort basis, throw a
     * {@link java.util.ConcurrentModificationException} if such modification is
     * detected.
     *
     * <p> The state of the match result passed to the replacer function is
     * guaranteed to be constant only for the duration of the replacer function
     * call and only if the replacer function does not modify this matcher's
     * state.
     *
     * @implNote
     * This implementation applies the replacer function to this matcher, which
     * is an instance of {@code MatchResult}.
     *
     * @param  replacer
     *         The function to be applied to the match result of this matcher
     *         that returns a replacement string.
     * @return  The string constructed by replacing the first matching
     *          subsequence with the result of applying the replacer function to
     *          the matched subsequence, substituting captured subsequences as
     *          needed.
     * @throws NullPointerException if the replacer function is null
     * @throws ConcurrentModificationException if it is detected, on a
     *         best-effort basis, that the replacer function modified this
     *         matcher's state
     * @since 9
     */
    public String replaceFirst(Function<MatchResult, String> replacer) {
        Objects.requireNonNull(replacer);
        reset();
        if (!find())
            return text.toString();
        StringBuilder sb = new StringBuilder();
        int ec = modCount;
        String replacement = replacer.apply(this);
        if (ec != modCount)
            throw new ConcurrentModificationException();
        appendReplacement(sb, replacement);
        appendTail(sb);
        return sb.toString();
    }

    /**
     * Sets the limits of this matcher's region. The region is the part of the
     * input sequence that will be searched to find a match. Invoking this
     * method resets the matcher, and then sets the region to start at the
     * index specified by the {@code start} parameter and end at the
     * index specified by the {@code end} parameter.
     *
     * <p>Depending on the transparency and anchoring being used (see
     * {@link #useTransparentBounds(boolean) useTransparentBounds} and
     * {@link #useAnchoringBounds(boolean) useAnchoringBounds}), certain
     * constructs such as anchors may behave differently at or around the
     * boundaries of the region.
     *
     * @param  start
     *         The index to start searching at (inclusive)
     * @param  end
     *         The index to end searching at (exclusive)
     * @throws  IndexOutOfBoundsException
     *          If start or end is less than zero, if
     *          start is greater than the length of the input sequence, if
     *          end is greater than the length of the input sequence, or if
     *          start is greater than end.
     * @return  this matcher
     * @since 1.5
     */
    public Matcher region(int start, int end) {
        return reset(originalInput, start, end);
    }

    /**
     * Reports the start index of this matcher's region. The
     * searches this matcher conducts are limited to finding matches
     * within {@link #regionStart() regionStart} (inclusive) and
     * {@link #regionEnd() regionEnd} (exclusive).
     *
     * @return  The starting point of this matcher's region
     * @since 1.5
     */
    public int regionStart() {
        return from;
    }

    /**
     * Reports the end index (exclusive) of this matcher's region.
     * The searches this matcher conducts are limited to finding matches
     * within {@link #regionStart() regionStart} (inclusive) and
     * {@link #regionEnd() regionEnd} (exclusive).
     *
     * @return  the ending point of this matcher's region
     * @since 1.5
     */
    public int regionEnd() {
        return to;
    }

    /**
     * Queries the transparency of region bounds for this matcher.
     *
     * <p> This method returns {@code true} if this matcher uses
     * <i>transparent</i> bounds, {@code false} if it uses <i>opaque</i>
     * bounds.
     *
     * <p> See {@link #useTransparentBounds(boolean) useTransparentBounds} for a
     * description of transparent and opaque bounds.
     *
     * <p> By default, a matcher uses opaque region boundaries.
     *
     * @return {@code true} iff this matcher is using transparent bounds,
     *         {@code false} otherwise.
     * @see java.util.regex.Matcher#useTransparentBounds(boolean)
     * @since 1.5
     */
    public boolean hasTransparentBounds() {
        return transparentBounds;
    }

    /**
     * Sets the transparency of region bounds for this matcher.
     *
     * <p> Invoking this method with an argument of {@code true} will set this
     * matcher to use <i>transparent</i> bounds. If the boolean
     * argument is {@code false}, then <i>opaque</i> bounds will be used.
     *
     * <p> Using transparent bounds, the boundaries of this
     * matcher's region are transparent to lookahead, lookbehind,
     * and boundary matching constructs. Those constructs can see beyond the
     * boundaries of the region to see if a match is appropriate.
     *
     * <p> Using opaque bounds, the boundaries of this matcher's
     * region are opaque to lookahead, lookbehind, and boundary matching
     * constructs that may try to see beyond them. Those constructs cannot
     * look past the boundaries so they will fail to match anything outside
     * of the region.
     *
     * <p> By default, a matcher uses opaque bounds.
     *
     * @param  b a boolean indicating whether to use opaque or transparent
     *         regions
     * @return this matcher
     * @see java.util.regex.Matcher#hasTransparentBounds
     * @since 1.5
     */
    public Matcher useTransparentBounds(boolean b) {
        synchronized (this) {
            transparentBounds = b;
            nativeMatcher.useTransparentBounds(b);
        }
        return this;
    }

    /**
     * Queries the anchoring of region bounds for this matcher.
     *
     * <p> This method returns {@code true} if this matcher uses
     * <i>anchoring</i> bounds, {@code false} otherwise.
     *
     * <p> See {@link #useAnchoringBounds(boolean) useAnchoringBounds} for a
     * description of anchoring bounds.
     *
     * <p> By default, a matcher uses anchoring region boundaries.
     *
     * @return {@code true} iff this matcher is using anchoring bounds,
     *         {@code false} otherwise.
     * @see java.util.regex.Matcher#useAnchoringBounds(boolean)
     * @since 1.5
     */
    public boolean hasAnchoringBounds() {
        return anchoringBounds;
    }

    /**
     * Sets the anchoring of region bounds for this matcher.
     *
     * <p> Invoking this method with an argument of {@code true} will set this
     * matcher to use <i>anchoring</i> bounds. If the boolean
     * argument is {@code false}, then <i>non-anchoring</i> bounds will be
     * used.
     *
     * <p> Using anchoring bounds, the boundaries of this
     * matcher's region match anchors such as ^ and $.
     *
     * <p> Without anchoring bounds, the boundaries of this
     * matcher's region will not match anchors such as ^ and $.
     *
     * <p> By default, a matcher uses anchoring region boundaries.
     *
     * @param  b a boolean indicating whether or not to use anchoring bounds.
     * @return this matcher
     * @see java.util.regex.Matcher#hasAnchoringBounds
     * @since 1.5
     */
    public Matcher useAnchoringBounds(boolean b) {
        synchronized (this) {
            anchoringBounds = b;
            nativeMatcher.useAnchoringBounds(b);
        }
        return this;
    }

    /**
     * <p>Returns the string representation of this matcher. The
     * string representation of a {@code Matcher} contains information
     * that may be useful for debugging. The exact format is unspecified.
     *
     * @return  The string representation of this matcher
     * @since 1.5
     */
    public String toString() {
        StringBuilder sb = new StringBuilder();
        sb.append("java.util.regex.Matcher")
                .append("[pattern=").append(pattern())
                .append(" region=")
                .append(regionStart()).append(',').append(regionEnd())
                .append(" lastmatch=");
        // Android-changed: Android has no first field.
        // if ((first >= 0) && (group() != null)) {
        if (matchFound && (group() != null)) {
            sb.append(group());
        }
        sb.append(']');
        return sb.toString();
    }

    /**
     * <p>Returns true if the end of input was hit by the search engine in
     * the last match operation performed by this matcher.
     *
     * <p>When this method returns true, then it is possible that more input
     * would have changed the result of the last search.
     *
     * @return  true iff the end of input was hit in the last match; false
     *          otherwise
     * @since 1.5
     */
    public boolean hitEnd() {
        synchronized (this) {
            return nativeMatcher.hitEnd();
        }
    }

    /**
     * <p>Returns true if more input could change a positive match into a
     * negative one.
     *
     * <p>If this method returns true, and a match was found, then more
     * input could cause the match to be lost. If this method returns false
     * and a match was found, then more input might change the match but the
     * match won't be lost. If a match was not found, then requireEnd has no
     * meaning.
     *
     * @return  true iff more input could change a positive match into a
     *          negative one.
     * @since 1.5
     */
    public boolean requireEnd() {
        synchronized (this) {
            return nativeMatcher.requireEnd();
        }
    }

    /**
     * Returns the end index of the text.
     *
     * @return the index after the last character in the text
     */
    int getTextLength() {
        return text.length();
    }

    /**
     * Generates a String from this matcher's input in the specified range.
     *
     * @param  beginIndex   the beginning index, inclusive
     * @param  endIndex     the ending index, exclusive
     * @return A String generated from this matcher's input
     */
    CharSequence getSubSequence(int beginIndex, int endIndex) {
        return text.subSequence(beginIndex, endIndex);
    }

    /**
     * Resets the Matcher. A new input sequence and a new region can be
     * specified. Results of a previous find get lost. The next attempt to find
     * an occurrence of the Pattern in the string will start at the beginning of
     * the region. This is the internal version of reset() to which the several
     * public versions delegate.
     *
     * @param input
     *            the input sequence.
     * @param start
     *            the start of the region.
     * @param end
     *            the end of the region.
     *
     * @return the matcher itself.
     */
    private Matcher reset(CharSequence input, int start, int end) {
        if (input == null) {
            throw new IllegalArgumentException("input == null");
        }

        if (start < 0 || end < 0 || start > input.length() || end > input.length() || start > end) {
            throw new IndexOutOfBoundsException();
        }

        this.originalInput = input;
        this.text = input.toString();
        this.from = start;
        this.to = end;
        resetForInput();

        matchFound = false;
        appendPos = 0;
        modCount++;

        return this;
    }

    private void resetForInput() {
        synchronized (this) {
            nativeMatcher.setInput(text, from, to);
            nativeMatcher.useAnchoringBounds(anchoringBounds);
            nativeMatcher.useTransparentBounds(transparentBounds);
        }
    }

    /**
     * Makes sure that a successful match has been made. Is invoked internally
     * from various places in the class.
     *
     * @throws IllegalStateException
     *             if no successful match has been made.
     */
    private void ensureMatch() {
        if (!matchFound) {
            throw new IllegalStateException("No successful match so far");
        }
    }

    private int getMatchedGroupIndex(String name) {
        ensureMatch();
        int result = nativeMatcher.getMatchedGroupIndex(name);
        if (result < 0) {
            throw new IllegalArgumentException("No capturing group in the pattern " +
                                               "with the name " + name);
        }
        return result;
    }

}<|MERGE_RESOLUTION|>--- conflicted
+++ resolved
@@ -1,10 +1,6 @@
 /*
-<<<<<<< HEAD
  * Copyright (C) 2014 The Android Open Source Project
- * Copyright (c) 1999, 2018, Oracle and/or its affiliates. All rights reserved.
-=======
  * Copyright (c) 1999, 2020, Oracle and/or its affiliates. All rights reserved.
->>>>>>> 3fe5de4a
  * DO NOT ALTER OR REMOVE COPYRIGHT NOTICES OR THIS FILE HEADER.
  *
  * This code is free software; you can redistribute it and/or modify it
