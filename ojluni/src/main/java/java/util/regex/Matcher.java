/*
<<<<<<< HEAD
 * Copyright (C) 2014 The Android Open Source Project
 * Copyright (c) 1999, 2013, Oracle and/or its affiliates. All rights reserved.
=======
 * Copyright (c) 1999, 2018, Oracle and/or its affiliates. All rights reserved.
>>>>>>> bab67b63
 * DO NOT ALTER OR REMOVE COPYRIGHT NOTICES OR THIS FILE HEADER.
 *
 * This code is free software; you can redistribute it and/or modify it
 * under the terms of the GNU General Public License version 2 only, as
 * published by the Free Software Foundation.  Oracle designates this
 * particular file as subject to the "Classpath" exception as provided
 * by Oracle in the LICENSE file that accompanied this code.
 *
 * This code is distributed in the hope that it will be useful, but WITHOUT
 * ANY WARRANTY; without even the implied warranty of MERCHANTABILITY or
 * FITNESS FOR A PARTICULAR PURPOSE.  See the GNU General Public License
 * version 2 for more details (a copy is included in the LICENSE file that
 * accompanied this code).
 *
 * You should have received a copy of the GNU General Public License version
 * 2 along with this work; if not, write to the Free Software Foundation,
 * Inc., 51 Franklin St, Fifth Floor, Boston, MA 02110-1301 USA.
 *
 * Please contact Oracle, 500 Oracle Parkway, Redwood Shores, CA 94065 USA
 * or visit www.oracle.com if you need additional information or have any
 * questions.
 */

package java.util.regex;

<<<<<<< HEAD
import com.android.icu.util.regex.MatcherNative;
=======
import java.util.ConcurrentModificationException;
import java.util.Iterator;
import java.util.NoSuchElementException;
import java.util.Objects;
import java.util.Spliterator;
import java.util.Spliterators;
import java.util.function.Consumer;
import java.util.function.Function;
import java.util.stream.Stream;
import java.util.stream.StreamSupport;
>>>>>>> bab67b63

/**
 * An engine that performs match operations on a {@linkplain
 * java.lang.CharSequence character sequence} by interpreting a {@link Pattern}.
 *
 * <p> A matcher is created from a pattern by invoking the pattern's {@link
 * Pattern#matcher matcher} method.  Once created, a matcher can be used to
 * perform three different kinds of match operations:
 *
 * <ul>
 *
 *   <li><p> The {@link #matches matches} method attempts to match the entire
 *   input sequence against the pattern.  </p></li>
 *
 *   <li><p> The {@link #lookingAt lookingAt} method attempts to match the
 *   input sequence, starting at the beginning, against the pattern.  </p></li>
 *
 *   <li><p> The {@link #find find} method scans the input sequence looking
 *   for the next subsequence that matches the pattern.  </p></li>
 *
 * </ul>
 *
 * <p> Each of these methods returns a boolean indicating success or failure.
 * More information about a successful match can be obtained by querying the
 * state of the matcher.
 *
 * <p> A matcher finds matches in a subset of its input called the
 * <i>region</i>. By default, the region contains all of the matcher's input.
 * The region can be modified via the {@link #region(int, int) region} method
 * and queried via the {@link #regionStart() regionStart} and {@link
 * #regionEnd() regionEnd} methods. The way that the region boundaries interact
 * with some pattern constructs can be changed. See {@link
 * #useAnchoringBounds(boolean) useAnchoringBounds} and {@link
 * #useTransparentBounds(boolean) useTransparentBounds} for more details.
 *
 * <p> This class also defines methods for replacing matched subsequences with
 * new strings whose contents can, if desired, be computed from the match
 * result.  The {@link #appendReplacement appendReplacement} and {@link
 * #appendTail appendTail} methods can be used in tandem in order to collect
 * the result into an existing string buffer or string builder. Alternatively,
 * the more convenient {@link #replaceAll replaceAll} method can be used to
 * create a string in which every matching subsequence in the input sequence
 * is replaced.
 *
 * <p> The explicit state of a matcher includes the start and end indices of
 * the most recent successful match.  It also includes the start and end
 * indices of the input subsequence captured by each <a
 * href="Pattern.html#cg">capturing group</a> in the pattern as well as a total
 * count of such subsequences.  As a convenience, methods are also provided for
 * returning these captured subsequences in string form.
 *
 * <p> The explicit state of a matcher is initially undefined; attempting to
 * query any part of it before a successful match will cause an {@link
 * IllegalStateException} to be thrown.  The explicit state of a matcher is
 * recomputed by every match operation.
 *
 * <p> The implicit state of a matcher includes the input character sequence as
 * well as the <i>append position</i>, which is initially zero and is updated
 * by the {@link #appendReplacement appendReplacement} method.
 *
 * <p> A matcher may be reset explicitly by invoking its {@link #reset()}
 * method or, if a new input sequence is desired, its {@link
 * #reset(java.lang.CharSequence) reset(CharSequence)} method.  Resetting a
 * matcher discards its explicit state information and sets the append position
 * to zero.
 *
 * <p> Instances of this class are not safe for use by multiple concurrent
 * threads. </p>
 *
 *
 * @author      Mike McCloskey
 * @author      Mark Reinhold
 * @author      JSR-51 Expert Group
 * @since       1.4
 * @spec        JSR-51
 */

public final class Matcher implements MatchResult {

    /**
     * The Pattern object that created this Matcher.
     */
    private Pattern parentPattern;

    /**
     * Holds the offsets for the most recent match.
     */
    int[] groups;

    /**
     * The range within the sequence that is to be matched (between  0
     * and text.length()).
     */
    int from, to;

    /**
     * Holds the input text.
     */
    String text;

    /**
     * Reflects whether a match has been found during the most recent find
     * operation.
     */
    private boolean matchFound;

    private MatcherNative nativeMatcher;

    /**
     * The index of the last position appended in a substitution.
     */
<<<<<<< HEAD
    int appendPos = 0;
=======
    int lastAppendPosition = 0;

    /**
     * Storage used by nodes to tell what repetition they are on in
     * a pattern, and where groups begin. The nodes themselves are stateless,
     * so they rely on this field to hold state during a match.
     */
    int[] locals;

    /**
     * Storage used by top greedy Loop node to store a specific hash set to
     * keep the beginning index of the failed repetition match. The nodes
     * themselves are stateless, so they rely on this field to hold state
     * during a match.
     */
    IntHashSet[] localsPos;

    /**
     * Boolean indicating whether or not more input could change
     * the results of the last match.
     *
     * If hitEnd is true, and a match was found, then more input
     * might cause a different match to be found.
     * If hitEnd is true and a match was not found, then more
     * input could cause a match to be found.
     * If hitEnd is false and a match was found, then more input
     * will not change the match.
     * If hitEnd is false and a match was not found, then more
     * input will not cause a match to be found.
     */
    boolean hitEnd;
>>>>>>> bab67b63

    /**
     * Holds the original CharSequence for use in {@link #reset}. {@link #text} is used during
     * matching. Note that CharSequence is mutable while String is not, so reset can cause the input
     * to match to change.
     */
    private CharSequence originalInput;

    /**
     * If transparentBounds is true then the boundaries of this
     * matcher's region are transparent to lookahead, lookbehind,
     * and boundary matching constructs that try to see beyond them.
     */
    boolean transparentBounds = false;

    /**
     * If anchoringBounds is true then the boundaries of this
     * matcher's region match anchors such as ^ and $.
     */
    boolean anchoringBounds = true;

    /**
<<<<<<< HEAD
     * All matchers have the state used by Pattern during a match.
     */
    Matcher(Pattern parent, CharSequence text) {
        usePattern(parent);
        reset(text);
=======
     * Number of times this matcher's state has been modified
     */
    int modCount;

    /**
     * No default constructor.
     */
    Matcher() {
    }

    /**
     * All matchers have the state used by Pattern during a match.
     */
    Matcher(Pattern parent, CharSequence text) {
        this.parentPattern = parent;
        this.text = text;

        // Allocate state storage
        int parentGroupCount = Math.max(parent.capturingGroupCount, 10);
        groups = new int[parentGroupCount * 2];
        locals = new int[parent.localCount];
        localsPos = new IntHashSet[parent.localTCNCount];

        // Put fields into initial states
        reset();
>>>>>>> bab67b63
    }

    /**
     * Returns the pattern that is interpreted by this matcher.
     *
     * @return  The pattern for which this matcher was created
     */
    public Pattern pattern() {
        return parentPattern;
    }

    /**
     * Returns the match state of this matcher as a {@link MatchResult}.
     * The result is unaffected by subsequent operations performed upon this
     * matcher.
     *
     * @return  a {@code MatchResult} with the state of this matcher
     * @since 1.5
     */
    public MatchResult toMatchResult() {
<<<<<<< HEAD
        ensureMatch();
        return new OffsetBasedMatchResult(text, groups);
=======
        return toMatchResult(text.toString());
    }

    private MatchResult toMatchResult(String text) {
        return new ImmutableMatchResult(this.first,
                                        this.last,
                                        groupCount(),
                                        this.groups.clone(),
                                        text);
    }

    private static class ImmutableMatchResult implements MatchResult {
        private final int first;
        private final int last;
        private final int[] groups;
        private final int groupCount;
        private final String text;

        ImmutableMatchResult(int first, int last, int groupCount,
                             int groups[], String text)
        {
            this.first = first;
            this.last = last;
            this.groupCount = groupCount;
            this.groups = groups;
            this.text = text;
        }

        @Override
        public int start() {
            checkMatch();
            return first;
        }

        @Override
        public int start(int group) {
            checkMatch();
            if (group < 0 || group > groupCount)
                throw new IndexOutOfBoundsException("No group " + group);
            return groups[group * 2];
        }

        @Override
        public int end() {
            checkMatch();
            return last;
        }

        @Override
        public int end(int group) {
            checkMatch();
            if (group < 0 || group > groupCount)
                throw new IndexOutOfBoundsException("No group " + group);
            return groups[group * 2 + 1];
        }

        @Override
        public int groupCount() {
            return groupCount;
        }

        @Override
        public String group() {
            checkMatch();
            return group(0);
        }

        @Override
        public String group(int group) {
            checkMatch();
            if (group < 0 || group > groupCount)
                throw new IndexOutOfBoundsException("No group " + group);
            if ((groups[group*2] == -1) || (groups[group*2+1] == -1))
                return null;
            return text.subSequence(groups[group * 2], groups[group * 2 + 1]).toString();
        }

        private void checkMatch() {
            if (first < 0)
                throw new IllegalStateException("No match found");

        }
>>>>>>> bab67b63
    }

    /**
      * Changes the {@code Pattern} that this {@code Matcher} uses to
      * find matches with.
      *
      * <p> This method causes this matcher to lose information
      * about the groups of the last match that occurred. The
      * matcher's position in the input is maintained and its
      * last append position is unaffected.</p>
      *
      * @param  newPattern
      *         The new pattern used by this matcher
      * @return  This matcher
      * @throws  IllegalArgumentException
      *          If newPattern is {@code null}
      * @since 1.5
      */
    public Matcher usePattern(Pattern newPattern) {
        if (newPattern == null)
            throw new IllegalArgumentException("Pattern cannot be null");

        synchronized (this) {
            // may throw
            nativeMatcher = MatcherNative.create(newPattern.nativePattern);
        }
        parentPattern = newPattern;

<<<<<<< HEAD
        if (text != null) {
            resetForInput();
        }

        groups = new int[(groupCount() + 1) * 2];
        matchFound = false;
=======
        // Reallocate state storage
        int parentGroupCount = Math.max(newPattern.capturingGroupCount, 10);
        groups = new int[parentGroupCount * 2];
        locals = new int[newPattern.localCount];
        for (int i = 0; i < groups.length; i++)
            groups[i] = -1;
        for (int i = 0; i < locals.length; i++)
            locals[i] = -1;
        localsPos = new IntHashSet[parentPattern.localTCNCount];
        modCount++;
>>>>>>> bab67b63
        return this;
    }

    /**
     * Resets this matcher.
     *
     * <p> Resetting a matcher discards all of its explicit state information
     * and sets its append position to zero. The matcher's region is set to the
     * default region, which is its entire character sequence. The anchoring
     * and transparency of this matcher's region boundaries are unaffected.
     *
     * @return  This matcher
     */
    public Matcher reset() {
<<<<<<< HEAD
        return reset(originalInput, 0, originalInput.length());
=======
        first = -1;
        last = 0;
        oldLast = -1;
        for(int i=0; i<groups.length; i++)
            groups[i] = -1;
        for(int i=0; i<locals.length; i++)
            locals[i] = -1;
        for (int i = 0; i < localsPos.length; i++) {
            if (localsPos[i] != null)
                localsPos[i].clear();
        }
        lastAppendPosition = 0;
        from = 0;
        to = getTextLength();
        modCount++;
        return this;
>>>>>>> bab67b63
    }

    /**
     * Resets this matcher with a new input sequence.
     *
     * <p> Resetting a matcher discards all of its explicit state information
     * and sets its append position to zero.  The matcher's region is set to
     * the default region, which is its entire character sequence.  The
     * anchoring and transparency of this matcher's region boundaries are
     * unaffected.
     *
     * @param  input
     *         The new input character sequence
     *
     * @return  This matcher
     */
    public Matcher reset(CharSequence input) {
        return reset(input, 0, input.length());
    }

    /**
     * Returns the start index of the previous match.
     *
     * @return  The index of the first character matched
     *
     * @throws  IllegalStateException
     *          If no match has yet been attempted,
     *          or if the previous match operation failed
     */
    public int start() {
        return start(0);
    }

    /**
     * Returns the start index of the subsequence captured by the given group
     * during the previous match operation.
     *
     * <p> <a href="Pattern.html#cg">Capturing groups</a> are indexed from left
     * to right, starting at one.  Group zero denotes the entire pattern, so
     * the expression <i>m.</i>{@code start(0)} is equivalent to
     * <i>m.</i>{@code start()}.  </p>
     *
     * @param  group
     *         The index of a capturing group in this matcher's pattern
     *
     * @return  The index of the first character captured by the group,
     *          or {@code -1} if the match was successful but the group
     *          itself did not match anything
     *
     * @throws  IllegalStateException
     *          If no match has yet been attempted,
     *          or if the previous match operation failed
     *
     * @throws  IndexOutOfBoundsException
     *          If there is no capturing group in the pattern
     *          with the given index
     */
    public int start(int group) {
        ensureMatch();
        if (group < 0 || group > groupCount())
            throw new IndexOutOfBoundsException("No group " + group);
        return groups[group * 2];
    }

    /**
     * Returns the start index of the subsequence captured by the given
     * <a href="Pattern.html#groupname">named-capturing group</a> during the
     * previous match operation.
     *
     * @param  name
     *         The name of a named-capturing group in this matcher's pattern
     *
     * @return  The index of the first character captured by the group,
     *          or {@code -1} if the match was successful but the group
     *          itself did not match anything
     *
     * @throws  IllegalStateException
     *          If no match has yet been attempted,
     *          or if the previous match operation failed
     *
     * @throws  IllegalArgumentException
     *          If there is no capturing group in the pattern
     *          with the given name
     * @since 1.8
     */
    public int start(String name) {
        return groups[getMatchedGroupIndex(name) * 2];
    }

    /**
     * Returns the offset after the last character matched.
     *
     * @return  The offset after the last character matched
     *
     * @throws  IllegalStateException
     *          If no match has yet been attempted,
     *          or if the previous match operation failed
     */
    public int end() {
        return end(0);
    }

    /**
     * Returns the offset after the last character of the subsequence
     * captured by the given group during the previous match operation.
     *
     * <p> <a href="Pattern.html#cg">Capturing groups</a> are indexed from left
     * to right, starting at one.  Group zero denotes the entire pattern, so
     * the expression <i>m.</i>{@code end(0)} is equivalent to
     * <i>m.</i>{@code end()}.  </p>
     *
     * @param  group
     *         The index of a capturing group in this matcher's pattern
     *
     * @return  The offset after the last character captured by the group,
     *          or {@code -1} if the match was successful
     *          but the group itself did not match anything
     *
     * @throws  IllegalStateException
     *          If no match has yet been attempted,
     *          or if the previous match operation failed
     *
     * @throws  IndexOutOfBoundsException
     *          If there is no capturing group in the pattern
     *          with the given index
     */
    public int end(int group) {
        ensureMatch();
        if (group < 0 || group > groupCount())
            throw new IndexOutOfBoundsException("No group " + group);
        return groups[group * 2 + 1];
    }

    /**
     * Returns the offset after the last character of the subsequence
     * captured by the given <a href="Pattern.html#groupname">named-capturing
     * group</a> during the previous match operation.
     *
     * @param  name
     *         The name of a named-capturing group in this matcher's pattern
     *
     * @return  The offset after the last character captured by the group,
     *          or {@code -1} if the match was successful
     *          but the group itself did not match anything
     *
     * @throws  IllegalStateException
     *          If no match has yet been attempted,
     *          or if the previous match operation failed
     *
     * @throws  IllegalArgumentException
     *          If there is no capturing group in the pattern
     *          with the given name
     * @since 1.8
     */
    public int end(String name) {
        return groups[getMatchedGroupIndex(name) * 2 + 1];
    }

    /**
     * Returns the input subsequence matched by the previous match.
     *
     * <p> For a matcher <i>m</i> with input sequence <i>s</i>,
     * the expressions <i>m.</i>{@code group()} and
     * <i>s.</i>{@code substring(}<i>m.</i>{@code start(),}&nbsp;<i>m.</i>
     * {@code end())} are equivalent.  </p>
     *
     * <p> Note that some patterns, for example {@code a*}, match the empty
     * string.  This method will return the empty string when the pattern
     * successfully matches the empty string in the input.  </p>
     *
     * @return The (possibly empty) subsequence matched by the previous match,
     *         in string form
     *
     * @throws  IllegalStateException
     *          If no match has yet been attempted,
     *          or if the previous match operation failed
     */
    public String group() {
        return group(0);
    }

    /**
     * Returns the input subsequence captured by the given group during the
     * previous match operation.
     *
     * <p> For a matcher <i>m</i>, input sequence <i>s</i>, and group index
     * <i>g</i>, the expressions <i>m.</i>{@code group(}<i>g</i>{@code )} and
     * <i>s.</i>{@code substring(}<i>m.</i>{@code start(}<i>g</i>{@code
     * ),}&nbsp;<i>m.</i>{@code end(}<i>g</i>{@code ))}
     * are equivalent.  </p>
     *
     * <p> <a href="Pattern.html#cg">Capturing groups</a> are indexed from left
     * to right, starting at one.  Group zero denotes the entire pattern, so
     * the expression {@code m.group(0)} is equivalent to {@code m.group()}.
     * </p>
     *
     * <p> If the match was successful but the group specified failed to match
     * any part of the input sequence, then {@code null} is returned. Note
     * that some groups, for example {@code (a*)}, match the empty string.
     * This method will return the empty string when such a group successfully
     * matches the empty string in the input.  </p>
     *
     * @param  group
     *         The index of a capturing group in this matcher's pattern
     *
     * @return  The (possibly empty) subsequence captured by the group
     *          during the previous match, or {@code null} if the group
     *          failed to match part of the input
     *
     * @throws  IllegalStateException
     *          If no match has yet been attempted,
     *          or if the previous match operation failed
     *
     * @throws  IndexOutOfBoundsException
     *          If there is no capturing group in the pattern
     *          with the given index
     */
    public String group(int group) {
        ensureMatch();
        if (group < 0 || group > groupCount())
            throw new IndexOutOfBoundsException("No group " + group);
        if ((groups[group*2] == -1) || (groups[group*2+1] == -1))
            return null;
        return getSubSequence(groups[group * 2], groups[group * 2 + 1]).toString();
    }

    /**
     * Returns the input subsequence captured by the given
     * <a href="Pattern.html#groupname">named-capturing group</a> during the
     * previous match operation.
     *
     * <p> If the match was successful but the group specified failed to match
     * any part of the input sequence, then {@code null} is returned. Note
     * that some groups, for example {@code (a*)}, match the empty string.
     * This method will return the empty string when such a group successfully
     * matches the empty string in the input.  </p>
     *
     * @param  name
     *         The name of a named-capturing group in this matcher's pattern
     *
     * @return  The (possibly empty) subsequence captured by the named group
     *          during the previous match, or {@code null} if the group
     *          failed to match part of the input
     *
     * @throws  IllegalStateException
     *          If no match has yet been attempted,
     *          or if the previous match operation failed
     *
     * @throws  IllegalArgumentException
     *          If there is no capturing group in the pattern
     *          with the given name
     * @since 1.7
     */
    public String group(String name) {
        int group = getMatchedGroupIndex(name);
        if ((groups[group*2] == -1) || (groups[group*2+1] == -1))
            return null;
        return getSubSequence(groups[group * 2], groups[group * 2 + 1]).toString();
    }

    /**
     * Returns the number of capturing groups in this matcher's pattern.
     *
     * <p> Group zero denotes the entire pattern by convention. It is not
     * included in this count.
     *
     * <p> Any non-negative integer smaller than or equal to the value
     * returned by this method is guaranteed to be a valid group index for
     * this matcher.  </p>
     *
     * @return The number of capturing groups in this matcher's pattern
     */
    public int groupCount() {
        synchronized (this) {
            return nativeMatcher.groupCount();
        }
    }

    /**
     * Attempts to match the entire region against the pattern.
     *
     * <p> If the match succeeds then more information can be obtained via the
     * {@code start}, {@code end}, and {@code group} methods.  </p>
     *
     * @return  {@code true} if, and only if, the entire region sequence
     *          matches this matcher's pattern
     */
    public boolean matches() {
        synchronized (this) {
            matchFound = nativeMatcher.matches(groups);
        }
        return matchFound;
    }

    /**
     * Attempts to find the next subsequence of the input sequence that matches
     * the pattern.
     *
     * <p> This method starts at the beginning of this matcher's region, or, if
     * a previous invocation of the method was successful and the matcher has
     * not since been reset, at the first character not matched by the previous
     * match.
     *
     * <p> If the match succeeds then more information can be obtained via the
     * {@code start}, {@code end}, and {@code group} methods.  </p>
     *
     * @return  {@code true} if, and only if, a subsequence of the input
     *          sequence matches this matcher's pattern
     */
    public boolean find() {
        synchronized (this) {
            matchFound = nativeMatcher.findNext(groups);
        }
        return matchFound;
    }

    /**
     * Resets this matcher and then attempts to find the next subsequence of
     * the input sequence that matches the pattern, starting at the specified
     * index.
     *
     * <p> If the match succeeds then more information can be obtained via the
     * {@code start}, {@code end}, and {@code group} methods, and subsequent
     * invocations of the {@link #find()} method will start at the first
     * character not matched by this match.  </p>
     *
     * @param start the index to start searching for a match
     * @throws  IndexOutOfBoundsException
     *          If start is less than zero or if start is greater than the
     *          length of the input sequence.
     *
     * @return  {@code true} if, and only if, a subsequence of the input
     *          sequence starting at the given index matches this matcher's
     *          pattern
     */
    public boolean find(int start) {
        int limit = getTextLength();
        if ((start < 0) || (start > limit))
            throw new IndexOutOfBoundsException("Illegal start index");
        reset();
        synchronized (this) {
            matchFound = nativeMatcher.find(start, groups);
        }
        return matchFound;
    }

    /**
     * Attempts to match the input sequence, starting at the beginning of the
     * region, against the pattern.
     *
     * <p> Like the {@link #matches matches} method, this method always starts
     * at the beginning of the region; unlike that method, it does not
     * require that the entire region be matched.
     *
     * <p> If the match succeeds then more information can be obtained via the
     * {@code start}, {@code end}, and {@code group} methods.  </p>
     *
     * @return  {@code true} if, and only if, a prefix of the input
     *          sequence matches this matcher's pattern
     */
    public boolean lookingAt() {
        synchronized (this) {
            matchFound = nativeMatcher.lookingAt(groups);
        }
        return matchFound;
    }

    /**
     * Returns a literal replacement {@code String} for the specified
     * {@code String}.
     *
     * This method produces a {@code String} that will work
     * as a literal replacement {@code s} in the
     * {@code appendReplacement} method of the {@link Matcher} class.
     * The {@code String} produced will match the sequence of characters
     * in {@code s} treated as a literal sequence. Slashes ('\') and
     * dollar signs ('$') will be given no special meaning.
     *
     * @param  s The string to be literalized
     * @return  A literal string replacement
     * @since 1.5
     */
    public static String quoteReplacement(String s) {
        if ((s.indexOf('\\') == -1) && (s.indexOf('$') == -1))
            return s;
        StringBuilder sb = new StringBuilder();
        for (int i=0; i<s.length(); i++) {
            char c = s.charAt(i);
            if (c == '\\' || c == '$') {
                sb.append('\\');
            }
            sb.append(c);
        }
        return sb.toString();
    }

    /**
     * Implements a non-terminal append-and-replace step.
     *
     * <p> This method performs the following actions: </p>
     *
     * <ol>
     *
     *   <li><p> It reads characters from the input sequence, starting at the
     *   append position, and appends them to the given string buffer.  It
     *   stops after reading the last character preceding the previous match,
     *   that is, the character at index {@link
     *   #start()}&nbsp;{@code -}&nbsp;{@code 1}.  </p></li>
     *
     *   <li><p> It appends the given replacement string to the string buffer.
     *   </p></li>
     *
     *   <li><p> It sets the append position of this matcher to the index of
     *   the last character matched, plus one, that is, to {@link #end()}.
     *   </p></li>
     *
     * </ol>
     *
     * <p> The replacement string may contain references to subsequences
     * captured during the previous match: Each occurrence of
     * <code>${</code><i>name</i><code>}</code> or {@code $}<i>g</i>
     * will be replaced by the result of evaluating the corresponding
     * {@link #group(String) group(name)} or {@link #group(int) group(g)}
     * respectively. For {@code $}<i>g</i>,
     * the first number after the {@code $} is always treated as part of
     * the group reference. Subsequent numbers are incorporated into g if
     * they would form a legal group reference. Only the numerals '0'
     * through '9' are considered as potential components of the group
     * reference. If the second group matched the string {@code "foo"}, for
     * example, then passing the replacement string {@code "$2bar"} would
     * cause {@code "foobar"} to be appended to the string buffer. A dollar
     * sign ({@code $}) may be included as a literal in the replacement
     * string by preceding it with a backslash ({@code \$}).
     *
     * <p> Note that backslashes ({@code \}) and dollar signs ({@code $}) in
     * the replacement string may cause the results to be different than if it
     * were being treated as a literal replacement string. Dollar signs may be
     * treated as references to captured subsequences as described above, and
     * backslashes are used to escape literal characters in the replacement
     * string.
     *
     * <p> This method is intended to be used in a loop together with the
     * {@link #appendTail(StringBuffer) appendTail} and {@link #find() find}
     * methods.  The following code, for example, writes {@code one dog two dogs
     * in the yard} to the standard-output stream: </p>
     *
     * <blockquote><pre>
     * Pattern p = Pattern.compile("cat");
     * Matcher m = p.matcher("one cat two cats in the yard");
     * StringBuffer sb = new StringBuffer();
     * while (m.find()) {
     *     m.appendReplacement(sb, "dog");
     * }
     * m.appendTail(sb);
     * System.out.println(sb.toString());</pre></blockquote>
     *
     * @param  sb
     *         The target string buffer
     *
     * @param  replacement
     *         The replacement string
     *
     * @return  This matcher
     *
     * @throws  IllegalStateException
     *          If no match has yet been attempted,
     *          or if the previous match operation failed
     *
     * @throws  IllegalArgumentException
     *          If the replacement string refers to a named-capturing
     *          group that does not exist in the pattern
     *
     * @throws  IndexOutOfBoundsException
     *          If the replacement string refers to a capturing group
     *          that does not exist in the pattern
     */
    public Matcher appendReplacement(StringBuffer sb, String replacement) {
<<<<<<< HEAD

        sb.append(text.substring(appendPos, start()));
        appendEvaluated(sb, replacement);
        appendPos = end();

=======
        // If no match, return error
        if (first < 0)
            throw new IllegalStateException("No match available");
        StringBuilder result = new StringBuilder();
        appendExpandedReplacement(replacement, result);
        // Append the intervening text
        sb.append(text, lastAppendPosition, first);
        // Append the match substitution
        sb.append(result);
        lastAppendPosition = last;
        modCount++;
>>>>>>> bab67b63
        return this;
    }

    /**
<<<<<<< HEAD
     * Internal helper method to append a given string to a given string buffer.
     * If the string contains any references to groups, these are replaced by
     * the corresponding group's contents.
     *
     * @param buffer the string buffer.
     * @param s the string to append.
     */
    private void appendEvaluated(StringBuffer buffer, String s) {
        boolean escape = false;
        boolean dollar = false;
        boolean escapeNamedGroup = false;
        int escapeNamedGroupStart = -1;

        for (int i = 0; i < s.length(); i++) {
            char c = s.charAt(i);
            if (c == '\\' && !escape) {
                escape = true;
            } else if (c == '$' && !escape) {
                dollar = true;
            } else if (c >= '0' && c <= '9' && dollar && !escapeNamedGroup) {
                String groupValue = group(c - '0');
                if (groupValue != null) {
                    buffer.append(groupValue);
                }
                dollar = false;
            } else if (c == '{' && dollar) {
                escapeNamedGroup = true;
                escapeNamedGroupStart = i;
            } else if (c == '}' && dollar && escapeNamedGroup) {
                String groupValue = group(s.substring(escapeNamedGroupStart + 1, i));
                if (groupValue != null) {
                    buffer.append(groupValue);
=======
     * Implements a non-terminal append-and-replace step.
     *
     * <p> This method performs the following actions: </p>
     *
     * <ol>
     *
     *   <li><p> It reads characters from the input sequence, starting at the
     *   append position, and appends them to the given string builder.  It
     *   stops after reading the last character preceding the previous match,
     *   that is, the character at index {@link
     *   #start()}&nbsp;{@code -}&nbsp;{@code 1}.  </p></li>
     *
     *   <li><p> It appends the given replacement string to the string builder.
     *   </p></li>
     *
     *   <li><p> It sets the append position of this matcher to the index of
     *   the last character matched, plus one, that is, to {@link #end()}.
     *   </p></li>
     *
     * </ol>
     *
     * <p> The replacement string may contain references to subsequences
     * captured during the previous match: Each occurrence of
     * {@code $}<i>g</i> will be replaced by the result of
     * evaluating {@link #group(int) group}{@code (}<i>g</i>{@code )}.
     * The first number after the {@code $} is always treated as part of
     * the group reference. Subsequent numbers are incorporated into g if
     * they would form a legal group reference. Only the numerals '0'
     * through '9' are considered as potential components of the group
     * reference. If the second group matched the string {@code "foo"}, for
     * example, then passing the replacement string {@code "$2bar"} would
     * cause {@code "foobar"} to be appended to the string builder. A dollar
     * sign ({@code $}) may be included as a literal in the replacement
     * string by preceding it with a backslash ({@code \$}).
     *
     * <p> Note that backslashes ({@code \}) and dollar signs ({@code $}) in
     * the replacement string may cause the results to be different than if it
     * were being treated as a literal replacement string. Dollar signs may be
     * treated as references to captured subsequences as described above, and
     * backslashes are used to escape literal characters in the replacement
     * string.
     *
     * <p> This method is intended to be used in a loop together with the
     * {@link #appendTail(StringBuilder) appendTail} and
     * {@link #find() find} methods. The following code, for example, writes
     * {@code one dog two dogs in the yard} to the standard-output stream: </p>
     *
     * <blockquote><pre>
     * Pattern p = Pattern.compile("cat");
     * Matcher m = p.matcher("one cat two cats in the yard");
     * StringBuilder sb = new StringBuilder();
     * while (m.find()) {
     *     m.appendReplacement(sb, "dog");
     * }
     * m.appendTail(sb);
     * System.out.println(sb.toString());</pre></blockquote>
     *
     * @param  sb
     *         The target string builder
     * @param  replacement
     *         The replacement string
     * @return  This matcher
     *
     * @throws  IllegalStateException
     *          If no match has yet been attempted,
     *          or if the previous match operation failed
     * @throws  IllegalArgumentException
     *          If the replacement string refers to a named-capturing
     *          group that does not exist in the pattern
     * @throws  IndexOutOfBoundsException
     *          If the replacement string refers to a capturing group
     *          that does not exist in the pattern
     * @since 9
     */
    public Matcher appendReplacement(StringBuilder sb, String replacement) {
        // If no match, return error
        if (first < 0)
            throw new IllegalStateException("No match available");
        StringBuilder result = new StringBuilder();
        appendExpandedReplacement(replacement, result);
        // Append the intervening text
        sb.append(text, lastAppendPosition, first);
        // Append the match substitution
        sb.append(result);
        lastAppendPosition = last;
        modCount++;
        return this;
    }

    /**
     * Processes replacement string to replace group references with
     * groups.
     */
    private StringBuilder appendExpandedReplacement(
        String replacement, StringBuilder result) {
        int cursor = 0;
        while (cursor < replacement.length()) {
            char nextChar = replacement.charAt(cursor);
            if (nextChar == '\\') {
                cursor++;
                if (cursor == replacement.length())
                    throw new IllegalArgumentException(
                        "character to be escaped is missing");
                nextChar = replacement.charAt(cursor);
                result.append(nextChar);
                cursor++;
            } else if (nextChar == '$') {
                // Skip past $
                cursor++;
                // Throw IAE if this "$" is the last character in replacement
                if (cursor == replacement.length())
                   throw new IllegalArgumentException(
                        "Illegal group reference: group index is missing");
                nextChar = replacement.charAt(cursor);
                int refNum = -1;
                if (nextChar == '{') {
                    cursor++;
                    StringBuilder gsb = new StringBuilder();
                    while (cursor < replacement.length()) {
                        nextChar = replacement.charAt(cursor);
                        if (ASCII.isLower(nextChar) ||
                            ASCII.isUpper(nextChar) ||
                            ASCII.isDigit(nextChar)) {
                            gsb.append(nextChar);
                            cursor++;
                        } else {
                            break;
                        }
                    }
                    if (gsb.length() == 0)
                        throw new IllegalArgumentException(
                            "named capturing group has 0 length name");
                    if (nextChar != '}')
                        throw new IllegalArgumentException(
                            "named capturing group is missing trailing '}'");
                    String gname = gsb.toString();
                    if (ASCII.isDigit(gname.charAt(0)))
                        throw new IllegalArgumentException(
                            "capturing group name {" + gname +
                            "} starts with digit character");
                    if (!parentPattern.namedGroups().containsKey(gname))
                        throw new IllegalArgumentException(
                            "No group with name {" + gname + "}");
                    refNum = parentPattern.namedGroups().get(gname);
                    cursor++;
                } else {
                    // The first number is always a group
                    refNum = nextChar - '0';
                    if ((refNum < 0) || (refNum > 9))
                        throw new IllegalArgumentException(
                            "Illegal group reference");
                    cursor++;
                    // Capture the largest legal group string
                    boolean done = false;
                    while (!done) {
                        if (cursor >= replacement.length()) {
                            break;
                        }
                        int nextDigit = replacement.charAt(cursor) - '0';
                        if ((nextDigit < 0) || (nextDigit > 9)) { // not a number
                            break;
                        }
                        int newRefNum = (refNum * 10) + nextDigit;
                        if (groupCount() < newRefNum) {
                            done = true;
                        } else {
                            refNum = newRefNum;
                            cursor++;
                        }
                    }
>>>>>>> bab67b63
                }
                dollar = false;
                escapeNamedGroup = false;
            } else if (c != '}' && dollar && escapeNamedGroup) {
                continue;
            } else {
                buffer.append(c);
                dollar = false;
                escape = false;
                escapeNamedGroup = false;
            }
        }
<<<<<<< HEAD

        if (escape) {
            throw new IllegalArgumentException("character to be escaped is missing");
        }

        if (dollar) {
            throw new IllegalArgumentException("Illegal group reference: group index is missing");
        }

        if (escapeNamedGroup) {
            throw new IllegalArgumentException("Missing ending brace '}' from replacement string");
        }
=======
        return result;
>>>>>>> bab67b63
    }

    /**
     * Implements a terminal append-and-replace step.
     *
     * <p> This method reads characters from the input sequence, starting at
     * the append position, and appends them to the given string buffer.  It is
     * intended to be invoked after one or more invocations of the {@link
     * #appendReplacement(StringBuffer, String) appendReplacement} method in
     * order to copy the remainder of the input sequence.  </p>
     *
     * @param  sb
     *         The target string buffer
     *
     * @return  The target string buffer
     */
    public StringBuffer appendTail(StringBuffer sb) {
        if (appendPos < to) {
            sb.append(text.substring(appendPos, to));
        }
        return sb;
    }

    /**
     * Implements a terminal append-and-replace step.
     *
     * <p> This method reads characters from the input sequence, starting at
     * the append position, and appends them to the given string builder.  It is
     * intended to be invoked after one or more invocations of the {@link
     * #appendReplacement(StringBuilder, String)
     * appendReplacement} method in order to copy the remainder of the input
     * sequence.  </p>
     *
     * @param  sb
     *         The target string builder
     *
     * @return  The target string builder
     *
     * @since 9
     */
    public StringBuilder appendTail(StringBuilder sb) {
        sb.append(text, lastAppendPosition, getTextLength());
        return sb;
    }

    /**
     * Replaces every subsequence of the input sequence that matches the
     * pattern with the given replacement string.
     *
     * <p> This method first resets this matcher.  It then scans the input
     * sequence looking for matches of the pattern.  Characters that are not
     * part of any match are appended directly to the result string; each match
     * is replaced in the result by the replacement string.  The replacement
     * string may contain references to captured subsequences as in the {@link
     * #appendReplacement appendReplacement} method.
     *
     * <p> Note that backslashes ({@code \}) and dollar signs ({@code $}) in
     * the replacement string may cause the results to be different than if it
     * were being treated as a literal replacement string. Dollar signs may be
     * treated as references to captured subsequences as described above, and
     * backslashes are used to escape literal characters in the replacement
     * string.
     *
     * <p> Given the regular expression {@code a*b}, the input
     * {@code "aabfooaabfooabfoob"}, and the replacement string
     * {@code "-"}, an invocation of this method on a matcher for that
     * expression would yield the string {@code "-foo-foo-foo-"}.
     *
     * <p> Invoking this method changes this matcher's state.  If the matcher
     * is to be used in further matching operations then it should first be
     * reset.  </p>
     *
     * @param  replacement
     *         The replacement string
     *
     * @return  The string constructed by replacing each matching subsequence
     *          by the replacement string, substituting captured subsequences
     *          as needed
     */
    public String replaceAll(String replacement) {
        reset();
        boolean result = find();
        if (result) {
            StringBuilder sb = new StringBuilder();
            do {
                appendReplacement(sb, replacement);
                result = find();
            } while (result);
            appendTail(sb);
            return sb.toString();
        }
        return text.toString();
    }

    /**
     * Replaces every subsequence of the input sequence that matches the
     * pattern with the result of applying the given replacer function to the
     * match result of this matcher corresponding to that subsequence.
     * Exceptions thrown by the function are relayed to the caller.
     *
     * <p> This method first resets this matcher.  It then scans the input
     * sequence looking for matches of the pattern.  Characters that are not
     * part of any match are appended directly to the result string; each match
     * is replaced in the result by the applying the replacer function that
     * returns a replacement string.  Each replacement string may contain
     * references to captured subsequences as in the {@link #appendReplacement
     * appendReplacement} method.
     *
     * <p> Note that backslashes ({@code \}) and dollar signs ({@code $}) in
     * a replacement string may cause the results to be different than if it
     * were being treated as a literal replacement string. Dollar signs may be
     * treated as references to captured subsequences as described above, and
     * backslashes are used to escape literal characters in the replacement
     * string.
     *
     * <p> Given the regular expression {@code dog}, the input
     * {@code "zzzdogzzzdogzzz"}, and the function
     * {@code mr -> mr.group().toUpperCase()}, an invocation of this method on
     * a matcher for that expression would yield the string
     * {@code "zzzDOGzzzDOGzzz"}.
     *
     * <p> Invoking this method changes this matcher's state.  If the matcher
     * is to be used in further matching operations then it should first be
     * reset.  </p>
     *
     * <p> The replacer function should not modify this matcher's state during
     * replacement.  This method will, on a best-effort basis, throw a
     * {@link java.util.ConcurrentModificationException} if such modification is
     * detected.
     *
     * <p> The state of each match result passed to the replacer function is
     * guaranteed to be constant only for the duration of the replacer function
     * call and only if the replacer function does not modify this matcher's
     * state.
     *
     * @implNote
     * This implementation applies the replacer function to this matcher, which
     * is an instance of {@code MatchResult}.
     *
     * @param  replacer
     *         The function to be applied to the match result of this matcher
     *         that returns a replacement string.
     * @return  The string constructed by replacing each matching subsequence
     *          with the result of applying the replacer function to that
     *          matched subsequence, substituting captured subsequences as
     *          needed.
     * @throws NullPointerException if the replacer function is null
     * @throws ConcurrentModificationException if it is detected, on a
     *         best-effort basis, that the replacer function modified this
     *         matcher's state
     * @since 9
     */
    public String replaceAll(Function<MatchResult, String> replacer) {
        Objects.requireNonNull(replacer);
        reset();
        boolean result = find();
        if (result) {
            StringBuilder sb = new StringBuilder();
            do {
                int ec = modCount;
                String replacement =  replacer.apply(this);
                if (ec != modCount)
                    throw new ConcurrentModificationException();
                appendReplacement(sb, replacement);
                result = find();
            } while (result);
            appendTail(sb);
            return sb.toString();
        }
        return text.toString();
    }

    /**
     * Returns a stream of match results for each subsequence of the input
     * sequence that matches the pattern.  The match results occur in the
     * same order as the matching subsequences in the input sequence.
     *
     * <p> Each match result is produced as if by {@link #toMatchResult()}.
     *
     * <p> This method does not reset this matcher.  Matching starts on
     * initiation of the terminal stream operation either at the beginning of
     * this matcher's region, or, if the matcher has not since been reset, at
     * the first character not matched by a previous match.
     *
     * <p> If the matcher is to be used for further matching operations after
     * the terminal stream operation completes then it should be first reset.
     *
     * <p> This matcher's state should not be modified during execution of the
     * returned stream's pipeline.  The returned stream's source
     * {@code Spliterator} is <em>fail-fast</em> and will, on a best-effort
     * basis, throw a {@link java.util.ConcurrentModificationException} if such
     * modification is detected.
     *
     * @return a sequential stream of match results.
     * @since 9
     */
    public Stream<MatchResult> results() {
        class MatchResultIterator implements Iterator<MatchResult> {
            // -ve for call to find, 0 for not found, 1 for found
            int state = -1;
            // State for concurrent modification checking
            // -1 for uninitialized
            int expectedCount = -1;
            // The input sequence as a string, set once only after first find
            // Avoids repeated conversion from CharSequence for each match
            String textAsString;

            @Override
            public MatchResult next() {
                if (expectedCount >= 0 && expectedCount != modCount)
                    throw new ConcurrentModificationException();

                if (!hasNext())
                    throw new NoSuchElementException();

                state = -1;
                return toMatchResult(textAsString);
            }

            @Override
            public boolean hasNext() {
                if (state >= 0)
                    return state == 1;

                // Defer throwing ConcurrentModificationException to when next
                // or forEachRemaining is called.  The is consistent with other
                // fail-fast implementations.
                if (expectedCount >= 0 && expectedCount != modCount)
                    return true;

                boolean found = find();
                // Capture the input sequence as a string on first find
                if (found && state < 0)
                    textAsString = text.toString();
                state = found ? 1 : 0;
                expectedCount = modCount;
                return found;
            }

            @Override
            public void forEachRemaining(Consumer<? super MatchResult> action) {
                if (expectedCount >= 0 && expectedCount != modCount)
                    throw new ConcurrentModificationException();

                int s = state;
                if (s == 0)
                    return;

                // Set state to report no more elements on further operations
                state = 0;
                expectedCount = -1;

                // Perform a first find if required
                if (s < 0 && !find())
                    return;

                // Capture the input sequence as a string on first find
                textAsString = text.toString();

                do {
                    int ec = modCount;
                    action.accept(toMatchResult(textAsString));
                    if (ec != modCount)
                        throw new ConcurrentModificationException();
                } while (find());
            }
        }
        return StreamSupport.stream(Spliterators.spliteratorUnknownSize(
                new MatchResultIterator(), Spliterator.ORDERED | Spliterator.NONNULL), false);
    }

    /**
     * Replaces the first subsequence of the input sequence that matches the
     * pattern with the given replacement string.
     *
     * <p> This method first resets this matcher.  It then scans the input
     * sequence looking for a match of the pattern.  Characters that are not
     * part of the match are appended directly to the result string; the match
     * is replaced in the result by the replacement string.  The replacement
     * string may contain references to captured subsequences as in the {@link
     * #appendReplacement appendReplacement} method.
     *
     * <p>Note that backslashes ({@code \}) and dollar signs ({@code $}) in
     * the replacement string may cause the results to be different than if it
     * were being treated as a literal replacement string. Dollar signs may be
     * treated as references to captured subsequences as described above, and
     * backslashes are used to escape literal characters in the replacement
     * string.
     *
     * <p> Given the regular expression {@code dog}, the input
     * {@code "zzzdogzzzdogzzz"}, and the replacement string
     * {@code "cat"}, an invocation of this method on a matcher for that
     * expression would yield the string {@code "zzzcatzzzdogzzz"}.  </p>
     *
     * <p> Invoking this method changes this matcher's state.  If the matcher
     * is to be used in further matching operations then it should first be
     * reset.  </p>
     *
     * @param  replacement
     *         The replacement string
     * @return  The string constructed by replacing the first matching
     *          subsequence by the replacement string, substituting captured
     *          subsequences as needed
     */
    public String replaceFirst(String replacement) {
        if (replacement == null)
            throw new NullPointerException("replacement");
        reset();
        if (!find())
            return text.toString();
        StringBuilder sb = new StringBuilder();
        appendReplacement(sb, replacement);
        appendTail(sb);
        return sb.toString();
    }

    /**
     * Replaces the first subsequence of the input sequence that matches the
     * pattern with the result of applying the given replacer function to the
     * match result of this matcher corresponding to that subsequence.
     * Exceptions thrown by the replace function are relayed to the caller.
     *
     * <p> This method first resets this matcher.  It then scans the input
     * sequence looking for a match of the pattern.  Characters that are not
     * part of the match are appended directly to the result string; the match
     * is replaced in the result by the applying the replacer function that
     * returns a replacement string.  The replacement string may contain
     * references to captured subsequences as in the {@link #appendReplacement
     * appendReplacement} method.
     *
     * <p>Note that backslashes ({@code \}) and dollar signs ({@code $}) in
     * the replacement string may cause the results to be different than if it
     * were being treated as a literal replacement string. Dollar signs may be
     * treated as references to captured subsequences as described above, and
     * backslashes are used to escape literal characters in the replacement
     * string.
     *
     * <p> Given the regular expression {@code dog}, the input
     * {@code "zzzdogzzzdogzzz"}, and the function
     * {@code mr -> mr.group().toUpperCase()}, an invocation of this method on
     * a matcher for that expression would yield the string
     * {@code "zzzDOGzzzdogzzz"}.
     *
     * <p> Invoking this method changes this matcher's state.  If the matcher
     * is to be used in further matching operations then it should first be
     * reset.
     *
     * <p> The replacer function should not modify this matcher's state during
     * replacement.  This method will, on a best-effort basis, throw a
     * {@link java.util.ConcurrentModificationException} if such modification is
     * detected.
     *
     * <p> The state of the match result passed to the replacer function is
     * guaranteed to be constant only for the duration of the replacer function
     * call and only if the replacer function does not modify this matcher's
     * state.
     *
     * @implNote
     * This implementation applies the replacer function to this matcher, which
     * is an instance of {@code MatchResult}.
     *
     * @param  replacer
     *         The function to be applied to the match result of this matcher
     *         that returns a replacement string.
     * @return  The string constructed by replacing the first matching
     *          subsequence with the result of applying the replacer function to
     *          the matched subsequence, substituting captured subsequences as
     *          needed.
     * @throws NullPointerException if the replacer function is null
     * @throws ConcurrentModificationException if it is detected, on a
     *         best-effort basis, that the replacer function modified this
     *         matcher's state
     * @since 9
     */
    public String replaceFirst(Function<MatchResult, String> replacer) {
        Objects.requireNonNull(replacer);
        reset();
        if (!find())
            return text.toString();
        StringBuilder sb = new StringBuilder();
        int ec = modCount;
        String replacement = replacer.apply(this);
        if (ec != modCount)
            throw new ConcurrentModificationException();
        appendReplacement(sb, replacement);
        appendTail(sb);
        return sb.toString();
    }

    /**
     * Sets the limits of this matcher's region. The region is the part of the
     * input sequence that will be searched to find a match. Invoking this
     * method resets the matcher, and then sets the region to start at the
     * index specified by the {@code start} parameter and end at the
     * index specified by the {@code end} parameter.
     *
     * <p>Depending on the transparency and anchoring being used (see
     * {@link #useTransparentBounds(boolean) useTransparentBounds} and
     * {@link #useAnchoringBounds(boolean) useAnchoringBounds}), certain
     * constructs such as anchors may behave differently at or around the
     * boundaries of the region.
     *
     * @param  start
     *         The index to start searching at (inclusive)
     * @param  end
     *         The index to end searching at (exclusive)
     * @throws  IndexOutOfBoundsException
     *          If start or end is less than zero, if
     *          start is greater than the length of the input sequence, if
     *          end is greater than the length of the input sequence, or if
     *          start is greater than end.
     * @return  this matcher
     * @since 1.5
     */
    public Matcher region(int start, int end) {
        return reset(originalInput, start, end);
    }

    /**
     * Reports the start index of this matcher's region. The
     * searches this matcher conducts are limited to finding matches
     * within {@link #regionStart() regionStart} (inclusive) and
     * {@link #regionEnd() regionEnd} (exclusive).
     *
     * @return  The starting point of this matcher's region
     * @since 1.5
     */
    public int regionStart() {
        return from;
    }

    /**
     * Reports the end index (exclusive) of this matcher's region.
     * The searches this matcher conducts are limited to finding matches
     * within {@link #regionStart() regionStart} (inclusive) and
     * {@link #regionEnd() regionEnd} (exclusive).
     *
     * @return  the ending point of this matcher's region
     * @since 1.5
     */
    public int regionEnd() {
        return to;
    }

    /**
     * Queries the transparency of region bounds for this matcher.
     *
     * <p> This method returns {@code true} if this matcher uses
     * <i>transparent</i> bounds, {@code false} if it uses <i>opaque</i>
     * bounds.
     *
     * <p> See {@link #useTransparentBounds(boolean) useTransparentBounds} for a
     * description of transparent and opaque bounds.
     *
     * <p> By default, a matcher uses opaque region boundaries.
     *
     * @return {@code true} iff this matcher is using transparent bounds,
     *         {@code false} otherwise.
     * @see java.util.regex.Matcher#useTransparentBounds(boolean)
     * @since 1.5
     */
    public boolean hasTransparentBounds() {
        return transparentBounds;
    }

    /**
     * Sets the transparency of region bounds for this matcher.
     *
     * <p> Invoking this method with an argument of {@code true} will set this
     * matcher to use <i>transparent</i> bounds. If the boolean
     * argument is {@code false}, then <i>opaque</i> bounds will be used.
     *
     * <p> Using transparent bounds, the boundaries of this
     * matcher's region are transparent to lookahead, lookbehind,
     * and boundary matching constructs. Those constructs can see beyond the
     * boundaries of the region to see if a match is appropriate.
     *
     * <p> Using opaque bounds, the boundaries of this matcher's
     * region are opaque to lookahead, lookbehind, and boundary matching
     * constructs that may try to see beyond them. Those constructs cannot
     * look past the boundaries so they will fail to match anything outside
     * of the region.
     *
     * <p> By default, a matcher uses opaque bounds.
     *
     * @param  b a boolean indicating whether to use opaque or transparent
     *         regions
     * @return this matcher
     * @see java.util.regex.Matcher#hasTransparentBounds
     * @since 1.5
     */
    public Matcher useTransparentBounds(boolean b) {
        synchronized (this) {
            transparentBounds = b;
            nativeMatcher.useTransparentBounds(b);
        }
        return this;
    }

    /**
     * Queries the anchoring of region bounds for this matcher.
     *
     * <p> This method returns {@code true} if this matcher uses
     * <i>anchoring</i> bounds, {@code false} otherwise.
     *
     * <p> See {@link #useAnchoringBounds(boolean) useAnchoringBounds} for a
     * description of anchoring bounds.
     *
     * <p> By default, a matcher uses anchoring region boundaries.
     *
     * @return {@code true} iff this matcher is using anchoring bounds,
     *         {@code false} otherwise.
     * @see java.util.regex.Matcher#useAnchoringBounds(boolean)
     * @since 1.5
     */
    public boolean hasAnchoringBounds() {
        return anchoringBounds;
    }

    /**
     * Sets the anchoring of region bounds for this matcher.
     *
     * <p> Invoking this method with an argument of {@code true} will set this
     * matcher to use <i>anchoring</i> bounds. If the boolean
     * argument is {@code false}, then <i>non-anchoring</i> bounds will be
     * used.
     *
     * <p> Using anchoring bounds, the boundaries of this
     * matcher's region match anchors such as ^ and $.
     *
     * <p> Without anchoring bounds, the boundaries of this
     * matcher's region will not match anchors such as ^ and $.
     *
     * <p> By default, a matcher uses anchoring region boundaries.
     *
     * @param  b a boolean indicating whether or not to use anchoring bounds.
     * @return this matcher
     * @see java.util.regex.Matcher#hasAnchoringBounds
     * @since 1.5
     */
    public Matcher useAnchoringBounds(boolean b) {
        synchronized (this) {
            anchoringBounds = b;
            nativeMatcher.useAnchoringBounds(b);
        }
        return this;
    }

    /**
     * <p>Returns the string representation of this matcher. The
     * string representation of a {@code Matcher} contains information
     * that may be useful for debugging. The exact format is unspecified.
     *
     * @return  The string representation of this matcher
     * @since 1.5
     */
    public String toString() {
        StringBuilder sb = new StringBuilder();
<<<<<<< HEAD
        sb.append("java.util.regex.Matcher");
        sb.append("[pattern=" + pattern());
        sb.append(" region=");
        sb.append(regionStart() + "," + regionEnd());
        sb.append(" lastmatch=");
        if (matchFound && (group() != null)) {
=======
        sb.append("java.util.regex.Matcher")
                .append("[pattern=").append(pattern())
                .append(" region=")
                .append(regionStart()).append(',').append(regionEnd())
                .append(" lastmatch=");
        if ((first >= 0) && (group() != null)) {
>>>>>>> bab67b63
            sb.append(group());
        }
        sb.append(']');
        return sb.toString();
    }

    /**
     * <p>Returns true if the end of input was hit by the search engine in
     * the last match operation performed by this matcher.
     *
     * <p>When this method returns true, then it is possible that more input
     * would have changed the result of the last search.
     *
     * @return  true iff the end of input was hit in the last match; false
     *          otherwise
     * @since 1.5
     */
    public boolean hitEnd() {
        synchronized (this) {
            return nativeMatcher.hitEnd();
        }
    }

    /**
     * <p>Returns true if more input could change a positive match into a
     * negative one.
     *
     * <p>If this method returns true, and a match was found, then more
     * input could cause the match to be lost. If this method returns false
     * and a match was found, then more input might change the match but the
     * match won't be lost. If a match was not found, then requireEnd has no
     * meaning.
     *
     * @return  true iff more input could change a positive match into a
     *          negative one.
     * @since 1.5
     */
    public boolean requireEnd() {
<<<<<<< HEAD
        synchronized (this) {
            return nativeMatcher.requireEnd();
        }
=======
        return requireEnd;
    }

    /**
     * Initiates a search to find a Pattern within the given bounds.
     * The groups are filled with default values and the match of the root
     * of the state machine is called. The state machine will hold the state
     * of the match as it proceeds in this matcher.
     *
     * Matcher.from is not set here, because it is the "hard" boundary
     * of the start of the search which anchors will set to. The from param
     * is the "soft" boundary of the start of the search, meaning that the
     * regex tries to match at that index but ^ won't match there. Subsequent
     * calls to the search methods start at a new "soft" boundary which is
     * the end of the previous match.
     */
    boolean search(int from) {
        this.hitEnd = false;
        this.requireEnd = false;
        from        = from < 0 ? 0 : from;
        this.first  = from;
        this.oldLast = oldLast < 0 ? from : oldLast;
        for (int i = 0; i < groups.length; i++)
            groups[i] = -1;
        for (int i = 0; i < localsPos.length; i++) {
            if (localsPos[i] != null)
                localsPos[i].clear();
        }
        acceptMode = NOANCHOR;
        boolean result = parentPattern.root.match(this, from, text);
        if (!result)
            this.first = -1;
        this.oldLast = this.last;
        this.modCount++;
        return result;
    }

    /**
     * Initiates a search for an anchored match to a Pattern within the given
     * bounds. The groups are filled with default values and the match of the
     * root of the state machine is called. The state machine will hold the
     * state of the match as it proceeds in this matcher.
     */
    boolean match(int from, int anchor) {
        this.hitEnd = false;
        this.requireEnd = false;
        from        = from < 0 ? 0 : from;
        this.first  = from;
        this.oldLast = oldLast < 0 ? from : oldLast;
        for (int i = 0; i < groups.length; i++)
            groups[i] = -1;
        for (int i = 0; i < localsPos.length; i++) {
            if (localsPos[i] != null)
                localsPos[i].clear();
        }
        acceptMode = anchor;
        boolean result = parentPattern.matchRoot.match(this, from, text);
        if (!result)
            this.first = -1;
        this.oldLast = this.last;
        this.modCount++;
        return result;
>>>>>>> bab67b63
    }

    /**
     * Returns the end index of the text.
     *
     * @return the index after the last character in the text
     */
    int getTextLength() {
        return text.length();
    }

    /**
     * Generates a String from this matcher's input in the specified range.
     *
     * @param  beginIndex   the beginning index, inclusive
     * @param  endIndex     the ending index, exclusive
     * @return A String generated from this matcher's input
     */
    CharSequence getSubSequence(int beginIndex, int endIndex) {
        return text.subSequence(beginIndex, endIndex);
    }

    /**
<<<<<<< HEAD
     * Resets the Matcher. A new input sequence and a new region can be
     * specified. Results of a previous find get lost. The next attempt to find
     * an occurrence of the Pattern in the string will start at the beginning of
     * the region. This is the internal version of reset() to which the several
     * public versions delegate.
     *
     * @param input
     *            the input sequence.
     * @param start
     *            the start of the region.
     * @param end
     *            the end of the region.
     *
     * @return the matcher itself.
=======
     * Returns this matcher's input character at index i.
     *
     * @return A char from the specified index
>>>>>>> bab67b63
     */
    private Matcher reset(CharSequence input, int start, int end) {
        if (input == null) {
            throw new IllegalArgumentException("input == null");
        }

        if (start < 0 || end < 0 || start > input.length() || end > input.length() || start > end) {
            throw new IndexOutOfBoundsException();
        }

        this.originalInput = input;
        this.text = input.toString();
        this.from = start;
        this.to = end;
        resetForInput();

        matchFound = false;
        appendPos = 0;

        return this;
    }

    private void resetForInput() {
        synchronized (this) {
            nativeMatcher.setInput(text, from, to);
            nativeMatcher.useAnchoringBounds(anchoringBounds);
            nativeMatcher.useTransparentBounds(transparentBounds);
        }
    }

    /**
     * Makes sure that a successful match has been made. Is invoked internally
     * from various places in the class.
     *
     * @throws IllegalStateException
     *             if no successful match has been made.
     */
    private void ensureMatch() {
        if (!matchFound) {
            throw new IllegalStateException("No successful match so far");
        }
    }

    private int getMatchedGroupIndex(String name) {
        ensureMatch();
        int result = nativeMatcher.getMatchedGroupIndex(name);
        if (result < 0) {
            throw new IllegalArgumentException("No capturing group in the pattern " +
                                               "with the name " + name);
        }
        return result;
    }

    /**
     * A trivial match result implementation that's based on an array of integers
     * representing match offsets. The array is of the form
     * {@code { start1, end1, start2, end2 ....}) where each consecutive pair of elements represents
     * the start and end of a match respectively.
     */
    static final class OffsetBasedMatchResult implements MatchResult {
        private final String input;
        private final int[] offsets;

        OffsetBasedMatchResult(String input, int[] offsets) {
            this.input = input;
            this.offsets = offsets.clone();
        }

        @Override
        public int start() {
            return start(0);
        }

        @Override
        public int start(int group) {
            return offsets[2 * group];
        }

        @Override
        public int end() {
            return end(0);
        }

        @Override
        public int end(int group) {
            return offsets[2 * group + 1];
        }

        @Override
        public String group() {
            return group(0);
        }

        @Override
        public String group(int group) {
            final int start = start(group);
            final int end = end(group);
            if (start == -1 || end == -1) {
                return null;
            }

            return input.substring(start, end);
        }

        @Override
        public int groupCount() {
            return (offsets.length / 2) - 1;
        }
    }
}<|MERGE_RESOLUTION|>--- conflicted
+++ resolved
@@ -1,10 +1,6 @@
 /*
-<<<<<<< HEAD
  * Copyright (C) 2014 The Android Open Source Project
- * Copyright (c) 1999, 2013, Oracle and/or its affiliates. All rights reserved.
-=======
  * Copyright (c) 1999, 2018, Oracle and/or its affiliates. All rights reserved.
->>>>>>> bab67b63
  * DO NOT ALTER OR REMOVE COPYRIGHT NOTICES OR THIS FILE HEADER.
  *
  * This code is free software; you can redistribute it and/or modify it
@@ -30,9 +26,7 @@
 
 package java.util.regex;
 
-<<<<<<< HEAD
 import com.android.icu.util.regex.MatcherNative;
-=======
 import java.util.ConcurrentModificationException;
 import java.util.Iterator;
 import java.util.NoSuchElementException;
@@ -43,7 +37,6 @@
 import java.util.function.Function;
 import java.util.stream.Stream;
 import java.util.stream.StreamSupport;
->>>>>>> bab67b63
 
 /**
  * An engine that performs match operations on a {@linkplain
@@ -155,41 +148,7 @@
     /**
      * The index of the last position appended in a substitution.
      */
-<<<<<<< HEAD
     int appendPos = 0;
-=======
-    int lastAppendPosition = 0;
-
-    /**
-     * Storage used by nodes to tell what repetition they are on in
-     * a pattern, and where groups begin. The nodes themselves are stateless,
-     * so they rely on this field to hold state during a match.
-     */
-    int[] locals;
-
-    /**
-     * Storage used by top greedy Loop node to store a specific hash set to
-     * keep the beginning index of the failed repetition match. The nodes
-     * themselves are stateless, so they rely on this field to hold state
-     * during a match.
-     */
-    IntHashSet[] localsPos;
-
-    /**
-     * Boolean indicating whether or not more input could change
-     * the results of the last match.
-     *
-     * If hitEnd is true, and a match was found, then more input
-     * might cause a different match to be found.
-     * If hitEnd is true and a match was not found, then more
-     * input could cause a match to be found.
-     * If hitEnd is false and a match was found, then more input
-     * will not change the match.
-     * If hitEnd is false and a match was not found, then more
-     * input will not cause a match to be found.
-     */
-    boolean hitEnd;
->>>>>>> bab67b63
 
     /**
      * Holds the original CharSequence for use in {@link #reset}. {@link #text} is used during
@@ -212,27 +171,25 @@
     boolean anchoringBounds = true;
 
     /**
-<<<<<<< HEAD
+     * Number of times this matcher's state has been modified
+     */
+    int modCount;
+
+    // BEGIN Android-removed: Remove unused default constructor.
+    /*
+     * No default constructor.
+     *
+    Matcher() {
+    }
+    */
+    // END Android-removed: Remove unused default constructor.
+
+    /**
      * All matchers have the state used by Pattern during a match.
      */
     Matcher(Pattern parent, CharSequence text) {
-        usePattern(parent);
-        reset(text);
-=======
-     * Number of times this matcher's state has been modified
-     */
-    int modCount;
-
-    /**
-     * No default constructor.
-     */
-    Matcher() {
-    }
-
-    /**
-     * All matchers have the state used by Pattern during a match.
-     */
-    Matcher(Pattern parent, CharSequence text) {
+        // Android-changed: Use ICU4C as the regex backend.
+        /*
         this.parentPattern = parent;
         this.text = text;
 
@@ -244,7 +201,9 @@
 
         // Put fields into initial states
         reset();
->>>>>>> bab67b63
+        */
+        usePattern(parent);
+        reset(text);
     }
 
     /**
@@ -265,93 +224,21 @@
      * @since 1.5
      */
     public MatchResult toMatchResult() {
-<<<<<<< HEAD
+        // Android-added: Throw IllegalStateException if not matched.
         ensureMatch();
-        return new OffsetBasedMatchResult(text, groups);
-=======
         return toMatchResult(text.toString());
     }
 
     private MatchResult toMatchResult(String text) {
+        // Android-changed: Keep Android's OffsetBasedMatchResult until needing ImmutableMatchResult
+        /*
         return new ImmutableMatchResult(this.first,
                                         this.last,
-                                        groupCount(),
-                                        this.groups.clone(),
-                                        text);
-    }
-
-    private static class ImmutableMatchResult implements MatchResult {
-        private final int first;
-        private final int last;
-        private final int[] groups;
-        private final int groupCount;
-        private final String text;
-
-        ImmutableMatchResult(int first, int last, int groupCount,
-                             int groups[], String text)
-        {
-            this.first = first;
-            this.last = last;
-            this.groupCount = groupCount;
-            this.groups = groups;
-            this.text = text;
-        }
-
-        @Override
-        public int start() {
-            checkMatch();
-            return first;
-        }
-
-        @Override
-        public int start(int group) {
-            checkMatch();
-            if (group < 0 || group > groupCount)
-                throw new IndexOutOfBoundsException("No group " + group);
-            return groups[group * 2];
-        }
-
-        @Override
-        public int end() {
-            checkMatch();
-            return last;
-        }
-
-        @Override
-        public int end(int group) {
-            checkMatch();
-            if (group < 0 || group > groupCount)
-                throw new IndexOutOfBoundsException("No group " + group);
-            return groups[group * 2 + 1];
-        }
-
-        @Override
-        public int groupCount() {
-            return groupCount;
-        }
-
-        @Override
-        public String group() {
-            checkMatch();
-            return group(0);
-        }
-
-        @Override
-        public String group(int group) {
-            checkMatch();
-            if (group < 0 || group > groupCount)
-                throw new IndexOutOfBoundsException("No group " + group);
-            if ((groups[group*2] == -1) || (groups[group*2+1] == -1))
-                return null;
-            return text.subSequence(groups[group * 2], groups[group * 2 + 1]).toString();
-        }
-
-        private void checkMatch() {
-            if (first < 0)
-                throw new IllegalStateException("No match found");
-
-        }
->>>>>>> bab67b63
+                                         groupCount(),
+                                         this.groups.clone(),
+                                         text);
+        */
+        return new OffsetBasedMatchResult(text, groups);
     }
 
     /**
@@ -380,25 +267,13 @@
         }
         parentPattern = newPattern;
 
-<<<<<<< HEAD
         if (text != null) {
             resetForInput();
         }
 
         groups = new int[(groupCount() + 1) * 2];
         matchFound = false;
-=======
-        // Reallocate state storage
-        int parentGroupCount = Math.max(newPattern.capturingGroupCount, 10);
-        groups = new int[parentGroupCount * 2];
-        locals = new int[newPattern.localCount];
-        for (int i = 0; i < groups.length; i++)
-            groups[i] = -1;
-        for (int i = 0; i < locals.length; i++)
-            locals[i] = -1;
-        localsPos = new IntHashSet[parentPattern.localTCNCount];
         modCount++;
->>>>>>> bab67b63
         return this;
     }
 
@@ -413,26 +288,9 @@
      * @return  This matcher
      */
     public Matcher reset() {
-<<<<<<< HEAD
-        return reset(originalInput, 0, originalInput.length());
-=======
-        first = -1;
-        last = 0;
-        oldLast = -1;
-        for(int i=0; i<groups.length; i++)
-            groups[i] = -1;
-        for(int i=0; i<locals.length; i++)
-            locals[i] = -1;
-        for (int i = 0; i < localsPos.length; i++) {
-            if (localsPos[i] != null)
-                localsPos[i].clear();
-        }
-        lastAppendPosition = 0;
-        from = 0;
-        to = getTextLength();
+        Matcher matcher = reset(originalInput, 0, originalInput.length());
         modCount++;
-        return this;
->>>>>>> bab67b63
+        return matcher;
     }
 
     /**
@@ -724,6 +582,7 @@
         synchronized (this) {
             matchFound = nativeMatcher.matches(groups);
         }
+        modCount++;
         return matchFound;
     }
 
@@ -746,6 +605,7 @@
         synchronized (this) {
             matchFound = nativeMatcher.findNext(groups);
         }
+        modCount++;
         return matchFound;
     }
 
@@ -776,6 +636,7 @@
         synchronized (this) {
             matchFound = nativeMatcher.find(start, groups);
         }
+        modCount++;
         return matchFound;
     }
 
@@ -797,6 +658,7 @@
         synchronized (this) {
             matchFound = nativeMatcher.lookingAt(groups);
         }
+        modCount++;
         return matchFound;
     }
 
@@ -910,38 +772,37 @@
      *          that does not exist in the pattern
      */
     public Matcher appendReplacement(StringBuffer sb, String replacement) {
-<<<<<<< HEAD
-
-        sb.append(text.substring(appendPos, start()));
-        appendEvaluated(sb, replacement);
-        appendPos = end();
-
-=======
+        // TODO: Throw IllegalStateException after an SDK level check.
+        // Android-removed: Don't throw IllegalStateException due to app compat
         // If no match, return error
-        if (first < 0)
-            throw new IllegalStateException("No match available");
+        // if (first < 0)
+        //     throw new IllegalStateException("No match available");
         StringBuilder result = new StringBuilder();
-        appendExpandedReplacement(replacement, result);
+        // Android-changed: Use Android's appendEvaluated due to app compat.
+        // appendExpandedReplacement(replacement, result);
+        appendEvaluated(result, replacement);
         // Append the intervening text
-        sb.append(text, lastAppendPosition, first);
+        // Android-changed: Android has no lastAppendPosition.
+        // sb.append(text, lastAppendPosition, first);
+        sb.append(text, appendPos, start());
         // Append the match substitution
         sb.append(result);
-        lastAppendPosition = last;
+        // Android-changed: Android has no lastAppendPosition.
+        // lastAppendPosition = last;
+        appendPos = end();
         modCount++;
->>>>>>> bab67b63
         return this;
     }
 
     /**
-<<<<<<< HEAD
      * Internal helper method to append a given string to a given string buffer.
      * If the string contains any references to groups, these are replaced by
      * the corresponding group's contents.
      *
-     * @param buffer the string buffer.
+     * @param buffer the string builder.
      * @param s the string to append.
      */
-    private void appendEvaluated(StringBuffer buffer, String s) {
+    private void appendEvaluated(StringBuilder buffer, String s) {
         boolean escape = false;
         boolean dollar = false;
         boolean escapeNamedGroup = false;
@@ -966,7 +827,33 @@
                 String groupValue = group(s.substring(escapeNamedGroupStart + 1, i));
                 if (groupValue != null) {
                     buffer.append(groupValue);
-=======
+                }
+                dollar = false;
+                escapeNamedGroup = false;
+            } else if (c != '}' && dollar && escapeNamedGroup) {
+                continue;
+            } else {
+                buffer.append(c);
+                dollar = false;
+                escape = false;
+                escapeNamedGroup = false;
+            }
+        }
+
+        if (escape) {
+            throw new IllegalArgumentException("character to be escaped is missing");
+        }
+
+        if (dollar) {
+            throw new IllegalArgumentException("Illegal group reference: group index is missing");
+        }
+
+        if (escapeNamedGroup) {
+            throw new IllegalArgumentException("Missing ending brace '}' from replacement string");
+        }
+    }
+
+    /**
      * Implements a non-terminal append-and-replace step.
      *
      * <p> This method performs the following actions: </p>
@@ -1043,25 +930,34 @@
      */
     public Matcher appendReplacement(StringBuilder sb, String replacement) {
         // If no match, return error
-        if (first < 0)
-            throw new IllegalStateException("No match available");
+        // Android-changed: Android has no first field.
+        // if (first < 0)
+        //     throw new IllegalStateException("No match available");
+        ensureMatch();
         StringBuilder result = new StringBuilder();
-        appendExpandedReplacement(replacement, result);
+        // Android-changed: Use Android's appendEvaluated due to app compat.
+        // appendExpandedReplacement(replacement, result);
+        appendEvaluated(result, replacement);
         // Append the intervening text
-        sb.append(text, lastAppendPosition, first);
+        // Android-changed: Android has no lastAppendPosition.
+        // sb.append(text, lastAppendPosition, first);
+        sb.append(text, appendPos, start());
         // Append the match substitution
         sb.append(result);
-        lastAppendPosition = last;
+        // Android-changed: Android has no lastAppendPosition.
+        // lastAppendPosition = last;
+        appendPos = end();
         modCount++;
         return this;
     }
 
+    // BEGIN Android-removed: Remove unused appendExpandedReplacement().
     /**
      * Processes replacement string to replace group references with
      * groups.
-     */
+     *
     private StringBuilder appendExpandedReplacement(
-        String replacement, StringBuilder result) {
+            String replacement, StringBuilder result) {
         int cursor = 0;
         while (cursor < replacement.length()) {
             char nextChar = replacement.charAt(cursor);
@@ -1069,7 +965,7 @@
                 cursor++;
                 if (cursor == replacement.length())
                     throw new IllegalArgumentException(
-                        "character to be escaped is missing");
+                            "character to be escaped is missing");
                 nextChar = replacement.charAt(cursor);
                 result.append(nextChar);
                 cursor++;
@@ -1078,8 +974,8 @@
                 cursor++;
                 // Throw IAE if this "$" is the last character in replacement
                 if (cursor == replacement.length())
-                   throw new IllegalArgumentException(
-                        "Illegal group reference: group index is missing");
+                    throw new IllegalArgumentException(
+                            "Illegal group reference: group index is missing");
                 nextChar = replacement.charAt(cursor);
                 int refNum = -1;
                 if (nextChar == '{') {
@@ -1088,8 +984,8 @@
                     while (cursor < replacement.length()) {
                         nextChar = replacement.charAt(cursor);
                         if (ASCII.isLower(nextChar) ||
-                            ASCII.isUpper(nextChar) ||
-                            ASCII.isDigit(nextChar)) {
+                                ASCII.isUpper(nextChar) ||
+                                ASCII.isDigit(nextChar)) {
                             gsb.append(nextChar);
                             cursor++;
                         } else {
@@ -1098,18 +994,18 @@
                     }
                     if (gsb.length() == 0)
                         throw new IllegalArgumentException(
-                            "named capturing group has 0 length name");
+                                "named capturing group has 0 length name");
                     if (nextChar != '}')
                         throw new IllegalArgumentException(
-                            "named capturing group is missing trailing '}'");
+                                "named capturing group is missing trailing '}'");
                     String gname = gsb.toString();
                     if (ASCII.isDigit(gname.charAt(0)))
                         throw new IllegalArgumentException(
-                            "capturing group name {" + gname +
-                            "} starts with digit character");
+                                "capturing group name {" + gname +
+                                        "} starts with digit character");
                     if (!parentPattern.namedGroups().containsKey(gname))
                         throw new IllegalArgumentException(
-                            "No group with name {" + gname + "}");
+                                "No group with name {" + gname + "}");
                     refNum = parentPattern.namedGroups().get(gname);
                     cursor++;
                 } else {
@@ -1117,7 +1013,7 @@
                     refNum = nextChar - '0';
                     if ((refNum < 0) || (refNum > 9))
                         throw new IllegalArgumentException(
-                            "Illegal group reference");
+                                "Illegal group reference");
                     cursor++;
                     // Capture the largest legal group string
                     boolean done = false;
@@ -1137,36 +1033,19 @@
                             cursor++;
                         }
                     }
->>>>>>> bab67b63
                 }
-                dollar = false;
-                escapeNamedGroup = false;
-            } else if (c != '}' && dollar && escapeNamedGroup) {
-                continue;
+                // Append group
+                if (start(refNum) != -1 && end(refNum) != -1)
+                    result.append(text, start(refNum), end(refNum));
             } else {
-                buffer.append(c);
-                dollar = false;
-                escape = false;
-                escapeNamedGroup = false;
+                result.append(nextChar);
+                cursor++;
             }
         }
-<<<<<<< HEAD
-
-        if (escape) {
-            throw new IllegalArgumentException("character to be escaped is missing");
-        }
-
-        if (dollar) {
-            throw new IllegalArgumentException("Illegal group reference: group index is missing");
-        }
-
-        if (escapeNamedGroup) {
-            throw new IllegalArgumentException("Missing ending brace '}' from replacement string");
-        }
-=======
         return result;
->>>>>>> bab67b63
-    }
+    }
+    */
+    // END Android-removed: Remove unused appendExpandedReplacement().
 
     /**
      * Implements a terminal append-and-replace step.
@@ -1183,6 +1062,8 @@
      * @return  The target string buffer
      */
     public StringBuffer appendTail(StringBuffer sb) {
+        // Android-changed: Android has no lastAppendPosition.
+        // sb.append(text, lastAppendPosition, getTextLength());
         if (appendPos < to) {
             sb.append(text.substring(appendPos, to));
         }
@@ -1207,7 +1088,11 @@
      * @since 9
      */
     public StringBuilder appendTail(StringBuilder sb) {
-        sb.append(text, lastAppendPosition, getTextLength());
+        // Android-changed: Android has no lastAppendPosition.
+        // sb.append(text, lastAppendPosition, getTextLength());
+        if (appendPos < to) {
+            sb.append(text.substring(appendPos, to));
+        }
         return sb;
     }
 
@@ -1724,21 +1609,14 @@
      */
     public String toString() {
         StringBuilder sb = new StringBuilder();
-<<<<<<< HEAD
-        sb.append("java.util.regex.Matcher");
-        sb.append("[pattern=" + pattern());
-        sb.append(" region=");
-        sb.append(regionStart() + "," + regionEnd());
-        sb.append(" lastmatch=");
-        if (matchFound && (group() != null)) {
-=======
         sb.append("java.util.regex.Matcher")
                 .append("[pattern=").append(pattern())
                 .append(" region=")
                 .append(regionStart()).append(',').append(regionEnd())
                 .append(" lastmatch=");
-        if ((first >= 0) && (group() != null)) {
->>>>>>> bab67b63
+        // Android-changed: Android has no first field.
+        // if ((first >= 0) && (group() != null)) {
+        if (matchFound && (group() != null)) {
             sb.append(group());
         }
         sb.append(']');
@@ -1777,74 +1655,9 @@
      * @since 1.5
      */
     public boolean requireEnd() {
-<<<<<<< HEAD
         synchronized (this) {
             return nativeMatcher.requireEnd();
         }
-=======
-        return requireEnd;
-    }
-
-    /**
-     * Initiates a search to find a Pattern within the given bounds.
-     * The groups are filled with default values and the match of the root
-     * of the state machine is called. The state machine will hold the state
-     * of the match as it proceeds in this matcher.
-     *
-     * Matcher.from is not set here, because it is the "hard" boundary
-     * of the start of the search which anchors will set to. The from param
-     * is the "soft" boundary of the start of the search, meaning that the
-     * regex tries to match at that index but ^ won't match there. Subsequent
-     * calls to the search methods start at a new "soft" boundary which is
-     * the end of the previous match.
-     */
-    boolean search(int from) {
-        this.hitEnd = false;
-        this.requireEnd = false;
-        from        = from < 0 ? 0 : from;
-        this.first  = from;
-        this.oldLast = oldLast < 0 ? from : oldLast;
-        for (int i = 0; i < groups.length; i++)
-            groups[i] = -1;
-        for (int i = 0; i < localsPos.length; i++) {
-            if (localsPos[i] != null)
-                localsPos[i].clear();
-        }
-        acceptMode = NOANCHOR;
-        boolean result = parentPattern.root.match(this, from, text);
-        if (!result)
-            this.first = -1;
-        this.oldLast = this.last;
-        this.modCount++;
-        return result;
-    }
-
-    /**
-     * Initiates a search for an anchored match to a Pattern within the given
-     * bounds. The groups are filled with default values and the match of the
-     * root of the state machine is called. The state machine will hold the
-     * state of the match as it proceeds in this matcher.
-     */
-    boolean match(int from, int anchor) {
-        this.hitEnd = false;
-        this.requireEnd = false;
-        from        = from < 0 ? 0 : from;
-        this.first  = from;
-        this.oldLast = oldLast < 0 ? from : oldLast;
-        for (int i = 0; i < groups.length; i++)
-            groups[i] = -1;
-        for (int i = 0; i < localsPos.length; i++) {
-            if (localsPos[i] != null)
-                localsPos[i].clear();
-        }
-        acceptMode = anchor;
-        boolean result = parentPattern.matchRoot.match(this, from, text);
-        if (!result)
-            this.first = -1;
-        this.oldLast = this.last;
-        this.modCount++;
-        return result;
->>>>>>> bab67b63
     }
 
     /**
@@ -1868,7 +1681,6 @@
     }
 
     /**
-<<<<<<< HEAD
      * Resets the Matcher. A new input sequence and a new region can be
      * specified. Results of a previous find get lost. The next attempt to find
      * an occurrence of the Pattern in the string will start at the beginning of
@@ -1883,11 +1695,6 @@
      *            the end of the region.
      *
      * @return the matcher itself.
-=======
-     * Returns this matcher's input character at index i.
-     *
-     * @return A char from the specified index
->>>>>>> bab67b63
      */
     private Matcher reset(CharSequence input, int start, int end) {
         if (input == null) {
@@ -1906,6 +1713,7 @@
 
         matchFound = false;
         appendPos = 0;
+        modCount++;
 
         return this;
     }
