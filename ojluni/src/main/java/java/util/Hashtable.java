/*
<<<<<<< HEAD
 * Copyright (C) 2014 The Android Open Source Project
 * Copyright (c) 1994, 2013, Oracle and/or its affiliates. All rights reserved.
=======
 * Copyright (c) 1994, 2018, Oracle and/or its affiliates. All rights reserved.
>>>>>>> b38c311d
 * DO NOT ALTER OR REMOVE COPYRIGHT NOTICES OR THIS FILE HEADER.
 *
 * This code is free software; you can redistribute it and/or modify it
 * under the terms of the GNU General Public License version 2 only, as
 * published by the Free Software Foundation.  Oracle designates this
 * particular file as subject to the "Classpath" exception as provided
 * by Oracle in the LICENSE file that accompanied this code.
 *
 * This code is distributed in the hope that it will be useful, but WITHOUT
 * ANY WARRANTY; without even the implied warranty of MERCHANTABILITY or
 * FITNESS FOR A PARTICULAR PURPOSE.  See the GNU General Public License
 * version 2 for more details (a copy is included in the LICENSE file that
 * accompanied this code).
 *
 * You should have received a copy of the GNU General Public License version
 * 2 along with this work; if not, write to the Free Software Foundation,
 * Inc., 51 Franklin St, Fifth Floor, Boston, MA 02110-1301 USA.
 *
 * Please contact Oracle, 500 Oracle Parkway, Redwood Shores, CA 94065 USA
 * or visit www.oracle.com if you need additional information or have any
 * questions.
 */

package java.util;

import java.io.*;
import java.util.function.BiConsumer;
import java.util.function.BiFunction;
<<<<<<< HEAD
import java.util.function.Function;
=======
import jdk.internal.misc.SharedSecrets;
>>>>>>> b38c311d

/**
 * This class implements a hash table, which maps keys to values. Any
 * non-{@code null} object can be used as a key or as a value. <p>
 *
 * To successfully store and retrieve objects from a hashtable, the
 * objects used as keys must implement the {@code hashCode}
 * method and the {@code equals} method. <p>
 *
 * An instance of {@code Hashtable} has two parameters that affect its
 * performance: <i>initial capacity</i> and <i>load factor</i>.  The
 * <i>capacity</i> is the number of <i>buckets</i> in the hash table, and the
 * <i>initial capacity</i> is simply the capacity at the time the hash table
 * is created.  Note that the hash table is <i>open</i>: in the case of a "hash
 * collision", a single bucket stores multiple entries, which must be searched
 * sequentially.  The <i>load factor</i> is a measure of how full the hash
 * table is allowed to get before its capacity is automatically increased.
 * The initial capacity and load factor parameters are merely hints to
 * the implementation.  The exact details as to when and whether the rehash
 * method is invoked are implementation-dependent.<p>
 *
 * Generally, the default load factor (.75) offers a good tradeoff between
 * time and space costs.  Higher values decrease the space overhead but
 * increase the time cost to look up an entry (which is reflected in most
 * {@code Hashtable} operations, including {@code get} and {@code put}).<p>
 *
 * The initial capacity controls a tradeoff between wasted space and the
 * need for {@code rehash} operations, which are time-consuming.
 * No {@code rehash} operations will <i>ever</i> occur if the initial
 * capacity is greater than the maximum number of entries the
 * {@code Hashtable} will contain divided by its load factor.  However,
 * setting the initial capacity too high can waste space.<p>
 *
 * If many entries are to be made into a {@code Hashtable},
 * creating it with a sufficiently large capacity may allow the
 * entries to be inserted more efficiently than letting it perform
 * automatic rehashing as needed to grow the table. <p>
 *
 * This example creates a hashtable of numbers. It uses the names of
 * the numbers as keys:
 * <pre>   {@code
 *   Hashtable<String, Integer> numbers
 *     = new Hashtable<String, Integer>();
 *   numbers.put("one", 1);
 *   numbers.put("two", 2);
 *   numbers.put("three", 3);}</pre>
 *
 * <p>To retrieve a number, use the following code:
 * <pre>   {@code
 *   Integer n = numbers.get("two");
 *   if (n != null) {
 *     System.out.println("two = " + n);
 *   }}</pre>
 *
 * <p>The iterators returned by the {@code iterator} method of the collections
 * returned by all of this class's "collection view methods" are
 * <em>fail-fast</em>: if the Hashtable is structurally modified at any time
 * after the iterator is created, in any way except through the iterator's own
 * {@code remove} method, the iterator will throw a {@link
 * ConcurrentModificationException}.  Thus, in the face of concurrent
 * modification, the iterator fails quickly and cleanly, rather than risking
 * arbitrary, non-deterministic behavior at an undetermined time in the future.
 * The Enumerations returned by Hashtable's {@link #keys keys} and
 * {@link #elements elements} methods are <em>not</em> fail-fast; if the
 * Hashtable is structurally modified at any time after the enumeration is
 * created then the results of enumerating are undefined.
 *
 * <p>Note that the fail-fast behavior of an iterator cannot be guaranteed
 * as it is, generally speaking, impossible to make any hard guarantees in the
 * presence of unsynchronized concurrent modification.  Fail-fast iterators
 * throw {@code ConcurrentModificationException} on a best-effort basis.
 * Therefore, it would be wrong to write a program that depended on this
 * exception for its correctness: <i>the fail-fast behavior of iterators
 * should be used only to detect bugs.</i>
 *
 * <p>As of the Java 2 platform v1.2, this class was retrofitted to
 * implement the {@link Map} interface, making it a member of the
 * <a href="{@docRoot}/java.base/java/util/package-summary.html#CollectionsFramework">
 *
 * Java Collections Framework</a>.  Unlike the new collection
 * implementations, {@code Hashtable} is synchronized.  If a
 * thread-safe implementation is not needed, it is recommended to use
 * {@link HashMap} in place of {@code Hashtable}.  If a thread-safe
 * highly-concurrent implementation is desired, then it is recommended
 * to use {@link java.util.concurrent.ConcurrentHashMap} in place of
 * {@code Hashtable}.
 *
 * @param <K> the type of keys maintained by this map
 * @param <V> the type of mapped values
 *
 * @author  Arthur van Hoff
 * @author  Josh Bloch
 * @author  Neal Gafter
 * @see     Object#equals(java.lang.Object)
 * @see     Object#hashCode()
 * @see     Hashtable#rehash()
 * @see     Collection
 * @see     Map
 * @see     HashMap
 * @see     TreeMap
 * @since 1.0
 */
public class Hashtable<K,V>
    extends Dictionary<K,V>
    implements Map<K,V>, Cloneable, java.io.Serializable {

    /**
     * The hash table data.
     */
    private transient HashtableEntry<?,?>[] table;

    /**
     * The total number of entries in the hash table.
     */
    private transient int count;

    /**
     * The table is rehashed when its size exceeds this threshold.  (The
     * value of this field is (int)(capacity * loadFactor).)
     *
     * @serial
     */
    private int threshold;

    /**
     * The load factor for the hashtable.
     *
     * @serial
     */
    private float loadFactor;

    /**
     * The number of times this Hashtable has been structurally modified
     * Structural modifications are those that change the number of entries in
     * the Hashtable or otherwise modify its internal structure (e.g.,
     * rehash).  This field is used to make iterators on Collection-views of
     * the Hashtable fail-fast.  (See ConcurrentModificationException).
     */
    private transient int modCount = 0;

    /** use serialVersionUID from JDK 1.0.2 for interoperability */
    private static final long serialVersionUID = 1421746759512286392L;

    /**
     * Constructs a new, empty hashtable with the specified initial
     * capacity and the specified load factor.
     *
     * @param      initialCapacity   the initial capacity of the hashtable.
     * @param      loadFactor        the load factor of the hashtable.
     * @exception  IllegalArgumentException  if the initial capacity is less
     *             than zero, or if the load factor is nonpositive.
     */
    public Hashtable(int initialCapacity, float loadFactor) {
        if (initialCapacity < 0)
            throw new IllegalArgumentException("Illegal Capacity: "+
                                               initialCapacity);
        if (loadFactor <= 0 || Float.isNaN(loadFactor))
            throw new IllegalArgumentException("Illegal Load: "+loadFactor);

        if (initialCapacity==0)
            initialCapacity = 1;
        this.loadFactor = loadFactor;
        table = new HashtableEntry<?,?>[initialCapacity];
        // Android-changed: Ignore loadFactor when calculating threshold from initialCapacity
        // threshold = (int)Math.min(initialCapacity * loadFactor, MAX_ARRAY_SIZE + 1);
        threshold = (int)Math.min(initialCapacity, MAX_ARRAY_SIZE + 1);
    }

    /**
     * Constructs a new, empty hashtable with the specified initial capacity
     * and default load factor (0.75).
     *
     * @param     initialCapacity   the initial capacity of the hashtable.
     * @exception IllegalArgumentException if the initial capacity is less
     *              than zero.
     */
    public Hashtable(int initialCapacity) {
        this(initialCapacity, 0.75f);
    }

    /**
     * Constructs a new, empty hashtable with a default initial capacity (11)
     * and load factor (0.75).
     */
    public Hashtable() {
        this(11, 0.75f);
    }

    /**
     * Constructs a new hashtable with the same mappings as the given
     * Map.  The hashtable is created with an initial capacity sufficient to
     * hold the mappings in the given Map and a default load factor (0.75).
     *
     * @param t the map whose mappings are to be placed in this map.
     * @throws NullPointerException if the specified map is null.
     * @since   1.2
     */
    public Hashtable(Map<? extends K, ? extends V> t) {
        this(Math.max(2*t.size(), 11), 0.75f);
        putAll(t);
    }

    /**
     * A constructor chained from {@link Properties} keeps Hashtable fields
     * uninitialized since they are not used.
     *
     * @param dummy a dummy parameter
     */
    Hashtable(Void dummy) {}

    /**
     * Returns the number of keys in this hashtable.
     *
     * @return  the number of keys in this hashtable.
     */
    public synchronized int size() {
        return count;
    }

    /**
     * Tests if this hashtable maps no keys to values.
     *
     * @return  {@code true} if this hashtable maps no keys to values;
     *          {@code false} otherwise.
     */
    public synchronized boolean isEmpty() {
        return count == 0;
    }

    /**
     * Returns an enumeration of the keys in this hashtable.
     * Use the Enumeration methods on the returned object to fetch the keys
     * sequentially. If the hashtable is structurally modified while enumerating
     * over the keys then the results of enumerating are undefined.
     *
     * @return  an enumeration of the keys in this hashtable.
     * @see     Enumeration
     * @see     #elements()
     * @see     #keySet()
     * @see     Map
     */
    public synchronized Enumeration<K> keys() {
        return this.<K>getEnumeration(KEYS);
    }

    /**
     * Returns an enumeration of the values in this hashtable.
     * Use the Enumeration methods on the returned object to fetch the elements
     * sequentially. If the hashtable is structurally modified while enumerating
     * over the values then the results of enumerating are undefined.
     *
     * @return  an enumeration of the values in this hashtable.
     * @see     java.util.Enumeration
     * @see     #keys()
     * @see     #values()
     * @see     Map
     */
    public synchronized Enumeration<V> elements() {
        return this.<V>getEnumeration(VALUES);
    }

    /**
     * Tests if some key maps into the specified value in this hashtable.
     * This operation is more expensive than the {@link #containsKey
     * containsKey} method.
     *
     * <p>Note that this method is identical in functionality to
     * {@link #containsValue containsValue}, (which is part of the
     * {@link Map} interface in the collections framework).
     *
     * @param      value   a value to search for
     * @return     {@code true} if and only if some key maps to the
     *             {@code value} argument in this hashtable as
     *             determined by the {@code equals} method;
     *             {@code false} otherwise.
     * @exception  NullPointerException  if the value is {@code null}
     */
    public synchronized boolean contains(Object value) {
        if (value == null) {
            throw new NullPointerException();
        }

        HashtableEntry<?,?> tab[] = table;
        for (int i = tab.length ; i-- > 0 ;) {
            for (HashtableEntry<?,?> e = tab[i] ; e != null ; e = e.next) {
                if (e.value.equals(value)) {
                    return true;
                }
            }
        }
        return false;
    }

    /**
     * Returns true if this hashtable maps one or more keys to this value.
     *
     * <p>Note that this method is identical in functionality to {@link
     * #contains contains} (which predates the {@link Map} interface).
     *
     * @param value value whose presence in this hashtable is to be tested
     * @return {@code true} if this map maps one or more keys to the
     *         specified value
     * @throws NullPointerException  if the value is {@code null}
     * @since 1.2
     */
    public boolean containsValue(Object value) {
        return contains(value);
    }

    /**
     * Tests if the specified object is a key in this hashtable.
     *
     * @param   key   possible key
     * @return  {@code true} if and only if the specified object
     *          is a key in this hashtable, as determined by the
     *          {@code equals} method; {@code false} otherwise.
     * @throws  NullPointerException  if the key is {@code null}
     * @see     #contains(Object)
     */
    public synchronized boolean containsKey(Object key) {
        HashtableEntry<?,?> tab[] = table;
        int hash = key.hashCode();
        int index = (hash & 0x7FFFFFFF) % tab.length;
        for (HashtableEntry<?,?> e = tab[index] ; e != null ; e = e.next) {
            if ((e.hash == hash) && e.key.equals(key)) {
                return true;
            }
        }
        return false;
    }

    /**
     * Returns the value to which the specified key is mapped,
     * or {@code null} if this map contains no mapping for the key.
     *
     * <p>More formally, if this map contains a mapping from a key
     * {@code k} to a value {@code v} such that {@code (key.equals(k))},
     * then this method returns {@code v}; otherwise it returns
     * {@code null}.  (There can be at most one such mapping.)
     *
     * @param key the key whose associated value is to be returned
     * @return the value to which the specified key is mapped, or
     *         {@code null} if this map contains no mapping for the key
     * @throws NullPointerException if the specified key is null
     * @see     #put(Object, Object)
     */
    @SuppressWarnings("unchecked")
    public synchronized V get(Object key) {
        HashtableEntry<?,?> tab[] = table;
        int hash = key.hashCode();
        int index = (hash & 0x7FFFFFFF) % tab.length;
        for (HashtableEntry<?,?> e = tab[index] ; e != null ; e = e.next) {
            if ((e.hash == hash) && e.key.equals(key)) {
                return (V)e.value;
            }
        }
        return null;
    }

    /**
     * The maximum size of array to allocate.
     * Some VMs reserve some header words in an array.
     * Attempts to allocate larger arrays may result in
     * OutOfMemoryError: Requested array size exceeds VM limit
     */
    private static final int MAX_ARRAY_SIZE = Integer.MAX_VALUE - 8;

    /**
     * Increases the capacity of and internally reorganizes this
     * hashtable, in order to accommodate and access its entries more
     * efficiently.  This method is called automatically when the
     * number of keys in the hashtable exceeds this hashtable's capacity
     * and load factor.
     */
    @SuppressWarnings("unchecked")
    protected void rehash() {
        int oldCapacity = table.length;
        HashtableEntry<?,?>[] oldMap = table;

        // overflow-conscious code
        int newCapacity = (oldCapacity << 1) + 1;
        if (newCapacity - MAX_ARRAY_SIZE > 0) {
            if (oldCapacity == MAX_ARRAY_SIZE)
                // Keep running with MAX_ARRAY_SIZE buckets
                return;
            newCapacity = MAX_ARRAY_SIZE;
        }
        HashtableEntry<?,?>[] newMap = new HashtableEntry<?,?>[newCapacity];

        modCount++;
        threshold = (int)Math.min(newCapacity * loadFactor, MAX_ARRAY_SIZE + 1);
        table = newMap;

        for (int i = oldCapacity ; i-- > 0 ;) {
            for (HashtableEntry<K,V> old = (HashtableEntry<K,V>)oldMap[i] ; old != null ; ) {
                HashtableEntry<K,V> e = old;
                old = old.next;

                int index = (e.hash & 0x7FFFFFFF) % newCapacity;
                e.next = (HashtableEntry<K,V>)newMap[index];
                newMap[index] = e;
            }
        }
    }

    private void addEntry(int hash, K key, V value, int index) {
<<<<<<< HEAD
        modCount++;

        HashtableEntry<?,?> tab[] = table;
=======
        Entry<?,?> tab[] = table;
>>>>>>> b38c311d
        if (count >= threshold) {
            // Rehash the table if the threshold is exceeded
            rehash();

            tab = table;
            hash = key.hashCode();
            index = (hash & 0x7FFFFFFF) % tab.length;
        }

        // Creates the new entry.
        @SuppressWarnings("unchecked")
        HashtableEntry<K,V> e = (HashtableEntry<K,V>) tab[index];
        tab[index] = new HashtableEntry<>(hash, key, value, e);
        count++;
        modCount++;
    }

    /**
     * Maps the specified {@code key} to the specified
     * {@code value} in this hashtable. Neither the key nor the
     * value can be {@code null}. <p>
     *
     * The value can be retrieved by calling the {@code get} method
     * with a key that is equal to the original key.
     *
     * @param      key     the hashtable key
     * @param      value   the value
     * @return     the previous value of the specified key in this hashtable,
     *             or {@code null} if it did not have one
     * @exception  NullPointerException  if the key or value is
     *               {@code null}
     * @see     Object#equals(Object)
     * @see     #get(Object)
     */
    public synchronized V put(K key, V value) {
        // Make sure the value is not null
        if (value == null) {
            throw new NullPointerException();
        }

        // Makes sure the key is not already in the hashtable.
        HashtableEntry<?,?> tab[] = table;
        int hash = key.hashCode();
        int index = (hash & 0x7FFFFFFF) % tab.length;
        @SuppressWarnings("unchecked")
        HashtableEntry<K,V> entry = (HashtableEntry<K,V>)tab[index];
        for(; entry != null ; entry = entry.next) {
            if ((entry.hash == hash) && entry.key.equals(key)) {
                V old = entry.value;
                entry.value = value;
                return old;
            }
        }

        addEntry(hash, key, value, index);
        return null;
    }

    /**
     * Removes the key (and its corresponding value) from this
     * hashtable. This method does nothing if the key is not in the hashtable.
     *
     * @param   key   the key that needs to be removed
     * @return  the value to which the key had been mapped in this hashtable,
     *          or {@code null} if the key did not have a mapping
     * @throws  NullPointerException  if the key is {@code null}
     */
    public synchronized V remove(Object key) {
        HashtableEntry<?,?> tab[] = table;
        int hash = key.hashCode();
        int index = (hash & 0x7FFFFFFF) % tab.length;
        @SuppressWarnings("unchecked")
        HashtableEntry<K,V> e = (HashtableEntry<K,V>)tab[index];
        for(HashtableEntry<K,V> prev = null ; e != null ; prev = e, e = e.next) {
            if ((e.hash == hash) && e.key.equals(key)) {
                if (prev != null) {
                    prev.next = e.next;
                } else {
                    tab[index] = e.next;
                }
                modCount++;
                count--;
                V oldValue = e.value;
                e.value = null;
                return oldValue;
            }
        }
        return null;
    }

    /**
     * Copies all of the mappings from the specified map to this hashtable.
     * These mappings will replace any mappings that this hashtable had for any
     * of the keys currently in the specified map.
     *
     * @param t mappings to be stored in this map
     * @throws NullPointerException if the specified map is null
     * @since 1.2
     */
    public synchronized void putAll(Map<? extends K, ? extends V> t) {
        for (Map.Entry<? extends K, ? extends V> e : t.entrySet())
            put(e.getKey(), e.getValue());
    }

    /**
     * Clears this hashtable so that it contains no keys.
     */
    public synchronized void clear() {
<<<<<<< HEAD
        HashtableEntry<?,?> tab[] = table;
        modCount++;
=======
        Entry<?,?> tab[] = table;
>>>>>>> b38c311d
        for (int index = tab.length; --index >= 0; )
            tab[index] = null;
        modCount++;
        count = 0;
    }

    /**
     * Creates a shallow copy of this hashtable. All the structure of the
     * hashtable itself is copied, but the keys and values are not cloned.
     * This is a relatively expensive operation.
     *
     * @return  a clone of the hashtable
     */
    public synchronized Object clone() {
        Hashtable<?,?> t = cloneHashtable();
        t.table = new Entry<?,?>[table.length];
        for (int i = table.length ; i-- > 0 ; ) {
            t.table[i] = (table[i] != null)
                ? (Entry<?,?>) table[i].clone() : null;
        }
        t.keySet = null;
        t.entrySet = null;
        t.values = null;
        t.modCount = 0;
        return t;
    }

    /** Calls super.clone() */
    final Hashtable<?,?> cloneHashtable() {
        try {
<<<<<<< HEAD
            Hashtable<?,?> t = (Hashtable<?,?>)super.clone();
            t.table = new HashtableEntry<?,?>[table.length];
            for (int i = table.length ; i-- > 0 ; ) {
                t.table[i] = (table[i] != null)
                    ? (HashtableEntry<?,?>) table[i].clone() : null;
            }
            t.keySet = null;
            t.entrySet = null;
            t.values = null;
            t.modCount = 0;
            return t;
=======
            return (Hashtable<?,?>)super.clone();
>>>>>>> b38c311d
        } catch (CloneNotSupportedException e) {
            // this shouldn't happen, since we are Cloneable
            throw new InternalError(e);
        }
    }

    /**
     * Returns a string representation of this {@code Hashtable} object
     * in the form of a set of entries, enclosed in braces and separated
     * by the ASCII characters "<code> ,&nbsp;</code>" (comma and space). Each
     * entry is rendered as the key, an equals sign {@code =}, and the
     * associated element, where the {@code toString} method is used to
     * convert the key and element to strings.
     *
     * @return  a string representation of this hashtable
     */
    public synchronized String toString() {
        int max = size() - 1;
        if (max == -1)
            return "{}";

        StringBuilder sb = new StringBuilder();
        Iterator<Map.Entry<K,V>> it = entrySet().iterator();

        sb.append('{');
        for (int i = 0; ; i++) {
            Map.Entry<K,V> e = it.next();
            K key = e.getKey();
            V value = e.getValue();
            sb.append(key   == this ? "(this Map)" : key.toString());
            sb.append('=');
            sb.append(value == this ? "(this Map)" : value.toString());

            if (i == max)
                return sb.append('}').toString();
            sb.append(", ");
        }
    }


    private <T> Enumeration<T> getEnumeration(int type) {
        if (count == 0) {
            return Collections.emptyEnumeration();
        } else {
            return new Enumerator<>(type, false);
        }
    }

    private <T> Iterator<T> getIterator(int type) {
        if (count == 0) {
            return Collections.emptyIterator();
        } else {
            return new Enumerator<>(type, true);
        }
    }

    // Views

    /**
     * Each of these fields are initialized to contain an instance of the
     * appropriate view the first time this view is requested.  The views are
     * stateless, so there's no reason to create more than one of each.
     */
    private transient volatile Set<K> keySet;
    private transient volatile Set<Map.Entry<K,V>> entrySet;
    private transient volatile Collection<V> values;

    /**
     * Returns a {@link Set} view of the keys contained in this map.
     * The set is backed by the map, so changes to the map are
     * reflected in the set, and vice-versa.  If the map is modified
     * while an iteration over the set is in progress (except through
     * the iterator's own {@code remove} operation), the results of
     * the iteration are undefined.  The set supports element removal,
     * which removes the corresponding mapping from the map, via the
     * {@code Iterator.remove}, {@code Set.remove},
     * {@code removeAll}, {@code retainAll}, and {@code clear}
     * operations.  It does not support the {@code add} or {@code addAll}
     * operations.
     *
     * @since 1.2
     */
    public Set<K> keySet() {
        if (keySet == null)
            keySet = Collections.synchronizedSet(new KeySet(), this);
        return keySet;
    }

    private class KeySet extends AbstractSet<K> {
        public Iterator<K> iterator() {
            return getIterator(KEYS);
        }
        public int size() {
            return count;
        }
        public boolean contains(Object o) {
            return containsKey(o);
        }
        public boolean remove(Object o) {
            return Hashtable.this.remove(o) != null;
        }
        public void clear() {
            Hashtable.this.clear();
        }
    }

    /**
     * Returns a {@link Set} view of the mappings contained in this map.
     * The set is backed by the map, so changes to the map are
     * reflected in the set, and vice-versa.  If the map is modified
     * while an iteration over the set is in progress (except through
     * the iterator's own {@code remove} operation, or through the
     * {@code setValue} operation on a map entry returned by the
     * iterator) the results of the iteration are undefined.  The set
     * supports element removal, which removes the corresponding
     * mapping from the map, via the {@code Iterator.remove},
     * {@code Set.remove}, {@code removeAll}, {@code retainAll} and
     * {@code clear} operations.  It does not support the
     * {@code add} or {@code addAll} operations.
     *
     * @since 1.2
     */
    public Set<Map.Entry<K,V>> entrySet() {
        if (entrySet==null)
            entrySet = Collections.synchronizedSet(new EntrySet(), this);
        return entrySet;
    }

    private class EntrySet extends AbstractSet<Map.Entry<K,V>> {
        public Iterator<Map.Entry<K,V>> iterator() {
            return getIterator(ENTRIES);
        }

        public boolean add(Map.Entry<K,V> o) {
            return super.add(o);
        }

        public boolean contains(Object o) {
            if (!(o instanceof Map.Entry))
                return false;
            Map.Entry<?,?> entry = (Map.Entry<?,?>)o;
            Object key = entry.getKey();
            HashtableEntry<?,?>[] tab = table;
            int hash = key.hashCode();
            int index = (hash & 0x7FFFFFFF) % tab.length;

            for (HashtableEntry<?,?> e = tab[index]; e != null; e = e.next)
                if (e.hash==hash && e.equals(entry))
                    return true;
            return false;
        }

        public boolean remove(Object o) {
            if (!(o instanceof Map.Entry))
                return false;
            Map.Entry<?,?> entry = (Map.Entry<?,?>) o;
            Object key = entry.getKey();
            HashtableEntry<?,?>[] tab = table;
            int hash = key.hashCode();
            int index = (hash & 0x7FFFFFFF) % tab.length;

            @SuppressWarnings("unchecked")
            HashtableEntry<K,V> e = (HashtableEntry<K,V>)tab[index];
            for(HashtableEntry<K,V> prev = null; e != null; prev = e, e = e.next) {
                if (e.hash==hash && e.equals(entry)) {
                    if (prev != null)
                        prev.next = e.next;
                    else
                        tab[index] = e.next;

                    e.value = null; // clear for gc.
                    modCount++;
                    count--;
                    return true;
                }
            }
            return false;
        }

        public int size() {
            return count;
        }

        public void clear() {
            Hashtable.this.clear();
        }
    }

    /**
     * Returns a {@link Collection} view of the values contained in this map.
     * The collection is backed by the map, so changes to the map are
     * reflected in the collection, and vice-versa.  If the map is
     * modified while an iteration over the collection is in progress
     * (except through the iterator's own {@code remove} operation),
     * the results of the iteration are undefined.  The collection
     * supports element removal, which removes the corresponding
     * mapping from the map, via the {@code Iterator.remove},
     * {@code Collection.remove}, {@code removeAll},
     * {@code retainAll} and {@code clear} operations.  It does not
     * support the {@code add} or {@code addAll} operations.
     *
     * @since 1.2
     */
    public Collection<V> values() {
        if (values==null)
            values = Collections.synchronizedCollection(new ValueCollection(),
                                                        this);
        return values;
    }

    private class ValueCollection extends AbstractCollection<V> {
        public Iterator<V> iterator() {
            return getIterator(VALUES);
        }
        public int size() {
            return count;
        }
        public boolean contains(Object o) {
            return containsValue(o);
        }
        public void clear() {
            Hashtable.this.clear();
        }
    }

    // Comparison and hashing

    /**
     * Compares the specified Object with this Map for equality,
     * as per the definition in the Map interface.
     *
     * @param  o object to be compared for equality with this hashtable
     * @return true if the specified Object is equal to this Map
     * @see Map#equals(Object)
     * @since 1.2
     */
    public synchronized boolean equals(Object o) {
        if (o == this)
            return true;

        if (!(o instanceof Map))
            return false;
        Map<?,?> t = (Map<?,?>) o;
        if (t.size() != size())
            return false;

        try {
            for (Map.Entry<K, V> e : entrySet()) {
                K key = e.getKey();
                V value = e.getValue();
                if (value == null) {
                    if (!(t.get(key) == null && t.containsKey(key)))
                        return false;
                } else {
                    if (!value.equals(t.get(key)))
                        return false;
                }
            }
        } catch (ClassCastException unused)   {
            return false;
        } catch (NullPointerException unused) {
            return false;
        }

        return true;
    }

    /**
     * Returns the hash code value for this Map as per the definition in the
     * Map interface.
     *
     * @see Map#hashCode()
     * @since 1.2
     */
    public synchronized int hashCode() {
        /*
         * This code detects the recursion caused by computing the hash code
         * of a self-referential hash table and prevents the stack overflow
         * that would otherwise result.  This allows certain 1.1-era
         * applets with self-referential hash tables to work.  This code
         * abuses the loadFactor field to do double-duty as a hashCode
         * in progress flag, so as not to worsen the space performance.
         * A negative load factor indicates that hash code computation is
         * in progress.
         */
        int h = 0;
        if (count == 0 || loadFactor < 0)
            return h;  // Returns zero

        loadFactor = -loadFactor;  // Mark hashCode computation in progress
        HashtableEntry<?,?>[] tab = table;
        for (HashtableEntry<?,?> entry : tab) {
            while (entry != null) {
                h += entry.hashCode();
                entry = entry.next;
            }
        }

        loadFactor = -loadFactor;  // Mark hashCode computation complete

        return h;
    }

    @Override
    public synchronized V getOrDefault(Object key, V defaultValue) {
        V result = get(key);
        return (null == result) ? defaultValue : result;
    }

    @SuppressWarnings("unchecked")
    @Override
    public synchronized void forEach(BiConsumer<? super K, ? super V> action) {
        Objects.requireNonNull(action);     // explicit check required in case
                                            // table is empty.
        final int expectedModCount = modCount;

        HashtableEntry<?, ?>[] tab = table;
        for (HashtableEntry<?, ?> entry : tab) {
            while (entry != null) {
                action.accept((K)entry.key, (V)entry.value);
                entry = entry.next;

                if (expectedModCount != modCount) {
                    throw new ConcurrentModificationException();
                }
            }
        }
    }

    @SuppressWarnings("unchecked")
    @Override
    public synchronized void replaceAll(BiFunction<? super K, ? super V, ? extends V> function) {
        Objects.requireNonNull(function);     // explicit check required in case
                                              // table is empty.
        final int expectedModCount = modCount;

        HashtableEntry<K, V>[] tab = (HashtableEntry<K, V>[])table;
        for (HashtableEntry<K, V> entry : tab) {
            while (entry != null) {
                entry.value = Objects.requireNonNull(
                    function.apply(entry.key, entry.value));
                entry = entry.next;

                if (expectedModCount != modCount) {
                    throw new ConcurrentModificationException();
                }
            }
        }
    }

    @Override
    public synchronized V putIfAbsent(K key, V value) {
        Objects.requireNonNull(value);

        // Makes sure the key is not already in the hashtable.
        HashtableEntry<?,?> tab[] = table;
        int hash = key.hashCode();
        int index = (hash & 0x7FFFFFFF) % tab.length;
        @SuppressWarnings("unchecked")
        HashtableEntry<K,V> entry = (HashtableEntry<K,V>)tab[index];
        for (; entry != null; entry = entry.next) {
            if ((entry.hash == hash) && entry.key.equals(key)) {
                V old = entry.value;
                if (old == null) {
                    entry.value = value;
                }
                return old;
            }
        }

        addEntry(hash, key, value, index);
        return null;
    }

    @Override
    public synchronized boolean remove(Object key, Object value) {
        Objects.requireNonNull(value);

        HashtableEntry<?,?> tab[] = table;
        int hash = key.hashCode();
        int index = (hash & 0x7FFFFFFF) % tab.length;
        @SuppressWarnings("unchecked")
        HashtableEntry<K,V> e = (HashtableEntry<K,V>)tab[index];
        for (HashtableEntry<K,V> prev = null; e != null; prev = e, e = e.next) {
            if ((e.hash == hash) && e.key.equals(key) && e.value.equals(value)) {
                if (prev != null) {
                    prev.next = e.next;
                } else {
                    tab[index] = e.next;
                }
                e.value = null; // clear for gc
                modCount++;
                count--;
                return true;
            }
        }
        return false;
    }

    @Override
    public synchronized boolean replace(K key, V oldValue, V newValue) {
        Objects.requireNonNull(oldValue);
        Objects.requireNonNull(newValue);
        HashtableEntry<?,?> tab[] = table;
        int hash = key.hashCode();
        int index = (hash & 0x7FFFFFFF) % tab.length;
        @SuppressWarnings("unchecked")
        HashtableEntry<K,V> e = (HashtableEntry<K,V>)tab[index];
        for (; e != null; e = e.next) {
            if ((e.hash == hash) && e.key.equals(key)) {
                if (e.value.equals(oldValue)) {
                    e.value = newValue;
                    return true;
                } else {
                    return false;
                }
            }
        }
        return false;
    }

    @Override
    public synchronized V replace(K key, V value) {
        Objects.requireNonNull(value);
        HashtableEntry<?,?> tab[] = table;
        int hash = key.hashCode();
        int index = (hash & 0x7FFFFFFF) % tab.length;
        @SuppressWarnings("unchecked")
        HashtableEntry<K,V> e = (HashtableEntry<K,V>)tab[index];
        for (; e != null; e = e.next) {
            if ((e.hash == hash) && e.key.equals(key)) {
                V oldValue = e.value;
                e.value = value;
                return oldValue;
            }
        }
        return null;
    }

    /**
     * {@inheritDoc}
     *
     * <p>This method will, on a best-effort basis, throw a
     * {@link java.util.ConcurrentModificationException} if the mapping
     * function modified this map during computation.
     *
     * @throws ConcurrentModificationException if it is detected that the
     * mapping function modified this map
     */
    @Override
    public synchronized V computeIfAbsent(K key, Function<? super K, ? extends V> mappingFunction) {
        Objects.requireNonNull(mappingFunction);

        HashtableEntry<?,?> tab[] = table;
        int hash = key.hashCode();
        int index = (hash & 0x7FFFFFFF) % tab.length;
        @SuppressWarnings("unchecked")
        HashtableEntry<K,V> e = (HashtableEntry<K,V>)tab[index];
        for (; e != null; e = e.next) {
            if (e.hash == hash && e.key.equals(key)) {
                // Hashtable not accept null value
                return e.value;
            }
        }

        int mc = modCount;
        V newValue = mappingFunction.apply(key);
        if (mc != modCount) { throw new ConcurrentModificationException(); }
        if (newValue != null) {
            addEntry(hash, key, newValue, index);
        }

        return newValue;
    }

    /**
     * {@inheritDoc}
     *
     * <p>This method will, on a best-effort basis, throw a
     * {@link java.util.ConcurrentModificationException} if the remapping
     * function modified this map during computation.
     *
     * @throws ConcurrentModificationException if it is detected that the
     * remapping function modified this map
     */
    @Override
    public synchronized V computeIfPresent(K key, BiFunction<? super K, ? super V, ? extends V> remappingFunction) {
        Objects.requireNonNull(remappingFunction);

        HashtableEntry<?,?> tab[] = table;
        int hash = key.hashCode();
        int index = (hash & 0x7FFFFFFF) % tab.length;
        @SuppressWarnings("unchecked")
        HashtableEntry<K,V> e = (HashtableEntry<K,V>)tab[index];
        for (HashtableEntry<K,V> prev = null; e != null; prev = e, e = e.next) {
            if (e.hash == hash && e.key.equals(key)) {
                int mc = modCount;
                V newValue = remappingFunction.apply(key, e.value);
                if (mc != modCount) {
                    throw new ConcurrentModificationException();
                }
                if (newValue == null) {
                    if (prev != null) {
                        prev.next = e.next;
                    } else {
                        tab[index] = e.next;
                    }
                    modCount = mc + 1;
                    count--;
                } else {
                    e.value = newValue;
                }
                return newValue;
            }
        }
        return null;
    }
    /**
     * {@inheritDoc}
     *
     * <p>This method will, on a best-effort basis, throw a
     * {@link java.util.ConcurrentModificationException} if the remapping
     * function modified this map during computation.
     *
     * @throws ConcurrentModificationException if it is detected that the
     * remapping function modified this map
     */
    @Override
    public synchronized V compute(K key, BiFunction<? super K, ? super V, ? extends V> remappingFunction) {
        Objects.requireNonNull(remappingFunction);

        HashtableEntry<?,?> tab[] = table;
        int hash = key.hashCode();
        int index = (hash & 0x7FFFFFFF) % tab.length;
        @SuppressWarnings("unchecked")
        HashtableEntry<K,V> e = (HashtableEntry<K,V>)tab[index];
        for (HashtableEntry<K,V> prev = null; e != null; prev = e, e = e.next) {
            if (e.hash == hash && Objects.equals(e.key, key)) {
                int mc = modCount;
                V newValue = remappingFunction.apply(key, e.value);
                if (mc != modCount) {
                    throw new ConcurrentModificationException();
                }
                if (newValue == null) {
                    if (prev != null) {
                        prev.next = e.next;
                    } else {
                        tab[index] = e.next;
                    }
                    modCount = mc + 1;
                    count--;
                } else {
                    e.value = newValue;
                }
                return newValue;
            }
        }

        int mc = modCount;
        V newValue = remappingFunction.apply(key, null);
        if (mc != modCount) { throw new ConcurrentModificationException(); }
        if (newValue != null) {
            addEntry(hash, key, newValue, index);
        }

        return newValue;
    }

    /**
     * {@inheritDoc}
     *
     * <p>This method will, on a best-effort basis, throw a
     * {@link java.util.ConcurrentModificationException} if the remapping
     * function modified this map during computation.
     *
     * @throws ConcurrentModificationException if it is detected that the
     * remapping function modified this map
     */
    @Override
    public synchronized V merge(K key, V value, BiFunction<? super V, ? super V, ? extends V> remappingFunction) {
        Objects.requireNonNull(remappingFunction);

        HashtableEntry<?,?> tab[] = table;
        int hash = key.hashCode();
        int index = (hash & 0x7FFFFFFF) % tab.length;
        @SuppressWarnings("unchecked")
        HashtableEntry<K,V> e = (HashtableEntry<K,V>)tab[index];
        for (HashtableEntry<K,V> prev = null; e != null; prev = e, e = e.next) {
            if (e.hash == hash && e.key.equals(key)) {
                int mc = modCount;
                V newValue = remappingFunction.apply(e.value, value);
                if (mc != modCount) {
                    throw new ConcurrentModificationException();
                }
                if (newValue == null) {
                    if (prev != null) {
                        prev.next = e.next;
                    } else {
                        tab[index] = e.next;
                    }
                    modCount = mc + 1;
                    count--;
                } else {
                    e.value = newValue;
                }
                return newValue;
            }
        }

        if (value != null) {
            addEntry(hash, key, value, index);
        }

        return value;
    }

    /**
     * Save the state of the Hashtable to a stream (i.e., serialize it).
     *
     * @serialData The <i>capacity</i> of the Hashtable (the length of the
     *             bucket array) is emitted (int), followed by the
     *             <i>size</i> of the Hashtable (the number of key-value
     *             mappings), followed by the key (Object) and value (Object)
     *             for each key-value mapping represented by the Hashtable
     *             The key-value mappings are emitted in no particular order.
     */
    private void writeObject(java.io.ObjectOutputStream s)
            throws IOException {
<<<<<<< HEAD
        HashtableEntry<Object, Object> entryStack = null;
=======
        writeHashtable(s);
    }

    /**
     * Perform serialization of the Hashtable to an ObjectOutputStream.
     * The Properties class overrides this method.
     */
    void writeHashtable(java.io.ObjectOutputStream s)
            throws IOException {
        Entry<Object, Object> entryStack = null;
>>>>>>> b38c311d

        synchronized (this) {
            // Write out the threshold and loadFactor
            s.defaultWriteObject();

            // Write out the length and count of elements
            s.writeInt(table.length);
            s.writeInt(count);

            // Stack copies of the entries in the table
<<<<<<< HEAD
            for (int index = 0; index < table.length; index++) {
                HashtableEntry<?,?> entry = table[index];
=======
            for (Entry<?, ?> entry : table) {
>>>>>>> b38c311d

                while (entry != null) {
                    entryStack =
                        new HashtableEntry<>(0, entry.key, entry.value, entryStack);
                    entry = entry.next;
                }
            }
        }

        // Write out the key/value objects from the stacked entries
        while (entryStack != null) {
            s.writeObject(entryStack.key);
            s.writeObject(entryStack.value);
            entryStack = entryStack.next;
        }
    }

    /**
     * Called by Properties to write out a simulated threshold and loadfactor.
     */
    final void defaultWriteHashtable(java.io.ObjectOutputStream s, int length,
            float loadFactor) throws IOException {
        this.threshold = (int)Math.min(length * loadFactor, MAX_ARRAY_SIZE + 1);
        this.loadFactor = loadFactor;
        s.defaultWriteObject();
    }

    /**
     * Reconstitute the Hashtable from a stream (i.e., deserialize it).
     */
    private void readObject(java.io.ObjectInputStream s)
            throws IOException, ClassNotFoundException {
        readHashtable(s);
    }

    /**
     * Perform deserialization of the Hashtable from an ObjectInputStream.
     * The Properties class overrides this method.
     */
    void readHashtable(java.io.ObjectInputStream s)
            throws IOException, ClassNotFoundException {
        // Read in the threshold and loadFactor
        s.defaultReadObject();

        // Validate loadFactor (ignore threshold - it will be re-computed)
        if (loadFactor <= 0 || Float.isNaN(loadFactor))
            throw new StreamCorruptedException("Illegal Load: " + loadFactor);

        // Read the original length of the array and number of elements
        int origlength = s.readInt();
        int elements = s.readInt();

        // Validate # of elements
        if (elements < 0)
            throw new StreamCorruptedException("Illegal # of Elements: " + elements);

        // Clamp original length to be more than elements / loadFactor
        // (this is the invariant enforced with auto-growth)
        origlength = Math.max(origlength, (int)(elements / loadFactor) + 1);

        // Compute new length with a bit of room 5% + 3 to grow but
        // no larger than the clamped original length.  Make the length
        // odd if it's large enough, this helps distribute the entries.
        // Guard against the length ending up zero, that's not valid.
        int length = (int)((elements + elements / 20) / loadFactor) + 3;
        if (length > elements && (length & 1) == 0)
            length--;
        length = Math.min(length, origlength);
<<<<<<< HEAD
        table = new HashtableEntry<?,?>[length];
=======

        if (length < 0) { // overflow
            length = origlength;
        }

        // Check Map.Entry[].class since it's the nearest public type to
        // what we're actually creating.
        SharedSecrets.getJavaObjectInputStreamAccess().checkArray(s, Map.Entry[].class, length);
        table = new Entry<?,?>[length];
>>>>>>> b38c311d
        threshold = (int)Math.min(length * loadFactor, MAX_ARRAY_SIZE + 1);
        count = 0;

        // Read the number of elements and then all the key/value objects
        for (; elements > 0; elements--) {
            @SuppressWarnings("unchecked")
                K key = (K)s.readObject();
            @SuppressWarnings("unchecked")
                V value = (V)s.readObject();
            // sync is eliminated for performance
            reconstitutionPut(table, key, value);
        }
    }

    /**
     * The put method used by readObject. This is provided because put
     * is overridable and should not be called in readObject since the
     * subclass will not yet be initialized.
     *
     * <p>This differs from the regular put method in several ways. No
     * checking for rehashing is necessary since the number of elements
     * initially in the table is known. The modCount is not incremented and
     * there's no synchronization because we are creating a new instance.
     * Also, no return value is needed.
     */
    private void reconstitutionPut(HashtableEntry<?,?>[] tab, K key, V value)
        throws StreamCorruptedException
    {
        if (value == null) {
            throw new java.io.StreamCorruptedException();
        }
        // Makes sure the key is not already in the hashtable.
        // This should not happen in deserialized version.
        int hash = key.hashCode();
        int index = (hash & 0x7FFFFFFF) % tab.length;
        for (HashtableEntry<?,?> e = tab[index] ; e != null ; e = e.next) {
            if ((e.hash == hash) && e.key.equals(key)) {
                throw new java.io.StreamCorruptedException();
            }
        }
        // Creates the new entry.
        @SuppressWarnings("unchecked")
            HashtableEntry<K,V> e = (HashtableEntry<K,V>)tab[index];
        tab[index] = new HashtableEntry<>(hash, key, value, e);
        count++;
    }

    /**
     * Hashtable bucket collision list entry
     */
    // BEGIN Android-changed: Renamed Entry -> HashtableEntry.
    // Code references to "HashTable.Entry" must mean Map.Entry
    //
    // This mirrors the corresponding rename of LinkedHashMap's
    // Entry->LinkedHashMapEntry.
    //
    // This is for source compatibility with earlier versions of Android.
    // Otherwise, it would hide Map.Entry which would break compilation
    // of code like:
    //
    // Hashtable.Entry<K, V> entry = hashtable.entrySet().iterator.next();
    //
    // To compile, that code snippet's "HashtableMap.Entry" must
    // mean java.util.Map.Entry which is the compile time type of
    // entrySet()'s elements.
    //
    private static class HashtableEntry<K,V> implements Map.Entry<K,V> {
    // END Android-changed: Renamed Entry -> HashtableEntry.
        final int hash;
        final K key;
        V value;
        HashtableEntry<K,V> next;

        protected HashtableEntry(int hash, K key, V value, HashtableEntry<K,V> next) {
            this.hash = hash;
            this.key =  key;
            this.value = value;
            this.next = next;
        }

        @SuppressWarnings("unchecked")
        protected Object clone() {
            return new HashtableEntry<>(hash, key, value,
                                  (next==null ? null : (HashtableEntry<K,V>) next.clone()));
        }

        // Map.Entry Ops

        public K getKey() {
            return key;
        }

        public V getValue() {
            return value;
        }

        public V setValue(V value) {
            if (value == null)
                throw new NullPointerException();

            V oldValue = this.value;
            this.value = value;
            return oldValue;
        }

        public boolean equals(Object o) {
            if (!(o instanceof Map.Entry))
                return false;
            Map.Entry<?,?> e = (Map.Entry<?,?>)o;

            return (key==null ? e.getKey()==null : key.equals(e.getKey())) &&
               (value==null ? e.getValue()==null : value.equals(e.getValue()));
        }

        public int hashCode() {
            return hash ^ Objects.hashCode(value);
        }

        public String toString() {
            return key.toString()+"="+value.toString();
        }
    }

    // Types of Enumerations/Iterations
    private static final int KEYS = 0;
    private static final int VALUES = 1;
    private static final int ENTRIES = 2;

    /**
     * A hashtable enumerator class.  This class implements both the
     * Enumeration and Iterator interfaces, but individual instances
     * can be created with the Iterator methods disabled.  This is necessary
     * to avoid unintentionally increasing the capabilities granted a user
     * by passing an Enumeration.
     */
    private class Enumerator<T> implements Enumeration<T>, Iterator<T> {
<<<<<<< HEAD
        HashtableEntry<?,?>[] table = Hashtable.this.table;
        int index = table.length;
        HashtableEntry<?,?> entry;
        HashtableEntry<?,?> lastReturned;
        int type;
=======
        final Entry<?,?>[] table = Hashtable.this.table;
        int index = table.length;
        Entry<?,?> entry;
        Entry<?,?> lastReturned;
        final int type;
>>>>>>> b38c311d

        /**
         * Indicates whether this Enumerator is serving as an Iterator
         * or an Enumeration.  (true -> Iterator).
         */
        final boolean iterator;

        /**
         * The modCount value that the iterator believes that the backing
         * Hashtable should have.  If this expectation is violated, the iterator
         * has detected concurrent modification.
         */
        protected int expectedModCount = Hashtable.this.modCount;

        Enumerator(int type, boolean iterator) {
            this.type = type;
            this.iterator = iterator;
        }

        public boolean hasMoreElements() {
            HashtableEntry<?,?> e = entry;
            int i = index;
            HashtableEntry<?,?>[] t = table;
            /* Use locals for faster loop iteration */
            while (e == null && i > 0) {
                e = t[--i];
            }
            entry = e;
            index = i;
            return e != null;
        }

        @SuppressWarnings("unchecked")
        public T nextElement() {
            HashtableEntry<?,?> et = entry;
            int i = index;
            HashtableEntry<?,?>[] t = table;
            /* Use locals for faster loop iteration */
            while (et == null && i > 0) {
                et = t[--i];
            }
            entry = et;
            index = i;
            if (et != null) {
                HashtableEntry<?,?> e = lastReturned = entry;
                entry = e.next;
                return type == KEYS ? (T)e.key : (type == VALUES ? (T)e.value : (T)e);
            }
            throw new NoSuchElementException("Hashtable Enumerator");
        }

        // Iterator methods
        public boolean hasNext() {
            return hasMoreElements();
        }

        public T next() {
            if (Hashtable.this.modCount != expectedModCount)
                throw new ConcurrentModificationException();
            return nextElement();
        }

        public void remove() {
            if (!iterator)
                throw new UnsupportedOperationException();
            if (lastReturned == null)
                throw new IllegalStateException("Hashtable Enumerator");
            if (modCount != expectedModCount)
                throw new ConcurrentModificationException();

            synchronized(Hashtable.this) {
                HashtableEntry<?,?>[] tab = Hashtable.this.table;
                int index = (lastReturned.hash & 0x7FFFFFFF) % tab.length;

                @SuppressWarnings("unchecked")
                HashtableEntry<K,V> e = (HashtableEntry<K,V>)tab[index];
                for(HashtableEntry<K,V> prev = null; e != null; prev = e, e = e.next) {
                    if (e == lastReturned) {
                        if (prev == null)
                            tab[index] = e.next;
                        else
                            prev.next = e.next;
                        expectedModCount++;
                        lastReturned = null;
                        Hashtable.this.modCount++;
                        Hashtable.this.count--;
                        return;
                    }
                }
                throw new ConcurrentModificationException();
            }
        }
    }
}<|MERGE_RESOLUTION|>--- conflicted
+++ resolved
@@ -1,10 +1,6 @@
 /*
-<<<<<<< HEAD
  * Copyright (C) 2014 The Android Open Source Project
- * Copyright (c) 1994, 2013, Oracle and/or its affiliates. All rights reserved.
-=======
  * Copyright (c) 1994, 2018, Oracle and/or its affiliates. All rights reserved.
->>>>>>> b38c311d
  * DO NOT ALTER OR REMOVE COPYRIGHT NOTICES OR THIS FILE HEADER.
  *
  * This code is free software; you can redistribute it and/or modify it
@@ -33,11 +29,8 @@
 import java.io.*;
 import java.util.function.BiConsumer;
 import java.util.function.BiFunction;
-<<<<<<< HEAD
 import java.util.function.Function;
-=======
 import jdk.internal.misc.SharedSecrets;
->>>>>>> b38c311d
 
 /**
  * This class implements a hash table, which maps keys to values. Any
@@ -444,13 +437,7 @@
     }
 
     private void addEntry(int hash, K key, V value, int index) {
-<<<<<<< HEAD
-        modCount++;
-
         HashtableEntry<?,?> tab[] = table;
-=======
-        Entry<?,?> tab[] = table;
->>>>>>> b38c311d
         if (count >= threshold) {
             // Rehash the table if the threshold is exceeded
             rehash();
@@ -559,12 +546,7 @@
      * Clears this hashtable so that it contains no keys.
      */
     public synchronized void clear() {
-<<<<<<< HEAD
         HashtableEntry<?,?> tab[] = table;
-        modCount++;
-=======
-        Entry<?,?> tab[] = table;
->>>>>>> b38c311d
         for (int index = tab.length; --index >= 0; )
             tab[index] = null;
         modCount++;
@@ -580,10 +562,10 @@
      */
     public synchronized Object clone() {
         Hashtable<?,?> t = cloneHashtable();
-        t.table = new Entry<?,?>[table.length];
+        t.table = new HashtableEntry<?,?>[table.length];
         for (int i = table.length ; i-- > 0 ; ) {
             t.table[i] = (table[i] != null)
-                ? (Entry<?,?>) table[i].clone() : null;
+                ? (HashtableEntry<?,?>) table[i].clone() : null;
         }
         t.keySet = null;
         t.entrySet = null;
@@ -595,21 +577,7 @@
     /** Calls super.clone() */
     final Hashtable<?,?> cloneHashtable() {
         try {
-<<<<<<< HEAD
-            Hashtable<?,?> t = (Hashtable<?,?>)super.clone();
-            t.table = new HashtableEntry<?,?>[table.length];
-            for (int i = table.length ; i-- > 0 ; ) {
-                t.table[i] = (table[i] != null)
-                    ? (HashtableEntry<?,?>) table[i].clone() : null;
-            }
-            t.keySet = null;
-            t.entrySet = null;
-            t.values = null;
-            t.modCount = 0;
-            return t;
-=======
             return (Hashtable<?,?>)super.clone();
->>>>>>> b38c311d
         } catch (CloneNotSupportedException e) {
             // this shouldn't happen, since we are Cloneable
             throw new InternalError(e);
@@ -1238,9 +1206,6 @@
      */
     private void writeObject(java.io.ObjectOutputStream s)
             throws IOException {
-<<<<<<< HEAD
-        HashtableEntry<Object, Object> entryStack = null;
-=======
         writeHashtable(s);
     }
 
@@ -1250,8 +1215,7 @@
      */
     void writeHashtable(java.io.ObjectOutputStream s)
             throws IOException {
-        Entry<Object, Object> entryStack = null;
->>>>>>> b38c311d
+        HashtableEntry<Object, Object> entryStack = null;
 
         synchronized (this) {
             // Write out the threshold and loadFactor
@@ -1262,12 +1226,7 @@
             s.writeInt(count);
 
             // Stack copies of the entries in the table
-<<<<<<< HEAD
-            for (int index = 0; index < table.length; index++) {
-                HashtableEntry<?,?> entry = table[index];
-=======
-            for (Entry<?, ?> entry : table) {
->>>>>>> b38c311d
+            for (HashtableEntry<?, ?> entry : table) {
 
                 while (entry != null) {
                     entryStack =
@@ -1290,7 +1249,9 @@
      */
     final void defaultWriteHashtable(java.io.ObjectOutputStream s, int length,
             float loadFactor) throws IOException {
-        this.threshold = (int)Math.min(length * loadFactor, MAX_ARRAY_SIZE + 1);
+        // Android-changed: Ignore loadFactor when calculating threshold from initialCapacity
+        // this.threshold = (int)Math.min(length * loadFactor, MAX_ARRAY_SIZE + 1);
+        this.threshold = (int)Math.min(length, MAX_ARRAY_SIZE + 1);
         this.loadFactor = loadFactor;
         s.defaultWriteObject();
     }
@@ -1336,9 +1297,6 @@
         if (length > elements && (length & 1) == 0)
             length--;
         length = Math.min(length, origlength);
-<<<<<<< HEAD
-        table = new HashtableEntry<?,?>[length];
-=======
 
         if (length < 0) { // overflow
             length = origlength;
@@ -1347,8 +1305,7 @@
         // Check Map.Entry[].class since it's the nearest public type to
         // what we're actually creating.
         SharedSecrets.getJavaObjectInputStreamAccess().checkArray(s, Map.Entry[].class, length);
-        table = new Entry<?,?>[length];
->>>>>>> b38c311d
+        table = new HashtableEntry<?,?>[length];
         threshold = (int)Math.min(length * loadFactor, MAX_ARRAY_SIZE + 1);
         count = 0;
 
@@ -1485,19 +1442,11 @@
      * by passing an Enumeration.
      */
     private class Enumerator<T> implements Enumeration<T>, Iterator<T> {
-<<<<<<< HEAD
         HashtableEntry<?,?>[] table = Hashtable.this.table;
         int index = table.length;
         HashtableEntry<?,?> entry;
         HashtableEntry<?,?> lastReturned;
-        int type;
-=======
-        final Entry<?,?>[] table = Hashtable.this.table;
-        int index = table.length;
-        Entry<?,?> entry;
-        Entry<?,?> lastReturned;
         final int type;
->>>>>>> b38c311d
 
         /**
          * Indicates whether this Enumerator is serving as an Iterator
