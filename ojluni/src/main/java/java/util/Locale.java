--- conflicted
+++ resolved
@@ -1,10 +1,6 @@
 /*
-<<<<<<< HEAD
  * Copyright (C) 2014 The Android Open Source Project
- * Copyright (c) 1996, 2014, Oracle and/or its affiliates. All rights reserved.
-=======
  * Copyright (c) 1996, 2018, Oracle and/or its affiliates. All rights reserved.
->>>>>>> a1e02fb2
  * DO NOT ALTER OR REMOVE COPYRIGHT NOTICES OR THIS FILE HEADER.
  *
  * This code is free software; you can redistribute it and/or modify it
@@ -52,13 +48,10 @@
 import java.io.ObjectStreamField;
 import java.io.Serializable;
 import java.text.MessageFormat;
-<<<<<<< HEAD
+import java.util.concurrent.ConcurrentHashMap;
+import java.util.stream.Collectors;
+
 import libcore.icu.ICU;
-=======
-import java.util.concurrent.ConcurrentHashMap;
-import java.util.spi.LocaleNameProvider;
-import java.util.stream.Collectors;
->>>>>>> a1e02fb2
 
 import sun.util.locale.BaseLocale;
 import sun.util.locale.InternalLocaleBuilder;
@@ -69,13 +62,6 @@
 import sun.util.locale.LocaleSyntaxException;
 import sun.util.locale.LocaleUtils;
 import sun.util.locale.ParseStatus;
-<<<<<<< HEAD
-=======
-import sun.util.locale.provider.LocaleProviderAdapter;
-import sun.util.locale.provider.LocaleResources;
-import sun.util.locale.provider.LocaleServiceProviderPool;
-import sun.util.locale.provider.TimeZoneNameUtility;
->>>>>>> a1e02fb2
 
 // Android-added: documentation about ICU data & warning of default locale.
 /**
@@ -922,7 +908,6 @@
         }
     }
 
-<<<<<<< HEAD
     // BEGIN Android-added: Add a static method to clear the stale entries in Zygote
     /**
      * This method cleans the stale entries in LOCALECACHE.  This would
@@ -936,10 +921,7 @@
     }
     // END Android-added: Add a static method to clear the stale entries in Zygote
 
-    private static class Cache extends LocaleObjectCache<LocaleKey, Locale> {
-=======
     private static class Cache extends LocaleObjectCache<Object, Locale> {
->>>>>>> a1e02fb2
         private Cache() {
         }
 
@@ -1074,17 +1056,14 @@
         // BEGIN Android-changed: Short-circuit legacy security code.
         // Use System.getProperty(name, default) instead of
         // AccessController.doPrivileged(new GetPropertyAction(name, default)).
+        // Properties props = GetPropertyAction.privilegedGetProperties();
+        // language = props.getProperty("user.language", "en");
+        // for compatibility, check for old user.region property
+        // region = props.getProperty("user.region");
         String language, region, script, country, variant;
-<<<<<<< HEAD
         language = System.getProperty("user.language", "en");
         // for compatibility, check for old user.region property
         region = System.getProperty("user.region");
-=======
-        Properties props = GetPropertyAction.privilegedGetProperties();
-        language = props.getProperty("user.language", "en");
-        // for compatibility, check for old user.region property
-        region = props.getProperty("user.region");
->>>>>>> a1e02fb2
         if (region != null) {
             // region can be of form country, country_variant, or _variant
             int i = region.indexOf('_');
@@ -1097,48 +1076,27 @@
             }
             script = "";
         } else {
-<<<<<<< HEAD
+            // script = props.getProperty("user.script", "");
+            // country = props.getProperty("user.country", "");
+            // variant = props.getProperty("user.variant", "");
             script = System.getProperty("user.script", "");
             country = System.getProperty("user.country", "");
             variant = System.getProperty("user.variant", "");
-=======
-            script = props.getProperty("user.script", "");
-            country = props.getProperty("user.country", "");
-            variant = props.getProperty("user.variant", "");
->>>>>>> a1e02fb2
-        }
+        }
+        // return getInstance(language, script, country, variant,
+        //        getDefaultExtensions(props.getProperty("user.extensions", ""))
+        //            .orElse(null));
+        LocaleExtensions extension = getDefaultExtensions(System.getProperty("user.extensions", ""))
+                .orElse(null);
+        return getInstance(language, script, country, variant, extension);
         // END Android-changed: Short-circuit legacy security code.
-
-        return getInstance(language, script, country, variant,
-                getDefaultExtensions(props.getProperty("user.extensions", ""))
-                    .orElse(null));
     }
 
     private static Locale initDefault(Locale.Category category) {
-<<<<<<< HEAD
         // Android-added: Add NoImagePreloadHolder to allow compile-time initialization.
         final Locale defaultLocale = NoImagePreloadHolder.defaultLocale;
         // BEGIN Android-changed: Short-circuit legacy security code.
         /*
-        return getInstance(
-            AccessController.doPrivileged(
-                new GetPropertyAction(category.languageKey, defaultLocale.getLanguage())),
-            AccessController.doPrivileged(
-                new GetPropertyAction(category.scriptKey, defaultLocale.getScript())),
-            AccessController.doPrivileged(
-                new GetPropertyAction(category.countryKey, defaultLocale.getCountry())),
-            AccessController.doPrivileged(
-                new GetPropertyAction(category.variantKey, defaultLocale.getVariant())),
-            null);
-        */
-        return getInstance(
-            System.getProperty(category.languageKey, defaultLocale.getLanguage()),
-            System.getProperty(category.scriptKey, defaultLocale.getScript()),
-            System.getProperty(category.countryKey, defaultLocale.getCountry()),
-            System.getProperty(category.variantKey, defaultLocale.getVariant()),
-            null);
-        // END Android-changed: Short-circuit legacy security code.
-=======
         Properties props = GetPropertyAction.privilegedGetProperties();
 
         return getInstance(
@@ -1152,6 +1110,14 @@
                     defaultLocale.getVariant()),
             getDefaultExtensions(props.getProperty(category.extensionsKey, ""))
                 .orElse(defaultLocale.getLocaleExtensions()));
+        */
+        return getInstance(
+            System.getProperty(category.languageKey, defaultLocale.getLanguage()),
+            System.getProperty(category.scriptKey, defaultLocale.getScript()),
+            System.getProperty(category.countryKey, defaultLocale.getCountry()),
+            System.getProperty(category.variantKey, defaultLocale.getVariant()),
+            null);
+        // END Android-changed: Short-circuit legacy security code.
     }
 
     private static Optional<LocaleExtensions> getDefaultExtensions(String extensionsProp) {
@@ -1166,7 +1132,6 @@
         }
 
         return Optional.ofNullable(exts);
->>>>>>> a1e02fb2
     }
 
     /**
@@ -2120,9 +2085,8 @@
      * @since 1.7
      */
     public String getDisplayScript(Locale inLocale) {
-<<<<<<< HEAD
         // BEGIN Android-changed: Use ICU.
-        // return getDisplayString(baseLocale.getScript(), inLocale, DISPLAY_SCRIPT);
+        // return getDisplayString(baseLocale.getScript(), null, inLocale, DISPLAY_SCRIPT);
         String scriptCode = baseLocale.getScript();
         if (scriptCode.isEmpty()) {
             return "";
@@ -2135,9 +2099,6 @@
 
         return result;
         // END Android-changed: Use ICU.
-=======
-        return getDisplayString(baseLocale.getScript(), null, inLocale, DISPLAY_SCRIPT);
->>>>>>> a1e02fb2
     }
 
     /**
@@ -2303,14 +2264,10 @@
      * @exception NullPointerException if <code>inLocale</code> is <code>null</code>
      */
     public String getDisplayVariant(Locale inLocale) {
-<<<<<<< HEAD
 // BEGIN Android-changed: Documentation and behavior of getDisplay*().
 // Use ICU; added private helper methods.
 /*
-        if (baseLocale.getVariant().length() == 0)
-=======
         if (baseLocale.getVariant().isEmpty())
->>>>>>> a1e02fb2
             return "";
 
         LocaleResources lr = LocaleProviderAdapter
@@ -2666,19 +2623,13 @@
      */
     private transient volatile int hashCodeValue;
 
-<<<<<<< HEAD
     // Android-changed: Add NoImagePreloadHolder to allow compile-time initialization.
     // private volatile static Locale defaultLocale = initDefault();
     private static class NoImagePreloadHolder {
         public volatile static Locale defaultLocale = initDefault();
     }
-    private volatile static Locale defaultDisplayLocale = null;
-    private volatile static Locale defaultFormatLocale = null;
-=======
-    private static volatile Locale defaultLocale = initDefault();
     private static volatile Locale defaultDisplayLocale;
     private static volatile Locale defaultFormatLocale;
->>>>>>> a1e02fb2
 
     private transient volatile String languageTag;
 
@@ -2706,6 +2657,8 @@
     */
     // END Android-removed: Private helper getDisplayVariantArray() unused on Android.
 
+    // BEGIN Android-removed: Private helper getDisplayKeyTypeExtensionString() unused on Android.
+    /*
     private String getDisplayKeyTypeExtensionString(String key, LocaleResources lr, Locale inLocale) {
         String type = localeExtensions.getUnicodeLocaleType(key);
         String ret = getDisplayString(type, key, inLocale, DISPLAY_UEXT_TYPE);
@@ -2737,6 +2690,8 @@
 
         return ret;
     }
+    */
+    // END Android-removed: Private helper getDisplayKeyTypeExtensionString() unused on Android.
 
     /**
      * Format a list using given pattern strings.
@@ -2841,13 +2796,9 @@
         String variant = (String)fields.get("variant", "");
         String extStr = (String)fields.get("extensions", "");
         baseLocale = BaseLocale.getInstance(convertOldISOCodes(language), script, country, variant);
-<<<<<<< HEAD
         // Android-changed: Handle null for backwards compatible deserialization. http://b/26387905
-        // if (extStr.length() > 0) {
-        if (extStr != null && extStr.length() > 0) {
-=======
-        if (!extStr.isEmpty()) {
->>>>>>> a1e02fb2
+        // if (!extStr.isEmpty()) {
+        if (extStr != null && !extStr.isEmpty()) {
             try {
                 InternalLocaleBuilder bldr = new InternalLocaleBuilder();
                 bldr.setExtensions(extStr);
@@ -3303,17 +3254,7 @@
          * @see #setExtension(char, String)
          */
         public Builder removeUnicodeLocaleAttribute(String attribute) {
-<<<<<<< HEAD
-            // BEGIN Android-added: removeUnicodeLocaleAttribute(null) is documented to throw NPE.
-            // This could probably be contributed back to upstream. http://b/110752069
-            if (attribute == null) {
-                throw new NullPointerException("attribute == null");
-            }
-            // END Android-added: removeUnicodeLocaleAttribute(null) is documented to throw NPE.
-
-=======
             Objects.requireNonNull(attribute);
->>>>>>> a1e02fb2
             try {
                 localeBuilder.removeUnicodeLocaleAttribute(attribute);
             } catch (LocaleSyntaxException e) {
