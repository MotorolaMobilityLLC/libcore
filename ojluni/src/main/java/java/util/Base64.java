/*
<<<<<<< HEAD
 * Copyright (c) 2012, 2016, Oracle and/or its affiliates. All rights reserved.
=======
 * Copyright (c) 2012, 2018, Oracle and/or its affiliates. All rights reserved.
>>>>>>> 6aadd9ee
 * DO NOT ALTER OR REMOVE COPYRIGHT NOTICES OR THIS FILE HEADER.
 *
 * This code is free software; you can redistribute it and/or modify it
 * under the terms of the GNU General Public License version 2 only, as
 * published by the Free Software Foundation.  Oracle designates this
 * particular file as subject to the "Classpath" exception as provided
 * by Oracle in the LICENSE file that accompanied this code.
 *
 * This code is distributed in the hope that it will be useful, but WITHOUT
 * ANY WARRANTY; without even the implied warranty of MERCHANTABILITY or
 * FITNESS FOR A PARTICULAR PURPOSE.  See the GNU General Public License
 * version 2 for more details (a copy is included in the LICENSE file that
 * accompanied this code).
 *
 * You should have received a copy of the GNU General Public License version
 * 2 along with this work; if not, write to the Free Software Foundation,
 * Inc., 51 Franklin St, Fifth Floor, Boston, MA 02110-1301 USA.
 *
 * Please contact Oracle, 500 Oracle Parkway, Redwood Shores, CA 94065 USA
 * or visit www.oracle.com if you need additional information or have any
 * questions.
 */

package java.util;

import java.io.FilterOutputStream;
import java.io.InputStream;
import java.io.IOException;
import java.io.OutputStream;
import java.nio.ByteBuffer;
import java.nio.charset.StandardCharsets;

import sun.nio.cs.ISO_8859_1;

import jdk.internal.HotSpotIntrinsicCandidate;

/**
 * This class consists exclusively of static methods for obtaining
 * encoders and decoders for the Base64 encoding scheme. The
 * implementation of this class supports the following types of Base64
 * as specified in
 * <a href="http://www.ietf.org/rfc/rfc4648.txt">RFC 4648</a> and
 * <a href="http://www.ietf.org/rfc/rfc2045.txt">RFC 2045</a>.
 *
 * <ul>
 * <li><a id="basic"><b>Basic</b></a>
 * <p> Uses "The Base64 Alphabet" as specified in Table 1 of
 *     RFC 4648 and RFC 2045 for encoding and decoding operation.
 *     The encoder does not add any line feed (line separator)
 *     character. The decoder rejects data that contains characters
 *     outside the base64 alphabet.</p></li>
 *
 * <li><a id="url"><b>URL and Filename safe</b></a>
 * <p> Uses the "URL and Filename safe Base64 Alphabet" as specified
 *     in Table 2 of RFC 4648 for encoding and decoding. The
 *     encoder does not add any line feed (line separator) character.
 *     The decoder rejects data that contains characters outside the
 *     base64 alphabet.</p></li>
 *
 * <li><a id="mime"><b>MIME</b></a>
 * <p> Uses "The Base64 Alphabet" as specified in Table 1 of
 *     RFC 2045 for encoding and decoding operation. The encoded output
 *     must be represented in lines of no more than 76 characters each
 *     and uses a carriage return {@code '\r'} followed immediately by
 *     a linefeed {@code '\n'} as the line separator. No line separator
 *     is added to the end of the encoded output. All line separators
 *     or other characters not found in the base64 alphabet table are
 *     ignored in decoding operation.</p></li>
 * </ul>
 *
 * <p> Unless otherwise noted, passing a {@code null} argument to a
 * method of this class will cause a {@link java.lang.NullPointerException
 * NullPointerException} to be thrown.
 *
 * @author  Xueming Shen
 * @since   1.8
 */

public class Base64 {

    private Base64() {}

    /**
     * Returns a {@link Encoder} that encodes using the
     * <a href="#basic">Basic</a> type base64 encoding scheme.
     *
     * @return  A Base64 encoder.
     */
    public static Encoder getEncoder() {
         return Encoder.RFC4648;
    }

    /**
     * Returns a {@link Encoder} that encodes using the
     * <a href="#url">URL and Filename safe</a> type base64
     * encoding scheme.
     *
     * @return  A Base64 encoder.
     */
    public static Encoder getUrlEncoder() {
         return Encoder.RFC4648_URLSAFE;
    }

    /**
     * Returns a {@link Encoder} that encodes using the
     * <a href="#mime">MIME</a> type base64 encoding scheme.
     *
     * @return  A Base64 encoder.
     */
    public static Encoder getMimeEncoder() {
        return Encoder.RFC2045;
    }

    /**
     * Returns a {@link Encoder} that encodes using the
     * <a href="#mime">MIME</a> type base64 encoding scheme
     * with specified line length and line separators.
     *
     * @param   lineLength
     *          the length of each output line (rounded down to nearest multiple
     *          of 4). If the rounded down line length is not a positive value,
     *          the output will not be separated in lines
     * @param   lineSeparator
     *          the line separator for each output line
     *
     * @return  A Base64 encoder.
     *
     * @throws  IllegalArgumentException if {@code lineSeparator} includes any
     *          character of "The Base64 Alphabet" as specified in Table 1 of
     *          RFC 2045.
     */
    public static Encoder getMimeEncoder(int lineLength, byte[] lineSeparator) {
         Objects.requireNonNull(lineSeparator);
         int[] base64 = Decoder.fromBase64;
         for (byte b : lineSeparator) {
             if (base64[b & 0xff] != -1)
                 throw new IllegalArgumentException(
                     "Illegal base64 line separator character 0x" + Integer.toString(b, 16));
         }
         // round down to nearest multiple of 4
         lineLength &= ~0b11;
         if (lineLength <= 0) {
             return Encoder.RFC4648;
         }
         return new Encoder(false, lineSeparator, lineLength, true);
    }

    /**
     * Returns a {@link Decoder} that decodes using the
     * <a href="#basic">Basic</a> type base64 encoding scheme.
     *
     * @return  A Base64 decoder.
     */
    public static Decoder getDecoder() {
         return Decoder.RFC4648;
    }

    /**
     * Returns a {@link Decoder} that decodes using the
     * <a href="#url">URL and Filename safe</a> type base64
     * encoding scheme.
     *
     * @return  A Base64 decoder.
     */
    public static Decoder getUrlDecoder() {
         return Decoder.RFC4648_URLSAFE;
    }

    /**
     * Returns a {@link Decoder} that decodes using the
     * <a href="#mime">MIME</a> type base64 decoding scheme.
     *
     * @return  A Base64 decoder.
     */
    public static Decoder getMimeDecoder() {
         return Decoder.RFC2045;
    }

    /**
     * This class implements an encoder for encoding byte data using
     * the Base64 encoding scheme as specified in RFC 4648 and RFC 2045.
     *
     * <p> Instances of {@link Encoder} class are safe for use by
     * multiple concurrent threads.
     *
     * <p> Unless otherwise noted, passing a {@code null} argument to
     * a method of this class will cause a
     * {@link java.lang.NullPointerException NullPointerException} to
     * be thrown.
     *
     * @see     Decoder
     * @since   1.8
     */
    public static class Encoder {

        private final byte[] newline;
        private final int linemax;
        private final boolean isURL;
        private final boolean doPadding;

        private Encoder(boolean isURL, byte[] newline, int linemax, boolean doPadding) {
            this.isURL = isURL;
            this.newline = newline;
            this.linemax = linemax;
            this.doPadding = doPadding;
        }

        /**
         * This array is a lookup table that translates 6-bit positive integer
         * index values into their "Base64 Alphabet" equivalents as specified
         * in "Table 1: The Base64 Alphabet" of RFC 2045 (and RFC 4648).
         */
        private static final char[] toBase64 = {
            'A', 'B', 'C', 'D', 'E', 'F', 'G', 'H', 'I', 'J', 'K', 'L', 'M',
            'N', 'O', 'P', 'Q', 'R', 'S', 'T', 'U', 'V', 'W', 'X', 'Y', 'Z',
            'a', 'b', 'c', 'd', 'e', 'f', 'g', 'h', 'i', 'j', 'k', 'l', 'm',
            'n', 'o', 'p', 'q', 'r', 's', 't', 'u', 'v', 'w', 'x', 'y', 'z',
            '0', '1', '2', '3', '4', '5', '6', '7', '8', '9', '+', '/'
        };

        /**
         * It's the lookup table for "URL and Filename safe Base64" as specified
         * in Table 2 of the RFC 4648, with the '+' and '/' changed to '-' and
         * '_'. This table is used when BASE64_URL is specified.
         */
        private static final char[] toBase64URL = {
            'A', 'B', 'C', 'D', 'E', 'F', 'G', 'H', 'I', 'J', 'K', 'L', 'M',
            'N', 'O', 'P', 'Q', 'R', 'S', 'T', 'U', 'V', 'W', 'X', 'Y', 'Z',
            'a', 'b', 'c', 'd', 'e', 'f', 'g', 'h', 'i', 'j', 'k', 'l', 'm',
            'n', 'o', 'p', 'q', 'r', 's', 't', 'u', 'v', 'w', 'x', 'y', 'z',
            '0', '1', '2', '3', '4', '5', '6', '7', '8', '9', '-', '_'
        };

        private static final int MIMELINEMAX = 76;
        private static final byte[] CRLF = new byte[] {'\r', '\n'};

        static final Encoder RFC4648 = new Encoder(false, null, -1, true);
        static final Encoder RFC4648_URLSAFE = new Encoder(true, null, -1, true);
        static final Encoder RFC2045 = new Encoder(false, CRLF, MIMELINEMAX, true);

        private final int outLength(int srclen) {
            int len = 0;
            if (doPadding) {
                len = 4 * ((srclen + 2) / 3);
            } else {
                int n = srclen % 3;
                len = 4 * (srclen / 3) + (n == 0 ? 0 : n + 1);
            }
            if (linemax > 0)                                  // line separators
                len += (len - 1) / linemax * newline.length;
            return len;
        }

        /**
         * Encodes all bytes from the specified byte array into a newly-allocated
         * byte array using the {@link Base64} encoding scheme. The returned byte
         * array is of the length of the resulting bytes.
         *
         * @param   src
         *          the byte array to encode
         * @return  A newly-allocated byte array containing the resulting
         *          encoded bytes.
         */
        public byte[] encode(byte[] src) {
            int len = outLength(src.length);          // dst array size
            byte[] dst = new byte[len];
            int ret = encode0(src, 0, src.length, dst);
            if (ret != dst.length)
                 return Arrays.copyOf(dst, ret);
            return dst;
        }

        /**
         * Encodes all bytes from the specified byte array using the
         * {@link Base64} encoding scheme, writing the resulting bytes to the
         * given output byte array, starting at offset 0.
         *
         * <p> It is the responsibility of the invoker of this method to make
         * sure the output byte array {@code dst} has enough space for encoding
         * all bytes from the input byte array. No bytes will be written to the
         * output byte array if the output byte array is not big enough.
         *
         * @param   src
         *          the byte array to encode
         * @param   dst
         *          the output byte array
         * @return  The number of bytes written to the output byte array
         *
         * @throws  IllegalArgumentException if {@code dst} does not have enough
         *          space for encoding all input bytes.
         */
        public int encode(byte[] src, byte[] dst) {
            int len = outLength(src.length);         // dst array size
            if (dst.length < len)
                throw new IllegalArgumentException(
                    "Output byte array is too small for encoding all input bytes");
            return encode0(src, 0, src.length, dst);
        }

        /**
         * Encodes the specified byte array into a String using the {@link Base64}
         * encoding scheme.
         *
         * <p> This method first encodes all input bytes into a base64 encoded
         * byte array and then constructs a new String by using the encoded byte
         * array and the {@link java.nio.charset.StandardCharsets#ISO_8859_1
         * ISO-8859-1} charset.
         *
         * <p> In other words, an invocation of this method has exactly the same
         * effect as invoking
         * {@code new String(encode(src), StandardCharsets.ISO_8859_1)}.
         *
         * @param   src
         *          the byte array to encode
         * @return  A String containing the resulting Base64 encoded characters
         */
        @SuppressWarnings("deprecation")
        public String encodeToString(byte[] src) {
            byte[] encoded = encode(src);
            return new String(encoded, 0, 0, encoded.length);
        }

        /**
         * Encodes all remaining bytes from the specified byte buffer into
         * a newly-allocated ByteBuffer using the {@link Base64} encoding
         * scheme.
         *
         * Upon return, the source buffer's position will be updated to
         * its limit; its limit will not have been changed. The returned
         * output buffer's position will be zero and its limit will be the
         * number of resulting encoded bytes.
         *
         * @param   buffer
         *          the source ByteBuffer to encode
         * @return  A newly-allocated byte buffer containing the encoded bytes.
         */
        public ByteBuffer encode(ByteBuffer buffer) {
            int len = outLength(buffer.remaining());
            byte[] dst = new byte[len];
            int ret = 0;
            if (buffer.hasArray()) {
                ret = encode0(buffer.array(),
                              buffer.arrayOffset() + buffer.position(),
                              buffer.arrayOffset() + buffer.limit(),
                              dst);
                buffer.position(buffer.limit());
            } else {
                byte[] src = new byte[buffer.remaining()];
                buffer.get(src);
                ret = encode0(src, 0, src.length, dst);
            }
            if (ret != dst.length)
                 dst = Arrays.copyOf(dst, ret);
            return ByteBuffer.wrap(dst);
        }

        /**
         * Wraps an output stream for encoding byte data using the {@link Base64}
         * encoding scheme.
         *
         * <p> It is recommended to promptly close the returned output stream after
         * use, during which it will flush all possible leftover bytes to the underlying
         * output stream. Closing the returned output stream will close the underlying
         * output stream.
         *
         * @param   os
         *          the output stream.
         * @return  the output stream for encoding the byte data into the
         *          specified Base64 encoded format
         */
        public OutputStream wrap(OutputStream os) {
            Objects.requireNonNull(os);
            return new EncOutputStream(os, isURL ? toBase64URL : toBase64,
                                       newline, linemax, doPadding);
        }

        /**
         * Returns an encoder instance that encodes equivalently to this one,
         * but without adding any padding character at the end of the encoded
         * byte data.
         *
         * <p> The encoding scheme of this encoder instance is unaffected by
         * this invocation. The returned encoder instance should be used for
         * non-padding encoding operation.
         *
         * @return an equivalent encoder that encodes without adding any
         *         padding character at the end
         */
        public Encoder withoutPadding() {
            if (!doPadding)
                return this;
            return new Encoder(isURL, newline, linemax, false);
        }

        @HotSpotIntrinsicCandidate
        private void encodeBlock(byte[] src, int sp, int sl, byte[] dst, int dp, boolean isURL) {
            char[] base64 = isURL ? toBase64URL : toBase64;
            for (int sp0 = sp, dp0 = dp ; sp0 < sl; ) {
                int bits = (src[sp0++] & 0xff) << 16 |
                           (src[sp0++] & 0xff) <<  8 |
                           (src[sp0++] & 0xff);
                dst[dp0++] = (byte)base64[(bits >>> 18) & 0x3f];
                dst[dp0++] = (byte)base64[(bits >>> 12) & 0x3f];
                dst[dp0++] = (byte)base64[(bits >>> 6)  & 0x3f];
                dst[dp0++] = (byte)base64[bits & 0x3f];
            }
        }

        private int encode0(byte[] src, int off, int end, byte[] dst) {
            char[] base64 = isURL ? toBase64URL : toBase64;
            int sp = off;
            int slen = (end - off) / 3 * 3;
            int sl = off + slen;
            if (linemax > 0 && slen  > linemax / 4 * 3)
                slen = linemax / 4 * 3;
            int dp = 0;
            while (sp < sl) {
                int sl0 = Math.min(sp + slen, sl);
                encodeBlock(src, sp, sl0, dst, dp, isURL);
                int dlen = (sl0 - sp) / 3 * 4;
                dp += dlen;
                sp = sl0;
                if (dlen == linemax && sp < end) {
                    for (byte b : newline){
                        dst[dp++] = b;
                    }
                }
            }
            if (sp < end) {               // 1 or 2 leftover bytes
                int b0 = src[sp++] & 0xff;
                dst[dp++] = (byte)base64[b0 >> 2];
                if (sp == end) {
                    dst[dp++] = (byte)base64[(b0 << 4) & 0x3f];
                    if (doPadding) {
                        dst[dp++] = '=';
                        dst[dp++] = '=';
                    }
                } else {
                    int b1 = src[sp++] & 0xff;
                    dst[dp++] = (byte)base64[(b0 << 4) & 0x3f | (b1 >> 4)];
                    dst[dp++] = (byte)base64[(b1 << 2) & 0x3f];
                    if (doPadding) {
                        dst[dp++] = '=';
                    }
                }
            }
            return dp;
        }
    }

    /**
     * This class implements a decoder for decoding byte data using the
     * Base64 encoding scheme as specified in RFC 4648 and RFC 2045.
     *
     * <p> The Base64 padding character {@code '='} is accepted and
     * interpreted as the end of the encoded byte data, but is not
     * required. So if the final unit of the encoded byte data only has
     * two or three Base64 characters (without the corresponding padding
     * character(s) padded), they are decoded as if followed by padding
     * character(s). If there is a padding character present in the
     * final unit, the correct number of padding character(s) must be
     * present, otherwise {@code IllegalArgumentException} (
     * {@code IOException} when reading from a Base64 stream) is thrown
     * during decoding.
     *
     * <p> Instances of {@link Decoder} class are safe for use by
     * multiple concurrent threads.
     *
     * <p> Unless otherwise noted, passing a {@code null} argument to
     * a method of this class will cause a
     * {@link java.lang.NullPointerException NullPointerException} to
     * be thrown.
     *
     * @see     Encoder
     * @since   1.8
     */
    public static class Decoder {

        private final boolean isURL;
        private final boolean isMIME;

        private Decoder(boolean isURL, boolean isMIME) {
            this.isURL = isURL;
            this.isMIME = isMIME;
        }

        /**
         * Lookup table for decoding unicode characters drawn from the
         * "Base64 Alphabet" (as specified in Table 1 of RFC 2045) into
         * their 6-bit positive integer equivalents.  Characters that
         * are not in the Base64 alphabet but fall within the bounds of
         * the array are encoded to -1.
         *
         */
        private static final int[] fromBase64 = new int[256];
        static {
            Arrays.fill(fromBase64, -1);
            for (int i = 0; i < Encoder.toBase64.length; i++)
                fromBase64[Encoder.toBase64[i]] = i;
            fromBase64['='] = -2;
        }

        /**
         * Lookup table for decoding "URL and Filename safe Base64 Alphabet"
         * as specified in Table2 of the RFC 4648.
         */
        private static final int[] fromBase64URL = new int[256];

        static {
            Arrays.fill(fromBase64URL, -1);
            for (int i = 0; i < Encoder.toBase64URL.length; i++)
                fromBase64URL[Encoder.toBase64URL[i]] = i;
            fromBase64URL['='] = -2;
        }

        static final Decoder RFC4648         = new Decoder(false, false);
        static final Decoder RFC4648_URLSAFE = new Decoder(true, false);
        static final Decoder RFC2045         = new Decoder(false, true);

        /**
         * Decodes all bytes from the input byte array using the {@link Base64}
         * encoding scheme, writing the results into a newly-allocated output
         * byte array. The returned byte array is of the length of the resulting
         * bytes.
         *
         * @param   src
         *          the byte array to decode
         *
         * @return  A newly-allocated byte array containing the decoded bytes.
         *
         * @throws  IllegalArgumentException
         *          if {@code src} is not in valid Base64 scheme
         */
        public byte[] decode(byte[] src) {
            byte[] dst = new byte[outLength(src, 0, src.length)];
            int ret = decode0(src, 0, src.length, dst);
            if (ret != dst.length) {
                dst = Arrays.copyOf(dst, ret);
            }
            return dst;
        }

        /**
         * Decodes a Base64 encoded String into a newly-allocated byte array
         * using the {@link Base64} encoding scheme.
         *
         * <p> An invocation of this method has exactly the same effect as invoking
         * {@code decode(src.getBytes(StandardCharsets.ISO_8859_1))}
         *
         * @param   src
         *          the string to decode
         *
         * @return  A newly-allocated byte array containing the decoded bytes.
         *
         * @throws  IllegalArgumentException
         *          if {@code src} is not in valid Base64 scheme
         */
        public byte[] decode(String src) {
            return decode(src.getBytes(ISO_8859_1.INSTANCE));
        }

        /**
         * Decodes all bytes from the input byte array using the {@link Base64}
         * encoding scheme, writing the results into the given output byte array,
         * starting at offset 0.
         *
         * <p> It is the responsibility of the invoker of this method to make
         * sure the output byte array {@code dst} has enough space for decoding
         * all bytes from the input byte array. No bytes will be written to
         * the output byte array if the output byte array is not big enough.
         *
         * <p> If the input byte array is not in valid Base64 encoding scheme
         * then some bytes may have been written to the output byte array before
         * IllegalargumentException is thrown.
         *
         * @param   src
         *          the byte array to decode
         * @param   dst
         *          the output byte array
         *
         * @return  The number of bytes written to the output byte array
         *
         * @throws  IllegalArgumentException
         *          if {@code src} is not in valid Base64 scheme, or {@code dst}
         *          does not have enough space for decoding all input bytes.
         */
        public int decode(byte[] src, byte[] dst) {
            int len = outLength(src, 0, src.length);
            if (dst.length < len)
                throw new IllegalArgumentException(
                    "Output byte array is too small for decoding all input bytes");
            return decode0(src, 0, src.length, dst);
        }

        /**
         * Decodes all bytes from the input byte buffer using the {@link Base64}
         * encoding scheme, writing the results into a newly-allocated ByteBuffer.
         *
         * <p> Upon return, the source buffer's position will be updated to
         * its limit; its limit will not have been changed. The returned
         * output buffer's position will be zero and its limit will be the
         * number of resulting decoded bytes
         *
         * <p> {@code IllegalArgumentException} is thrown if the input buffer
         * is not in valid Base64 encoding scheme. The position of the input
         * buffer will not be advanced in this case.
         *
         * @param   buffer
         *          the ByteBuffer to decode
         *
         * @return  A newly-allocated byte buffer containing the decoded bytes
         *
         * @throws  IllegalArgumentException
         *          if {@code src} is not in valid Base64 scheme.
         */
        public ByteBuffer decode(ByteBuffer buffer) {
            int pos0 = buffer.position();
            try {
                byte[] src;
                int sp, sl;
                if (buffer.hasArray()) {
                    src = buffer.array();
                    sp = buffer.arrayOffset() + buffer.position();
                    sl = buffer.arrayOffset() + buffer.limit();
                    buffer.position(buffer.limit());
                } else {
                    src = new byte[buffer.remaining()];
                    buffer.get(src);
                    sp = 0;
                    sl = src.length;
                }
                byte[] dst = new byte[outLength(src, sp, sl)];
                return ByteBuffer.wrap(dst, 0, decode0(src, sp, sl, dst));
            } catch (IllegalArgumentException iae) {
                buffer.position(pos0);
                throw iae;
            }
        }

        /**
         * Returns an input stream for decoding {@link Base64} encoded byte stream.
         *
         * <p> The {@code read}  methods of the returned {@code InputStream} will
         * throw {@code IOException} when reading bytes that cannot be decoded.
         *
         * <p> Closing the returned input stream will close the underlying
         * input stream.
         *
         * @param   is
         *          the input stream
         *
         * @return  the input stream for decoding the specified Base64 encoded
         *          byte stream
         */
        public InputStream wrap(InputStream is) {
            Objects.requireNonNull(is);
            return new DecInputStream(is, isURL ? fromBase64URL : fromBase64, isMIME);
        }

        private int outLength(byte[] src, int sp, int sl) {
            int[] base64 = isURL ? fromBase64URL : fromBase64;
            int paddings = 0;
            int len = sl - sp;
            if (len == 0)
                return 0;
            if (len < 2) {
                if (isMIME && base64[0] == -1)
                    return 0;
                throw new IllegalArgumentException(
                    "Input byte[] should at least have 2 bytes for base64 bytes");
            }
            if (isMIME) {
                // scan all bytes to fill out all non-alphabet. a performance
                // trade-off of pre-scan or Arrays.copyOf
                int n = 0;
                while (sp < sl) {
                    int b = src[sp++] & 0xff;
                    if (b == '=') {
                        len -= (sl - sp + 1);
                        break;
                    }
                    if ((b = base64[b]) == -1)
                        n++;
                }
                len -= n;
            } else {
                if (src[sl - 1] == '=') {
                    paddings++;
                    if (src[sl - 2] == '=')
                        paddings++;
                }
            }
            if (paddings == 0 && (len & 0x3) !=  0)
                paddings = 4 - (len & 0x3);
            return 3 * ((len + 3) / 4) - paddings;
        }

        private int decode0(byte[] src, int sp, int sl, byte[] dst) {
            int[] base64 = isURL ? fromBase64URL : fromBase64;
            int dp = 0;
            int bits = 0;
            int shiftto = 18;       // pos of first byte of 4-byte atom

            while (sp < sl) {
                if (shiftto == 18 && sp + 4 < sl) {       // fast path
                    int sl0 = sp + ((sl - sp) & ~0b11);
                    while (sp < sl0) {
                        int b1 = base64[src[sp++] & 0xff];
                        int b2 = base64[src[sp++] & 0xff];
                        int b3 = base64[src[sp++] & 0xff];
                        int b4 = base64[src[sp++] & 0xff];
                        if ((b1 | b2 | b3 | b4) < 0) {    // non base64 byte
                            sp -= 4;
                            break;
                        }
                        int bits0 = b1 << 18 | b2 << 12 | b3 << 6 | b4;
                        dst[dp++] = (byte)(bits0 >> 16);
                        dst[dp++] = (byte)(bits0 >>  8);
                        dst[dp++] = (byte)(bits0);
                    }
                    if (sp >= sl)
                        break;
                }
                int b = src[sp++] & 0xff;
                if ((b = base64[b]) < 0) {
                    if (b == -2) {         // padding byte '='
                        // =     shiftto==18 unnecessary padding
                        // x=    shiftto==12 a dangling single x
                        // x     to be handled together with non-padding case
                        // xx=   shiftto==6&&sp==sl missing last =
                        // xx=y  shiftto==6 last is not =
                        if (shiftto == 6 && (sp == sl || src[sp++] != '=') ||
                            shiftto == 18) {
                            throw new IllegalArgumentException(
                                "Input byte array has wrong 4-byte ending unit");
                        }
                        break;
                    }
                    if (isMIME)    // skip if for rfc2045
                        continue;
                    else
                        throw new IllegalArgumentException(
                            "Illegal base64 character " +
                            Integer.toString(src[sp - 1], 16));
                }
                bits |= (b << shiftto);
                shiftto -= 6;
                if (shiftto < 0) {
                    dst[dp++] = (byte)(bits >> 16);
                    dst[dp++] = (byte)(bits >>  8);
                    dst[dp++] = (byte)(bits);
                    shiftto = 18;
                    bits = 0;
                }
            }
            // reached end of byte array or hit padding '=' characters.
            if (shiftto == 6) {
                dst[dp++] = (byte)(bits >> 16);
            } else if (shiftto == 0) {
                dst[dp++] = (byte)(bits >> 16);
                dst[dp++] = (byte)(bits >>  8);
            } else if (shiftto == 12) {
                // dangling single "x", incorrectly encoded.
                throw new IllegalArgumentException(
                    "Last unit does not have enough valid bits");
            }
            // anything left is invalid, if is not MIME.
            // if MIME, ignore all non-base64 character
            while (sp < sl) {
                if (isMIME && base64[src[sp++] & 0xff] < 0)
                    continue;
                throw new IllegalArgumentException(
                    "Input byte array has incorrect ending byte at " + sp);
            }
            return dp;
        }
    }

    /*
     * An output stream for encoding bytes into the Base64.
     */
    private static class EncOutputStream extends FilterOutputStream {

        private int leftover = 0;
        private int b0, b1, b2;
        private boolean closed = false;

        private final char[] base64;    // byte->base64 mapping
        private final byte[] newline;   // line separator, if needed
        private final int linemax;
        private final boolean doPadding;// whether or not to pad
        private int linepos = 0;
        private byte[] buf;

        EncOutputStream(OutputStream os, char[] base64,
                        byte[] newline, int linemax, boolean doPadding) {
            super(os);
            this.base64 = base64;
            this.newline = newline;
            this.linemax = linemax;
            this.doPadding = doPadding;
            this.buf = new byte[linemax <= 0 ? 8124 : linemax];
        }

        @Override
        public void write(int b) throws IOException {
            byte[] buf = new byte[1];
            buf[0] = (byte)(b & 0xff);
            write(buf, 0, 1);
        }

        private void checkNewline() throws IOException {
            if (linepos == linemax) {
                out.write(newline);
                linepos = 0;
            }
        }

        private void writeb4(char b1, char b2, char b3, char b4) throws IOException {
            buf[0] = (byte)b1;
            buf[1] = (byte)b2;
            buf[2] = (byte)b3;
            buf[3] = (byte)b4;
            out.write(buf, 0, 4);
        }

        @Override
        public void write(byte[] b, int off, int len) throws IOException {
            if (closed)
                throw new IOException("Stream is closed");
<<<<<<< HEAD
            // Android-changed: Upstream fix to avoid overflow.
            // This upstream fix is from beyond OpenJDK8u121-b13. http://b/62368386
            // if (off < 0 || len < 0 || off + len > b.length)
=======
>>>>>>> 6aadd9ee
            if (off < 0 || len < 0 || len > b.length - off)
                throw new ArrayIndexOutOfBoundsException();
            if (len == 0)
                return;
            if (leftover != 0) {
                if (leftover == 1) {
                    b1 = b[off++] & 0xff;
                    len--;
                    if (len == 0) {
                        leftover++;
                        return;
                    }
                }
                b2 = b[off++] & 0xff;
                len--;
                checkNewline();
                writeb4(base64[b0 >> 2],
                        base64[(b0 << 4) & 0x3f | (b1 >> 4)],
                        base64[(b1 << 2) & 0x3f | (b2 >> 6)],
                        base64[b2 & 0x3f]);
                linepos += 4;
            }
            int nBits24 = len / 3;
            leftover = len - (nBits24 * 3);

            while (nBits24 > 0) {
                checkNewline();
                int dl = linemax <= 0 ? buf.length : buf.length - linepos;
                int sl = off + Math.min(nBits24, dl / 4) * 3;
                int dp = 0;
                for (int sp = off; sp < sl; ) {
                    int bits = (b[sp++] & 0xff) << 16 |
                               (b[sp++] & 0xff) <<  8 |
                               (b[sp++] & 0xff);
                    buf[dp++] = (byte)base64[(bits >>> 18) & 0x3f];
                    buf[dp++] = (byte)base64[(bits >>> 12) & 0x3f];
                    buf[dp++] = (byte)base64[(bits >>> 6)  & 0x3f];
                    buf[dp++] = (byte)base64[bits & 0x3f];
                }
                out.write(buf, 0, dp);
                off = sl;
                linepos += dp;
                nBits24 -= dp / 4;
            }
            if (leftover == 1) {
                b0 = b[off++] & 0xff;
            } else if (leftover == 2) {
                b0 = b[off++] & 0xff;
                b1 = b[off++] & 0xff;
            }
        }

        @Override
        public void close() throws IOException {
            if (!closed) {
                closed = true;
                if (leftover == 1) {
                    checkNewline();
                    out.write(base64[b0 >> 2]);
                    out.write(base64[(b0 << 4) & 0x3f]);
                    if (doPadding) {
                        out.write('=');
                        out.write('=');
                    }
                } else if (leftover == 2) {
                    checkNewline();
                    out.write(base64[b0 >> 2]);
                    out.write(base64[(b0 << 4) & 0x3f | (b1 >> 4)]);
                    out.write(base64[(b1 << 2) & 0x3f]);
                    if (doPadding) {
                       out.write('=');
                    }
                }
                leftover = 0;
                out.close();
            }
        }
    }

    /*
     * An input stream for decoding Base64 bytes
     */
    private static class DecInputStream extends InputStream {

        private final InputStream is;
        private final boolean isMIME;
        private final int[] base64;      // base64 -> byte mapping
        private int bits = 0;            // 24-bit buffer for decoding
        private int nextin = 18;         // next available "off" in "bits" for input;
                                         // -> 18, 12, 6, 0
        private int nextout = -8;        // next available "off" in "bits" for output;
                                         // -> 8, 0, -8 (no byte for output)
        private boolean eof = false;
        private boolean closed = false;

        DecInputStream(InputStream is, int[] base64, boolean isMIME) {
            this.is = is;
            this.base64 = base64;
            this.isMIME = isMIME;
        }

        private byte[] sbBuf = new byte[1];

        @Override
        public int read() throws IOException {
            return read(sbBuf, 0, 1) == -1 ? -1 : sbBuf[0] & 0xff;
        }

        private int eof(byte[] b, int off, int len, int oldOff)
            throws IOException
        {
            eof = true;
            if (nextin != 18) {
                if (nextin == 12)
                    throw new IOException("Base64 stream has one un-decoded dangling byte.");
                // treat ending xx/xxx without padding character legal.
                // same logic as v == '=' below
                b[off++] = (byte)(bits >> (16));
                if (nextin == 0) {           // only one padding byte
                    if (len == 1) {          // no enough output space
                        bits >>= 8;          // shift to lowest byte
                        nextout = 0;
                    } else {
                        b[off++] = (byte) (bits >>  8);
                    }
                }
            }
            return off == oldOff ? -1 : off - oldOff;
        }

        private int padding(byte[] b, int off, int len, int oldOff)
            throws IOException
        {
            // =     shiftto==18 unnecessary padding
            // x=    shiftto==12 dangling x, invalid unit
            // xx=   shiftto==6 && missing last '='
            // xx=y  or last is not '='
            if (nextin == 18 || nextin == 12 ||
                nextin == 6 && is.read() != '=') {
                throw new IOException("Illegal base64 ending sequence:" + nextin);
            }
            b[off++] = (byte)(bits >> (16));
            if (nextin == 0) {           // only one padding byte
                if (len == 1) {          // no enough output space
                    bits >>= 8;          // shift to lowest byte
                    nextout = 0;
                } else {
                    b[off++] = (byte) (bits >>  8);
                }
            }
            eof = true;
            return off - oldOff;
        }

        @Override
        public int read(byte[] b, int off, int len) throws IOException {
            if (closed)
                throw new IOException("Stream is closed");
            if (eof && nextout < 0)    // eof and no leftover
                return -1;
            if (off < 0 || len < 0 || len > b.length - off)
                throw new IndexOutOfBoundsException();
            int oldOff = off;
            while (nextout >= 0) {       // leftover output byte(s) in bits buf
                if (len == 0)
                    return off - oldOff;
                b[off++] = (byte)(bits >> nextout);
                len--;
                nextout -= 8;
            }
            bits = 0;
            while (len > 0) {
                int v = is.read();
                if (v == -1) {
                    return eof(b, off, len, oldOff);
                }
                if ((v = base64[v]) < 0) {
                    if (v == -2) {       // padding byte(s)
                        return padding(b, off, len, oldOff);
                    }
                    if (v == -1) {
                        if (!isMIME)
                            throw new IOException("Illegal base64 character " +
                                Integer.toString(v, 16));
                        continue;        // skip if for rfc2045
                    }
                    // neve be here
                }
                bits |= (v << nextin);
                if (nextin == 0) {
                    nextin = 18;         // clear for next in
                    b[off++] = (byte)(bits >> 16);
                    if (len == 1) {
                        nextout = 8;    // 2 bytes left in bits
                        break;
                    }
                    b[off++] = (byte)(bits >> 8);
                    if (len == 2) {
                        nextout = 0;    // 1 byte left in bits
                        break;
                    }
                    b[off++] = (byte)bits;
                    len -= 3;
                    bits = 0;
                } else {
                    nextin -= 6;
                }
            }
            return off - oldOff;
        }

        @Override
        public int available() throws IOException {
            if (closed)
                throw new IOException("Stream is closed");
            return is.available();   // TBD:
        }

        @Override
        public void close() throws IOException {
            if (!closed) {
                closed = true;
                is.close();
            }
        }
    }
}<|MERGE_RESOLUTION|>--- conflicted
+++ resolved
@@ -1,9 +1,5 @@
 /*
-<<<<<<< HEAD
- * Copyright (c) 2012, 2016, Oracle and/or its affiliates. All rights reserved.
-=======
  * Copyright (c) 2012, 2018, Oracle and/or its affiliates. All rights reserved.
->>>>>>> 6aadd9ee
  * DO NOT ALTER OR REMOVE COPYRIGHT NOTICES OR THIS FILE HEADER.
  *
  * This code is free software; you can redistribute it and/or modify it
@@ -36,7 +32,8 @@
 import java.nio.ByteBuffer;
 import java.nio.charset.StandardCharsets;
 
-import sun.nio.cs.ISO_8859_1;
+// Android-removed: class is not present in Android.
+// import sun.nio.cs.ISO_8859_1;
 
 import jdk.internal.HotSpotIntrinsicCandidate;
 
@@ -562,7 +559,9 @@
          *          if {@code src} is not in valid Base64 scheme
          */
         public byte[] decode(String src) {
-            return decode(src.getBytes(ISO_8859_1.INSTANCE));
+            // Android-changed: keep Java 8 implementation.
+            // return decode(src.getBytes(ISO_8859_1.INSTANCE));
+            return decode(src.getBytes(StandardCharsets.ISO_8859_1));
         }
 
         /**
@@ -834,12 +833,6 @@
         public void write(byte[] b, int off, int len) throws IOException {
             if (closed)
                 throw new IOException("Stream is closed");
-<<<<<<< HEAD
-            // Android-changed: Upstream fix to avoid overflow.
-            // This upstream fix is from beyond OpenJDK8u121-b13. http://b/62368386
-            // if (off < 0 || len < 0 || off + len > b.length)
-=======
->>>>>>> 6aadd9ee
             if (off < 0 || len < 0 || len > b.length - off)
                 throw new ArrayIndexOutOfBoundsException();
             if (len == 0)
