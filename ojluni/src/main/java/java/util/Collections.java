/*
<<<<<<< HEAD
 * Copyright (C) 2014 The Android Open Source Project
 * Copyright (c) 1997, 2014, Oracle and/or its affiliates. All rights reserved.
=======
 * Copyright (c) 1997, 2021, Oracle and/or its affiliates. All rights reserved.
>>>>>>> fa646f89
 * DO NOT ALTER OR REMOVE COPYRIGHT NOTICES OR THIS FILE HEADER.
 *
 * This code is free software; you can redistribute it and/or modify it
 * under the terms of the GNU General Public License version 2 only, as
 * published by the Free Software Foundation.  Oracle designates this
 * particular file as subject to the "Classpath" exception as provided
 * by Oracle in the LICENSE file that accompanied this code.
 *
 * This code is distributed in the hope that it will be useful, but WITHOUT
 * ANY WARRANTY; without even the implied warranty of MERCHANTABILITY or
 * FITNESS FOR A PARTICULAR PURPOSE.  See the GNU General Public License
 * version 2 for more details (a copy is included in the LICENSE file that
 * accompanied this code).
 *
 * You should have received a copy of the GNU General Public License version
 * 2 along with this work; if not, write to the Free Software Foundation,
 * Inc., 51 Franklin St, Fifth Floor, Boston, MA 02110-1301 USA.
 *
 * Please contact Oracle, 500 Oracle Parkway, Redwood Shores, CA 94065 USA
 * or visit www.oracle.com if you need additional information or have any
 * questions.
 */

package java.util;

import java.io.IOException;
<<<<<<< HEAD
=======
import java.io.ObjectInputStream;
>>>>>>> fa646f89
import java.io.ObjectOutputStream;
import java.io.Serializable;
import java.lang.reflect.Array;
import java.util.function.BiConsumer;
import java.util.function.BiFunction;
import java.util.function.Consumer;
import java.util.function.Function;
import java.util.function.IntFunction;
import java.util.function.Predicate;
import java.util.function.UnaryOperator;
import java.util.stream.IntStream;
import java.util.stream.Stream;
import java.util.stream.StreamSupport;
import jdk.internal.access.SharedSecrets;

import dalvik.system.VMRuntime;

/**
 * This class consists exclusively of static methods that operate on or return
 * collections.  It contains polymorphic algorithms that operate on
 * collections, "wrappers", which return a new collection backed by a
 * specified collection, and a few other odds and ends.
 *
 * <p>The methods of this class all throw a {@code NullPointerException}
 * if the collections or class objects provided to them are null.
 *
 * <p>The documentation for the polymorphic algorithms contained in this class
 * generally includes a brief description of the <i>implementation</i>.  Such
 * descriptions should be regarded as <i>implementation notes</i>, rather than
 * parts of the <i>specification</i>.  Implementors should feel free to
 * substitute other algorithms, so long as the specification itself is adhered
 * to.  (For example, the algorithm used by {@code sort} does not have to be
 * a mergesort, but it does have to be <i>stable</i>.)
 *
 * <p>The "destructive" algorithms contained in this class, that is, the
 * algorithms that modify the collection on which they operate, are specified
 * to throw {@code UnsupportedOperationException} if the collection does not
 * support the appropriate mutation primitive(s), such as the {@code set}
 * method.  These algorithms may, but are not required to, throw this
 * exception if an invocation would have no effect on the collection.  For
 * example, invoking the {@code sort} method on an unmodifiable list that is
 * already sorted may or may not throw {@code UnsupportedOperationException}.
 *
 * <p>This class is a member of the
 * <a href="{@docRoot}/java.base/java/util/package-summary.html#CollectionsFramework">
 * Java Collections Framework</a>.
 *
 * @author  Josh Bloch
 * @author  Neal Gafter
 * @see     Collection
 * @see     Set
 * @see     List
 * @see     Map
 * @since   1.2
 */

public class Collections {
    // Suppresses default constructor, ensuring non-instantiability.
    private Collections() {
    }

    // Algorithms

    /*
     * Tuning parameters for algorithms - Many of the List algorithms have
     * two implementations, one of which is appropriate for RandomAccess
     * lists, the other for "sequential."  Often, the random access variant
     * yields better performance on small sequential access lists.  The
     * tuning parameters below determine the cutoff point for what constitutes
     * a "small" sequential access list for each algorithm.  The values below
     * were empirically determined to work well for LinkedList. Hopefully
     * they should be reasonable for other sequential access List
     * implementations.  Those doing performance work on this code would
     * do well to validate the values of these parameters from time to time.
     * (The first word of each tuning parameter name is the algorithm to which
     * it applies.)
     */
    private static final int BINARYSEARCH_THRESHOLD   = 5000;
    private static final int REVERSE_THRESHOLD        =   18;
    private static final int SHUFFLE_THRESHOLD        =    5;
    private static final int FILL_THRESHOLD           =   25;
    private static final int ROTATE_THRESHOLD         =  100;
    private static final int COPY_THRESHOLD           =   10;
    private static final int REPLACEALL_THRESHOLD     =   11;
    private static final int INDEXOFSUBLIST_THRESHOLD =   35;

    // Android-added: List.sort() vs. Collections.sort() app compat.
    // Added a warning in the documentation.
    // Collections.sort() calls List.sort() for apps targeting API version >= 26
    // (Android Oreo) but the other way around for app targeting <= 25 (Nougat).
    /**
     * Sorts the specified list into ascending order, according to the
     * {@linkplain Comparable natural ordering} of its elements.
     * All elements in the list must implement the {@link Comparable}
     * interface.  Furthermore, all elements in the list must be
     * <i>mutually comparable</i> (that is, {@code e1.compareTo(e2)}
     * must not throw a {@code ClassCastException} for any elements
     * {@code e1} and {@code e2} in the list).
     *
     * <p>This sort is guaranteed to be <i>stable</i>:  equal elements will
     * not be reordered as a result of the sort.
     *
     * <p>The specified list must be modifiable, but need not be resizable.
     *
     * @implNote
     * This implementation defers to the {@link List#sort(Comparator)}
     * method using the specified list and a {@code null} comparator.
     * Do not call this method from {@code List.sort()} since that can lead
     * to infinite recursion. Apps targeting APIs {@code <= 25} observe
     * backwards compatibility behavior where this method was implemented
     * on top of {@link List#toArray()}, {@link ListIterator#next()} and
     * {@link ListIterator#set(Object)}.
     *
     * @param  <T> the class of the objects in the list
     * @param  list the list to be sorted.
     * @throws ClassCastException if the list contains elements that are not
     *         <i>mutually comparable</i> (for example, strings and integers).
     * @throws UnsupportedOperationException if the specified list's
     *         list-iterator does not support the {@code set} operation.
     * @throws IllegalArgumentException (optional) if the implementation
     *         detects that the natural ordering of the list elements is
     *         found to violate the {@link Comparable} contract
     * @see List#sort(Comparator)
     */
    @SuppressWarnings("unchecked")
    public static <T extends Comparable<? super T>> void sort(List<T> list) {
        // Android-changed: List.sort() vs. Collections.sort() app compat.
        // Call sort(list, null) here to be consistent with that method's
        // (changed on Android) behavior.
        // list.sort(null);
        sort(list, null);
    }

    // Android-added: List.sort() vs. Collections.sort() app compat.
    // Added a warning in the documentation.
    // Collections.sort() calls List.sort() for apps targeting API version >= 26
    // (Android Oreo) but the other way around for app targeting <= 25 (Nougat).
    /**
     * Sorts the specified list according to the order induced by the
     * specified comparator.  All elements in the list must be <i>mutually
     * comparable</i> using the specified comparator (that is,
     * {@code c.compare(e1, e2)} must not throw a {@code ClassCastException}
     * for any elements {@code e1} and {@code e2} in the list).
     *
     * <p>This sort is guaranteed to be <i>stable</i>:  equal elements will
     * not be reordered as a result of the sort.
     *
     * <p>The specified list must be modifiable, but need not be resizable.
     *
     * @implNote
     * This implementation defers to the {@link List#sort(Comparator)}
     * method using the specified list and comparator.
     * Do not call this method from {@code List.sort()} since that can lead
     * to infinite recursion. Apps targeting APIs {@code <= 25} observe
     * backwards compatibility behavior where this method was implemented
     * on top of {@link List#toArray()}, {@link ListIterator#next()} and
     * {@link ListIterator#set(Object)}.
     *
     * @param  <T> the class of the objects in the list
     * @param  list the list to be sorted.
     * @param  c the comparator to determine the order of the list.  A
     *        {@code null} value indicates that the elements' <i>natural
     *        ordering</i> should be used.
     * @throws ClassCastException if the list contains elements that are not
     *         <i>mutually comparable</i> using the specified comparator.
     * @throws UnsupportedOperationException if the specified list's
     *         list-iterator does not support the {@code set} operation.
     * @throws IllegalArgumentException (optional) if the comparator is
     *         found to violate the {@link Comparator} contract
     * @see List#sort(Comparator)
     */
    @SuppressWarnings({"unchecked", "rawtypes"})
    public static <T> void sort(List<T> list, Comparator<? super T> c) {
        // BEGIN Android-changed: List.sort() vs. Collections.sort() app compat.
        // list.sort(c);
        int targetSdkVersion = VMRuntime.getRuntime().getTargetSdkVersion();
        if (targetSdkVersion > 25) {
            list.sort(c);
        } else {
            // Compatibility behavior for API <= 25. http://b/33482884
            if (list.getClass() == ArrayList.class) {
                Arrays.sort((T[]) ((ArrayList) list).elementData, 0, list.size(), c);
                return;
            }

            Object[] a = list.toArray();
            Arrays.sort(a, (Comparator) c);
            ListIterator<T> i = list.listIterator();
            for (int j = 0; j < a.length; j++) {
                i.next();
                i.set((T) a[j]);
            }
        }
        // END Android-changed: List.sort() vs. Collections.sort() app compat.
    }


    /**
     * Searches the specified list for the specified object using the binary
     * search algorithm.  The list must be sorted into ascending order
     * according to the {@linkplain Comparable natural ordering} of its
     * elements (as by the {@link #sort(List)} method) prior to making this
     * call.  If it is not sorted, the results are undefined.  If the list
     * contains multiple elements equal to the specified object, there is no
     * guarantee which one will be found.
     *
     * <p>This method runs in log(n) time for a "random access" list (which
     * provides near-constant-time positional access).  If the specified list
     * does not implement the {@link RandomAccess} interface and is large,
     * this method will do an iterator-based binary search that performs
     * O(n) link traversals and O(log n) element comparisons.
     *
     * @param  <T> the class of the objects in the list
     * @param  list the list to be searched.
     * @param  key the key to be searched for.
     * @return the index of the search key, if it is contained in the list;
     *         otherwise, <code>(-(<i>insertion point</i>) - 1)</code>.  The
     *         <i>insertion point</i> is defined as the point at which the
     *         key would be inserted into the list: the index of the first
     *         element greater than the key, or {@code list.size()} if all
     *         elements in the list are less than the specified key.  Note
     *         that this guarantees that the return value will be &gt;= 0 if
     *         and only if the key is found.
     * @throws ClassCastException if the list contains elements that are not
     *         <i>mutually comparable</i> (for example, strings and
     *         integers), or the search key is not mutually comparable
     *         with the elements of the list.
     */
    public static <T>
    int binarySearch(List<? extends Comparable<? super T>> list, T key) {
        if (list instanceof RandomAccess || list.size()<BINARYSEARCH_THRESHOLD)
            return Collections.indexedBinarySearch(list, key);
        else
            return Collections.iteratorBinarySearch(list, key);
    }

    private static <T>
    int indexedBinarySearch(List<? extends Comparable<? super T>> list, T key) {
        int low = 0;
        int high = list.size()-1;

        while (low <= high) {
            int mid = (low + high) >>> 1;
            Comparable<? super T> midVal = list.get(mid);
            int cmp = midVal.compareTo(key);

            if (cmp < 0)
                low = mid + 1;
            else if (cmp > 0)
                high = mid - 1;
            else
                return mid; // key found
        }
        return -(low + 1);  // key not found
    }

    private static <T>
    int iteratorBinarySearch(List<? extends Comparable<? super T>> list, T key)
    {
        int low = 0;
        int high = list.size()-1;
        ListIterator<? extends Comparable<? super T>> i = list.listIterator();

        while (low <= high) {
            int mid = (low + high) >>> 1;
            Comparable<? super T> midVal = get(i, mid);
            int cmp = midVal.compareTo(key);

            if (cmp < 0)
                low = mid + 1;
            else if (cmp > 0)
                high = mid - 1;
            else
                return mid; // key found
        }
        return -(low + 1);  // key not found
    }

    /**
     * Gets the ith element from the given list by repositioning the specified
     * list listIterator.
     */
    private static <T> T get(ListIterator<? extends T> i, int index) {
        T obj = null;
        int pos = i.nextIndex();
        if (pos <= index) {
            do {
                obj = i.next();
            } while (pos++ < index);
        } else {
            do {
                obj = i.previous();
            } while (--pos > index);
        }
        return obj;
    }

    /**
     * Searches the specified list for the specified object using the binary
     * search algorithm.  The list must be sorted into ascending order
     * according to the specified comparator (as by the
     * {@link #sort(List, Comparator) sort(List, Comparator)}
     * method), prior to making this call.  If it is
     * not sorted, the results are undefined.  If the list contains multiple
     * elements equal to the specified object, there is no guarantee which one
     * will be found.
     *
     * <p>This method runs in log(n) time for a "random access" list (which
     * provides near-constant-time positional access).  If the specified list
     * does not implement the {@link RandomAccess} interface and is large,
     * this method will do an iterator-based binary search that performs
     * O(n) link traversals and O(log n) element comparisons.
     *
     * @param  <T> the class of the objects in the list
     * @param  list the list to be searched.
     * @param  key the key to be searched for.
     * @param  c the comparator by which the list is ordered.
     *         A {@code null} value indicates that the elements'
     *         {@linkplain Comparable natural ordering} should be used.
     * @return the index of the search key, if it is contained in the list;
     *         otherwise, <code>(-(<i>insertion point</i>) - 1)</code>.  The
     *         <i>insertion point</i> is defined as the point at which the
     *         key would be inserted into the list: the index of the first
     *         element greater than the key, or {@code list.size()} if all
     *         elements in the list are less than the specified key.  Note
     *         that this guarantees that the return value will be &gt;= 0 if
     *         and only if the key is found.
     * @throws ClassCastException if the list contains elements that are not
     *         <i>mutually comparable</i> using the specified comparator,
     *         or the search key is not mutually comparable with the
     *         elements of the list using this comparator.
     */
    @SuppressWarnings("unchecked")
    public static <T> int binarySearch(List<? extends T> list, T key, Comparator<? super T> c) {
        if (c==null)
            return binarySearch((List<? extends Comparable<? super T>>) list, key);

        if (list instanceof RandomAccess || list.size()<BINARYSEARCH_THRESHOLD)
            return Collections.indexedBinarySearch(list, key, c);
        else
            return Collections.iteratorBinarySearch(list, key, c);
    }

    private static <T> int indexedBinarySearch(List<? extends T> l, T key, Comparator<? super T> c) {
        int low = 0;
        int high = l.size()-1;

        while (low <= high) {
            int mid = (low + high) >>> 1;
            T midVal = l.get(mid);
            int cmp = c.compare(midVal, key);

            if (cmp < 0)
                low = mid + 1;
            else if (cmp > 0)
                high = mid - 1;
            else
                return mid; // key found
        }
        return -(low + 1);  // key not found
    }

    private static <T> int iteratorBinarySearch(List<? extends T> l, T key, Comparator<? super T> c) {
        int low = 0;
        int high = l.size()-1;
        ListIterator<? extends T> i = l.listIterator();

        while (low <= high) {
            int mid = (low + high) >>> 1;
            T midVal = get(i, mid);
            int cmp = c.compare(midVal, key);

            if (cmp < 0)
                low = mid + 1;
            else if (cmp > 0)
                high = mid - 1;
            else
                return mid; // key found
        }
        return -(low + 1);  // key not found
    }

    /**
     * Reverses the order of the elements in the specified list.<p>
     *
     * This method runs in linear time.
     *
     * @param  list the list whose elements are to be reversed.
     * @throws UnsupportedOperationException if the specified list or
     *         its list-iterator does not support the {@code set} operation.
     */
    @SuppressWarnings({"rawtypes", "unchecked"})
    public static void reverse(List<?> list) {
        int size = list.size();
        if (size < REVERSE_THRESHOLD || list instanceof RandomAccess) {
            for (int i=0, mid=size>>1, j=size-1; i<mid; i++, j--)
                swap(list, i, j);
        } else {
            // instead of using a raw type here, it's possible to capture
            // the wildcard but it will require a call to a supplementary
            // private method
            ListIterator fwd = list.listIterator();
            ListIterator rev = list.listIterator(size);
            for (int i=0, mid=list.size()>>1; i<mid; i++) {
                Object tmp = fwd.next();
                fwd.set(rev.previous());
                rev.set(tmp);
            }
        }
    }

    /**
     * Randomly permutes the specified list using a default source of
     * randomness.  All permutations occur with approximately equal
     * likelihood.
     *
     * <p>The hedge "approximately" is used in the foregoing description because
     * default source of randomness is only approximately an unbiased source
     * of independently chosen bits. If it were a perfect source of randomly
     * chosen bits, then the algorithm would choose permutations with perfect
     * uniformity.
     *
     * <p>This implementation traverses the list backwards, from the last
     * element up to the second, repeatedly swapping a randomly selected element
     * into the "current position".  Elements are randomly selected from the
     * portion of the list that runs from the first element to the current
     * position, inclusive.
     *
     * <p>This method runs in linear time.  If the specified list does not
     * implement the {@link RandomAccess} interface and is large, this
     * implementation dumps the specified list into an array before shuffling
     * it, and dumps the shuffled array back into the list.  This avoids the
     * quadratic behavior that would result from shuffling a "sequential
     * access" list in place.
     *
     * @param  list the list to be shuffled.
     * @throws UnsupportedOperationException if the specified list or
     *         its list-iterator does not support the {@code set} operation.
     */
    public static void shuffle(List<?> list) {
        Random rnd = r;
        if (rnd == null)
            r = rnd = new Random(); // harmless race.
        shuffle(list, rnd);
    }

    private static Random r;

    /**
     * Randomly permute the specified list using the specified source of
     * randomness.  All permutations occur with equal likelihood
     * assuming that the source of randomness is fair.<p>
     *
     * This implementation traverses the list backwards, from the last element
     * up to the second, repeatedly swapping a randomly selected element into
     * the "current position".  Elements are randomly selected from the
     * portion of the list that runs from the first element to the current
     * position, inclusive.<p>
     *
     * This method runs in linear time.  If the specified list does not
     * implement the {@link RandomAccess} interface and is large, this
     * implementation dumps the specified list into an array before shuffling
     * it, and dumps the shuffled array back into the list.  This avoids the
     * quadratic behavior that would result from shuffling a "sequential
     * access" list in place.
     *
     * @param  list the list to be shuffled.
     * @param  rnd the source of randomness to use to shuffle the list.
     * @throws UnsupportedOperationException if the specified list or its
     *         list-iterator does not support the {@code set} operation.
     */
    @SuppressWarnings({"rawtypes", "unchecked"})
    public static void shuffle(List<?> list, Random rnd) {
        int size = list.size();
        if (size < SHUFFLE_THRESHOLD || list instanceof RandomAccess) {
            for (int i=size; i>1; i--)
                swap(list, i-1, rnd.nextInt(i));
        } else {
            Object[] arr = list.toArray();

            // Shuffle array
            for (int i=size; i>1; i--)
                swap(arr, i-1, rnd.nextInt(i));

            // Dump array back into list
            // instead of using a raw type here, it's possible to capture
            // the wildcard but it will require a call to a supplementary
            // private method
            ListIterator it = list.listIterator();
            for (Object e : arr) {
                it.next();
                it.set(e);
            }
        }
    }

    /**
     * Swaps the elements at the specified positions in the specified list.
     * (If the specified positions are equal, invoking this method leaves
     * the list unchanged.)
     *
     * @param list The list in which to swap elements.
     * @param i the index of one element to be swapped.
     * @param j the index of the other element to be swapped.
     * @throws IndexOutOfBoundsException if either {@code i} or {@code j}
     *         is out of range (i &lt; 0 || i &gt;= list.size()
     *         || j &lt; 0 || j &gt;= list.size()).
     * @since 1.4
     */
    @SuppressWarnings({"rawtypes", "unchecked"})
    public static void swap(List<?> list, int i, int j) {
        // instead of using a raw type here, it's possible to capture
        // the wildcard but it will require a call to a supplementary
        // private method
        final List l = list;
        l.set(i, l.set(j, l.get(i)));
    }

    /**
     * Swaps the two specified elements in the specified array.
     */
    private static void swap(Object[] arr, int i, int j) {
        Object tmp = arr[i];
        arr[i] = arr[j];
        arr[j] = tmp;
    }

    /**
     * Replaces all of the elements of the specified list with the specified
     * element. <p>
     *
     * This method runs in linear time.
     *
     * @param  <T> the class of the objects in the list
     * @param  list the list to be filled with the specified element.
     * @param  obj The element with which to fill the specified list.
     * @throws UnsupportedOperationException if the specified list or its
     *         list-iterator does not support the {@code set} operation.
     */
    public static <T> void fill(List<? super T> list, T obj) {
        int size = list.size();

        if (size < FILL_THRESHOLD || list instanceof RandomAccess) {
            for (int i=0; i<size; i++)
                list.set(i, obj);
        } else {
            ListIterator<? super T> itr = list.listIterator();
            for (int i=0; i<size; i++) {
                itr.next();
                itr.set(obj);
            }
        }
    }

    /**
     * Copies all of the elements from one list into another.  After the
     * operation, the index of each copied element in the destination list
     * will be identical to its index in the source list.  The destination
     * list's size must be greater than or equal to the source list's size.
     * If it is greater, the remaining elements in the destination list are
     * unaffected. <p>
     *
     * This method runs in linear time.
     *
     * @param  <T> the class of the objects in the lists
     * @param  dest The destination list.
     * @param  src The source list.
     * @throws IndexOutOfBoundsException if the destination list is too small
     *         to contain the entire source List.
     * @throws UnsupportedOperationException if the destination list's
     *         list-iterator does not support the {@code set} operation.
     */
    public static <T> void copy(List<? super T> dest, List<? extends T> src) {
        int srcSize = src.size();
        if (srcSize > dest.size())
            throw new IndexOutOfBoundsException("Source does not fit in dest");

        if (srcSize < COPY_THRESHOLD ||
            (src instanceof RandomAccess && dest instanceof RandomAccess)) {
            for (int i=0; i<srcSize; i++)
                dest.set(i, src.get(i));
        } else {
            ListIterator<? super T> di=dest.listIterator();
            ListIterator<? extends T> si=src.listIterator();
            for (int i=0; i<srcSize; i++) {
                di.next();
                di.set(si.next());
            }
        }
    }

    /**
     * Returns the minimum element of the given collection, according to the
     * <i>natural ordering</i> of its elements.  All elements in the
     * collection must implement the {@code Comparable} interface.
     * Furthermore, all elements in the collection must be <i>mutually
     * comparable</i> (that is, {@code e1.compareTo(e2)} must not throw a
     * {@code ClassCastException} for any elements {@code e1} and
     * {@code e2} in the collection).<p>
     *
     * This method iterates over the entire collection, hence it requires
     * time proportional to the size of the collection.
     *
     * @param  <T> the class of the objects in the collection
     * @param  coll the collection whose minimum element is to be determined.
     * @return the minimum element of the given collection, according
     *         to the <i>natural ordering</i> of its elements.
     * @throws ClassCastException if the collection contains elements that are
     *         not <i>mutually comparable</i> (for example, strings and
     *         integers).
     * @throws NoSuchElementException if the collection is empty.
     * @see Comparable
     */
    public static <T extends Object & Comparable<? super T>> T min(Collection<? extends T> coll) {
        Iterator<? extends T> i = coll.iterator();
        T candidate = i.next();

        while (i.hasNext()) {
            T next = i.next();
            if (next.compareTo(candidate) < 0)
                candidate = next;
        }
        return candidate;
    }

    /**
     * Returns the minimum element of the given collection, according to the
     * order induced by the specified comparator.  All elements in the
     * collection must be <i>mutually comparable</i> by the specified
     * comparator (that is, {@code comp.compare(e1, e2)} must not throw a
     * {@code ClassCastException} for any elements {@code e1} and
     * {@code e2} in the collection).<p>
     *
     * This method iterates over the entire collection, hence it requires
     * time proportional to the size of the collection.
     *
     * @param  <T> the class of the objects in the collection
     * @param  coll the collection whose minimum element is to be determined.
     * @param  comp the comparator with which to determine the minimum element.
     *         A {@code null} value indicates that the elements' <i>natural
     *         ordering</i> should be used.
     * @return the minimum element of the given collection, according
     *         to the specified comparator.
     * @throws ClassCastException if the collection contains elements that are
     *         not <i>mutually comparable</i> using the specified comparator.
     * @throws NoSuchElementException if the collection is empty.
     * @see Comparable
     */
    @SuppressWarnings({"unchecked", "rawtypes"})
    public static <T> T min(Collection<? extends T> coll, Comparator<? super T> comp) {
        if (comp==null)
            return (T)min((Collection) coll);

        Iterator<? extends T> i = coll.iterator();
        T candidate = i.next();

        while (i.hasNext()) {
            T next = i.next();
            if (comp.compare(next, candidate) < 0)
                candidate = next;
        }
        return candidate;
    }

    /**
     * Returns the maximum element of the given collection, according to the
     * <i>natural ordering</i> of its elements.  All elements in the
     * collection must implement the {@code Comparable} interface.
     * Furthermore, all elements in the collection must be <i>mutually
     * comparable</i> (that is, {@code e1.compareTo(e2)} must not throw a
     * {@code ClassCastException} for any elements {@code e1} and
     * {@code e2} in the collection).<p>
     *
     * This method iterates over the entire collection, hence it requires
     * time proportional to the size of the collection.
     *
     * @param  <T> the class of the objects in the collection
     * @param  coll the collection whose maximum element is to be determined.
     * @return the maximum element of the given collection, according
     *         to the <i>natural ordering</i> of its elements.
     * @throws ClassCastException if the collection contains elements that are
     *         not <i>mutually comparable</i> (for example, strings and
     *         integers).
     * @throws NoSuchElementException if the collection is empty.
     * @see Comparable
     */
    public static <T extends Object & Comparable<? super T>> T max(Collection<? extends T> coll) {
        Iterator<? extends T> i = coll.iterator();
        T candidate = i.next();

        while (i.hasNext()) {
            T next = i.next();
            if (next.compareTo(candidate) > 0)
                candidate = next;
        }
        return candidate;
    }

    /**
     * Returns the maximum element of the given collection, according to the
     * order induced by the specified comparator.  All elements in the
     * collection must be <i>mutually comparable</i> by the specified
     * comparator (that is, {@code comp.compare(e1, e2)} must not throw a
     * {@code ClassCastException} for any elements {@code e1} and
     * {@code e2} in the collection).<p>
     *
     * This method iterates over the entire collection, hence it requires
     * time proportional to the size of the collection.
     *
     * @param  <T> the class of the objects in the collection
     * @param  coll the collection whose maximum element is to be determined.
     * @param  comp the comparator with which to determine the maximum element.
     *         A {@code null} value indicates that the elements' <i>natural
     *        ordering</i> should be used.
     * @return the maximum element of the given collection, according
     *         to the specified comparator.
     * @throws ClassCastException if the collection contains elements that are
     *         not <i>mutually comparable</i> using the specified comparator.
     * @throws NoSuchElementException if the collection is empty.
     * @see Comparable
     */
    @SuppressWarnings({"unchecked", "rawtypes"})
    public static <T> T max(Collection<? extends T> coll, Comparator<? super T> comp) {
        if (comp==null)
            return (T)max((Collection) coll);

        Iterator<? extends T> i = coll.iterator();
        T candidate = i.next();

        while (i.hasNext()) {
            T next = i.next();
            if (comp.compare(next, candidate) > 0)
                candidate = next;
        }
        return candidate;
    }

    /**
     * Rotates the elements in the specified list by the specified distance.
     * After calling this method, the element at index {@code i} will be
     * the element previously at index {@code (i - distance)} mod
     * {@code list.size()}, for all values of {@code i} between {@code 0}
     * and {@code list.size()-1}, inclusive.  (This method has no effect on
     * the size of the list.)
     *
     * <p>For example, suppose {@code list} comprises{@code  [t, a, n, k, s]}.
     * After invoking {@code Collections.rotate(list, 1)} (or
     * {@code Collections.rotate(list, -4)}), {@code list} will comprise
     * {@code [s, t, a, n, k]}.
     *
     * <p>Note that this method can usefully be applied to sublists to
     * move one or more elements within a list while preserving the
     * order of the remaining elements.  For example, the following idiom
     * moves the element at index {@code j} forward to position
     * {@code k} (which must be greater than or equal to {@code j}):
     * <pre>
     *     Collections.rotate(list.subList(j, k+1), -1);
     * </pre>
     * To make this concrete, suppose {@code list} comprises
     * {@code [a, b, c, d, e]}.  To move the element at index {@code 1}
     * ({@code b}) forward two positions, perform the following invocation:
     * <pre>
     *     Collections.rotate(l.subList(1, 4), -1);
     * </pre>
     * The resulting list is {@code [a, c, d, b, e]}.
     *
     * <p>To move more than one element forward, increase the absolute value
     * of the rotation distance.  To move elements backward, use a positive
     * shift distance.
     *
     * <p>If the specified list is small or implements the {@link
     * RandomAccess} interface, this implementation exchanges the first
     * element into the location it should go, and then repeatedly exchanges
     * the displaced element into the location it should go until a displaced
     * element is swapped into the first element.  If necessary, the process
     * is repeated on the second and successive elements, until the rotation
     * is complete.  If the specified list is large and doesn't implement the
     * {@code RandomAccess} interface, this implementation breaks the
     * list into two sublist views around index {@code -distance mod size}.
     * Then the {@link #reverse(List)} method is invoked on each sublist view,
     * and finally it is invoked on the entire list.  For a more complete
     * description of both algorithms, see Section 2.3 of Jon Bentley's
     * <i>Programming Pearls</i> (Addison-Wesley, 1986).
     *
     * @param list the list to be rotated.
     * @param distance the distance to rotate the list.  There are no
     *        constraints on this value; it may be zero, negative, or
     *        greater than {@code list.size()}.
     * @throws UnsupportedOperationException if the specified list or
     *         its list-iterator does not support the {@code set} operation.
     * @since 1.4
     */
    public static void rotate(List<?> list, int distance) {
        if (list instanceof RandomAccess || list.size() < ROTATE_THRESHOLD)
            rotate1(list, distance);
        else
            rotate2(list, distance);
    }

    private static <T> void rotate1(List<T> list, int distance) {
        int size = list.size();
        if (size == 0)
            return;
        distance = distance % size;
        if (distance < 0)
            distance += size;
        if (distance == 0)
            return;

        for (int cycleStart = 0, nMoved = 0; nMoved != size; cycleStart++) {
            T displaced = list.get(cycleStart);
            int i = cycleStart;
            do {
                i += distance;
                if (i >= size)
                    i -= size;
                displaced = list.set(i, displaced);
                nMoved ++;
            } while (i != cycleStart);
        }
    }

    private static void rotate2(List<?> list, int distance) {
        int size = list.size();
        if (size == 0)
            return;
        int mid =  -distance % size;
        if (mid < 0)
            mid += size;
        if (mid == 0)
            return;

        reverse(list.subList(0, mid));
        reverse(list.subList(mid, size));
        reverse(list);
    }

    /**
     * Replaces all occurrences of one specified value in a list with another.
     * More formally, replaces with {@code newVal} each element {@code e}
     * in {@code list} such that
     * {@code (oldVal==null ? e==null : oldVal.equals(e))}.
     * (This method has no effect on the size of the list.)
     *
     * @param  <T> the class of the objects in the list
     * @param list the list in which replacement is to occur.
     * @param oldVal the old value to be replaced.
     * @param newVal the new value with which {@code oldVal} is to be
     *        replaced.
     * @return {@code true} if {@code list} contained one or more elements
     *         {@code e} such that
     *         {@code (oldVal==null ?  e==null : oldVal.equals(e))}.
     * @throws UnsupportedOperationException if the specified list or
     *         its list-iterator does not support the {@code set} operation.
     * @since  1.4
     */
    public static <T> boolean replaceAll(List<T> list, T oldVal, T newVal) {
        boolean result = false;
        int size = list.size();
        if (size < REPLACEALL_THRESHOLD || list instanceof RandomAccess) {
            if (oldVal==null) {
                for (int i=0; i<size; i++) {
                    if (list.get(i)==null) {
                        list.set(i, newVal);
                        result = true;
                    }
                }
            } else {
                for (int i=0; i<size; i++) {
                    if (oldVal.equals(list.get(i))) {
                        list.set(i, newVal);
                        result = true;
                    }
                }
            }
        } else {
            ListIterator<T> itr=list.listIterator();
            if (oldVal==null) {
                for (int i=0; i<size; i++) {
                    if (itr.next()==null) {
                        itr.set(newVal);
                        result = true;
                    }
                }
            } else {
                for (int i=0; i<size; i++) {
                    if (oldVal.equals(itr.next())) {
                        itr.set(newVal);
                        result = true;
                    }
                }
            }
        }
        return result;
    }

    /**
     * Returns the starting position of the first occurrence of the specified
     * target list within the specified source list, or -1 if there is no
     * such occurrence.  More formally, returns the lowest index {@code i}
     * such that {@code source.subList(i, i+target.size()).equals(target)},
     * or -1 if there is no such index.  (Returns -1 if
     * {@code target.size() > source.size()})
     *
     * <p>This implementation uses the "brute force" technique of scanning
     * over the source list, looking for a match with the target at each
     * location in turn.
     *
     * @param source the list in which to search for the first occurrence
     *        of {@code target}.
     * @param target the list to search for as a subList of {@code source}.
     * @return the starting position of the first occurrence of the specified
     *         target list within the specified source list, or -1 if there
     *         is no such occurrence.
     * @since  1.4
     */
    public static int indexOfSubList(List<?> source, List<?> target) {
        int sourceSize = source.size();
        int targetSize = target.size();
        int maxCandidate = sourceSize - targetSize;

        if (sourceSize < INDEXOFSUBLIST_THRESHOLD ||
            (source instanceof RandomAccess&&target instanceof RandomAccess)) {
        nextCand:
            for (int candidate = 0; candidate <= maxCandidate; candidate++) {
                for (int i=0, j=candidate; i<targetSize; i++, j++)
                    if (!eq(target.get(i), source.get(j)))
                        continue nextCand;  // Element mismatch, try next cand
                return candidate;  // All elements of candidate matched target
            }
        } else {  // Iterator version of above algorithm
            ListIterator<?> si = source.listIterator();
        nextCand:
            for (int candidate = 0; candidate <= maxCandidate; candidate++) {
                ListIterator<?> ti = target.listIterator();
                for (int i=0; i<targetSize; i++) {
                    if (!eq(ti.next(), si.next())) {
                        // Back up source iterator to next candidate
                        for (int j=0; j<i; j++)
                            si.previous();
                        continue nextCand;
                    }
                }
                return candidate;
            }
        }
        return -1;  // No candidate matched the target
    }

    /**
     * Returns the starting position of the last occurrence of the specified
     * target list within the specified source list, or -1 if there is no such
     * occurrence.  More formally, returns the highest index {@code i}
     * such that {@code source.subList(i, i+target.size()).equals(target)},
     * or -1 if there is no such index.  (Returns -1 if
     * {@code target.size() > source.size()})
     *
     * <p>This implementation uses the "brute force" technique of iterating
     * over the source list, looking for a match with the target at each
     * location in turn.
     *
     * @param source the list in which to search for the last occurrence
     *        of {@code target}.
     * @param target the list to search for as a subList of {@code source}.
     * @return the starting position of the last occurrence of the specified
     *         target list within the specified source list, or -1 if there
     *         is no such occurrence.
     * @since  1.4
     */
    public static int lastIndexOfSubList(List<?> source, List<?> target) {
        int sourceSize = source.size();
        int targetSize = target.size();
        int maxCandidate = sourceSize - targetSize;

        if (sourceSize < INDEXOFSUBLIST_THRESHOLD ||
            source instanceof RandomAccess) {   // Index access version
        nextCand:
            for (int candidate = maxCandidate; candidate >= 0; candidate--) {
                for (int i=0, j=candidate; i<targetSize; i++, j++)
                    if (!eq(target.get(i), source.get(j)))
                        continue nextCand;  // Element mismatch, try next cand
                return candidate;  // All elements of candidate matched target
            }
        } else {  // Iterator version of above algorithm
            if (maxCandidate < 0)
                return -1;
            ListIterator<?> si = source.listIterator(maxCandidate);
        nextCand:
            for (int candidate = maxCandidate; candidate >= 0; candidate--) {
                ListIterator<?> ti = target.listIterator();
                for (int i=0; i<targetSize; i++) {
                    if (!eq(ti.next(), si.next())) {
                        if (candidate != 0) {
                            // Back up source iterator to next candidate
                            for (int j=0; j<=i+1; j++)
                                si.previous();
                        }
                        continue nextCand;
                    }
                }
                return candidate;
            }
        }
        return -1;  // No candidate matched the target
    }


    // Unmodifiable Wrappers

    /**
     * Returns an <a href="Collection.html#unmodview">unmodifiable view</a> of the
     * specified collection. Query operations on the returned collection "read through"
     * to the specified collection, and attempts to modify the returned
     * collection, whether direct or via its iterator, result in an
     * {@code UnsupportedOperationException}.<p>
     *
     * The returned collection does <i>not</i> pass the hashCode and equals
     * operations through to the backing collection, but relies on
     * {@code Object}'s {@code equals} and {@code hashCode} methods.  This
     * is necessary to preserve the contracts of these operations in the case
     * that the backing collection is a set or a list.<p>
     *
     * The returned collection will be serializable if the specified collection
     * is serializable.
     *
     * @implNote This method may return its argument if the argument is already unmodifiable.
     * @param  <T> the class of the objects in the collection
     * @param  c the collection for which an unmodifiable view is to be
     *         returned.
     * @return an unmodifiable view of the specified collection.
     */
    @SuppressWarnings("unchecked")
    public static <T> Collection<T> unmodifiableCollection(Collection<? extends T> c) {
        if (c.getClass() == UnmodifiableCollection.class) {
            return (Collection<T>) c;
        }
        return new UnmodifiableCollection<>(c);
    }

    /**
     * @serial include
     */
    static class UnmodifiableCollection<E> implements Collection<E>, Serializable {
        @java.io.Serial
        private static final long serialVersionUID = 1820017752578914078L;

        @SuppressWarnings("serial") // Conditionally serializable
        final Collection<? extends E> c;

        UnmodifiableCollection(Collection<? extends E> c) {
            if (c==null)
                throw new NullPointerException();
            this.c = c;
        }

        public int size()                          {return c.size();}
        public boolean isEmpty()                   {return c.isEmpty();}
        public boolean contains(Object o)          {return c.contains(o);}
        public Object[] toArray()                  {return c.toArray();}
        public <T> T[] toArray(T[] a)              {return c.toArray(a);}
        public <T> T[] toArray(IntFunction<T[]> f) {return c.toArray(f);}
        public String toString()                   {return c.toString();}

        public Iterator<E> iterator() {
            return new Iterator<E>() {
                private final Iterator<? extends E> i = c.iterator();

                public boolean hasNext() {return i.hasNext();}
                public E next()          {return i.next();}
                public void remove() {
                    throw new UnsupportedOperationException();
                }
                @Override
                public void forEachRemaining(Consumer<? super E> action) {
                    // Use backing collection version
                    i.forEachRemaining(action);
                }
            };
        }

        public boolean add(E e) {
            throw new UnsupportedOperationException();
        }
        public boolean remove(Object o) {
            throw new UnsupportedOperationException();
        }

        public boolean containsAll(Collection<?> coll) {
            return c.containsAll(coll);
        }
        public boolean addAll(Collection<? extends E> coll) {
            throw new UnsupportedOperationException();
        }
        public boolean removeAll(Collection<?> coll) {
            throw new UnsupportedOperationException();
        }
        public boolean retainAll(Collection<?> coll) {
            throw new UnsupportedOperationException();
        }
        public void clear() {
            throw new UnsupportedOperationException();
        }

        // Override default methods in Collection
        @Override
        public void forEach(Consumer<? super E> action) {
            c.forEach(action);
        }
        @Override
        public boolean removeIf(Predicate<? super E> filter) {
            throw new UnsupportedOperationException();
        }
        @SuppressWarnings("unchecked")
        @Override
        public Spliterator<E> spliterator() {
            return (Spliterator<E>)c.spliterator();
        }
        @SuppressWarnings("unchecked")
        @Override
        public Stream<E> stream() {
            return (Stream<E>)c.stream();
        }
        @SuppressWarnings("unchecked")
        @Override
        public Stream<E> parallelStream() {
            return (Stream<E>)c.parallelStream();
        }
    }

    /**
     * Returns an <a href="Collection.html#unmodview">unmodifiable view</a> of the
     * specified set. Query operations on the returned set "read through" to the specified
     * set, and attempts to modify the returned set, whether direct or via its
     * iterator, result in an {@code UnsupportedOperationException}.<p>
     *
     * The returned set will be serializable if the specified set
     * is serializable.
     *
     * @implNote This method may return its argument if the argument is already unmodifiable.
     * @param  <T> the class of the objects in the set
     * @param  s the set for which an unmodifiable view is to be returned.
     * @return an unmodifiable view of the specified set.
     */
    @SuppressWarnings("unchecked")
    public static <T> Set<T> unmodifiableSet(Set<? extends T> s) {
        // Not checking for subclasses because of heap pollution and information leakage.
        if (s.getClass() == UnmodifiableSet.class) {
            return (Set<T>) s;
        }
        return new UnmodifiableSet<>(s);
    }

    /**
     * @serial include
     */
    static class UnmodifiableSet<E> extends UnmodifiableCollection<E>
                                 implements Set<E>, Serializable {
        @java.io.Serial
        private static final long serialVersionUID = -9215047833775013803L;

        UnmodifiableSet(Set<? extends E> s)     {super(s);}
        public boolean equals(Object o) {return o == this || c.equals(o);}
        public int hashCode()           {return c.hashCode();}
    }

    /**
     * Returns an <a href="Collection.html#unmodview">unmodifiable view</a> of the
     * specified sorted set. Query operations on the returned sorted set "read
     * through" to the specified sorted set.  Attempts to modify the returned
     * sorted set, whether direct, via its iterator, or via its
     * {@code subSet}, {@code headSet}, or {@code tailSet} views, result in
     * an {@code UnsupportedOperationException}.<p>
     *
     * The returned sorted set will be serializable if the specified sorted set
     * is serializable.
     *
     * @implNote This method may return its argument if the argument is already unmodifiable.
     * @param  <T> the class of the objects in the set
     * @param s the sorted set for which an unmodifiable view is to be
     *        returned.
     * @return an unmodifiable view of the specified sorted set.
     */
    public static <T> SortedSet<T> unmodifiableSortedSet(SortedSet<T> s) {
        // Not checking for subclasses because of heap pollution and information leakage.
        if (s.getClass() == UnmodifiableSortedSet.class) {
            return s;
        }
        return new UnmodifiableSortedSet<>(s);
    }

    /**
     * @serial include
     */
    static class UnmodifiableSortedSet<E>
                             extends UnmodifiableSet<E>
                             implements SortedSet<E>, Serializable {
        @java.io.Serial
        private static final long serialVersionUID = -4929149591599911165L;
        @SuppressWarnings("serial") // Conditionally serializable
        private final SortedSet<E> ss;

        UnmodifiableSortedSet(SortedSet<E> s) {super(s); ss = s;}

        public Comparator<? super E> comparator() {return ss.comparator();}

        public SortedSet<E> subSet(E fromElement, E toElement) {
            return new UnmodifiableSortedSet<>(ss.subSet(fromElement,toElement));
        }
        public SortedSet<E> headSet(E toElement) {
            return new UnmodifiableSortedSet<>(ss.headSet(toElement));
        }
        public SortedSet<E> tailSet(E fromElement) {
            return new UnmodifiableSortedSet<>(ss.tailSet(fromElement));
        }

        public E first()                   {return ss.first();}
        public E last()                    {return ss.last();}
    }

    /**
     * Returns an <a href="Collection.html#unmodview">unmodifiable view</a> of the
     * specified navigable set. Query operations on the returned navigable set "read
     * through" to the specified navigable set.  Attempts to modify the returned
     * navigable set, whether direct, via its iterator, or via its
     * {@code subSet}, {@code headSet}, or {@code tailSet} views, result in
     * an {@code UnsupportedOperationException}.<p>
     *
     * The returned navigable set will be serializable if the specified
     * navigable set is serializable.
     *
     * @implNote This method may return its argument if the argument is already unmodifiable.
     * @param  <T> the class of the objects in the set
     * @param s the navigable set for which an unmodifiable view is to be
     *        returned
     * @return an unmodifiable view of the specified navigable set
     * @since 1.8
     */
    public static <T> NavigableSet<T> unmodifiableNavigableSet(NavigableSet<T> s) {
        if (s.getClass() == UnmodifiableNavigableSet.class) {
            return s;
        }
        return new UnmodifiableNavigableSet<>(s);
    }

    /**
     * Wraps a navigable set and disables all of the mutative operations.
     *
     * @param <E> type of elements
     * @serial include
     */
    static class UnmodifiableNavigableSet<E>
                             extends UnmodifiableSortedSet<E>
                             implements NavigableSet<E>, Serializable {

        @java.io.Serial
        private static final long serialVersionUID = -6027448201786391929L;

        /**
         * A singleton empty unmodifiable navigable set used for
         * {@link #emptyNavigableSet()}.
         *
         * @param <E> type of elements, if there were any, and bounds
         */
        private static class EmptyNavigableSet<E> extends UnmodifiableNavigableSet<E>
            implements Serializable {
            @java.io.Serial
            private static final long serialVersionUID = -6291252904449939134L;

            public EmptyNavigableSet() {
                super(new TreeSet<>());
            }

            @java.io.Serial
            private Object readResolve()        { return EMPTY_NAVIGABLE_SET; }
        }

        @SuppressWarnings("rawtypes")
        private static final NavigableSet<?> EMPTY_NAVIGABLE_SET =
                new EmptyNavigableSet<>();

        /**
         * The instance we are protecting.
         */
        @SuppressWarnings("serial") // Conditionally serializable
        private final NavigableSet<E> ns;

        UnmodifiableNavigableSet(NavigableSet<E> s)         {super(s); ns = s;}

        public E lower(E e)                             { return ns.lower(e); }
        public E floor(E e)                             { return ns.floor(e); }
        public E ceiling(E e)                         { return ns.ceiling(e); }
        public E higher(E e)                           { return ns.higher(e); }
        public E pollFirst()     { throw new UnsupportedOperationException(); }
        public E pollLast()      { throw new UnsupportedOperationException(); }
        public NavigableSet<E> descendingSet()
                 { return new UnmodifiableNavigableSet<>(ns.descendingSet()); }
        public Iterator<E> descendingIterator()
                                         { return descendingSet().iterator(); }

        public NavigableSet<E> subSet(E fromElement, boolean fromInclusive, E toElement, boolean toInclusive) {
            return new UnmodifiableNavigableSet<>(
                ns.subSet(fromElement, fromInclusive, toElement, toInclusive));
        }

        public NavigableSet<E> headSet(E toElement, boolean inclusive) {
            return new UnmodifiableNavigableSet<>(
                ns.headSet(toElement, inclusive));
        }

        public NavigableSet<E> tailSet(E fromElement, boolean inclusive) {
            return new UnmodifiableNavigableSet<>(
                ns.tailSet(fromElement, inclusive));
        }
    }

    /**
     * Returns an <a href="Collection.html#unmodview">unmodifiable view</a> of the
     * specified list. Query operations on the returned list "read through" to the
     * specified list, and attempts to modify the returned list, whether
     * direct or via its iterator, result in an
     * {@code UnsupportedOperationException}.<p>
     *
     * The returned list will be serializable if the specified list
     * is serializable. Similarly, the returned list will implement
     * {@link RandomAccess} if the specified list does.
     *
     * @implNote This method may return its argument if the argument is already unmodifiable.
     * @param  <T> the class of the objects in the list
     * @param  list the list for which an unmodifiable view is to be returned.
     * @return an unmodifiable view of the specified list.
     */
    @SuppressWarnings("unchecked")
    public static <T> List<T> unmodifiableList(List<? extends T> list) {
        if (list.getClass() == UnmodifiableList.class || list.getClass() == UnmodifiableRandomAccessList.class) {
           return (List<T>) list;
        }

        return (list instanceof RandomAccess ?
                new UnmodifiableRandomAccessList<>(list) :
                new UnmodifiableList<>(list));
    }

    /**
     * @serial include
     */
    static class UnmodifiableList<E> extends UnmodifiableCollection<E>
                                  implements List<E> {
        @java.io.Serial
        private static final long serialVersionUID = -283967356065247728L;

        @SuppressWarnings("serial") // Conditionally serializable
        final List<? extends E> list;

        UnmodifiableList(List<? extends E> list) {
            super(list);
            this.list = list;
        }

        public boolean equals(Object o) {return o == this || list.equals(o);}
        public int hashCode()           {return list.hashCode();}

        public E get(int index) {return list.get(index);}
        public E set(int index, E element) {
            throw new UnsupportedOperationException();
        }
        public void add(int index, E element) {
            throw new UnsupportedOperationException();
        }
        public E remove(int index) {
            throw new UnsupportedOperationException();
        }
        public int indexOf(Object o)            {return list.indexOf(o);}
        public int lastIndexOf(Object o)        {return list.lastIndexOf(o);}
        public boolean addAll(int index, Collection<? extends E> c) {
            throw new UnsupportedOperationException();
        }

        @Override
        public void replaceAll(UnaryOperator<E> operator) {
            throw new UnsupportedOperationException();
        }
        @Override
        public void sort(Comparator<? super E> c) {
            throw new UnsupportedOperationException();
        }

        public ListIterator<E> listIterator()   {return listIterator(0);}

        public ListIterator<E> listIterator(final int index) {
            return new ListIterator<E>() {
                private final ListIterator<? extends E> i
                    = list.listIterator(index);

                public boolean hasNext()     {return i.hasNext();}
                public E next()              {return i.next();}
                public boolean hasPrevious() {return i.hasPrevious();}
                public E previous()          {return i.previous();}
                public int nextIndex()       {return i.nextIndex();}
                public int previousIndex()   {return i.previousIndex();}

                public void remove() {
                    throw new UnsupportedOperationException();
                }
                public void set(E e) {
                    throw new UnsupportedOperationException();
                }
                public void add(E e) {
                    throw new UnsupportedOperationException();
                }

                @Override
                public void forEachRemaining(Consumer<? super E> action) {
                    i.forEachRemaining(action);
                }
            };
        }

        public List<E> subList(int fromIndex, int toIndex) {
            return new UnmodifiableList<>(list.subList(fromIndex, toIndex));
        }

        /**
         * UnmodifiableRandomAccessList instances are serialized as
         * UnmodifiableList instances to allow them to be deserialized
         * in pre-1.4 JREs (which do not have UnmodifiableRandomAccessList).
         * This method inverts the transformation.  As a beneficial
         * side-effect, it also grafts the RandomAccess marker onto
         * UnmodifiableList instances that were serialized in pre-1.4 JREs.
         *
         * Note: Unfortunately, UnmodifiableRandomAccessList instances
         * serialized in 1.4.1 and deserialized in 1.4 will become
         * UnmodifiableList instances, as this method was missing in 1.4.
         */
        @java.io.Serial
        private Object readResolve() {
            return (list instanceof RandomAccess
                    ? new UnmodifiableRandomAccessList<>(list)
                    : this);
        }
    }

    /**
     * @serial include
     */
    static class UnmodifiableRandomAccessList<E> extends UnmodifiableList<E>
                                              implements RandomAccess
    {
        UnmodifiableRandomAccessList(List<? extends E> list) {
            super(list);
        }

        public List<E> subList(int fromIndex, int toIndex) {
            return new UnmodifiableRandomAccessList<>(
                list.subList(fromIndex, toIndex));
        }

        @java.io.Serial
        private static final long serialVersionUID = -2542308836966382001L;

        /**
         * Allows instances to be deserialized in pre-1.4 JREs (which do
         * not have UnmodifiableRandomAccessList).  UnmodifiableList has
         * a readResolve method that inverts this transformation upon
         * deserialization.
         */
        @java.io.Serial
        private Object writeReplace() {
            return new UnmodifiableList<>(list);
        }
    }

    /**
     * Returns an <a href="Collection.html#unmodview">unmodifiable view</a> of the
     * specified map. Query operations on the returned map "read through"
     * to the specified map, and attempts to modify the returned
     * map, whether direct or via its collection views, result in an
     * {@code UnsupportedOperationException}.<p>
     *
     * The returned map will be serializable if the specified map
     * is serializable.
     *
     * @implNote This method may return its argument if the argument is already unmodifiable.
     * @param <K> the class of the map keys
     * @param <V> the class of the map values
     * @param  m the map for which an unmodifiable view is to be returned.
     * @return an unmodifiable view of the specified map.
     */
    @SuppressWarnings("unchecked")
    public static <K,V> Map<K,V> unmodifiableMap(Map<? extends K, ? extends V> m) {
        // Not checking for subclasses because of heap pollution and information leakage.
        if (m.getClass() == UnmodifiableMap.class) {
            return (Map<K,V>) m;
        }
        return new UnmodifiableMap<>(m);
    }

    /**
     * @serial include
     */
    private static class UnmodifiableMap<K,V> implements Map<K,V>, Serializable {
        @java.io.Serial
        private static final long serialVersionUID = -1034234728574286014L;

        @SuppressWarnings("serial") // Conditionally serializable
        private final Map<? extends K, ? extends V> m;

        UnmodifiableMap(Map<? extends K, ? extends V> m) {
            if (m==null)
                throw new NullPointerException();
            this.m = m;
        }

        public int size()                        {return m.size();}
        public boolean isEmpty()                 {return m.isEmpty();}
        public boolean containsKey(Object key)   {return m.containsKey(key);}
        public boolean containsValue(Object val) {return m.containsValue(val);}
        public V get(Object key)                 {return m.get(key);}

        public V put(K key, V value) {
            throw new UnsupportedOperationException();
        }
        public V remove(Object key) {
            throw new UnsupportedOperationException();
        }
        public void putAll(Map<? extends K, ? extends V> m) {
            throw new UnsupportedOperationException();
        }
        public void clear() {
            throw new UnsupportedOperationException();
        }

        private transient Set<K> keySet;
        private transient Set<Map.Entry<K,V>> entrySet;
        private transient Collection<V> values;

        public Set<K> keySet() {
            if (keySet==null)
                keySet = unmodifiableSet(m.keySet());
            return keySet;
        }

        public Set<Map.Entry<K,V>> entrySet() {
            if (entrySet==null)
                entrySet = new UnmodifiableEntrySet<>(m.entrySet());
            return entrySet;
        }

        public Collection<V> values() {
            if (values==null)
                values = unmodifiableCollection(m.values());
            return values;
        }

        public boolean equals(Object o) {return o == this || m.equals(o);}
        public int hashCode()           {return m.hashCode();}
        public String toString()        {return m.toString();}

        // Override default methods in Map
        @Override
        @SuppressWarnings("unchecked")
        public V getOrDefault(Object k, V defaultValue) {
            // Safe cast as we don't change the value
            return ((Map<K, V>)m).getOrDefault(k, defaultValue);
        }

        @Override
        public void forEach(BiConsumer<? super K, ? super V> action) {
            m.forEach(action);
        }

        @Override
        public void replaceAll(BiFunction<? super K, ? super V, ? extends V> function) {
            throw new UnsupportedOperationException();
        }

        @Override
        public V putIfAbsent(K key, V value) {
            throw new UnsupportedOperationException();
        }

        @Override
        public boolean remove(Object key, Object value) {
            throw new UnsupportedOperationException();
        }

        @Override
        public boolean replace(K key, V oldValue, V newValue) {
            throw new UnsupportedOperationException();
        }

        @Override
        public V replace(K key, V value) {
            throw new UnsupportedOperationException();
        }

        @Override
        public V computeIfAbsent(K key, Function<? super K, ? extends V> mappingFunction) {
            throw new UnsupportedOperationException();
        }

        @Override
        public V computeIfPresent(K key,
                BiFunction<? super K, ? super V, ? extends V> remappingFunction) {
            throw new UnsupportedOperationException();
        }

        @Override
        public V compute(K key,
                BiFunction<? super K, ? super V, ? extends V> remappingFunction) {
            throw new UnsupportedOperationException();
        }

        @Override
        public V merge(K key, V value,
                BiFunction<? super V, ? super V, ? extends V> remappingFunction) {
            throw new UnsupportedOperationException();
        }

        /**
         * We need this class in addition to UnmodifiableSet as
         * Map.Entries themselves permit modification of the backing Map
         * via their setValue operation.  This class is subtle: there are
         * many possible attacks that must be thwarted.
         *
         * @serial include
         */
        static class UnmodifiableEntrySet<K,V>
            extends UnmodifiableSet<Map.Entry<K,V>> {
            @java.io.Serial
            private static final long serialVersionUID = 7854390611657943733L;

            @SuppressWarnings({"unchecked", "rawtypes"})
            UnmodifiableEntrySet(Set<? extends Map.Entry<? extends K, ? extends V>> s) {
                // Need to cast to raw in order to work around a limitation in the type system
                super((Set)s);
            }

            static <K, V> Consumer<Map.Entry<? extends K, ? extends V>> entryConsumer(
                    Consumer<? super Entry<K, V>> action) {
                return e -> action.accept(new UnmodifiableEntry<>(e));
            }

            public void forEach(Consumer<? super Entry<K, V>> action) {
                Objects.requireNonNull(action);
                c.forEach(entryConsumer(action));
            }

            static final class UnmodifiableEntrySetSpliterator<K, V>
                    implements Spliterator<Entry<K,V>> {
                final Spliterator<Map.Entry<K, V>> s;

                UnmodifiableEntrySetSpliterator(Spliterator<Entry<K, V>> s) {
                    this.s = s;
                }

                @Override
                public boolean tryAdvance(Consumer<? super Entry<K, V>> action) {
                    Objects.requireNonNull(action);
                    return s.tryAdvance(entryConsumer(action));
                }

                @Override
                public void forEachRemaining(Consumer<? super Entry<K, V>> action) {
                    Objects.requireNonNull(action);
                    s.forEachRemaining(entryConsumer(action));
                }

                @Override
                public Spliterator<Entry<K, V>> trySplit() {
                    Spliterator<Entry<K, V>> split = s.trySplit();
                    return split == null
                           ? null
                           : new UnmodifiableEntrySetSpliterator<>(split);
                }

                @Override
                public long estimateSize() {
                    return s.estimateSize();
                }

                @Override
                public long getExactSizeIfKnown() {
                    return s.getExactSizeIfKnown();
                }

                @Override
                public int characteristics() {
                    return s.characteristics();
                }

                @Override
                public boolean hasCharacteristics(int characteristics) {
                    return s.hasCharacteristics(characteristics);
                }

                @Override
                public Comparator<? super Entry<K, V>> getComparator() {
                    return s.getComparator();
                }
            }

            @SuppressWarnings("unchecked")
            public Spliterator<Entry<K,V>> spliterator() {
                return new UnmodifiableEntrySetSpliterator<>(
                        (Spliterator<Map.Entry<K, V>>) c.spliterator());
            }

            @Override
            public Stream<Entry<K,V>> stream() {
                return StreamSupport.stream(spliterator(), false);
            }

            @Override
            public Stream<Entry<K,V>> parallelStream() {
                return StreamSupport.stream(spliterator(), true);
            }

            public Iterator<Map.Entry<K,V>> iterator() {
                return new Iterator<Map.Entry<K,V>>() {
                    private final Iterator<? extends Map.Entry<? extends K, ? extends V>> i = c.iterator();

                    public boolean hasNext() {
                        return i.hasNext();
                    }
                    public Map.Entry<K,V> next() {
                        return new UnmodifiableEntry<>(i.next());
                    }
                    public void remove() {
                        throw new UnsupportedOperationException();
                    }
<<<<<<< HEAD
                    // Android-note: Oversight of Iterator.forEachRemaining().
                    // This seems pretty inconsistent. Unlike other subclasses,
                    // we aren't delegating to the subclass iterator here.
                    // Seems like an oversight. http://b/110351017
=======
                    public void forEachRemaining(Consumer<? super Map.Entry<K, V>> action) {
                        i.forEachRemaining(entryConsumer(action));
                    }
>>>>>>> fa646f89
                };
            }

            @SuppressWarnings("unchecked")
            public Object[] toArray() {
                Object[] a = c.toArray();
                for (int i=0; i<a.length; i++)
                    a[i] = new UnmodifiableEntry<>((Map.Entry<? extends K, ? extends V>)a[i]);
                return a;
            }

            @SuppressWarnings("unchecked")
            public <T> T[] toArray(T[] a) {
                // We don't pass a to c.toArray, to avoid window of
                // vulnerability wherein an unscrupulous multithreaded client
                // could get his hands on raw (unwrapped) Entries from c.
                Object[] arr = c.toArray(a.length==0 ? a : Arrays.copyOf(a, 0));

                for (int i=0; i<arr.length; i++)
                    arr[i] = new UnmodifiableEntry<>((Map.Entry<? extends K, ? extends V>)arr[i]);

                if (arr.length > a.length)
                    return (T[])arr;

                System.arraycopy(arr, 0, a, 0, arr.length);
                if (a.length > arr.length)
                    a[arr.length] = null;
                return a;
            }

            /**
             * This method is overridden to protect the backing set against
             * an object with a nefarious equals function that senses
             * that the equality-candidate is Map.Entry and calls its
             * setValue method.
             */
            public boolean contains(Object o) {
                if (!(o instanceof Map.Entry))
                    return false;
                return c.contains(
                    new UnmodifiableEntry<>((Map.Entry<?,?>) o));
            }

            /**
             * The next two methods are overridden to protect against
             * an unscrupulous List whose contains(Object o) method senses
             * when o is a Map.Entry, and calls o.setValue.
             */
            public boolean containsAll(Collection<?> coll) {
                for (Object e : coll) {
                    if (!contains(e)) // Invokes safe contains() above
                        return false;
                }
                return true;
            }
            public boolean equals(Object o) {
                if (o == this)
                    return true;

                return o instanceof Set<?> s
                        && s.size() == c.size()
                        && containsAll(s); // Invokes safe containsAll() above
            }

            /**
             * This "wrapper class" serves two purposes: it prevents
             * the client from modifying the backing Map, by short-circuiting
             * the setValue method, and it protects the backing Map against
             * an ill-behaved Map.Entry that attempts to modify another
             * Map Entry when asked to perform an equality check.
             */
            private static class UnmodifiableEntry<K,V> implements Map.Entry<K,V> {
                private Map.Entry<? extends K, ? extends V> e;

                UnmodifiableEntry(Map.Entry<? extends K, ? extends V> e)
                        {this.e = Objects.requireNonNull(e);}

                public K getKey()        {return e.getKey();}
                public V getValue()      {return e.getValue();}
                public V setValue(V value) {
                    throw new UnsupportedOperationException();
                }
                public int hashCode()    {return e.hashCode();}
                public boolean equals(Object o) {
                    if (this == o)
                        return true;
                    return o instanceof Map.Entry<?, ?> t
                            && eq(e.getKey(),   t.getKey())
                            && eq(e.getValue(), t.getValue());
                }
                public String toString() {return e.toString();}
            }
        }
    }

    /**
     * Returns an <a href="Collection.html#unmodview">unmodifiable view</a> of the
     * specified sorted map. Query operations on the returned sorted map "read through"
     * to the specified sorted map.  Attempts to modify the returned
     * sorted map, whether direct, via its collection views, or via its
     * {@code subMap}, {@code headMap}, or {@code tailMap} views, result in
     * an {@code UnsupportedOperationException}.<p>
     *
     * The returned sorted map will be serializable if the specified sorted map
     * is serializable.
     *
     * @implNote This method may return its argument if the argument is already unmodifiable.
     * @param <K> the class of the map keys
     * @param <V> the class of the map values
     * @param m the sorted map for which an unmodifiable view is to be
     *        returned.
     * @return an unmodifiable view of the specified sorted map.
     */
    @SuppressWarnings("unchecked")
    public static <K,V> SortedMap<K,V> unmodifiableSortedMap(SortedMap<K, ? extends V> m) {
        // Not checking for subclasses because of heap pollution and information leakage.
        if (m.getClass() == UnmodifiableSortedMap.class) {
            return (SortedMap<K,V>) m;
        }
        return new UnmodifiableSortedMap<>(m);
    }

    /**
     * @serial include
     */
    static class UnmodifiableSortedMap<K,V>
          extends UnmodifiableMap<K,V>
          implements SortedMap<K,V>, Serializable {
        @java.io.Serial
        private static final long serialVersionUID = -8806743815996713206L;

        @SuppressWarnings("serial") // Conditionally serializable
        private final SortedMap<K, ? extends V> sm;

        UnmodifiableSortedMap(SortedMap<K, ? extends V> m) {super(m); sm = m; }
        public Comparator<? super K> comparator()   { return sm.comparator(); }
        public SortedMap<K,V> subMap(K fromKey, K toKey)
             { return new UnmodifiableSortedMap<>(sm.subMap(fromKey, toKey)); }
        public SortedMap<K,V> headMap(K toKey)
                     { return new UnmodifiableSortedMap<>(sm.headMap(toKey)); }
        public SortedMap<K,V> tailMap(K fromKey)
                   { return new UnmodifiableSortedMap<>(sm.tailMap(fromKey)); }
        public K firstKey()                           { return sm.firstKey(); }
        public K lastKey()                             { return sm.lastKey(); }
    }

    /**
     * Returns an <a href="Collection.html#unmodview">unmodifiable view</a> of the
     * specified navigable map. Query operations on the returned navigable map "read
     * through" to the specified navigable map.  Attempts to modify the returned
     * navigable map, whether direct, via its collection views, or via its
     * {@code subMap}, {@code headMap}, or {@code tailMap} views, result in
     * an {@code UnsupportedOperationException}.<p>
     *
     * The returned navigable map will be serializable if the specified
     * navigable map is serializable.
     *
     * @implNote This method may return its argument if the argument is already unmodifiable.
     * @param <K> the class of the map keys
     * @param <V> the class of the map values
     * @param m the navigable map for which an unmodifiable view is to be
     *        returned
     * @return an unmodifiable view of the specified navigable map
     * @since 1.8
     */
    @SuppressWarnings("unchecked")
    public static <K,V> NavigableMap<K,V> unmodifiableNavigableMap(NavigableMap<K, ? extends V> m) {
        if (m.getClass() == UnmodifiableNavigableMap.class) {
            return (NavigableMap<K,V>) m;
        }
        return new UnmodifiableNavigableMap<>(m);
    }

    /**
     * @serial include
     */
    static class UnmodifiableNavigableMap<K,V>
          extends UnmodifiableSortedMap<K,V>
          implements NavigableMap<K,V>, Serializable {
        @java.io.Serial
        private static final long serialVersionUID = -4858195264774772197L;

        /**
         * A class for the {@link EMPTY_NAVIGABLE_MAP} which needs readResolve
         * to preserve singleton property.
         *
         * @param <K> type of keys, if there were any, and of bounds
         * @param <V> type of values, if there were any
         */
        private static class EmptyNavigableMap<K,V> extends UnmodifiableNavigableMap<K,V>
            implements Serializable {

            @java.io.Serial
            private static final long serialVersionUID = -2239321462712562324L;

            EmptyNavigableMap()                       { super(new TreeMap<>()); }

            @Override
            public NavigableSet<K> navigableKeySet()
                                                { return emptyNavigableSet(); }

            @java.io.Serial
            private Object readResolve()        { return EMPTY_NAVIGABLE_MAP; }
        }

        /**
         * Singleton for {@link emptyNavigableMap()} which is also immutable.
         */
        private static final EmptyNavigableMap<?,?> EMPTY_NAVIGABLE_MAP =
            new EmptyNavigableMap<>();

        /**
         * The instance we wrap and protect.
         */
        @SuppressWarnings("serial") // Conditionally serializable
        private final NavigableMap<K, ? extends V> nm;

        UnmodifiableNavigableMap(NavigableMap<K, ? extends V> m)
                                                            {super(m); nm = m;}

        public K lowerKey(K key)                   { return nm.lowerKey(key); }
        public K floorKey(K key)                   { return nm.floorKey(key); }
        public K ceilingKey(K key)               { return nm.ceilingKey(key); }
        public K higherKey(K key)                 { return nm.higherKey(key); }

        @SuppressWarnings("unchecked")
        public Entry<K, V> lowerEntry(K key) {
            Entry<K,V> lower = (Entry<K, V>) nm.lowerEntry(key);
            return (null != lower)
                ? new UnmodifiableEntrySet.UnmodifiableEntry<>(lower)
                : null;
        }

        @SuppressWarnings("unchecked")
        public Entry<K, V> floorEntry(K key) {
            Entry<K,V> floor = (Entry<K, V>) nm.floorEntry(key);
            return (null != floor)
                ? new UnmodifiableEntrySet.UnmodifiableEntry<>(floor)
                : null;
        }

        @SuppressWarnings("unchecked")
        public Entry<K, V> ceilingEntry(K key) {
            Entry<K,V> ceiling = (Entry<K, V>) nm.ceilingEntry(key);
            return (null != ceiling)
                ? new UnmodifiableEntrySet.UnmodifiableEntry<>(ceiling)
                : null;
        }


        @SuppressWarnings("unchecked")
        public Entry<K, V> higherEntry(K key) {
            Entry<K,V> higher = (Entry<K, V>) nm.higherEntry(key);
            return (null != higher)
                ? new UnmodifiableEntrySet.UnmodifiableEntry<>(higher)
                : null;
        }

        @SuppressWarnings("unchecked")
        public Entry<K, V> firstEntry() {
            Entry<K,V> first = (Entry<K, V>) nm.firstEntry();
            return (null != first)
                ? new UnmodifiableEntrySet.UnmodifiableEntry<>(first)
                : null;
        }

        @SuppressWarnings("unchecked")
        public Entry<K, V> lastEntry() {
            Entry<K,V> last = (Entry<K, V>) nm.lastEntry();
            return (null != last)
                ? new UnmodifiableEntrySet.UnmodifiableEntry<>(last)
                : null;
        }

        public Entry<K, V> pollFirstEntry()
                                 { throw new UnsupportedOperationException(); }
        public Entry<K, V> pollLastEntry()
                                 { throw new UnsupportedOperationException(); }
        public NavigableMap<K, V> descendingMap()
                       { return unmodifiableNavigableMap(nm.descendingMap()); }
        public NavigableSet<K> navigableKeySet()
                     { return unmodifiableNavigableSet(nm.navigableKeySet()); }
        public NavigableSet<K> descendingKeySet()
                    { return unmodifiableNavigableSet(nm.descendingKeySet()); }

        public NavigableMap<K, V> subMap(K fromKey, boolean fromInclusive, K toKey, boolean toInclusive) {
            return unmodifiableNavigableMap(
                nm.subMap(fromKey, fromInclusive, toKey, toInclusive));
        }

        public NavigableMap<K, V> headMap(K toKey, boolean inclusive)
             { return unmodifiableNavigableMap(nm.headMap(toKey, inclusive)); }
        public NavigableMap<K, V> tailMap(K fromKey, boolean inclusive)
           { return unmodifiableNavigableMap(nm.tailMap(fromKey, inclusive)); }
    }

    // Synch Wrappers

    /**
     * Returns a synchronized (thread-safe) collection backed by the specified
     * collection.  In order to guarantee serial access, it is critical that
     * <strong>all</strong> access to the backing collection is accomplished
     * through the returned collection.<p>
     *
     * It is imperative that the user manually synchronize on the returned
     * collection when traversing it via {@link Iterator}, {@link Spliterator}
     * or {@link Stream}:
     * <pre>
     *  Collection c = Collections.synchronizedCollection(myCollection);
     *     ...
     *  synchronized (c) {
     *      Iterator i = c.iterator(); // Must be in the synchronized block
     *      while (i.hasNext())
     *         foo(i.next());
     *  }
     * </pre>
     * Failure to follow this advice may result in non-deterministic behavior.
     *
     * <p>The returned collection does <i>not</i> pass the {@code hashCode}
     * and {@code equals} operations through to the backing collection, but
     * relies on {@code Object}'s equals and hashCode methods.  This is
     * necessary to preserve the contracts of these operations in the case
     * that the backing collection is a set or a list.<p>
     *
     * The returned collection will be serializable if the specified collection
     * is serializable.
     *
     * @param  <T> the class of the objects in the collection
     * @param  c the collection to be "wrapped" in a synchronized collection.
     * @return a synchronized view of the specified collection.
     */
    public static <T> Collection<T> synchronizedCollection(Collection<T> c) {
        return new SynchronizedCollection<>(c);
    }

    static <T> Collection<T> synchronizedCollection(Collection<T> c, Object mutex) {
        return new SynchronizedCollection<>(c, mutex);
    }

    /**
     * @serial include
     */
    static class SynchronizedCollection<E> implements Collection<E>, Serializable {
        @java.io.Serial
        private static final long serialVersionUID = 3053995032091335093L;

        @SuppressWarnings("serial") // Conditionally serializable
        final Collection<E> c;  // Backing Collection
        @SuppressWarnings("serial") // Conditionally serializable
        final Object mutex;     // Object on which to synchronize

        SynchronizedCollection(Collection<E> c) {
            this.c = Objects.requireNonNull(c);
            mutex = this;
        }

        SynchronizedCollection(Collection<E> c, Object mutex) {
            this.c = Objects.requireNonNull(c);
            this.mutex = Objects.requireNonNull(mutex);
        }

        public int size() {
            synchronized (mutex) {return c.size();}
        }
        public boolean isEmpty() {
            synchronized (mutex) {return c.isEmpty();}
        }
        public boolean contains(Object o) {
            synchronized (mutex) {return c.contains(o);}
        }
        public Object[] toArray() {
            synchronized (mutex) {return c.toArray();}
        }
        public <T> T[] toArray(T[] a) {
            synchronized (mutex) {return c.toArray(a);}
        }
        public <T> T[] toArray(IntFunction<T[]> f) {
            synchronized (mutex) {return c.toArray(f);}
        }

        public Iterator<E> iterator() {
            return c.iterator(); // Must be manually synched by user!
        }

        public boolean add(E e) {
            synchronized (mutex) {return c.add(e);}
        }
        public boolean remove(Object o) {
            synchronized (mutex) {return c.remove(o);}
        }

        public boolean containsAll(Collection<?> coll) {
            synchronized (mutex) {return c.containsAll(coll);}
        }
        public boolean addAll(Collection<? extends E> coll) {
            synchronized (mutex) {return c.addAll(coll);}
        }
        public boolean removeAll(Collection<?> coll) {
            synchronized (mutex) {return c.removeAll(coll);}
        }
        public boolean retainAll(Collection<?> coll) {
            synchronized (mutex) {return c.retainAll(coll);}
        }
        public void clear() {
            synchronized (mutex) {c.clear();}
        }
        public String toString() {
            synchronized (mutex) {return c.toString();}
        }
        // Override default methods in Collection
        @Override
        public void forEach(Consumer<? super E> consumer) {
            synchronized (mutex) {c.forEach(consumer);}
        }
        @Override
        public boolean removeIf(Predicate<? super E> filter) {
            synchronized (mutex) {return c.removeIf(filter);}
        }
        @Override
        public Spliterator<E> spliterator() {
            return c.spliterator(); // Must be manually synched by user!
        }
        @Override
        public Stream<E> stream() {
            return c.stream(); // Must be manually synched by user!
        }
        @Override
        public Stream<E> parallelStream() {
            return c.parallelStream(); // Must be manually synched by user!
        }
        @java.io.Serial
        private void writeObject(ObjectOutputStream s) throws IOException {
            synchronized (mutex) {s.defaultWriteObject();}
        }
    }

    /**
     * Returns a synchronized (thread-safe) set backed by the specified
     * set.  In order to guarantee serial access, it is critical that
     * <strong>all</strong> access to the backing set is accomplished
     * through the returned set.<p>
     *
     * It is imperative that the user manually synchronize on the returned
     * collection when traversing it via {@link Iterator}, {@link Spliterator}
     * or {@link Stream}:
     * <pre>
     *  Set s = Collections.synchronizedSet(new HashSet());
     *      ...
     *  synchronized (s) {
     *      Iterator i = s.iterator(); // Must be in the synchronized block
     *      while (i.hasNext())
     *          foo(i.next());
     *  }
     * </pre>
     * Failure to follow this advice may result in non-deterministic behavior.
     *
     * <p>The returned set will be serializable if the specified set is
     * serializable.
     *
     * @param  <T> the class of the objects in the set
     * @param  s the set to be "wrapped" in a synchronized set.
     * @return a synchronized view of the specified set.
     */
    public static <T> Set<T> synchronizedSet(Set<T> s) {
        return new SynchronizedSet<>(s);
    }

    static <T> Set<T> synchronizedSet(Set<T> s, Object mutex) {
        return new SynchronizedSet<>(s, mutex);
    }

    /**
     * @serial include
     */
    static class SynchronizedSet<E>
          extends SynchronizedCollection<E>
          implements Set<E> {
        @java.io.Serial
        private static final long serialVersionUID = 487447009682186044L;

        SynchronizedSet(Set<E> s) {
            super(s);
        }
        SynchronizedSet(Set<E> s, Object mutex) {
            super(s, mutex);
        }

        public boolean equals(Object o) {
            if (this == o)
                return true;
            synchronized (mutex) {return c.equals(o);}
        }
        public int hashCode() {
            synchronized (mutex) {return c.hashCode();}
        }
    }

    /**
     * Returns a synchronized (thread-safe) sorted set backed by the specified
     * sorted set.  In order to guarantee serial access, it is critical that
     * <strong>all</strong> access to the backing sorted set is accomplished
     * through the returned sorted set (or its views).<p>
     *
     * It is imperative that the user manually synchronize on the returned
     * sorted set when traversing it or any of its {@code subSet},
     * {@code headSet}, or {@code tailSet} views via {@link Iterator},
     * {@link Spliterator} or {@link Stream}:
     * <pre>
     *  SortedSet s = Collections.synchronizedSortedSet(new TreeSet());
     *      ...
     *  synchronized (s) {
     *      Iterator i = s.iterator(); // Must be in the synchronized block
     *      while (i.hasNext())
     *          foo(i.next());
     *  }
     * </pre>
     * or:
     * <pre>
     *  SortedSet s = Collections.synchronizedSortedSet(new TreeSet());
     *  SortedSet s2 = s.headSet(foo);
     *      ...
     *  synchronized (s) {  // Note: s, not s2!!!
     *      Iterator i = s2.iterator(); // Must be in the synchronized block
     *      while (i.hasNext())
     *          foo(i.next());
     *  }
     * </pre>
     * Failure to follow this advice may result in non-deterministic behavior.
     *
     * <p>The returned sorted set will be serializable if the specified
     * sorted set is serializable.
     *
     * @param  <T> the class of the objects in the set
     * @param  s the sorted set to be "wrapped" in a synchronized sorted set.
     * @return a synchronized view of the specified sorted set.
     */
    public static <T> SortedSet<T> synchronizedSortedSet(SortedSet<T> s) {
        return new SynchronizedSortedSet<>(s);
    }

    /**
     * @serial include
     */
    static class SynchronizedSortedSet<E>
        extends SynchronizedSet<E>
        implements SortedSet<E>
    {
        @java.io.Serial
        private static final long serialVersionUID = 8695801310862127406L;

        @SuppressWarnings("serial") // Conditionally serializable
        private final SortedSet<E> ss;

        SynchronizedSortedSet(SortedSet<E> s) {
            super(s);
            ss = s;
        }
        SynchronizedSortedSet(SortedSet<E> s, Object mutex) {
            super(s, mutex);
            ss = s;
        }

        public Comparator<? super E> comparator() {
            synchronized (mutex) {return ss.comparator();}
        }

        public SortedSet<E> subSet(E fromElement, E toElement) {
            synchronized (mutex) {
                return new SynchronizedSortedSet<>(
                    ss.subSet(fromElement, toElement), mutex);
            }
        }
        public SortedSet<E> headSet(E toElement) {
            synchronized (mutex) {
                return new SynchronizedSortedSet<>(ss.headSet(toElement), mutex);
            }
        }
        public SortedSet<E> tailSet(E fromElement) {
            synchronized (mutex) {
               return new SynchronizedSortedSet<>(ss.tailSet(fromElement),mutex);
            }
        }

        public E first() {
            synchronized (mutex) {return ss.first();}
        }
        public E last() {
            synchronized (mutex) {return ss.last();}
        }
    }

    /**
     * Returns a synchronized (thread-safe) navigable set backed by the
     * specified navigable set.  In order to guarantee serial access, it is
     * critical that <strong>all</strong> access to the backing navigable set is
     * accomplished through the returned navigable set (or its views).<p>
     *
     * It is imperative that the user manually synchronize on the returned
     * navigable set when traversing it, or any of its {@code subSet},
     * {@code headSet}, or {@code tailSet} views, via {@link Iterator},
     * {@link Spliterator} or {@link Stream}:
     * <pre>
     *  NavigableSet s = Collections.synchronizedNavigableSet(new TreeSet());
     *      ...
     *  synchronized (s) {
     *      Iterator i = s.iterator(); // Must be in the synchronized block
     *      while (i.hasNext())
     *          foo(i.next());
     *  }
     * </pre>
     * or:
     * <pre>
     *  NavigableSet s = Collections.synchronizedNavigableSet(new TreeSet());
     *  NavigableSet s2 = s.headSet(foo, true);
     *      ...
     *  synchronized (s) {  // Note: s, not s2!!!
     *      Iterator i = s2.iterator(); // Must be in the synchronized block
     *      while (i.hasNext())
     *          foo(i.next());
     *  }
     * </pre>
     * Failure to follow this advice may result in non-deterministic behavior.
     *
     * <p>The returned navigable set will be serializable if the specified
     * navigable set is serializable.
     *
     * @param  <T> the class of the objects in the set
     * @param  s the navigable set to be "wrapped" in a synchronized navigable
     * set
     * @return a synchronized view of the specified navigable set
     * @since 1.8
     */
    public static <T> NavigableSet<T> synchronizedNavigableSet(NavigableSet<T> s) {
        return new SynchronizedNavigableSet<>(s);
    }

    /**
     * @serial include
     */
    static class SynchronizedNavigableSet<E>
        extends SynchronizedSortedSet<E>
        implements NavigableSet<E>
    {
        @java.io.Serial
        private static final long serialVersionUID = -5505529816273629798L;

        @SuppressWarnings("serial") // Conditionally serializable
        private final NavigableSet<E> ns;

        SynchronizedNavigableSet(NavigableSet<E> s) {
            super(s);
            ns = s;
        }

        SynchronizedNavigableSet(NavigableSet<E> s, Object mutex) {
            super(s, mutex);
            ns = s;
        }
        public E lower(E e)      { synchronized (mutex) {return ns.lower(e);} }
        public E floor(E e)      { synchronized (mutex) {return ns.floor(e);} }
        public E ceiling(E e)  { synchronized (mutex) {return ns.ceiling(e);} }
        public E higher(E e)    { synchronized (mutex) {return ns.higher(e);} }
        public E pollFirst()  { synchronized (mutex) {return ns.pollFirst();} }
        public E pollLast()    { synchronized (mutex) {return ns.pollLast();} }

        public NavigableSet<E> descendingSet() {
            synchronized (mutex) {
                return new SynchronizedNavigableSet<>(ns.descendingSet(), mutex);
            }
        }

        public Iterator<E> descendingIterator()
                 { synchronized (mutex) { return descendingSet().iterator(); } }

        public NavigableSet<E> subSet(E fromElement, E toElement) {
            synchronized (mutex) {
                return new SynchronizedNavigableSet<>(ns.subSet(fromElement, true, toElement, false), mutex);
            }
        }
        public NavigableSet<E> headSet(E toElement) {
            synchronized (mutex) {
                return new SynchronizedNavigableSet<>(ns.headSet(toElement, false), mutex);
            }
        }
        public NavigableSet<E> tailSet(E fromElement) {
            synchronized (mutex) {
                return new SynchronizedNavigableSet<>(ns.tailSet(fromElement, true), mutex);
            }
        }

        public NavigableSet<E> subSet(E fromElement, boolean fromInclusive, E toElement, boolean toInclusive) {
            synchronized (mutex) {
                return new SynchronizedNavigableSet<>(ns.subSet(fromElement, fromInclusive, toElement, toInclusive), mutex);
            }
        }

        public NavigableSet<E> headSet(E toElement, boolean inclusive) {
            synchronized (mutex) {
                return new SynchronizedNavigableSet<>(ns.headSet(toElement, inclusive), mutex);
            }
        }

        public NavigableSet<E> tailSet(E fromElement, boolean inclusive) {
            synchronized (mutex) {
                return new SynchronizedNavigableSet<>(ns.tailSet(fromElement, inclusive), mutex);
            }
        }
    }

    /**
     * Returns a synchronized (thread-safe) list backed by the specified
     * list.  In order to guarantee serial access, it is critical that
     * <strong>all</strong> access to the backing list is accomplished
     * through the returned list.<p>
     *
     * It is imperative that the user manually synchronize on the returned
     * list when traversing it via {@link Iterator}, {@link Spliterator}
     * or {@link Stream}:
     * <pre>
     *  List list = Collections.synchronizedList(new ArrayList());
     *      ...
     *  synchronized (list) {
     *      Iterator i = list.iterator(); // Must be in synchronized block
     *      while (i.hasNext())
     *          foo(i.next());
     *  }
     * </pre>
     * Failure to follow this advice may result in non-deterministic behavior.
     *
     * <p>The returned list will be serializable if the specified list is
     * serializable.
     *
     * @param  <T> the class of the objects in the list
     * @param  list the list to be "wrapped" in a synchronized list.
     * @return a synchronized view of the specified list.
     */
    public static <T> List<T> synchronizedList(List<T> list) {
        return (list instanceof RandomAccess ?
                new SynchronizedRandomAccessList<>(list) :
                new SynchronizedList<>(list));
    }

    static <T> List<T> synchronizedList(List<T> list, Object mutex) {
        return (list instanceof RandomAccess ?
                new SynchronizedRandomAccessList<>(list, mutex) :
                new SynchronizedList<>(list, mutex));
    }

    /**
     * @serial include
     */
    static class SynchronizedList<E>
        extends SynchronizedCollection<E>
        implements List<E> {
        @java.io.Serial
        private static final long serialVersionUID = -7754090372962971524L;

        @SuppressWarnings("serial") // Conditionally serializable
        final List<E> list;

        SynchronizedList(List<E> list) {
            super(list);
            this.list = list;
        }
        SynchronizedList(List<E> list, Object mutex) {
            super(list, mutex);
            this.list = list;
        }

        public boolean equals(Object o) {
            if (this == o)
                return true;
            synchronized (mutex) {return list.equals(o);}
        }
        public int hashCode() {
            synchronized (mutex) {return list.hashCode();}
        }

        public E get(int index) {
            synchronized (mutex) {return list.get(index);}
        }
        public E set(int index, E element) {
            synchronized (mutex) {return list.set(index, element);}
        }
        public void add(int index, E element) {
            synchronized (mutex) {list.add(index, element);}
        }
        public E remove(int index) {
            synchronized (mutex) {return list.remove(index);}
        }

        public int indexOf(Object o) {
            synchronized (mutex) {return list.indexOf(o);}
        }
        public int lastIndexOf(Object o) {
            synchronized (mutex) {return list.lastIndexOf(o);}
        }

        public boolean addAll(int index, Collection<? extends E> c) {
            synchronized (mutex) {return list.addAll(index, c);}
        }

        public ListIterator<E> listIterator() {
            return list.listIterator(); // Must be manually synched by user
        }

        public ListIterator<E> listIterator(int index) {
            return list.listIterator(index); // Must be manually synched by user
        }

        public List<E> subList(int fromIndex, int toIndex) {
            synchronized (mutex) {
                return new SynchronizedList<>(list.subList(fromIndex, toIndex),
                                            mutex);
            }
        }

        @Override
        public void replaceAll(UnaryOperator<E> operator) {
            synchronized (mutex) {list.replaceAll(operator);}
        }
        @Override
        public void sort(Comparator<? super E> c) {
            synchronized (mutex) {list.sort(c);}
        }

        /**
         * SynchronizedRandomAccessList instances are serialized as
         * SynchronizedList instances to allow them to be deserialized
         * in pre-1.4 JREs (which do not have SynchronizedRandomAccessList).
         * This method inverts the transformation.  As a beneficial
         * side-effect, it also grafts the RandomAccess marker onto
         * SynchronizedList instances that were serialized in pre-1.4 JREs.
         *
         * Note: Unfortunately, SynchronizedRandomAccessList instances
         * serialized in 1.4.1 and deserialized in 1.4 will become
         * SynchronizedList instances, as this method was missing in 1.4.
         */
        @java.io.Serial
        private Object readResolve() {
            return (list instanceof RandomAccess
                    ? new SynchronizedRandomAccessList<>(list)
                    : this);
        }
    }

    /**
     * @serial include
     */
    static class SynchronizedRandomAccessList<E>
        extends SynchronizedList<E>
        implements RandomAccess {

        SynchronizedRandomAccessList(List<E> list) {
            super(list);
        }

        SynchronizedRandomAccessList(List<E> list, Object mutex) {
            super(list, mutex);
        }

        public List<E> subList(int fromIndex, int toIndex) {
            synchronized (mutex) {
                return new SynchronizedRandomAccessList<>(
                    list.subList(fromIndex, toIndex), mutex);
            }
        }

        @java.io.Serial
        private static final long serialVersionUID = 1530674583602358482L;

        /**
         * Allows instances to be deserialized in pre-1.4 JREs (which do
         * not have SynchronizedRandomAccessList).  SynchronizedList has
         * a readResolve method that inverts this transformation upon
         * deserialization.
         */
        @java.io.Serial
        private Object writeReplace() {
            return new SynchronizedList<>(list);
        }
    }

    /**
     * Returns a synchronized (thread-safe) map backed by the specified
     * map.  In order to guarantee serial access, it is critical that
     * <strong>all</strong> access to the backing map is accomplished
     * through the returned map.<p>
     *
     * It is imperative that the user manually synchronize on the returned
     * map when traversing any of its collection views via {@link Iterator},
     * {@link Spliterator} or {@link Stream}:
     * <pre>
     *  Map m = Collections.synchronizedMap(new HashMap());
     *      ...
     *  Set s = m.keySet();  // Needn't be in synchronized block
     *      ...
     *  synchronized (m) {  // Synchronizing on m, not s!
     *      Iterator i = s.iterator(); // Must be in synchronized block
     *      while (i.hasNext())
     *          foo(i.next());
     *  }
     * </pre>
     * Failure to follow this advice may result in non-deterministic behavior.
     *
     * <p>The returned map will be serializable if the specified map is
     * serializable.
     *
     * @param <K> the class of the map keys
     * @param <V> the class of the map values
     * @param  m the map to be "wrapped" in a synchronized map.
     * @return a synchronized view of the specified map.
     */
    public static <K,V> Map<K,V> synchronizedMap(Map<K,V> m) {
        return new SynchronizedMap<>(m);
    }

    /**
     * @serial include
     */
    private static class SynchronizedMap<K,V>
        implements Map<K,V>, Serializable {
        @java.io.Serial
        private static final long serialVersionUID = 1978198479659022715L;

        @SuppressWarnings("serial") // Conditionally serializable
        private final Map<K,V> m;     // Backing Map
        @SuppressWarnings("serial") // Conditionally serializable
        final Object      mutex;        // Object on which to synchronize

        SynchronizedMap(Map<K,V> m) {
            this.m = Objects.requireNonNull(m);
            mutex = this;
        }

        SynchronizedMap(Map<K,V> m, Object mutex) {
            this.m = m;
            this.mutex = mutex;
        }

        public int size() {
            synchronized (mutex) {return m.size();}
        }
        public boolean isEmpty() {
            synchronized (mutex) {return m.isEmpty();}
        }
        public boolean containsKey(Object key) {
            synchronized (mutex) {return m.containsKey(key);}
        }
        public boolean containsValue(Object value) {
            synchronized (mutex) {return m.containsValue(value);}
        }
        public V get(Object key) {
            synchronized (mutex) {return m.get(key);}
        }

        public V put(K key, V value) {
            synchronized (mutex) {return m.put(key, value);}
        }
        public V remove(Object key) {
            synchronized (mutex) {return m.remove(key);}
        }
        public void putAll(Map<? extends K, ? extends V> map) {
            synchronized (mutex) {m.putAll(map);}
        }
        public void clear() {
            synchronized (mutex) {m.clear();}
        }

        private transient Set<K> keySet;
        private transient Set<Map.Entry<K,V>> entrySet;
        private transient Collection<V> values;

        public Set<K> keySet() {
            synchronized (mutex) {
                if (keySet==null)
                    keySet = new SynchronizedSet<>(m.keySet(), mutex);
                return keySet;
            }
        }

        public Set<Map.Entry<K,V>> entrySet() {
            synchronized (mutex) {
                if (entrySet==null)
                    entrySet = new SynchronizedSet<>(m.entrySet(), mutex);
                return entrySet;
            }
        }

        public Collection<V> values() {
            synchronized (mutex) {
                if (values==null)
                    values = new SynchronizedCollection<>(m.values(), mutex);
                return values;
            }
        }

        public boolean equals(Object o) {
            if (this == o)
                return true;
            synchronized (mutex) {return m.equals(o);}
        }
        public int hashCode() {
            synchronized (mutex) {return m.hashCode();}
        }
        public String toString() {
            synchronized (mutex) {return m.toString();}
        }

        // Override default methods in Map
        @Override
        public V getOrDefault(Object k, V defaultValue) {
            synchronized (mutex) {return m.getOrDefault(k, defaultValue);}
        }
        @Override
        public void forEach(BiConsumer<? super K, ? super V> action) {
            synchronized (mutex) {m.forEach(action);}
        }
        @Override
        public void replaceAll(BiFunction<? super K, ? super V, ? extends V> function) {
            synchronized (mutex) {m.replaceAll(function);}
        }
        @Override
        public V putIfAbsent(K key, V value) {
            synchronized (mutex) {return m.putIfAbsent(key, value);}
        }
        @Override
        public boolean remove(Object key, Object value) {
            synchronized (mutex) {return m.remove(key, value);}
        }
        @Override
        public boolean replace(K key, V oldValue, V newValue) {
            synchronized (mutex) {return m.replace(key, oldValue, newValue);}
        }
        @Override
        public V replace(K key, V value) {
            synchronized (mutex) {return m.replace(key, value);}
        }
        @Override
        public V computeIfAbsent(K key,
                Function<? super K, ? extends V> mappingFunction) {
            synchronized (mutex) {return m.computeIfAbsent(key, mappingFunction);}
        }
        @Override
        public V computeIfPresent(K key,
                BiFunction<? super K, ? super V, ? extends V> remappingFunction) {
            synchronized (mutex) {return m.computeIfPresent(key, remappingFunction);}
        }
        @Override
        public V compute(K key,
                BiFunction<? super K, ? super V, ? extends V> remappingFunction) {
            synchronized (mutex) {return m.compute(key, remappingFunction);}
        }
        @Override
        public V merge(K key, V value,
                BiFunction<? super V, ? super V, ? extends V> remappingFunction) {
            synchronized (mutex) {return m.merge(key, value, remappingFunction);}
        }

        @java.io.Serial
        private void writeObject(ObjectOutputStream s) throws IOException {
            synchronized (mutex) {s.defaultWriteObject();}
        }
    }

    /**
     * Returns a synchronized (thread-safe) sorted map backed by the specified
     * sorted map.  In order to guarantee serial access, it is critical that
     * <strong>all</strong> access to the backing sorted map is accomplished
     * through the returned sorted map (or its views).<p>
     *
     * It is imperative that the user manually synchronize on the returned
     * sorted map when traversing any of its collection views, or the
     * collections views of any of its {@code subMap}, {@code headMap} or
     * {@code tailMap} views, via {@link Iterator}, {@link Spliterator} or
     * {@link Stream}:
     * <pre>
     *  SortedMap m = Collections.synchronizedSortedMap(new TreeMap());
     *      ...
     *  Set s = m.keySet();  // Needn't be in synchronized block
     *      ...
     *  synchronized (m) {  // Synchronizing on m, not s!
     *      Iterator i = s.iterator(); // Must be in synchronized block
     *      while (i.hasNext())
     *          foo(i.next());
     *  }
     * </pre>
     * or:
     * <pre>
     *  SortedMap m = Collections.synchronizedSortedMap(new TreeMap());
     *  SortedMap m2 = m.subMap(foo, bar);
     *      ...
     *  Set s2 = m2.keySet();  // Needn't be in synchronized block
     *      ...
     *  synchronized (m) {  // Synchronizing on m, not m2 or s2!
     *      Iterator i = s2.iterator(); // Must be in synchronized block
     *      while (i.hasNext())
     *          foo(i.next());
     *  }
     * </pre>
     * Failure to follow this advice may result in non-deterministic behavior.
     *
     * <p>The returned sorted map will be serializable if the specified
     * sorted map is serializable.
     *
     * @param <K> the class of the map keys
     * @param <V> the class of the map values
     * @param  m the sorted map to be "wrapped" in a synchronized sorted map.
     * @return a synchronized view of the specified sorted map.
     */
    public static <K,V> SortedMap<K,V> synchronizedSortedMap(SortedMap<K,V> m) {
        return new SynchronizedSortedMap<>(m);
    }

    /**
     * @serial include
     */
    static class SynchronizedSortedMap<K,V>
        extends SynchronizedMap<K,V>
        implements SortedMap<K,V>
    {
        @java.io.Serial
        private static final long serialVersionUID = -8798146769416483793L;

        @SuppressWarnings("serial") // Conditionally serializable
        private final SortedMap<K,V> sm;

        SynchronizedSortedMap(SortedMap<K,V> m) {
            super(m);
            sm = m;
        }
        SynchronizedSortedMap(SortedMap<K,V> m, Object mutex) {
            super(m, mutex);
            sm = m;
        }

        public Comparator<? super K> comparator() {
            synchronized (mutex) {return sm.comparator();}
        }

        public SortedMap<K,V> subMap(K fromKey, K toKey) {
            synchronized (mutex) {
                return new SynchronizedSortedMap<>(
                    sm.subMap(fromKey, toKey), mutex);
            }
        }
        public SortedMap<K,V> headMap(K toKey) {
            synchronized (mutex) {
                return new SynchronizedSortedMap<>(sm.headMap(toKey), mutex);
            }
        }
        public SortedMap<K,V> tailMap(K fromKey) {
            synchronized (mutex) {
               return new SynchronizedSortedMap<>(sm.tailMap(fromKey),mutex);
            }
        }

        public K firstKey() {
            synchronized (mutex) {return sm.firstKey();}
        }
        public K lastKey() {
            synchronized (mutex) {return sm.lastKey();}
        }
    }

    /**
     * Returns a synchronized (thread-safe) navigable map backed by the
     * specified navigable map.  In order to guarantee serial access, it is
     * critical that <strong>all</strong> access to the backing navigable map is
     * accomplished through the returned navigable map (or its views).<p>
     *
     * It is imperative that the user manually synchronize on the returned
     * navigable map when traversing any of its collection views, or the
     * collections views of any of its {@code subMap}, {@code headMap} or
     * {@code tailMap} views, via {@link Iterator}, {@link Spliterator} or
     * {@link Stream}:
     * <pre>
     *  NavigableMap m = Collections.synchronizedNavigableMap(new TreeMap());
     *      ...
     *  Set s = m.keySet();  // Needn't be in synchronized block
     *      ...
     *  synchronized (m) {  // Synchronizing on m, not s!
     *      Iterator i = s.iterator(); // Must be in synchronized block
     *      while (i.hasNext())
     *          foo(i.next());
     *  }
     * </pre>
     * or:
     * <pre>
     *  NavigableMap m = Collections.synchronizedNavigableMap(new TreeMap());
     *  NavigableMap m2 = m.subMap(foo, true, bar, false);
     *      ...
     *  Set s2 = m2.keySet();  // Needn't be in synchronized block
     *      ...
     *  synchronized (m) {  // Synchronizing on m, not m2 or s2!
     *      Iterator i = s.iterator(); // Must be in synchronized block
     *      while (i.hasNext())
     *          foo(i.next());
     *  }
     * </pre>
     * Failure to follow this advice may result in non-deterministic behavior.
     *
     * <p>The returned navigable map will be serializable if the specified
     * navigable map is serializable.
     *
     * @param <K> the class of the map keys
     * @param <V> the class of the map values
     * @param  m the navigable map to be "wrapped" in a synchronized navigable
     *              map
     * @return a synchronized view of the specified navigable map.
     * @since 1.8
     */
    public static <K,V> NavigableMap<K,V> synchronizedNavigableMap(NavigableMap<K,V> m) {
        return new SynchronizedNavigableMap<>(m);
    }

    /**
     * A synchronized NavigableMap.
     *
     * @serial include
     */
    static class SynchronizedNavigableMap<K,V>
        extends SynchronizedSortedMap<K,V>
        implements NavigableMap<K,V>
    {
        @java.io.Serial
        private static final long serialVersionUID = 699392247599746807L;

        @SuppressWarnings("serial") // Conditionally serializable
        private final NavigableMap<K,V> nm;

        SynchronizedNavigableMap(NavigableMap<K,V> m) {
            super(m);
            nm = m;
        }
        SynchronizedNavigableMap(NavigableMap<K,V> m, Object mutex) {
            super(m, mutex);
            nm = m;
        }

        public Entry<K, V> lowerEntry(K key)
                        { synchronized (mutex) { return nm.lowerEntry(key); } }
        public K lowerKey(K key)
                          { synchronized (mutex) { return nm.lowerKey(key); } }
        public Entry<K, V> floorEntry(K key)
                        { synchronized (mutex) { return nm.floorEntry(key); } }
        public K floorKey(K key)
                          { synchronized (mutex) { return nm.floorKey(key); } }
        public Entry<K, V> ceilingEntry(K key)
                      { synchronized (mutex) { return nm.ceilingEntry(key); } }
        public K ceilingKey(K key)
                        { synchronized (mutex) { return nm.ceilingKey(key); } }
        public Entry<K, V> higherEntry(K key)
                       { synchronized (mutex) { return nm.higherEntry(key); } }
        public K higherKey(K key)
                         { synchronized (mutex) { return nm.higherKey(key); } }
        public Entry<K, V> firstEntry()
                           { synchronized (mutex) { return nm.firstEntry(); } }
        public Entry<K, V> lastEntry()
                            { synchronized (mutex) { return nm.lastEntry(); } }
        public Entry<K, V> pollFirstEntry()
                       { synchronized (mutex) { return nm.pollFirstEntry(); } }
        public Entry<K, V> pollLastEntry()
                        { synchronized (mutex) { return nm.pollLastEntry(); } }

        public NavigableMap<K, V> descendingMap() {
            synchronized (mutex) {
                return
                    new SynchronizedNavigableMap<>(nm.descendingMap(), mutex);
            }
        }

        public NavigableSet<K> keySet() {
            return navigableKeySet();
        }

        public NavigableSet<K> navigableKeySet() {
            synchronized (mutex) {
                return new SynchronizedNavigableSet<>(nm.navigableKeySet(), mutex);
            }
        }

        public NavigableSet<K> descendingKeySet() {
            synchronized (mutex) {
                return new SynchronizedNavigableSet<>(nm.descendingKeySet(), mutex);
            }
        }


        public SortedMap<K,V> subMap(K fromKey, K toKey) {
            synchronized (mutex) {
                return new SynchronizedNavigableMap<>(
                    nm.subMap(fromKey, true, toKey, false), mutex);
            }
        }
        public SortedMap<K,V> headMap(K toKey) {
            synchronized (mutex) {
                return new SynchronizedNavigableMap<>(nm.headMap(toKey, false), mutex);
            }
        }
        public SortedMap<K,V> tailMap(K fromKey) {
            synchronized (mutex) {
        return new SynchronizedNavigableMap<>(nm.tailMap(fromKey, true),mutex);
            }
        }

        public NavigableMap<K, V> subMap(K fromKey, boolean fromInclusive, K toKey, boolean toInclusive) {
            synchronized (mutex) {
                return new SynchronizedNavigableMap<>(
                    nm.subMap(fromKey, fromInclusive, toKey, toInclusive), mutex);
            }
        }

        public NavigableMap<K, V> headMap(K toKey, boolean inclusive) {
            synchronized (mutex) {
                return new SynchronizedNavigableMap<>(
                        nm.headMap(toKey, inclusive), mutex);
            }
        }

        public NavigableMap<K, V> tailMap(K fromKey, boolean inclusive) {
            synchronized (mutex) {
                return new SynchronizedNavigableMap<>(
                    nm.tailMap(fromKey, inclusive), mutex);
            }
        }
    }

    // Dynamically typesafe collection wrappers

    /**
     * Returns a dynamically typesafe view of the specified collection.
     * Any attempt to insert an element of the wrong type will result in an
     * immediate {@link ClassCastException}.  Assuming a collection
     * contains no incorrectly typed elements prior to the time a
     * dynamically typesafe view is generated, and that all subsequent
     * access to the collection takes place through the view, it is
     * <i>guaranteed</i> that the collection cannot contain an incorrectly
     * typed element.
     *
     * <p>The generics mechanism in the language provides compile-time
     * (static) type checking, but it is possible to defeat this mechanism
     * with unchecked casts.  Usually this is not a problem, as the compiler
     * issues warnings on all such unchecked operations.  There are, however,
     * times when static type checking alone is not sufficient.  For example,
     * suppose a collection is passed to a third-party library and it is
     * imperative that the library code not corrupt the collection by
     * inserting an element of the wrong type.
     *
     * <p>Another use of dynamically typesafe views is debugging.  Suppose a
     * program fails with a {@code ClassCastException}, indicating that an
     * incorrectly typed element was put into a parameterized collection.
     * Unfortunately, the exception can occur at any time after the erroneous
     * element is inserted, so it typically provides little or no information
     * as to the real source of the problem.  If the problem is reproducible,
     * one can quickly determine its source by temporarily modifying the
     * program to wrap the collection with a dynamically typesafe view.
     * For example, this declaration:
     *  <pre> {@code
     *     Collection<String> c = new HashSet<>();
     * }</pre>
     * may be replaced temporarily by this one:
     *  <pre> {@code
     *     Collection<String> c = Collections.checkedCollection(
     *         new HashSet<>(), String.class);
     * }</pre>
     * Running the program again will cause it to fail at the point where
     * an incorrectly typed element is inserted into the collection, clearly
     * identifying the source of the problem.  Once the problem is fixed, the
     * modified declaration may be reverted back to the original.
     *
     * <p>The returned collection does <i>not</i> pass the hashCode and equals
     * operations through to the backing collection, but relies on
     * {@code Object}'s {@code equals} and {@code hashCode} methods.  This
     * is necessary to preserve the contracts of these operations in the case
     * that the backing collection is a set or a list.
     *
     * <p>The returned collection will be serializable if the specified
     * collection is serializable.
     *
     * <p>Since {@code null} is considered to be a value of any reference
     * type, the returned collection permits insertion of null elements
     * whenever the backing collection does.
     *
     * @param <E> the class of the objects in the collection
     * @param c the collection for which a dynamically typesafe view is to be
     *          returned
     * @param type the type of element that {@code c} is permitted to hold
     * @return a dynamically typesafe view of the specified collection
     * @since 1.5
     */
    public static <E> Collection<E> checkedCollection(Collection<E> c,
                                                      Class<E> type) {
        return new CheckedCollection<>(c, type);
    }

    @SuppressWarnings("unchecked")
    static <T> T[] zeroLengthArray(Class<T> type) {
        return (T[]) Array.newInstance(type, 0);
    }

    /**
     * @serial include
     */
    static class CheckedCollection<E> implements Collection<E>, Serializable {
        @java.io.Serial
        private static final long serialVersionUID = 1578914078182001775L;

        @SuppressWarnings("serial") // Conditionally serializable
        final Collection<E> c;
        @SuppressWarnings("serial") // Conditionally serializable
        final Class<E> type;

        @SuppressWarnings("unchecked")
        E typeCheck(Object o) {
            if (o != null && !type.isInstance(o))
                throw new ClassCastException(badElementMsg(o));
            return (E) o;
        }

        private String badElementMsg(Object o) {
            return "Attempt to insert " + o.getClass() +
                " element into collection with element type " + type;
        }

        CheckedCollection(Collection<E> c, Class<E> type) {
            this.c = Objects.requireNonNull(c, "c");
            this.type = Objects.requireNonNull(type, "type");
        }

        public int size()                          { return c.size(); }
        public boolean isEmpty()                   { return c.isEmpty(); }
        public boolean contains(Object o)          { return c.contains(o); }
        public Object[] toArray()                  { return c.toArray(); }
        public <T> T[] toArray(T[] a)              { return c.toArray(a); }
        public <T> T[] toArray(IntFunction<T[]> f) { return c.toArray(f); }
        public String toString()                   { return c.toString(); }
        public boolean remove(Object o)            { return c.remove(o); }
        public void clear()                        {        c.clear(); }

        public boolean containsAll(Collection<?> coll) {
            return c.containsAll(coll);
        }
        public boolean removeAll(Collection<?> coll) {
            return c.removeAll(coll);
        }
        public boolean retainAll(Collection<?> coll) {
            return c.retainAll(coll);
        }

        public Iterator<E> iterator() {
            // JDK-6363904 - unwrapped iterator could be typecast to
            // ListIterator with unsafe set()
            final Iterator<E> it = c.iterator();
            return new Iterator<E>() {
                public boolean hasNext() { return it.hasNext(); }
                public E next()          { return it.next(); }
<<<<<<< HEAD
                public void remove()     {        it.remove(); }};
            // Android-note: Oversight of Iterator.forEachRemaining().
            // http://b/110351017
=======
                public void remove()     {        it.remove(); }
                public void forEachRemaining(Consumer<? super E> action) {
                    it.forEachRemaining(action);
                }
            };
>>>>>>> fa646f89
        }

        public boolean add(E e)          { return c.add(typeCheck(e)); }

        @SuppressWarnings("serial") // Conditionally serializable
        private E[] zeroLengthElementArray; // Lazily initialized

        private E[] zeroLengthElementArray() {
            return zeroLengthElementArray != null ? zeroLengthElementArray :
                (zeroLengthElementArray = zeroLengthArray(type));
        }

        @SuppressWarnings("unchecked")
        Collection<E> checkedCopyOf(Collection<? extends E> coll) {
            Object[] a;
            try {
                E[] z = zeroLengthElementArray();
                a = coll.toArray(z);
                // Defend against coll violating the toArray contract
                if (a.getClass() != z.getClass())
                    a = Arrays.copyOf(a, a.length, z.getClass());
            } catch (ArrayStoreException ignore) {
                // To get better and consistent diagnostics,
                // we call typeCheck explicitly on each element.
                // We call clone() to defend against coll retaining a
                // reference to the returned array and storing a bad
                // element into it after it has been type checked.
                a = coll.toArray().clone();
                for (Object o : a)
                    typeCheck(o);
            }
            // A slight abuse of the type system, but safe here.
            return (Collection<E>) Arrays.asList(a);
        }

        public boolean addAll(Collection<? extends E> coll) {
            // Doing things this way insulates us from concurrent changes
            // in the contents of coll and provides all-or-nothing
            // semantics (which we wouldn't get if we type-checked each
            // element as we added it)
            return c.addAll(checkedCopyOf(coll));
        }

        // Override default methods in Collection
        @Override
        public void forEach(Consumer<? super E> action) {c.forEach(action);}
        @Override
        public boolean removeIf(Predicate<? super E> filter) {
            return c.removeIf(filter);
        }
        @Override
        public Spliterator<E> spliterator() {return c.spliterator();}
        @Override
        public Stream<E> stream()           {return c.stream();}
        @Override
        public Stream<E> parallelStream()   {return c.parallelStream();}
    }

    /**
     * Returns a dynamically typesafe view of the specified queue.
     * Any attempt to insert an element of the wrong type will result in
     * an immediate {@link ClassCastException}.  Assuming a queue contains
     * no incorrectly typed elements prior to the time a dynamically typesafe
     * view is generated, and that all subsequent access to the queue
     * takes place through the view, it is <i>guaranteed</i> that the
     * queue cannot contain an incorrectly typed element.
     *
     * <p>A discussion of the use of dynamically typesafe views may be
     * found in the documentation for the {@link #checkedCollection
     * checkedCollection} method.
     *
     * <p>The returned queue will be serializable if the specified queue
     * is serializable.
     *
     * <p>Since {@code null} is considered to be a value of any reference
     * type, the returned queue permits insertion of {@code null} elements
     * whenever the backing queue does.
     *
     * @param <E> the class of the objects in the queue
     * @param queue the queue for which a dynamically typesafe view is to be
     *             returned
     * @param type the type of element that {@code queue} is permitted to hold
     * @return a dynamically typesafe view of the specified queue
     * @since 1.8
     */
    public static <E> Queue<E> checkedQueue(Queue<E> queue, Class<E> type) {
        return new CheckedQueue<>(queue, type);
    }

    /**
     * @serial include
     */
    static class CheckedQueue<E>
        extends CheckedCollection<E>
        implements Queue<E>, Serializable
    {
        @java.io.Serial
        private static final long serialVersionUID = 1433151992604707767L;
        @SuppressWarnings("serial") // Conditionally serializable
        final Queue<E> queue;

        CheckedQueue(Queue<E> queue, Class<E> elementType) {
            super(queue, elementType);
            this.queue = queue;
        }

        public E element()              {return queue.element();}
        public boolean equals(Object o) {return o == this || c.equals(o);}
        public int hashCode()           {return c.hashCode();}
        public E peek()                 {return queue.peek();}
        public E poll()                 {return queue.poll();}
        public E remove()               {return queue.remove();}
        public boolean offer(E e)       {return queue.offer(typeCheck(e));}
    }

    /**
     * Returns a dynamically typesafe view of the specified set.
     * Any attempt to insert an element of the wrong type will result in
     * an immediate {@link ClassCastException}.  Assuming a set contains
     * no incorrectly typed elements prior to the time a dynamically typesafe
     * view is generated, and that all subsequent access to the set
     * takes place through the view, it is <i>guaranteed</i> that the
     * set cannot contain an incorrectly typed element.
     *
     * <p>A discussion of the use of dynamically typesafe views may be
     * found in the documentation for the {@link #checkedCollection
     * checkedCollection} method.
     *
     * <p>The returned set will be serializable if the specified set is
     * serializable.
     *
     * <p>Since {@code null} is considered to be a value of any reference
     * type, the returned set permits insertion of null elements whenever
     * the backing set does.
     *
     * @param <E> the class of the objects in the set
     * @param s the set for which a dynamically typesafe view is to be
     *          returned
     * @param type the type of element that {@code s} is permitted to hold
     * @return a dynamically typesafe view of the specified set
     * @since 1.5
     */
    public static <E> Set<E> checkedSet(Set<E> s, Class<E> type) {
        return new CheckedSet<>(s, type);
    }

    /**
     * @serial include
     */
    static class CheckedSet<E> extends CheckedCollection<E>
                                 implements Set<E>, Serializable
    {
        @java.io.Serial
        private static final long serialVersionUID = 4694047833775013803L;

        CheckedSet(Set<E> s, Class<E> elementType) { super(s, elementType); }

        public boolean equals(Object o) { return o == this || c.equals(o); }
        public int hashCode()           { return c.hashCode(); }
    }

    /**
     * Returns a dynamically typesafe view of the specified sorted set.
     * Any attempt to insert an element of the wrong type will result in an
     * immediate {@link ClassCastException}.  Assuming a sorted set
     * contains no incorrectly typed elements prior to the time a
     * dynamically typesafe view is generated, and that all subsequent
     * access to the sorted set takes place through the view, it is
     * <i>guaranteed</i> that the sorted set cannot contain an incorrectly
     * typed element.
     *
     * <p>A discussion of the use of dynamically typesafe views may be
     * found in the documentation for the {@link #checkedCollection
     * checkedCollection} method.
     *
     * <p>The returned sorted set will be serializable if the specified sorted
     * set is serializable.
     *
     * <p>Since {@code null} is considered to be a value of any reference
     * type, the returned sorted set permits insertion of null elements
     * whenever the backing sorted set does.
     *
     * @param <E> the class of the objects in the set
     * @param s the sorted set for which a dynamically typesafe view is to be
     *          returned
     * @param type the type of element that {@code s} is permitted to hold
     * @return a dynamically typesafe view of the specified sorted set
     * @since 1.5
     */
    public static <E> SortedSet<E> checkedSortedSet(SortedSet<E> s,
                                                    Class<E> type) {
        return new CheckedSortedSet<>(s, type);
    }

    /**
     * @serial include
     */
    static class CheckedSortedSet<E> extends CheckedSet<E>
        implements SortedSet<E>, Serializable
    {
        @java.io.Serial
        private static final long serialVersionUID = 1599911165492914959L;

        @SuppressWarnings("serial") // Conditionally serializable
        private final SortedSet<E> ss;

        CheckedSortedSet(SortedSet<E> s, Class<E> type) {
            super(s, type);
            ss = s;
        }

        public Comparator<? super E> comparator() { return ss.comparator(); }
        public E first()                   { return ss.first(); }
        public E last()                    { return ss.last(); }

        public SortedSet<E> subSet(E fromElement, E toElement) {
            return checkedSortedSet(ss.subSet(fromElement,toElement), type);
        }
        public SortedSet<E> headSet(E toElement) {
            return checkedSortedSet(ss.headSet(toElement), type);
        }
        public SortedSet<E> tailSet(E fromElement) {
            return checkedSortedSet(ss.tailSet(fromElement), type);
        }
    }

    /**
     * Returns a dynamically typesafe view of the specified navigable set.
     * Any attempt to insert an element of the wrong type will result in an
     * immediate {@link ClassCastException}.  Assuming a navigable set
     * contains no incorrectly typed elements prior to the time a
     * dynamically typesafe view is generated, and that all subsequent
     * access to the navigable set takes place through the view, it is
     * <em>guaranteed</em> that the navigable set cannot contain an incorrectly
     * typed element.
     *
     * <p>A discussion of the use of dynamically typesafe views may be
     * found in the documentation for the {@link #checkedCollection
     * checkedCollection} method.
     *
     * <p>The returned navigable set will be serializable if the specified
     * navigable set is serializable.
     *
     * <p>Since {@code null} is considered to be a value of any reference
     * type, the returned navigable set permits insertion of null elements
     * whenever the backing sorted set does.
     *
     * @param <E> the class of the objects in the set
     * @param s the navigable set for which a dynamically typesafe view is to be
     *          returned
     * @param type the type of element that {@code s} is permitted to hold
     * @return a dynamically typesafe view of the specified navigable set
     * @since 1.8
     */
    public static <E> NavigableSet<E> checkedNavigableSet(NavigableSet<E> s,
                                                    Class<E> type) {
        return new CheckedNavigableSet<>(s, type);
    }

    /**
     * @serial include
     */
    static class CheckedNavigableSet<E> extends CheckedSortedSet<E>
        implements NavigableSet<E>, Serializable
    {
        @java.io.Serial
        private static final long serialVersionUID = -5429120189805438922L;

        @SuppressWarnings("serial") // Conditionally serializable
        private final NavigableSet<E> ns;

        CheckedNavigableSet(NavigableSet<E> s, Class<E> type) {
            super(s, type);
            ns = s;
        }

        public E lower(E e)                             { return ns.lower(e); }
        public E floor(E e)                             { return ns.floor(e); }
        public E ceiling(E e)                         { return ns.ceiling(e); }
        public E higher(E e)                           { return ns.higher(e); }
        public E pollFirst()                         { return ns.pollFirst(); }
        public E pollLast()                            {return ns.pollLast(); }
        public NavigableSet<E> descendingSet()
                      { return checkedNavigableSet(ns.descendingSet(), type); }
        public Iterator<E> descendingIterator()
            {return checkedNavigableSet(ns.descendingSet(), type).iterator(); }

        public NavigableSet<E> subSet(E fromElement, E toElement) {
            return checkedNavigableSet(ns.subSet(fromElement, true, toElement, false), type);
        }
        public NavigableSet<E> headSet(E toElement) {
            return checkedNavigableSet(ns.headSet(toElement, false), type);
        }
        public NavigableSet<E> tailSet(E fromElement) {
            return checkedNavigableSet(ns.tailSet(fromElement, true), type);
        }

        public NavigableSet<E> subSet(E fromElement, boolean fromInclusive, E toElement, boolean toInclusive) {
            return checkedNavigableSet(ns.subSet(fromElement, fromInclusive, toElement, toInclusive), type);
        }

        public NavigableSet<E> headSet(E toElement, boolean inclusive) {
            return checkedNavigableSet(ns.headSet(toElement, inclusive), type);
        }

        public NavigableSet<E> tailSet(E fromElement, boolean inclusive) {
            return checkedNavigableSet(ns.tailSet(fromElement, inclusive), type);
        }
    }

    /**
     * Returns a dynamically typesafe view of the specified list.
     * Any attempt to insert an element of the wrong type will result in
     * an immediate {@link ClassCastException}.  Assuming a list contains
     * no incorrectly typed elements prior to the time a dynamically typesafe
     * view is generated, and that all subsequent access to the list
     * takes place through the view, it is <i>guaranteed</i> that the
     * list cannot contain an incorrectly typed element.
     *
     * <p>A discussion of the use of dynamically typesafe views may be
     * found in the documentation for the {@link #checkedCollection
     * checkedCollection} method.
     *
     * <p>The returned list will be serializable if the specified list
     * is serializable.
     *
     * <p>Since {@code null} is considered to be a value of any reference
     * type, the returned list permits insertion of null elements whenever
     * the backing list does.
     *
     * @param <E> the class of the objects in the list
     * @param list the list for which a dynamically typesafe view is to be
     *             returned
     * @param type the type of element that {@code list} is permitted to hold
     * @return a dynamically typesafe view of the specified list
     * @since 1.5
     */
    public static <E> List<E> checkedList(List<E> list, Class<E> type) {
        return (list instanceof RandomAccess ?
                new CheckedRandomAccessList<>(list, type) :
                new CheckedList<>(list, type));
    }

    /**
     * @serial include
     */
    static class CheckedList<E>
        extends CheckedCollection<E>
        implements List<E>
    {
        @java.io.Serial
        private static final long serialVersionUID = 65247728283967356L;
        @SuppressWarnings("serial") // Conditionally serializable
        final List<E> list;

        CheckedList(List<E> list, Class<E> type) {
            super(list, type);
            this.list = list;
        }

        public boolean equals(Object o)  { return o == this || list.equals(o); }
        public int hashCode()            { return list.hashCode(); }
        public E get(int index)          { return list.get(index); }
        public E remove(int index)       { return list.remove(index); }
        public int indexOf(Object o)     { return list.indexOf(o); }
        public int lastIndexOf(Object o) { return list.lastIndexOf(o); }

        public E set(int index, E element) {
            return list.set(index, typeCheck(element));
        }

        public void add(int index, E element) {
            list.add(index, typeCheck(element));
        }

        public boolean addAll(int index, Collection<? extends E> c) {
            return list.addAll(index, checkedCopyOf(c));
        }
        public ListIterator<E> listIterator()   { return listIterator(0); }

        public ListIterator<E> listIterator(final int index) {
            final ListIterator<E> i = list.listIterator(index);

            return new ListIterator<E>() {
                public boolean hasNext()     { return i.hasNext(); }
                public E next()              { return i.next(); }
                public boolean hasPrevious() { return i.hasPrevious(); }
                public E previous()          { return i.previous(); }
                public int nextIndex()       { return i.nextIndex(); }
                public int previousIndex()   { return i.previousIndex(); }
                public void remove()         {        i.remove(); }

                public void set(E e) {
                    i.set(typeCheck(e));
                }

                public void add(E e) {
                    i.add(typeCheck(e));
                }

                @Override
                public void forEachRemaining(Consumer<? super E> action) {
                    i.forEachRemaining(action);
                }
            };
        }

        public List<E> subList(int fromIndex, int toIndex) {
            return new CheckedList<>(list.subList(fromIndex, toIndex), type);
        }

        /**
         * {@inheritDoc}
         *
         * @throws ClassCastException if the class of an element returned by the
         *         operator prevents it from being added to this collection. The
         *         exception may be thrown after some elements of the list have
         *         already been replaced.
         */
        @Override
        public void replaceAll(UnaryOperator<E> operator) {
            Objects.requireNonNull(operator);
            list.replaceAll(e -> typeCheck(operator.apply(e)));
        }

        @Override
        public void sort(Comparator<? super E> c) {
            list.sort(c);
        }
    }

    /**
     * @serial include
     */
    static class CheckedRandomAccessList<E> extends CheckedList<E>
                                            implements RandomAccess
    {
        @java.io.Serial
        private static final long serialVersionUID = 1638200125423088369L;

        CheckedRandomAccessList(List<E> list, Class<E> type) {
            super(list, type);
        }

        public List<E> subList(int fromIndex, int toIndex) {
            return new CheckedRandomAccessList<>(
                    list.subList(fromIndex, toIndex), type);
        }
    }

    /**
     * Returns a dynamically typesafe view of the specified map.
     * Any attempt to insert a mapping whose key or value have the wrong
     * type will result in an immediate {@link ClassCastException}.
     * Similarly, any attempt to modify the value currently associated with
     * a key will result in an immediate {@link ClassCastException},
     * whether the modification is attempted directly through the map
     * itself, or through a {@link Map.Entry} instance obtained from the
     * map's {@link Map#entrySet() entry set} view.
     *
     * <p>Assuming a map contains no incorrectly typed keys or values
     * prior to the time a dynamically typesafe view is generated, and
     * that all subsequent access to the map takes place through the view
     * (or one of its collection views), it is <i>guaranteed</i> that the
     * map cannot contain an incorrectly typed key or value.
     *
     * <p>A discussion of the use of dynamically typesafe views may be
     * found in the documentation for the {@link #checkedCollection
     * checkedCollection} method.
     *
     * <p>The returned map will be serializable if the specified map is
     * serializable.
     *
     * <p>Since {@code null} is considered to be a value of any reference
     * type, the returned map permits insertion of null keys or values
     * whenever the backing map does.
     *
     * @param <K> the class of the map keys
     * @param <V> the class of the map values
     * @param m the map for which a dynamically typesafe view is to be
     *          returned
     * @param keyType the type of key that {@code m} is permitted to hold
     * @param valueType the type of value that {@code m} is permitted to hold
     * @return a dynamically typesafe view of the specified map
     * @since 1.5
     */
    public static <K, V> Map<K, V> checkedMap(Map<K, V> m,
                                              Class<K> keyType,
                                              Class<V> valueType) {
        return new CheckedMap<>(m, keyType, valueType);
    }


    /**
     * @serial include
     */
    private static class CheckedMap<K,V>
        implements Map<K,V>, Serializable
    {
        @java.io.Serial
        private static final long serialVersionUID = 5742860141034234728L;

        @SuppressWarnings("serial") // Conditionally serializable
        private final Map<K, V> m;
        @SuppressWarnings("serial") // Conditionally serializable
        final Class<K> keyType;
        @SuppressWarnings("serial") // Conditionally serializable
        final Class<V> valueType;

        private void typeCheck(Object key, Object value) {
            if (key != null && !keyType.isInstance(key))
                throw new ClassCastException(badKeyMsg(key));

            if (value != null && !valueType.isInstance(value))
                throw new ClassCastException(badValueMsg(value));
        }

        private BiFunction<? super K, ? super V, ? extends V> typeCheck(
                BiFunction<? super K, ? super V, ? extends V> func) {
            Objects.requireNonNull(func);
            return (k, v) -> {
                V newValue = func.apply(k, v);
                typeCheck(k, newValue);
                return newValue;
            };
        }

        private String badKeyMsg(Object key) {
            return "Attempt to insert " + key.getClass() +
                    " key into map with key type " + keyType;
        }

        private String badValueMsg(Object value) {
            return "Attempt to insert " + value.getClass() +
                    " value into map with value type " + valueType;
        }

        CheckedMap(Map<K, V> m, Class<K> keyType, Class<V> valueType) {
            this.m = Objects.requireNonNull(m);
            this.keyType = Objects.requireNonNull(keyType);
            this.valueType = Objects.requireNonNull(valueType);
        }

        public int size()                      { return m.size(); }
        public boolean isEmpty()               { return m.isEmpty(); }
        public boolean containsKey(Object key) { return m.containsKey(key); }
        public boolean containsValue(Object v) { return m.containsValue(v); }
        public V get(Object key)               { return m.get(key); }
        public V remove(Object key)            { return m.remove(key); }
        public void clear()                    { m.clear(); }
        public Set<K> keySet()                 { return m.keySet(); }
        public Collection<V> values()          { return m.values(); }
        public boolean equals(Object o)        { return o == this || m.equals(o); }
        public int hashCode()                  { return m.hashCode(); }
        public String toString()               { return m.toString(); }

        public V put(K key, V value) {
            typeCheck(key, value);
            return m.put(key, value);
        }

        @SuppressWarnings("unchecked")
        public void putAll(Map<? extends K, ? extends V> t) {
            // Satisfy the following goals:
            // - good diagnostics in case of type mismatch
            // - all-or-nothing semantics
            // - protection from malicious t
            // - correct behavior if t is a concurrent map
            Object[] entries = t.entrySet().toArray();
            List<Map.Entry<K,V>> checked = new ArrayList<>(entries.length);
            for (Object o : entries) {
                Map.Entry<?,?> e = (Map.Entry<?,?>) o;
                Object k = e.getKey();
                Object v = e.getValue();
                typeCheck(k, v);
                checked.add(
                        new AbstractMap.SimpleImmutableEntry<>((K)k, (V)v));
            }
            for (Map.Entry<K,V> e : checked)
                m.put(e.getKey(), e.getValue());
        }

        private transient Set<Map.Entry<K,V>> entrySet;

        public Set<Map.Entry<K,V>> entrySet() {
            if (entrySet==null)
                entrySet = new CheckedEntrySet<>(m.entrySet(), valueType);
            return entrySet;
        }

        // Override default methods in Map
        @Override
        public void forEach(BiConsumer<? super K, ? super V> action) {
            m.forEach(action);
        }

        @Override
        public void replaceAll(BiFunction<? super K, ? super V, ? extends V> function) {
            m.replaceAll(typeCheck(function));
        }

        @Override
        public V putIfAbsent(K key, V value) {
            typeCheck(key, value);
            return m.putIfAbsent(key, value);
        }

        @Override
        public boolean remove(Object key, Object value) {
            return m.remove(key, value);
        }

        @Override
        public boolean replace(K key, V oldValue, V newValue) {
            typeCheck(key, newValue);
            return m.replace(key, oldValue, newValue);
        }

        @Override
        public V replace(K key, V value) {
            typeCheck(key, value);
            return m.replace(key, value);
        }

        @Override
        public V computeIfAbsent(K key,
                Function<? super K, ? extends V> mappingFunction) {
            Objects.requireNonNull(mappingFunction);
            return m.computeIfAbsent(key, k -> {
                V value = mappingFunction.apply(k);
                typeCheck(k, value);
                return value;
            });
        }

        @Override
        public V computeIfPresent(K key,
                BiFunction<? super K, ? super V, ? extends V> remappingFunction) {
            return m.computeIfPresent(key, typeCheck(remappingFunction));
        }

        @Override
        public V compute(K key,
                BiFunction<? super K, ? super V, ? extends V> remappingFunction) {
            return m.compute(key, typeCheck(remappingFunction));
        }

        @Override
        public V merge(K key, V value,
                BiFunction<? super V, ? super V, ? extends V> remappingFunction) {
            Objects.requireNonNull(remappingFunction);
            return m.merge(key, value, (v1, v2) -> {
                V newValue = remappingFunction.apply(v1, v2);
                typeCheck(null, newValue);
                return newValue;
            });
        }

        /**
         * We need this class in addition to CheckedSet as Map.Entry permits
         * modification of the backing Map via the setValue operation.  This
         * class is subtle: there are many possible attacks that must be
         * thwarted.
         *
         * @serial exclude
         */
        static class CheckedEntrySet<K,V> implements Set<Map.Entry<K,V>> {
            private final Set<Map.Entry<K,V>> s;
            private final Class<V> valueType;

            CheckedEntrySet(Set<Map.Entry<K, V>> s, Class<V> valueType) {
                this.s = s;
                this.valueType = valueType;
            }

            public int size()        { return s.size(); }
            public boolean isEmpty() { return s.isEmpty(); }
            public String toString() { return s.toString(); }
            public int hashCode()    { return s.hashCode(); }
            public void clear()      {        s.clear(); }

            public boolean add(Map.Entry<K, V> e) {
                throw new UnsupportedOperationException();
            }
            public boolean addAll(Collection<? extends Map.Entry<K, V>> coll) {
                throw new UnsupportedOperationException();
            }

            public Iterator<Map.Entry<K,V>> iterator() {
                final Iterator<Map.Entry<K, V>> i = s.iterator();

                return new Iterator<Map.Entry<K,V>>() {
                    public boolean hasNext() { return i.hasNext(); }
                    public void remove()     { i.remove(); }

                    public Map.Entry<K,V> next() {
                        return checkedEntry(i.next(), valueType);
                    }
<<<<<<< HEAD
                    // Android-note: Oversight of Iterator.forEachRemaining().
                    // http://b/110351017
=======

                    public void forEachRemaining(Consumer<? super Entry<K, V>> action) {
                        i.forEachRemaining(
                            e -> action.accept(checkedEntry(e, valueType)));
                    }
>>>>>>> fa646f89
                };
            }

            // Android-changed: Ignore IsInstanceOfClass warning. b/73288967, b/73344263.
            // @SuppressWarnings("unchecked")
            @SuppressWarnings({ "unchecked", "IsInstanceOfClass" })
            public Object[] toArray() {
                Object[] source = s.toArray();

                /*
                 * Ensure that we don't get an ArrayStoreException even if
                 * s.toArray returns an array of something other than Object
                 */
                Object[] dest = (source.getClass() == Object[].class)
                    ? source
                    : new Object[source.length];

                for (int i = 0; i < source.length; i++)
                    dest[i] = checkedEntry((Map.Entry<K,V>)source[i],
                                           valueType);
                return dest;
            }

            @SuppressWarnings("unchecked")
            public <T> T[] toArray(T[] a) {
                // We don't pass a to s.toArray, to avoid window of
                // vulnerability wherein an unscrupulous multithreaded client
                // could get his hands on raw (unwrapped) Entries from s.
                T[] arr = s.toArray(a.length==0 ? a : Arrays.copyOf(a, 0));

                for (int i=0; i<arr.length; i++)
                    arr[i] = (T) checkedEntry((Map.Entry<K,V>)arr[i],
                                              valueType);
                if (arr.length > a.length)
                    return arr;

                System.arraycopy(arr, 0, a, 0, arr.length);
                if (a.length > arr.length)
                    a[arr.length] = null;
                return a;
            }

            /**
             * This method is overridden to protect the backing set against
             * an object with a nefarious equals function that senses
             * that the equality-candidate is Map.Entry and calls its
             * setValue method.
             */
            public boolean contains(Object o) {
                return o instanceof Map.Entry<?, ?> e
                        && s.contains((e instanceof CheckedEntry) ? e : checkedEntry(e, valueType));
            }

            /**
             * The bulk collection methods are overridden to protect
             * against an unscrupulous collection whose contains(Object o)
             * method senses when o is a Map.Entry, and calls o.setValue.
             */
            public boolean containsAll(Collection<?> c) {
                for (Object o : c)
                    if (!contains(o)) // Invokes safe contains() above
                        return false;
                return true;
            }

            public boolean remove(Object o) {
                if (!(o instanceof Map.Entry))
                    return false;
                return s.remove(new AbstractMap.SimpleImmutableEntry
                                <>((Map.Entry<?,?>)o));
            }

            public boolean removeAll(Collection<?> c) {
                return batchRemove(c, false);
            }
            public boolean retainAll(Collection<?> c) {
                return batchRemove(c, true);
            }
            private boolean batchRemove(Collection<?> c, boolean complement) {
                Objects.requireNonNull(c);
                boolean modified = false;
                Iterator<Map.Entry<K,V>> it = iterator();
                while (it.hasNext()) {
                    if (c.contains(it.next()) != complement) {
                        it.remove();
                        modified = true;
                    }
                }
                return modified;
            }

            public boolean equals(Object o) {
                if (o == this)
                    return true;
                return o instanceof Set<?> that
                        && that.size() == s.size()
                        && containsAll(that); // Invokes safe containsAll() above
            }

            static <K,V,T> CheckedEntry<K,V,T> checkedEntry(Map.Entry<K,V> e,
                                                            Class<T> valueType) {
                return new CheckedEntry<>(e, valueType);
            }

            /**
             * This "wrapper class" serves two purposes: it prevents
             * the client from modifying the backing Map, by short-circuiting
             * the setValue method, and it protects the backing Map against
             * an ill-behaved Map.Entry that attempts to modify another
             * Map.Entry when asked to perform an equality check.
             */
            private static class CheckedEntry<K,V,T> implements Map.Entry<K,V> {
                private final Map.Entry<K, V> e;
                private final Class<T> valueType;

                CheckedEntry(Map.Entry<K, V> e, Class<T> valueType) {
                    this.e = Objects.requireNonNull(e);
                    this.valueType = Objects.requireNonNull(valueType);
                }

                public K getKey()        { return e.getKey(); }
                public V getValue()      { return e.getValue(); }
                public int hashCode()    { return e.hashCode(); }
                public String toString() { return e.toString(); }

                public V setValue(V value) {
                    if (value != null && !valueType.isInstance(value))
                        throw new ClassCastException(badValueMsg(value));
                    return e.setValue(value);
                }

                private String badValueMsg(Object value) {
                    return "Attempt to insert " + value.getClass() +
                        " value into map with value type " + valueType;
                }

                public boolean equals(Object o) {
                    if (o == this)
                        return true;
                    if (!(o instanceof Map.Entry))
                        return false;
                    return e.equals(new AbstractMap.SimpleImmutableEntry
                                    <>((Map.Entry<?,?>)o));
                }
            }
        }
    }

    /**
     * Returns a dynamically typesafe view of the specified sorted map.
     * Any attempt to insert a mapping whose key or value have the wrong
     * type will result in an immediate {@link ClassCastException}.
     * Similarly, any attempt to modify the value currently associated with
     * a key will result in an immediate {@link ClassCastException},
     * whether the modification is attempted directly through the map
     * itself, or through a {@link Map.Entry} instance obtained from the
     * map's {@link Map#entrySet() entry set} view.
     *
     * <p>Assuming a map contains no incorrectly typed keys or values
     * prior to the time a dynamically typesafe view is generated, and
     * that all subsequent access to the map takes place through the view
     * (or one of its collection views), it is <i>guaranteed</i> that the
     * map cannot contain an incorrectly typed key or value.
     *
     * <p>A discussion of the use of dynamically typesafe views may be
     * found in the documentation for the {@link #checkedCollection
     * checkedCollection} method.
     *
     * <p>The returned map will be serializable if the specified map is
     * serializable.
     *
     * <p>Since {@code null} is considered to be a value of any reference
     * type, the returned map permits insertion of null keys or values
     * whenever the backing map does.
     *
     * @param <K> the class of the map keys
     * @param <V> the class of the map values
     * @param m the map for which a dynamically typesafe view is to be
     *          returned
     * @param keyType the type of key that {@code m} is permitted to hold
     * @param valueType the type of value that {@code m} is permitted to hold
     * @return a dynamically typesafe view of the specified map
     * @since 1.5
     */
    public static <K,V> SortedMap<K,V> checkedSortedMap(SortedMap<K, V> m,
                                                        Class<K> keyType,
                                                        Class<V> valueType) {
        return new CheckedSortedMap<>(m, keyType, valueType);
    }

    /**
     * @serial include
     */
    static class CheckedSortedMap<K,V> extends CheckedMap<K,V>
        implements SortedMap<K,V>, Serializable
    {
        @java.io.Serial
        private static final long serialVersionUID = 1599671320688067438L;

        @SuppressWarnings("serial") // Conditionally serializable
        private final SortedMap<K, V> sm;

        CheckedSortedMap(SortedMap<K, V> m,
                         Class<K> keyType, Class<V> valueType) {
            super(m, keyType, valueType);
            sm = m;
        }

        public Comparator<? super K> comparator() { return sm.comparator(); }
        public K firstKey()                       { return sm.firstKey(); }
        public K lastKey()                        { return sm.lastKey(); }

        public SortedMap<K,V> subMap(K fromKey, K toKey) {
            return checkedSortedMap(sm.subMap(fromKey, toKey),
                                    keyType, valueType);
        }
        public SortedMap<K,V> headMap(K toKey) {
            return checkedSortedMap(sm.headMap(toKey), keyType, valueType);
        }
        public SortedMap<K,V> tailMap(K fromKey) {
            return checkedSortedMap(sm.tailMap(fromKey), keyType, valueType);
        }
    }

    /**
     * Returns a dynamically typesafe view of the specified navigable map.
     * Any attempt to insert a mapping whose key or value have the wrong
     * type will result in an immediate {@link ClassCastException}.
     * Similarly, any attempt to modify the value currently associated with
     * a key will result in an immediate {@link ClassCastException},
     * whether the modification is attempted directly through the map
     * itself, or through a {@link Map.Entry} instance obtained from the
     * map's {@link Map#entrySet() entry set} view.
     *
     * <p>Assuming a map contains no incorrectly typed keys or values
     * prior to the time a dynamically typesafe view is generated, and
     * that all subsequent access to the map takes place through the view
     * (or one of its collection views), it is <em>guaranteed</em> that the
     * map cannot contain an incorrectly typed key or value.
     *
     * <p>A discussion of the use of dynamically typesafe views may be
     * found in the documentation for the {@link #checkedCollection
     * checkedCollection} method.
     *
     * <p>The returned map will be serializable if the specified map is
     * serializable.
     *
     * <p>Since {@code null} is considered to be a value of any reference
     * type, the returned map permits insertion of null keys or values
     * whenever the backing map does.
     *
     * @param <K> type of map keys
     * @param <V> type of map values
     * @param m the map for which a dynamically typesafe view is to be
     *          returned
     * @param keyType the type of key that {@code m} is permitted to hold
     * @param valueType the type of value that {@code m} is permitted to hold
     * @return a dynamically typesafe view of the specified map
     * @since 1.8
     */
    public static <K,V> NavigableMap<K,V> checkedNavigableMap(NavigableMap<K, V> m,
                                                        Class<K> keyType,
                                                        Class<V> valueType) {
        return new CheckedNavigableMap<>(m, keyType, valueType);
    }

    /**
     * @serial include
     */
    static class CheckedNavigableMap<K,V> extends CheckedSortedMap<K,V>
        implements NavigableMap<K,V>, Serializable
    {
        @java.io.Serial
        private static final long serialVersionUID = -4852462692372534096L;

        @SuppressWarnings("serial") // Conditionally serializable
        private final NavigableMap<K, V> nm;

        CheckedNavigableMap(NavigableMap<K, V> m,
                         Class<K> keyType, Class<V> valueType) {
            super(m, keyType, valueType);
            nm = m;
        }

        public Comparator<? super K> comparator()   { return nm.comparator(); }
        public K firstKey()                           { return nm.firstKey(); }
        public K lastKey()                             { return nm.lastKey(); }

        public Entry<K, V> lowerEntry(K key) {
            Entry<K,V> lower = nm.lowerEntry(key);
            return (null != lower)
                ? new CheckedMap.CheckedEntrySet.CheckedEntry<>(lower, valueType)
                : null;
        }

        public K lowerKey(K key)                   { return nm.lowerKey(key); }

        public Entry<K, V> floorEntry(K key) {
            Entry<K,V> floor = nm.floorEntry(key);
            return (null != floor)
                ? new CheckedMap.CheckedEntrySet.CheckedEntry<>(floor, valueType)
                : null;
        }

        public K floorKey(K key)                   { return nm.floorKey(key); }

        public Entry<K, V> ceilingEntry(K key) {
            Entry<K,V> ceiling = nm.ceilingEntry(key);
            return (null != ceiling)
                ? new CheckedMap.CheckedEntrySet.CheckedEntry<>(ceiling, valueType)
                : null;
        }

        public K ceilingKey(K key)               { return nm.ceilingKey(key); }

        public Entry<K, V> higherEntry(K key) {
            Entry<K,V> higher = nm.higherEntry(key);
            return (null != higher)
                ? new CheckedMap.CheckedEntrySet.CheckedEntry<>(higher, valueType)
                : null;
        }

        public K higherKey(K key)                 { return nm.higherKey(key); }

        public Entry<K, V> firstEntry() {
            Entry<K,V> first = nm.firstEntry();
            return (null != first)
                ? new CheckedMap.CheckedEntrySet.CheckedEntry<>(first, valueType)
                : null;
        }

        public Entry<K, V> lastEntry() {
            Entry<K,V> last = nm.lastEntry();
            return (null != last)
                ? new CheckedMap.CheckedEntrySet.CheckedEntry<>(last, valueType)
                : null;
        }

        public Entry<K, V> pollFirstEntry() {
            Entry<K,V> entry = nm.pollFirstEntry();
            return (null == entry)
                ? null
                : new CheckedMap.CheckedEntrySet.CheckedEntry<>(entry, valueType);
        }

        public Entry<K, V> pollLastEntry() {
            Entry<K,V> entry = nm.pollLastEntry();
            return (null == entry)
                ? null
                : new CheckedMap.CheckedEntrySet.CheckedEntry<>(entry, valueType);
        }

        public NavigableMap<K, V> descendingMap() {
            return checkedNavigableMap(nm.descendingMap(), keyType, valueType);
        }

        public NavigableSet<K> keySet() {
            return navigableKeySet();
        }

        public NavigableSet<K> navigableKeySet() {
            return checkedNavigableSet(nm.navigableKeySet(), keyType);
        }

        public NavigableSet<K> descendingKeySet() {
            return checkedNavigableSet(nm.descendingKeySet(), keyType);
        }

        @Override
        public NavigableMap<K,V> subMap(K fromKey, K toKey) {
            return checkedNavigableMap(nm.subMap(fromKey, true, toKey, false),
                                    keyType, valueType);
        }

        @Override
        public NavigableMap<K,V> headMap(K toKey) {
            return checkedNavigableMap(nm.headMap(toKey, false), keyType, valueType);
        }

        @Override
        public NavigableMap<K,V> tailMap(K fromKey) {
            return checkedNavigableMap(nm.tailMap(fromKey, true), keyType, valueType);
        }

        public NavigableMap<K, V> subMap(K fromKey, boolean fromInclusive, K toKey, boolean toInclusive) {
            return checkedNavigableMap(nm.subMap(fromKey, fromInclusive, toKey, toInclusive), keyType, valueType);
        }

        public NavigableMap<K, V> headMap(K toKey, boolean inclusive) {
            return checkedNavigableMap(nm.headMap(toKey, inclusive), keyType, valueType);
        }

        public NavigableMap<K, V> tailMap(K fromKey, boolean inclusive) {
            return checkedNavigableMap(nm.tailMap(fromKey, inclusive), keyType, valueType);
        }
    }

    // Empty collections

    /**
     * Returns an iterator that has no elements.  More precisely,
     *
     * <ul>
     * <li>{@link Iterator#hasNext hasNext} always returns {@code
     * false}.</li>
     * <li>{@link Iterator#next next} always throws {@link
     * NoSuchElementException}.</li>
     * <li>{@link Iterator#remove remove} always throws {@link
     * IllegalStateException}.</li>
     * </ul>
     *
     * <p>Implementations of this method are permitted, but not
     * required, to return the same object from multiple invocations.
     *
     * @param <T> type of elements, if there were any, in the iterator
     * @return an empty iterator
     * @since 1.7
     */
    @SuppressWarnings("unchecked")
    public static <T> Iterator<T> emptyIterator() {
        return (Iterator<T>) EmptyIterator.EMPTY_ITERATOR;
    }

    private static class EmptyIterator<E> implements Iterator<E> {
        static final EmptyIterator<Object> EMPTY_ITERATOR
            = new EmptyIterator<>();

        public boolean hasNext() { return false; }
        public E next() { throw new NoSuchElementException(); }
        public void remove() { throw new IllegalStateException(); }
        @Override
        public void forEachRemaining(Consumer<? super E> action) {
            Objects.requireNonNull(action);
        }
    }

    /**
     * Returns a list iterator that has no elements.  More precisely,
     *
     * <ul>
     * <li>{@link Iterator#hasNext hasNext} and {@link
     * ListIterator#hasPrevious hasPrevious} always return {@code
     * false}.</li>
     * <li>{@link Iterator#next next} and {@link ListIterator#previous
     * previous} always throw {@link NoSuchElementException}.</li>
     * <li>{@link Iterator#remove remove} and {@link ListIterator#set
     * set} always throw {@link IllegalStateException}.</li>
     * <li>{@link ListIterator#add add} always throws {@link
     * UnsupportedOperationException}.</li>
     * <li>{@link ListIterator#nextIndex nextIndex} always returns
     * {@code 0}.</li>
     * <li>{@link ListIterator#previousIndex previousIndex} always
     * returns {@code -1}.</li>
     * </ul>
     *
     * <p>Implementations of this method are permitted, but not
     * required, to return the same object from multiple invocations.
     *
     * @param <T> type of elements, if there were any, in the iterator
     * @return an empty list iterator
     * @since 1.7
     */
    @SuppressWarnings("unchecked")
    public static <T> ListIterator<T> emptyListIterator() {
        return (ListIterator<T>) EmptyListIterator.EMPTY_ITERATOR;
    }

    private static class EmptyListIterator<E>
        extends EmptyIterator<E>
        implements ListIterator<E>
    {
        static final EmptyListIterator<Object> EMPTY_ITERATOR
            = new EmptyListIterator<>();

        public boolean hasPrevious() { return false; }
        public E previous() { throw new NoSuchElementException(); }
        public int nextIndex()     { return 0; }
        public int previousIndex() { return -1; }
        public void set(E e) { throw new IllegalStateException(); }
        public void add(E e) { throw new UnsupportedOperationException(); }
    }

    /**
     * Returns an enumeration that has no elements.  More precisely,
     *
     * <ul>
     * <li>{@link Enumeration#hasMoreElements hasMoreElements} always
     * returns {@code false}.</li>
     * <li> {@link Enumeration#nextElement nextElement} always throws
     * {@link NoSuchElementException}.</li>
     * </ul>
     *
     * <p>Implementations of this method are permitted, but not
     * required, to return the same object from multiple invocations.
     *
     * @param  <T> the class of the objects in the enumeration
     * @return an empty enumeration
     * @since 1.7
     */
    @SuppressWarnings("unchecked")
    public static <T> Enumeration<T> emptyEnumeration() {
        return (Enumeration<T>) EmptyEnumeration.EMPTY_ENUMERATION;
    }

    private static class EmptyEnumeration<E> implements Enumeration<E> {
        static final EmptyEnumeration<Object> EMPTY_ENUMERATION
            = new EmptyEnumeration<>();

        public boolean hasMoreElements() { return false; }
        public E nextElement() { throw new NoSuchElementException(); }
        public Iterator<E> asIterator() { return emptyIterator(); }
    }

    /**
     * The empty set (immutable).  This set is serializable.
     *
     * @see #emptySet()
     */
    @SuppressWarnings("rawtypes")
    public static final Set EMPTY_SET = new EmptySet<>();

    /**
     * Returns an empty set (immutable).  This set is serializable.
     * Unlike the like-named field, this method is parameterized.
     *
     * <p>This example illustrates the type-safe way to obtain an empty set:
     * <pre>
     *     Set&lt;String&gt; s = Collections.emptySet();
     * </pre>
     * @implNote Implementations of this method need not create a separate
     * {@code Set} object for each call.  Using this method is likely to have
     * comparable cost to using the like-named field.  (Unlike this method, the
     * field does not provide type safety.)
     *
     * @param  <T> the class of the objects in the set
     * @return the empty set
     *
     * @see #EMPTY_SET
     * @since 1.5
     */
    @SuppressWarnings("unchecked")
    public static final <T> Set<T> emptySet() {
        return (Set<T>) EMPTY_SET;
    }

    /**
     * @serial include
     */
    private static class EmptySet<E>
        extends AbstractSet<E>
        implements Serializable
    {
        @java.io.Serial
        private static final long serialVersionUID = 1582296315990362920L;

        public Iterator<E> iterator() { return emptyIterator(); }

        public int size() {return 0;}
        public boolean isEmpty() {return true;}
        public void clear() {}

        public boolean contains(Object obj) {return false;}
        public boolean containsAll(Collection<?> c) { return c.isEmpty(); }

        public Object[] toArray() { return new Object[0]; }

        public <T> T[] toArray(T[] a) {
            if (a.length > 0)
                a[0] = null;
            return a;
        }

        // Override default methods in Collection
        @Override
        public void forEach(Consumer<? super E> action) {
            Objects.requireNonNull(action);
        }
        @Override
        public boolean removeIf(Predicate<? super E> filter) {
            Objects.requireNonNull(filter);
            return false;
        }
        @Override
        public Spliterator<E> spliterator() { return Spliterators.emptySpliterator(); }

        // Preserves singleton property
        @java.io.Serial
        private Object readResolve() {
            return EMPTY_SET;
        }

        @Override
        public int hashCode() {
            return 0;
        }
    }

    /**
     * Returns an empty sorted set (immutable).  This set is serializable.
     *
     * <p>This example illustrates the type-safe way to obtain an empty
     * sorted set:
     * <pre> {@code
     *     SortedSet<String> s = Collections.emptySortedSet();
     * }</pre>
     *
     * @implNote Implementations of this method need not create a separate
     * {@code SortedSet} object for each call.
     *
     * @param <E> type of elements, if there were any, in the set
     * @return the empty sorted set
     * @since 1.8
     */
    @SuppressWarnings("unchecked")
    public static <E> SortedSet<E> emptySortedSet() {
        return (SortedSet<E>) UnmodifiableNavigableSet.EMPTY_NAVIGABLE_SET;
    }

    /**
     * Returns an empty navigable set (immutable).  This set is serializable.
     *
     * <p>This example illustrates the type-safe way to obtain an empty
     * navigable set:
     * <pre> {@code
     *     NavigableSet<String> s = Collections.emptyNavigableSet();
     * }</pre>
     *
     * @implNote Implementations of this method need not
     * create a separate {@code NavigableSet} object for each call.
     *
     * @param <E> type of elements, if there were any, in the set
     * @return the empty navigable set
     * @since 1.8
     */
    @SuppressWarnings("unchecked")
    public static <E> NavigableSet<E> emptyNavigableSet() {
        return (NavigableSet<E>) UnmodifiableNavigableSet.EMPTY_NAVIGABLE_SET;
    }

    /**
     * The empty list (immutable).  This list is serializable.
     *
     * @see #emptyList()
     */
    @SuppressWarnings("rawtypes")
    public static final List EMPTY_LIST = new EmptyList<>();

    /**
     * Returns an empty list (immutable).  This list is serializable.
     *
     * <p>This example illustrates the type-safe way to obtain an empty list:
     * <pre>
     *     List&lt;String&gt; s = Collections.emptyList();
     * </pre>
     *
     * @implNote
     * Implementations of this method need not create a separate {@code List}
     * object for each call.   Using this method is likely to have comparable
     * cost to using the like-named field.  (Unlike this method, the field does
     * not provide type safety.)
     *
     * @param <T> type of elements, if there were any, in the list
     * @return an empty immutable list
     *
     * @see #EMPTY_LIST
     * @since 1.5
     */
    @SuppressWarnings("unchecked")
    public static final <T> List<T> emptyList() {
        return (List<T>) EMPTY_LIST;
    }

    /**
     * @serial include
     */
    private static class EmptyList<E>
        extends AbstractList<E>
        implements RandomAccess, Serializable {
        @java.io.Serial
        private static final long serialVersionUID = 8842843931221139166L;

        public Iterator<E> iterator() {
            return emptyIterator();
        }
        public ListIterator<E> listIterator() {
            return emptyListIterator();
        }

        public int size() {return 0;}
        public boolean isEmpty() {return true;}
        public void clear() {}

        public boolean contains(Object obj) {return false;}
        public boolean containsAll(Collection<?> c) { return c.isEmpty(); }

        public Object[] toArray() { return new Object[0]; }

        public <T> T[] toArray(T[] a) {
            if (a.length > 0)
                a[0] = null;
            return a;
        }

        public E get(int index) {
            throw new IndexOutOfBoundsException("Index: "+index);
        }

        public boolean equals(Object o) {
            return (o instanceof List) && ((List<?>)o).isEmpty();
        }

        public int hashCode() { return 1; }

        @Override
        public boolean removeIf(Predicate<? super E> filter) {
            Objects.requireNonNull(filter);
            return false;
        }
        @Override
        public void replaceAll(UnaryOperator<E> operator) {
            Objects.requireNonNull(operator);
        }
        @Override
        public void sort(Comparator<? super E> c) {
        }

        // Override default methods in Collection
        @Override
        public void forEach(Consumer<? super E> action) {
            Objects.requireNonNull(action);
        }

        @Override
        public Spliterator<E> spliterator() { return Spliterators.emptySpliterator(); }

        // Preserves singleton property
        @java.io.Serial
        private Object readResolve() {
            return EMPTY_LIST;
        }
    }

    /**
     * The empty map (immutable).  This map is serializable.
     *
     * @see #emptyMap()
     * @since 1.3
     */
    @SuppressWarnings("rawtypes")
    public static final Map EMPTY_MAP = new EmptyMap<>();

    /**
     * Returns an empty map (immutable).  This map is serializable.
     *
     * <p>This example illustrates the type-safe way to obtain an empty map:
     * <pre>
     *     Map&lt;String, Date&gt; s = Collections.emptyMap();
     * </pre>
     * @implNote Implementations of this method need not create a separate
     * {@code Map} object for each call.  Using this method is likely to have
     * comparable cost to using the like-named field.  (Unlike this method, the
     * field does not provide type safety.)
     *
     * @param <K> the class of the map keys
     * @param <V> the class of the map values
     * @return an empty map
     * @see #EMPTY_MAP
     * @since 1.5
     */
    @SuppressWarnings("unchecked")
    public static final <K,V> Map<K,V> emptyMap() {
        return (Map<K,V>) EMPTY_MAP;
    }

    /**
     * Returns an empty sorted map (immutable).  This map is serializable.
     *
     * <p>This example illustrates the type-safe way to obtain an empty map:
     * <pre> {@code
     *     SortedMap<String, Date> s = Collections.emptySortedMap();
     * }</pre>
     *
     * @implNote Implementations of this method need not create a separate
     * {@code SortedMap} object for each call.
     *
     * @param <K> the class of the map keys
     * @param <V> the class of the map values
     * @return an empty sorted map
     * @since 1.8
     */
    @SuppressWarnings("unchecked")
    public static final <K,V> SortedMap<K,V> emptySortedMap() {
        return (SortedMap<K,V>) UnmodifiableNavigableMap.EMPTY_NAVIGABLE_MAP;
    }

    /**
     * Returns an empty navigable map (immutable).  This map is serializable.
     *
     * <p>This example illustrates the type-safe way to obtain an empty map:
     * <pre> {@code
     *     NavigableMap<String, Date> s = Collections.emptyNavigableMap();
     * }</pre>
     *
     * @implNote Implementations of this method need not create a separate
     * {@code NavigableMap} object for each call.
     *
     * @param <K> the class of the map keys
     * @param <V> the class of the map values
     * @return an empty navigable map
     * @since 1.8
     */
    @SuppressWarnings("unchecked")
    public static final <K,V> NavigableMap<K,V> emptyNavigableMap() {
        return (NavigableMap<K,V>) UnmodifiableNavigableMap.EMPTY_NAVIGABLE_MAP;
    }

    /**
     * @serial include
     */
    private static class EmptyMap<K,V>
        extends AbstractMap<K,V>
        implements Serializable
    {
        @java.io.Serial
        private static final long serialVersionUID = 6428348081105594320L;

        public int size()                          {return 0;}
        public boolean isEmpty()                   {return true;}
        public void clear()                        {}
        public boolean containsKey(Object key)     {return false;}
        public boolean containsValue(Object value) {return false;}
        public V get(Object key)                   {return null;}
        public Set<K> keySet()                     {return emptySet();}
        public Collection<V> values()              {return emptySet();}
        public Set<Map.Entry<K,V>> entrySet()      {return emptySet();}

        public boolean equals(Object o) {
            return (o instanceof Map) && ((Map<?,?>)o).isEmpty();
        }

        public int hashCode()                      {return 0;}

        // Override default methods in Map
        @Override
        @SuppressWarnings("unchecked")
        public V getOrDefault(Object k, V defaultValue) {
            return defaultValue;
        }

        @Override
        public void forEach(BiConsumer<? super K, ? super V> action) {
            Objects.requireNonNull(action);
        }

        @Override
        public void replaceAll(BiFunction<? super K, ? super V, ? extends V> function) {
            Objects.requireNonNull(function);
        }

        @Override
        public V putIfAbsent(K key, V value) {
            throw new UnsupportedOperationException();
        }

        @Override
        public boolean remove(Object key, Object value) {
            throw new UnsupportedOperationException();
        }

        @Override
        public boolean replace(K key, V oldValue, V newValue) {
            throw new UnsupportedOperationException();
        }

        @Override
        public V replace(K key, V value) {
            throw new UnsupportedOperationException();
        }

        @Override
        public V computeIfAbsent(K key,
                Function<? super K, ? extends V> mappingFunction) {
            throw new UnsupportedOperationException();
        }

        @Override
        public V computeIfPresent(K key,
                BiFunction<? super K, ? super V, ? extends V> remappingFunction) {
            throw new UnsupportedOperationException();
        }

        @Override
        public V compute(K key,
                BiFunction<? super K, ? super V, ? extends V> remappingFunction) {
            throw new UnsupportedOperationException();
        }

        @Override
        public V merge(K key, V value,
                BiFunction<? super V, ? super V, ? extends V> remappingFunction) {
            throw new UnsupportedOperationException();
        }

        // Preserves singleton property
        @java.io.Serial
        private Object readResolve() {
            return EMPTY_MAP;
        }
    }

    // Singleton collections

    /**
     * Returns an immutable set containing only the specified object.
     * The returned set is serializable.
     *
     * @param  <T> the class of the objects in the set
     * @param o the sole object to be stored in the returned set.
     * @return an immutable set containing only the specified object.
     */
    public static <T> Set<T> singleton(T o) {
        return new SingletonSet<>(o);
    }

    static <E> Iterator<E> singletonIterator(final E e) {
        return new Iterator<E>() {
            private boolean hasNext = true;
            public boolean hasNext() {
                return hasNext;
            }
            public E next() {
                if (hasNext) {
                    hasNext = false;
                    return e;
                }
                throw new NoSuchElementException();
            }
            public void remove() {
                throw new UnsupportedOperationException();
            }
            @Override
            public void forEachRemaining(Consumer<? super E> action) {
                Objects.requireNonNull(action);
                if (hasNext) {
                    hasNext = false;
                    action.accept(e);
                }
            }
        };
    }

    /**
     * Creates a {@code Spliterator} with only the specified element
     *
     * @param <T> Type of elements
     * @return A singleton {@code Spliterator}
     */
    static <T> Spliterator<T> singletonSpliterator(final T element) {
        return new Spliterator<T>() {
            long est = 1;

            @Override
            public Spliterator<T> trySplit() {
                return null;
            }

            @Override
            public boolean tryAdvance(Consumer<? super T> consumer) {
                Objects.requireNonNull(consumer);
                if (est > 0) {
                    est--;
                    consumer.accept(element);
                    return true;
                }
                return false;
            }

            @Override
            public void forEachRemaining(Consumer<? super T> consumer) {
                tryAdvance(consumer);
            }

            @Override
            public long estimateSize() {
                return est;
            }

            @Override
            public int characteristics() {
                int value = (element != null) ? Spliterator.NONNULL : 0;

                return value | Spliterator.SIZED | Spliterator.SUBSIZED | Spliterator.IMMUTABLE |
                       Spliterator.DISTINCT | Spliterator.ORDERED;
            }
        };
    }

    /**
     * @serial include
     */
    private static class SingletonSet<E>
        extends AbstractSet<E>
        implements Serializable
    {
        @java.io.Serial
        private static final long serialVersionUID = 3193687207550431679L;

        @SuppressWarnings("serial") // Conditionally serializable
        private final E element;

        SingletonSet(E e) {element = e;}

        public Iterator<E> iterator() {
            return singletonIterator(element);
        }

        public int size() {return 1;}

        public boolean contains(Object o) {return eq(o, element);}

        // Override default methods for Collection
        @Override
        public void forEach(Consumer<? super E> action) {
            action.accept(element);
        }
        @Override
        public Spliterator<E> spliterator() {
            return singletonSpliterator(element);
        }
        @Override
        public boolean removeIf(Predicate<? super E> filter) {
            throw new UnsupportedOperationException();
        }
        @Override
        public int hashCode() {
            return Objects.hashCode(element);
        }
    }

    /**
     * Returns an immutable list containing only the specified object.
     * The returned list is serializable.
     *
     * @param  <T> the class of the objects in the list
     * @param o the sole object to be stored in the returned list.
     * @return an immutable list containing only the specified object.
     * @since 1.3
     */
    public static <T> List<T> singletonList(T o) {
        return new SingletonList<>(o);
    }

    /**
     * @serial include
     */
    private static class SingletonList<E>
        extends AbstractList<E>
        implements RandomAccess, Serializable {

        @java.io.Serial
        private static final long serialVersionUID = 3093736618740652951L;

        @SuppressWarnings("serial") // Conditionally serializable
        private final E element;

        SingletonList(E obj)                {element = obj;}

        public Iterator<E> iterator() {
            return singletonIterator(element);
        }

        public int size()                   {return 1;}

        public boolean contains(Object obj) {return eq(obj, element);}

        public E get(int index) {
            if (index != 0)
              throw new IndexOutOfBoundsException("Index: "+index+", Size: 1");
            return element;
        }

        // Override default methods for Collection
        @Override
        public void forEach(Consumer<? super E> action) {
            action.accept(element);
        }
        @Override
        public boolean removeIf(Predicate<? super E> filter) {
            throw new UnsupportedOperationException();
        }
        @Override
        public void replaceAll(UnaryOperator<E> operator) {
            throw new UnsupportedOperationException();
        }
        @Override
        public void sort(Comparator<? super E> c) {
        }
        @Override
        public Spliterator<E> spliterator() {
            return singletonSpliterator(element);
        }
        @Override
        public int hashCode() {
            return 31 + Objects.hashCode(element);
        }
    }

    /**
     * Returns an immutable map, mapping only the specified key to the
     * specified value.  The returned map is serializable.
     *
     * @param <K> the class of the map keys
     * @param <V> the class of the map values
     * @param key the sole key to be stored in the returned map.
     * @param value the value to which the returned map maps {@code key}.
     * @return an immutable map containing only the specified key-value
     *         mapping.
     * @since 1.3
     */
    public static <K,V> Map<K,V> singletonMap(K key, V value) {
        return new SingletonMap<>(key, value);
    }

    /**
     * @serial include
     */
    private static class SingletonMap<K,V>
          extends AbstractMap<K,V>
          implements Serializable {
        @java.io.Serial
        private static final long serialVersionUID = -6979724477215052911L;

        @SuppressWarnings("serial") // Conditionally serializable
        private final K k;
        @SuppressWarnings("serial") // Conditionally serializable
        private final V v;

        SingletonMap(K key, V value) {
            k = key;
            v = value;
        }

        public int size()                                           {return 1;}
        public boolean isEmpty()                                {return false;}
        public boolean containsKey(Object key)             {return eq(key, k);}
        public boolean containsValue(Object value)       {return eq(value, v);}
        public V get(Object key)              {return (eq(key, k) ? v : null);}

        private transient Set<K> keySet;
        private transient Set<Map.Entry<K,V>> entrySet;
        private transient Collection<V> values;

        public Set<K> keySet() {
            if (keySet==null)
                keySet = singleton(k);
            return keySet;
        }

        public Set<Map.Entry<K,V>> entrySet() {
            if (entrySet==null)
                entrySet = Collections.<Map.Entry<K,V>>singleton(
                    new SimpleImmutableEntry<>(k, v));
            return entrySet;
        }

        public Collection<V> values() {
            if (values==null)
                values = singleton(v);
            return values;
        }

        // Override default methods in Map
        @Override
        public V getOrDefault(Object key, V defaultValue) {
            return eq(key, k) ? v : defaultValue;
        }

        @Override
        public void forEach(BiConsumer<? super K, ? super V> action) {
            action.accept(k, v);
        }

        @Override
        public void replaceAll(BiFunction<? super K, ? super V, ? extends V> function) {
            throw new UnsupportedOperationException();
        }

        @Override
        public V putIfAbsent(K key, V value) {
            throw new UnsupportedOperationException();
        }

        @Override
        public boolean remove(Object key, Object value) {
            throw new UnsupportedOperationException();
        }

        @Override
        public boolean replace(K key, V oldValue, V newValue) {
            throw new UnsupportedOperationException();
        }

        @Override
        public V replace(K key, V value) {
            throw new UnsupportedOperationException();
        }

        @Override
        public V computeIfAbsent(K key,
                Function<? super K, ? extends V> mappingFunction) {
            throw new UnsupportedOperationException();
        }

        @Override
        public V computeIfPresent(K key,
                BiFunction<? super K, ? super V, ? extends V> remappingFunction) {
            throw new UnsupportedOperationException();
        }

        @Override
        public V compute(K key,
                BiFunction<? super K, ? super V, ? extends V> remappingFunction) {
            throw new UnsupportedOperationException();
        }

        @Override
        public V merge(K key, V value,
                BiFunction<? super V, ? super V, ? extends V> remappingFunction) {
            throw new UnsupportedOperationException();
        }

        @Override
        public int hashCode() {
            return Objects.hashCode(k) ^ Objects.hashCode(v);
        }
    }

    // Miscellaneous

    /**
     * Returns an immutable list consisting of {@code n} copies of the
     * specified object.  The newly allocated data object is tiny (it contains
     * a single reference to the data object).  This method is useful in
     * combination with the {@code List.addAll} method to grow lists.
     * The returned list is serializable.
     *
     * @param  <T> the class of the object to copy and of the objects
     *         in the returned list.
     * @param  n the number of elements in the returned list.
     * @param  o the element to appear repeatedly in the returned list.
     * @return an immutable list consisting of {@code n} copies of the
     *         specified object.
     * @throws IllegalArgumentException if {@code n < 0}
     * @see    List#addAll(Collection)
     * @see    List#addAll(int, Collection)
     */
    public static <T> List<T> nCopies(int n, T o) {
        if (n < 0)
            throw new IllegalArgumentException("List length = " + n);
        return new CopiesList<>(n, o);
    }

    /**
     * @serial include
     */
    private static class CopiesList<E>
        extends AbstractList<E>
        implements RandomAccess, Serializable
    {
        @java.io.Serial
        private static final long serialVersionUID = 2739099268398711800L;

        final int n;
        @SuppressWarnings("serial") // Conditionally serializable
        final E element;

        CopiesList(int n, E e) {
            assert n >= 0;
            this.n = n;
            element = e;
        }

        public int size() {
            return n;
        }

        public boolean contains(Object obj) {
            return n != 0 && eq(obj, element);
        }

        public int indexOf(Object o) {
            return contains(o) ? 0 : -1;
        }

        public int lastIndexOf(Object o) {
            return contains(o) ? n - 1 : -1;
        }

        public E get(int index) {
            if (index < 0 || index >= n)
                throw new IndexOutOfBoundsException("Index: "+index+
                                                    ", Size: "+n);
            return element;
        }

        public Object[] toArray() {
            final Object[] a = new Object[n];
            if (element != null)
                Arrays.fill(a, 0, n, element);
            return a;
        }

        @SuppressWarnings("unchecked")
        public <T> T[] toArray(T[] a) {
            final int n = this.n;
            if (a.length < n) {
                a = (T[])java.lang.reflect.Array
                    .newInstance(a.getClass().getComponentType(), n);
                if (element != null)
                    Arrays.fill(a, 0, n, element);
            } else {
                Arrays.fill(a, 0, n, element);
                if (a.length > n)
                    a[n] = null;
            }
            return a;
        }

        public List<E> subList(int fromIndex, int toIndex) {
            if (fromIndex < 0)
                throw new IndexOutOfBoundsException("fromIndex = " + fromIndex);
            if (toIndex > n)
                throw new IndexOutOfBoundsException("toIndex = " + toIndex);
            if (fromIndex > toIndex)
                throw new IllegalArgumentException("fromIndex(" + fromIndex +
                                                   ") > toIndex(" + toIndex + ")");
            return new CopiesList<>(toIndex - fromIndex, element);
        }

        @Override
        public int hashCode() {
            if (n == 0) return 1;
            // hashCode of n repeating elements is 31^n + elementHash * Sum(31^k, k = 0..n-1)
            // this implementation completes in O(log(n)) steps taking advantage of
            // 31^(2*n) = (31^n)^2 and Sum(31^k, k = 0..(2*n-1)) = Sum(31^k, k = 0..n-1) * (31^n + 1)
            int pow = 31;
            int sum = 1;
            for (int i = Integer.numberOfLeadingZeros(n) + 1; i < Integer.SIZE; i++) {
                sum *= pow + 1;
                pow *= pow;
                if ((n << i) < 0) {
                    pow *= 31;
                    sum = sum * 31 + 1;
                }
            }
            return pow + sum * (element == null ? 0 : element.hashCode());
        }

        @Override
        public boolean equals(Object o) {
            if (o == this)
                return true;
            if (o instanceof CopiesList<?> other) {
                return n == other.n && (n == 0 || eq(element, other.element));
            }
            if (!(o instanceof List))
                return false;

            int remaining = n;
            E e = element;
            Iterator<?> itr = ((List<?>) o).iterator();
            if (e == null) {
                while (itr.hasNext() && remaining-- > 0) {
                    if (itr.next() != null)
                        return false;
                }
            } else {
                while (itr.hasNext() && remaining-- > 0) {
                    if (!e.equals(itr.next()))
                        return false;
                }
            }
            return remaining == 0 && !itr.hasNext();
        }

        // Override default methods in Collection
        @Override
        public Stream<E> stream() {
            return IntStream.range(0, n).mapToObj(i -> element);
        }

        @Override
        public Stream<E> parallelStream() {
            return IntStream.range(0, n).parallel().mapToObj(i -> element);
        }

        @Override
        public Spliterator<E> spliterator() {
            return stream().spliterator();
        }

        @java.io.Serial
        private void readObject(ObjectInputStream ois) throws IOException, ClassNotFoundException {
            ois.defaultReadObject();
            SharedSecrets.getJavaObjectInputStreamAccess().checkArray(ois, Object[].class, n);
        }
    }

    /**
     * Returns a comparator that imposes the reverse of the <em>natural
     * ordering</em> on a collection of objects that implement the
     * {@code Comparable} interface.  (The natural ordering is the ordering
     * imposed by the objects' own {@code compareTo} method.)  This enables a
     * simple idiom for sorting (or maintaining) collections (or arrays) of
     * objects that implement the {@code Comparable} interface in
     * reverse-natural-order.  For example, suppose {@code a} is an array of
     * strings. Then: <pre>
     *          Arrays.sort(a, Collections.reverseOrder());
     * </pre> sorts the array in reverse-lexicographic (alphabetical) order.<p>
     *
     * The returned comparator is serializable.
     *
     * @param  <T> the class of the objects compared by the comparator
     * @return A comparator that imposes the reverse of the <i>natural
     *         ordering</i> on a collection of objects that implement
     *         the {@code Comparable} interface.
     * @see Comparable
     */
    @SuppressWarnings("unchecked")
    public static <T> Comparator<T> reverseOrder() {
        return (Comparator<T>) ReverseComparator.REVERSE_ORDER;
    }

    /**
     * @serial include
     */
    private static class ReverseComparator
        implements Comparator<Comparable<Object>>, Serializable {

        @java.io.Serial
        private static final long serialVersionUID = 7207038068494060240L;

        static final ReverseComparator REVERSE_ORDER
            = new ReverseComparator();

        public int compare(Comparable<Object> c1, Comparable<Object> c2) {
            return c2.compareTo(c1);
        }

        @java.io.Serial
        private Object readResolve() { return Collections.reverseOrder(); }

        @Override
        public Comparator<Comparable<Object>> reversed() {
            return Comparator.naturalOrder();
        }
    }

    /**
     * Returns a comparator that imposes the reverse ordering of the specified
     * comparator.  If the specified comparator is {@code null}, this method is
     * equivalent to {@link #reverseOrder()} (in other words, it returns a
     * comparator that imposes the reverse of the <em>natural ordering</em> on
     * a collection of objects that implement the Comparable interface).
     *
     * <p>The returned comparator is serializable (assuming the specified
     * comparator is also serializable or {@code null}).
     *
     * @param <T> the class of the objects compared by the comparator
     * @param cmp a comparator who's ordering is to be reversed by the returned
     * comparator or {@code null}
     * @return A comparator that imposes the reverse ordering of the
     *         specified comparator.
     * @since 1.5
     */
    @SuppressWarnings("unchecked")
    public static <T> Comparator<T> reverseOrder(Comparator<T> cmp) {
        if (cmp == null) {
            return (Comparator<T>) ReverseComparator.REVERSE_ORDER;
        } else if (cmp == ReverseComparator.REVERSE_ORDER) {
            return (Comparator<T>) Comparators.NaturalOrderComparator.INSTANCE;
        } else if (cmp == Comparators.NaturalOrderComparator.INSTANCE) {
            return (Comparator<T>) ReverseComparator.REVERSE_ORDER;
        } else if (cmp instanceof ReverseComparator2) {
            return ((ReverseComparator2<T>) cmp).cmp;
        } else {
            return new ReverseComparator2<>(cmp);
        }
    }

    /**
     * @serial include
     */
    private static class ReverseComparator2<T> implements Comparator<T>,
        Serializable
    {
        @java.io.Serial
        private static final long serialVersionUID = 4374092139857L;

        /**
         * The comparator specified in the static factory.  This will never
         * be null, as the static factory returns a ReverseComparator
         * instance if its argument is null.
         *
         * @serial
         */
        @SuppressWarnings("serial") // Conditionally serializable
        final Comparator<T> cmp;

        ReverseComparator2(Comparator<T> cmp) {
            assert cmp != null;
            this.cmp = cmp;
        }

        public int compare(T t1, T t2) {
            return cmp.compare(t2, t1);
        }

        public boolean equals(Object o) {
            return (o == this) ||
                (o instanceof ReverseComparator2 &&
                 cmp.equals(((ReverseComparator2)o).cmp));
        }

        public int hashCode() {
            return cmp.hashCode() ^ Integer.MIN_VALUE;
        }

        @Override
        public Comparator<T> reversed() {
            return cmp;
        }
    }

    /**
     * Returns an enumeration over the specified collection.  This provides
     * interoperability with legacy APIs that require an enumeration
     * as input.
     *
     * <p>The iterator returned from a call to {@link Enumeration#asIterator()}
     * does not support removal of elements from the specified collection.  This
     * is necessary to avoid unintentionally increasing the capabilities of the
     * returned enumeration.
     *
     * @param  <T> the class of the objects in the collection
     * @param c the collection for which an enumeration is to be returned.
     * @return an enumeration over the specified collection.
     * @see Enumeration
     */
    public static <T> Enumeration<T> enumeration(final Collection<T> c) {
        return new Enumeration<T>() {
            private final Iterator<T> i = c.iterator();

            public boolean hasMoreElements() {
                return i.hasNext();
            }

            public T nextElement() {
                return i.next();
            }
        };
    }

    /**
     * Returns an array list containing the elements returned by the
     * specified enumeration in the order they are returned by the
     * enumeration.  This method provides interoperability between
     * legacy APIs that return enumerations and new APIs that require
     * collections.
     *
     * @param <T> the class of the objects returned by the enumeration
     * @param e enumeration providing elements for the returned
     *          array list
     * @return an array list containing the elements returned
     *         by the specified enumeration.
     * @since 1.4
     * @see Enumeration
     * @see ArrayList
     */
    public static <T> ArrayList<T> list(Enumeration<T> e) {
        ArrayList<T> l = new ArrayList<>();
        while (e.hasMoreElements())
            l.add(e.nextElement());
        return l;
    }

    /**
     * Returns true if the specified arguments are equal, or both null.
     *
     * NB: Do not replace with Object.equals until JDK-8015417 is resolved.
     */
    static boolean eq(Object o1, Object o2) {
        return o1==null ? o2==null : o1.equals(o2);
    }

    /**
     * Returns the number of elements in the specified collection equal to the
     * specified object.  More formally, returns the number of elements
     * {@code e} in the collection such that
     * {@code Objects.equals(o, e)}.
     *
     * @param c the collection in which to determine the frequency
     *     of {@code o}
     * @param o the object whose frequency is to be determined
     * @return the number of elements in {@code c} equal to {@code o}
     * @throws NullPointerException if {@code c} is null
     * @since 1.5
     */
    public static int frequency(Collection<?> c, Object o) {
        int result = 0;
        if (o == null) {
            for (Object e : c)
                if (e == null)
                    result++;
        } else {
            for (Object e : c)
                if (o.equals(e))
                    result++;
        }
        return result;
    }

    /**
     * Returns {@code true} if the two specified collections have no
     * elements in common.
     *
     * <p>Care must be exercised if this method is used on collections that
     * do not comply with the general contract for {@code Collection}.
     * Implementations may elect to iterate over either collection and test
     * for containment in the other collection (or to perform any equivalent
     * computation).  If either collection uses a nonstandard equality test
     * (as does a {@link SortedSet} whose ordering is not <em>compatible with
     * equals</em>, or the key set of an {@link IdentityHashMap}), both
     * collections must use the same nonstandard equality test, or the
     * result of this method is undefined.
     *
     * <p>Care must also be exercised when using collections that have
     * restrictions on the elements that they may contain. Collection
     * implementations are allowed to throw exceptions for any operation
     * involving elements they deem ineligible. For absolute safety the
     * specified collections should contain only elements which are
     * eligible elements for both collections.
     *
     * <p>Note that it is permissible to pass the same collection in both
     * parameters, in which case the method will return {@code true} if and
     * only if the collection is empty.
     *
     * @param c1 a collection
     * @param c2 a collection
     * @return {@code true} if the two specified collections have no
     * elements in common.
     * @throws NullPointerException if either collection is {@code null}.
     * @throws NullPointerException if one collection contains a {@code null}
     * element and {@code null} is not an eligible element for the other collection.
     * (<a href="Collection.html#optional-restrictions">optional</a>)
     * @throws ClassCastException if one collection contains an element that is
     * of a type which is ineligible for the other collection.
     * (<a href="Collection.html#optional-restrictions">optional</a>)
     * @since 1.5
     */
    public static boolean disjoint(Collection<?> c1, Collection<?> c2) {
        // The collection to be used for contains(). Preference is given to
        // the collection who's contains() has lower O() complexity.
        Collection<?> contains = c2;
        // The collection to be iterated. If the collections' contains() impl
        // are of different O() complexity, the collection with slower
        // contains() will be used for iteration. For collections who's
        // contains() are of the same complexity then best performance is
        // achieved by iterating the smaller collection.
        Collection<?> iterate = c1;

        // Performance optimization cases. The heuristics:
        //   1. Generally iterate over c1.
        //   2. If c1 is a Set then iterate over c2.
        //   3. If either collection is empty then result is always true.
        //   4. Iterate over the smaller Collection.
        if (c1 instanceof Set) {
            // Use c1 for contains as a Set's contains() is expected to perform
            // better than O(N/2)
            iterate = c2;
            contains = c1;
        } else if (!(c2 instanceof Set)) {
            // Both are mere Collections. Iterate over smaller collection.
            // Example: If c1 contains 3 elements and c2 contains 50 elements and
            // assuming contains() requires ceiling(N/2) comparisons then
            // checking for all c1 elements in c2 would require 75 comparisons
            // (3 * ceiling(50/2)) vs. checking all c2 elements in c1 requiring
            // 100 comparisons (50 * ceiling(3/2)).
            int c1size = c1.size();
            int c2size = c2.size();
            if (c1size == 0 || c2size == 0) {
                // At least one collection is empty. Nothing will match.
                return true;
            }

            if (c1size > c2size) {
                iterate = c2;
                contains = c1;
            }
        }

        for (Object e : iterate) {
            if (contains.contains(e)) {
               // Found a common element. Collections are not disjoint.
                return false;
            }
        }

        // No common elements were found.
        return true;
    }

    /**
     * Adds all of the specified elements to the specified collection.
     * Elements to be added may be specified individually or as an array.
     * The behaviour of this convenience method is similar to that of
     * {@code cc.addAll(Collections.unmodifiableList(Arrays.asList(elements)))}.
     *
     * <p>When elements are specified individually, this method provides a
     * convenient way to add a few elements to an existing collection:
     * <pre>
     *     Collections.addAll(flavors, "Peaches 'n Plutonium", "Rocky Racoon");
     * </pre>
     *
     * @param  <T> the class of the elements to add and of the collection
     * @param c the collection into which {@code elements} are to be inserted
     * @param elements the elements to insert into {@code c}
     * @return {@code true} if the collection changed as a result of the call
     * @throws UnsupportedOperationException if {@code c} does not support
     *         the {@code add} operation
     * @throws NullPointerException if {@code elements} contains one or more
     *         null values and {@code c} does not permit null elements, or
     *         if {@code c} or {@code elements} are {@code null}
     * @throws IllegalArgumentException if some property of a value in
     *         {@code elements} prevents it from being added to {@code c}
     * @see Collection#addAll(Collection)
     * @since 1.5
     */
    @SafeVarargs
    public static <T> boolean addAll(Collection<? super T> c, T... elements) {
        boolean result = false;
        for (T element : elements)
            result |= c.add(element);
        return result;
    }

    /**
     * Returns a set backed by the specified map.  The resulting set displays
     * the same ordering, concurrency, and performance characteristics as the
     * backing map.  In essence, this factory method provides a {@link Set}
     * implementation corresponding to any {@link Map} implementation.  There
     * is no need to use this method on a {@link Map} implementation that
     * already has a corresponding {@link Set} implementation (such as {@link
     * HashMap} or {@link TreeMap}).
     *
     * <p>Each method invocation on the set returned by this method results in
     * exactly one method invocation on the backing map or its {@code keySet}
     * view, with one exception.  The {@code addAll} method is implemented
     * as a sequence of {@code put} invocations on the backing map.
     *
     * <p>The specified map must be empty at the time this method is invoked,
     * and should not be accessed directly after this method returns.  These
     * conditions are ensured if the map is created empty, passed directly
     * to this method, and no reference to the map is retained, as illustrated
     * in the following code fragment:
     * <pre>
     *    Set&lt;Object&gt; weakHashSet = Collections.newSetFromMap(
     *        new WeakHashMap&lt;Object, Boolean&gt;());
     * </pre>
     *
     * @param <E> the class of the map keys and of the objects in the
     *        returned set
     * @param map the backing map
     * @return the set backed by the map
     * @throws IllegalArgumentException if {@code map} is not empty
     * @since 1.6
     */
    public static <E> Set<E> newSetFromMap(Map<E, Boolean> map) {
        return new SetFromMap<>(map);
    }

    /**
     * @serial include
     */
    private static class SetFromMap<E> extends AbstractSet<E>
        implements Set<E>, Serializable
    {
        @SuppressWarnings("serial") // Conditionally serializable
        private final Map<E, Boolean> m;  // The backing map
        private transient Set<E> s;       // Its keySet

        SetFromMap(Map<E, Boolean> map) {
            if (!map.isEmpty())
                throw new IllegalArgumentException("Map is non-empty");
            m = map;
            s = map.keySet();
        }

        public void clear()               {        m.clear(); }
        public int size()                 { return m.size(); }
        public boolean isEmpty()          { return m.isEmpty(); }
        public boolean contains(Object o) { return m.containsKey(o); }
        public boolean remove(Object o)   { return m.remove(o) != null; }
        public boolean add(E e) { return m.put(e, Boolean.TRUE) == null; }
        public Iterator<E> iterator()     { return s.iterator(); }
        public Object[] toArray()         { return s.toArray(); }
        public <T> T[] toArray(T[] a)     { return s.toArray(a); }
        public String toString()          { return s.toString(); }
        public int hashCode()             { return s.hashCode(); }
        public boolean equals(Object o)   { return o == this || s.equals(o); }
        public boolean containsAll(Collection<?> c) {return s.containsAll(c);}
        public boolean removeAll(Collection<?> c)   {return s.removeAll(c);}
        public boolean retainAll(Collection<?> c)   {return s.retainAll(c);}
        // addAll is the only inherited implementation

        // Override default methods in Collection
        @Override
        public void forEach(Consumer<? super E> action) {
            s.forEach(action);
        }
        @Override
        public boolean removeIf(Predicate<? super E> filter) {
            return s.removeIf(filter);
        }

        @Override
        public Spliterator<E> spliterator() {return s.spliterator();}
        @Override
        public Stream<E> stream()           {return s.stream();}
        @Override
        public Stream<E> parallelStream()   {return s.parallelStream();}

        @java.io.Serial
        private static final long serialVersionUID = 2454657854757543876L;

        @java.io.Serial
        private void readObject(java.io.ObjectInputStream stream)
            throws IOException, ClassNotFoundException
        {
            stream.defaultReadObject();
            s = m.keySet();
        }
    }

    /**
     * Returns a view of a {@link Deque} as a Last-in-first-out (Lifo)
     * {@link Queue}. Method {@code add} is mapped to {@code push},
     * {@code remove} is mapped to {@code pop} and so on. This
     * view can be useful when you would like to use a method
     * requiring a {@code Queue} but you need Lifo ordering.
     *
     * <p>Each method invocation on the queue returned by this method
     * results in exactly one method invocation on the backing deque, with
     * one exception.  The {@link Queue#addAll addAll} method is
     * implemented as a sequence of {@link Deque#addFirst addFirst}
     * invocations on the backing deque.
     *
     * @param  <T> the class of the objects in the deque
     * @param deque the deque
     * @return the queue
     * @since  1.6
     */
    public static <T> Queue<T> asLifoQueue(Deque<T> deque) {
        return new AsLIFOQueue<>(Objects.requireNonNull(deque));
    }

    /**
     * @serial include
     */
    static class AsLIFOQueue<E> extends AbstractQueue<E>
        implements Queue<E>, Serializable {
        @java.io.Serial
        private static final long serialVersionUID = 1802017725587941708L;
        @SuppressWarnings("serial") // Conditionally serializable
        private final Deque<E> q;
        AsLIFOQueue(Deque<E> q)                     { this.q = q; }
        public boolean add(E e)                     { q.addFirst(e); return true; }
        public boolean offer(E e)                   { return q.offerFirst(e); }
        public E poll()                             { return q.pollFirst(); }
        public E remove()                           { return q.removeFirst(); }
        public E peek()                             { return q.peekFirst(); }
        public E element()                          { return q.getFirst(); }
        public void clear()                         {        q.clear(); }
        public int size()                           { return q.size(); }
        public boolean isEmpty()                    { return q.isEmpty(); }
        public boolean contains(Object o)           { return q.contains(o); }
        public boolean remove(Object o)             { return q.remove(o); }
        public Iterator<E> iterator()               { return q.iterator(); }
        public Object[] toArray()                   { return q.toArray(); }
        public <T> T[] toArray(T[] a)               { return q.toArray(a); }
        public <T> T[] toArray(IntFunction<T[]> f)  { return q.toArray(f); }
        public String toString()                    { return q.toString(); }
        public boolean containsAll(Collection<?> c) { return q.containsAll(c); }
        public boolean removeAll(Collection<?> c)   { return q.removeAll(c); }
        public boolean retainAll(Collection<?> c)   { return q.retainAll(c); }
        // We use inherited addAll; forwarding addAll would be wrong

        // Override default methods in Collection
        @Override
        public void forEach(Consumer<? super E> action) {q.forEach(action);}
        @Override
        public boolean removeIf(Predicate<? super E> filter) {
            return q.removeIf(filter);
        }
        @Override
        public Spliterator<E> spliterator() {return q.spliterator();}
        @Override
        public Stream<E> stream()           {return q.stream();}
        @Override
        public Stream<E> parallelStream()   {return q.parallelStream();}
    }
}<|MERGE_RESOLUTION|>--- conflicted
+++ resolved
@@ -1,10 +1,6 @@
 /*
-<<<<<<< HEAD
  * Copyright (C) 2014 The Android Open Source Project
- * Copyright (c) 1997, 2014, Oracle and/or its affiliates. All rights reserved.
-=======
  * Copyright (c) 1997, 2021, Oracle and/or its affiliates. All rights reserved.
->>>>>>> fa646f89
  * DO NOT ALTER OR REMOVE COPYRIGHT NOTICES OR THIS FILE HEADER.
  *
  * This code is free software; you can redistribute it and/or modify it
@@ -31,10 +27,7 @@
 package java.util;
 
 import java.io.IOException;
-<<<<<<< HEAD
-=======
 import java.io.ObjectInputStream;
->>>>>>> fa646f89
 import java.io.ObjectOutputStream;
 import java.io.Serializable;
 import java.lang.reflect.Array;
@@ -48,7 +41,9 @@
 import java.util.stream.IntStream;
 import java.util.stream.Stream;
 import java.util.stream.StreamSupport;
-import jdk.internal.access.SharedSecrets;
+// Android-changed: SharedSecrets are not moved yet.
+// import jdk.internal.access.SharedSecrets;
+import jdk.internal.misc.SharedSecrets;
 
 import dalvik.system.VMRuntime;
 
@@ -1765,16 +1760,10 @@
                     public void remove() {
                         throw new UnsupportedOperationException();
                     }
-<<<<<<< HEAD
-                    // Android-note: Oversight of Iterator.forEachRemaining().
-                    // This seems pretty inconsistent. Unlike other subclasses,
-                    // we aren't delegating to the subclass iterator here.
                     // Seems like an oversight. http://b/110351017
-=======
                     public void forEachRemaining(Consumer<? super Map.Entry<K, V>> action) {
                         i.forEachRemaining(entryConsumer(action));
                     }
->>>>>>> fa646f89
                 };
             }
 
@@ -1834,9 +1823,18 @@
                 if (o == this)
                     return true;
 
+                // Android-changed: (b/247094511) instanceof pattern variable is not yet supported.
+                /*
                 return o instanceof Set<?> s
                         && s.size() == c.size()
                         && containsAll(s); // Invokes safe containsAll() above
+                 */
+                if (!(o instanceof Set))
+                    return false;
+                Set<?> s = (Set<?>) o;
+                if (s.size() != c.size())
+                    return false;
+                return containsAll(s); // Invokes safe containsAll() above
             }
 
             /**
@@ -1861,9 +1859,18 @@
                 public boolean equals(Object o) {
                     if (this == o)
                         return true;
+                    // Android-changed: (b/247094511) instanceof pattern variable is not yet
+                    // supported.
+                    /*
                     return o instanceof Map.Entry<?, ?> t
                             && eq(e.getKey(),   t.getKey())
                             && eq(e.getValue(), t.getValue());
+                    */
+                    if (!(o instanceof Map.Entry))
+                        return false;
+                    Map.Entry<?,?> t = (Map.Entry<?,?>)o;
+                    return eq(e.getKey(),   t.getKey()) &&
+                            eq(e.getValue(), t.getValue());
                 }
                 public String toString() {return e.toString();}
             }
@@ -3232,17 +3239,11 @@
             return new Iterator<E>() {
                 public boolean hasNext() { return it.hasNext(); }
                 public E next()          { return it.next(); }
-<<<<<<< HEAD
-                public void remove()     {        it.remove(); }};
-            // Android-note: Oversight of Iterator.forEachRemaining().
-            // http://b/110351017
-=======
                 public void remove()     {        it.remove(); }
                 public void forEachRemaining(Consumer<? super E> action) {
                     it.forEachRemaining(action);
                 }
             };
->>>>>>> fa646f89
         }
 
         public boolean add(E e)          { return c.add(typeCheck(e)); }
@@ -3941,16 +3942,10 @@
                     public Map.Entry<K,V> next() {
                         return checkedEntry(i.next(), valueType);
                     }
-<<<<<<< HEAD
-                    // Android-note: Oversight of Iterator.forEachRemaining().
-                    // http://b/110351017
-=======
-
                     public void forEachRemaining(Consumer<? super Entry<K, V>> action) {
                         i.forEachRemaining(
                             e -> action.accept(checkedEntry(e, valueType)));
                     }
->>>>>>> fa646f89
                 };
             }
 
@@ -4000,8 +3995,16 @@
              * setValue method.
              */
             public boolean contains(Object o) {
+                // Android-changed: (b/247094511) instanceof pattern variable is not yet supported.
+                /*
                 return o instanceof Map.Entry<?, ?> e
                         && s.contains((e instanceof CheckedEntry) ? e : checkedEntry(e, valueType));
+                 */
+                if (!(o instanceof Map.Entry))
+                    return false;
+                Map.Entry<?,?> e = (Map.Entry<?,?>) o;
+                return s.contains(
+                        (e instanceof CheckedEntry) ? e : checkedEntry(e, valueType));
             }
 
             /**
@@ -4045,8 +4048,16 @@
             public boolean equals(Object o) {
                 if (o == this)
                     return true;
+                // Android-changed: (b/247094511) instanceof pattern variable is not yet supported
+                /*
                 return o instanceof Set<?> that
                         && that.size() == s.size()
+                        && containsAll(that); // Invokes safe containsAll() above
+                 */
+                if (!(o instanceof Set))
+                    return false;
+                Set<?> that = (Set<?>) o;
+                return that.size() == s.size()
                         && containsAll(that); // Invokes safe containsAll() above
             }
 
@@ -5313,7 +5324,10 @@
         public boolean equals(Object o) {
             if (o == this)
                 return true;
-            if (o instanceof CopiesList<?> other) {
+            // Android-changed: (b/247094511) instanceof pattern variable is not yet supported.
+            // if (o instanceof CopiesList<?> other) {
+            if (o instanceof CopiesList<?>) {
+                CopiesList<?> other = (CopiesList<?>) o;
                 return n == other.n && (n == 0 || eq(element, other.element));
             }
             if (!(o instanceof List))
