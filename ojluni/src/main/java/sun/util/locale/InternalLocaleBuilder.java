/*
 * Copyright (c) 2010, 2011, Oracle and/or its affiliates. All rights reserved.
 * DO NOT ALTER OR REMOVE COPYRIGHT NOTICES OR THIS FILE HEADER.
 *
 * This code is free software; you can redistribute it and/or modify it
 * under the terms of the GNU General Public License version 2 only, as
 * published by the Free Software Foundation.  Oracle designates this
 * particular file as subject to the "Classpath" exception as provided
 * by Oracle in the LICENSE file that accompanied this code.
 *
 * This code is distributed in the hope that it will be useful, but WITHOUT
 * ANY WARRANTY; without even the implied warranty of MERCHANTABILITY or
 * FITNESS FOR A PARTICULAR PURPOSE.  See the GNU General Public License
 * version 2 for more details (a copy is included in the LICENSE file that
 * accompanied this code).
 *
 * You should have received a copy of the GNU General Public License version
 * 2 along with this work; if not, write to the Free Software Foundation,
 * Inc., 51 Franklin St, Fifth Floor, Boston, MA 02110-1301 USA.
 *
 * Please contact Oracle, 500 Oracle Parkway, Redwood Shores, CA 94065 USA
 * or visit www.oracle.com if you need additional information or have any
 * questions.
 */

/*
 *******************************************************************************
 * Copyright (C) 2009-2010, International Business Machines Corporation and    *
 * others. All Rights Reserved.                                                *
 *******************************************************************************
 */
package sun.util.locale;

import java.util.ArrayList;
import java.util.HashMap;
import java.util.HashSet;
import java.util.List;
import java.util.Map;
import java.util.Set;

public final class InternalLocaleBuilder {

    private static final CaseInsensitiveChar PRIVATEUSE_KEY
        = new CaseInsensitiveChar(LanguageTag.PRIVATEUSE);

    private String language = "";
    private String script = "";
    private String region = "";
    private String variant = "";

    private Map<CaseInsensitiveChar, String> extensions;
    private Set<CaseInsensitiveString> uattributes;
    private Map<CaseInsensitiveString, String> ukeywords;


    public InternalLocaleBuilder() {
    }

    public InternalLocaleBuilder setLanguage(String language) throws LocaleSyntaxException {
        if (LocaleUtils.isEmpty(language)) {
            this.language = "";
        } else {
            if (!LanguageTag.isLanguage(language)) {
                throw new LocaleSyntaxException("Ill-formed language: " + language, 0);
            }
            this.language = language;
        }
        return this;
    }

    public InternalLocaleBuilder setScript(String script) throws LocaleSyntaxException {
        if (LocaleUtils.isEmpty(script)) {
            this.script = "";
        } else {
            if (!LanguageTag.isScript(script)) {
                throw new LocaleSyntaxException("Ill-formed script: " + script, 0);
            }
            this.script = script;
        }
        return this;
    }

    public InternalLocaleBuilder setRegion(String region) throws LocaleSyntaxException {
        if (LocaleUtils.isEmpty(region)) {
            this.region = "";
        } else {
            if (!LanguageTag.isRegion(region)) {
                throw new LocaleSyntaxException("Ill-formed region: " + region, 0);
            }
            this.region = region;
        }
        return this;
    }

    public InternalLocaleBuilder setVariant(String variant) throws LocaleSyntaxException {
        if (LocaleUtils.isEmpty(variant)) {
            this.variant = "";
        } else {
            // normalize separators to "_"
            String var = variant.replaceAll(LanguageTag.SEP, BaseLocale.SEP);
            int errIdx = checkVariants(var, BaseLocale.SEP);
            if (errIdx != -1) {
                throw new LocaleSyntaxException("Ill-formed variant: " + variant, errIdx);
            }
            this.variant = var;
        }
        return this;
    }

    public InternalLocaleBuilder addUnicodeLocaleAttribute(String attribute) throws LocaleSyntaxException {
        if (!UnicodeLocaleExtension.isAttribute(attribute)) {
            throw new LocaleSyntaxException("Ill-formed Unicode locale attribute: " + attribute);
        }
        // Use case insensitive string to prevent duplication
        if (uattributes == null) {
            uattributes = new HashSet<>(4);
        }
        uattributes.add(new CaseInsensitiveString(attribute));
        return this;
    }

    public InternalLocaleBuilder removeUnicodeLocaleAttribute(String attribute) throws LocaleSyntaxException {
        if (attribute == null || !UnicodeLocaleExtension.isAttribute(attribute)) {
            throw new LocaleSyntaxException("Ill-formed Unicode locale attribute: " + attribute);
        }
        if (uattributes != null) {
            uattributes.remove(new CaseInsensitiveString(attribute));
        }
        return this;
    }

    public InternalLocaleBuilder setUnicodeLocaleKeyword(String key, String type) throws LocaleSyntaxException {
        if (!UnicodeLocaleExtension.isKey(key)) {
            throw new LocaleSyntaxException("Ill-formed Unicode locale keyword key: " + key);
        }

        CaseInsensitiveString cikey = new CaseInsensitiveString(key);
        if (type == null) {
            if (ukeywords != null) {
                // null type is used for remove the key
                ukeywords.remove(cikey);
            }
        } else {
            if (type.length() != 0) {
                // normalize separator to "-"
                String tp = type.replaceAll(BaseLocale.SEP, LanguageTag.SEP);
                // validate
                StringTokenIterator itr = new StringTokenIterator(tp, LanguageTag.SEP);
                while (!itr.isDone()) {
                    String s = itr.current();
                    if (!UnicodeLocaleExtension.isTypeSubtag(s)) {
                        throw new LocaleSyntaxException("Ill-formed Unicode locale keyword type: "
                                                        + type,
                                                        itr.currentStart());
                    }
                    itr.next();
                }
            }
            if (ukeywords == null) {
                ukeywords = new HashMap<>(4);
            }
            ukeywords.put(cikey, type);
        }
        return this;
    }

    public InternalLocaleBuilder setExtension(char singleton, String value) throws LocaleSyntaxException {
        // validate key
        boolean isBcpPrivateuse = LanguageTag.isPrivateusePrefixChar(singleton);
        if (!isBcpPrivateuse && !LanguageTag.isExtensionSingletonChar(singleton)) {
            throw new LocaleSyntaxException("Ill-formed extension key: " + singleton);
        }

        boolean remove = LocaleUtils.isEmpty(value);
        CaseInsensitiveChar key = new CaseInsensitiveChar(singleton);

        if (remove) {
            if (UnicodeLocaleExtension.isSingletonChar(key.value())) {
                // clear entire Unicode locale extension
                if (uattributes != null) {
                    uattributes.clear();
                }
                if (ukeywords != null) {
                    ukeywords.clear();
                }
            } else {
                if (extensions != null && extensions.containsKey(key)) {
                    extensions.remove(key);
                }
            }
        } else {
            // validate value
            String val = value.replaceAll(BaseLocale.SEP, LanguageTag.SEP);
            StringTokenIterator itr = new StringTokenIterator(val, LanguageTag.SEP);
            while (!itr.isDone()) {
                String s = itr.current();
                boolean validSubtag;
                if (isBcpPrivateuse) {
                    validSubtag = LanguageTag.isPrivateuseSubtag(s);
                } else {
                    validSubtag = LanguageTag.isExtensionSubtag(s);
                }
                if (!validSubtag) {
                    throw new LocaleSyntaxException("Ill-formed extension value: " + s,
                                                    itr.currentStart());
                }
                itr.next();
            }

            if (UnicodeLocaleExtension.isSingletonChar(key.value())) {
                setUnicodeLocaleExtension(val);
            } else {
                if (extensions == null) {
                    extensions = new HashMap<>(4);
                }
                extensions.put(key, val);
            }
        }
        return this;
    }

    /*
     * Set extension/private subtags in a single string representation
     */
    public InternalLocaleBuilder setExtensions(String subtags) throws LocaleSyntaxException {
        if (LocaleUtils.isEmpty(subtags)) {
            clearExtensions();
            return this;
        }
        subtags = subtags.replaceAll(BaseLocale.SEP, LanguageTag.SEP);
        StringTokenIterator itr = new StringTokenIterator(subtags, LanguageTag.SEP);

        List<String> extensions = null;
        String privateuse = null;

        int parsed = 0;
        int start;

        // Make a list of extension subtags
        while (!itr.isDone()) {
            String s = itr.current();
            if (LanguageTag.isExtensionSingleton(s)) {
                start = itr.currentStart();
                String singleton = s;
                StringBuilder sb = new StringBuilder(singleton);

                itr.next();
                while (!itr.isDone()) {
                    s = itr.current();
                    if (LanguageTag.isExtensionSubtag(s)) {
                        sb.append(LanguageTag.SEP).append(s);
                        parsed = itr.currentEnd();
                    } else {
                        break;
                    }
                    itr.next();
                }

                if (parsed < start) {
                    throw new LocaleSyntaxException("Incomplete extension '" + singleton + "'",
                                                    start);
                }

                if (extensions == null) {
                    extensions = new ArrayList<>(4);
                }
                extensions.add(sb.toString());
            } else {
                break;
            }
        }
        if (!itr.isDone()) {
            String s = itr.current();
            if (LanguageTag.isPrivateusePrefix(s)) {
                start = itr.currentStart();
                StringBuilder sb = new StringBuilder(s);

                itr.next();
                while (!itr.isDone()) {
                    s = itr.current();
                    if (!LanguageTag.isPrivateuseSubtag(s)) {
                        break;
                    }
                    sb.append(LanguageTag.SEP).append(s);
                    parsed = itr.currentEnd();

                    itr.next();
                }
                if (parsed <= start) {
                    throw new LocaleSyntaxException("Incomplete privateuse:"
                                                    + subtags.substring(start),
                                                    start);
                } else {
                    privateuse = sb.toString();
                }
            }
        }

        if (!itr.isDone()) {
            throw new LocaleSyntaxException("Ill-formed extension subtags:"
                                            + subtags.substring(itr.currentStart()),
                                            itr.currentStart());
        }

        return setExtensions(extensions, privateuse);
    }

    /*
     * Set a list of BCP47 extensions and private use subtags
     * BCP47 extensions are already validated and well-formed, but may contain duplicates
     */
    private InternalLocaleBuilder setExtensions(List<String> bcpExtensions, String privateuse) {
        clearExtensions();

        if (!LocaleUtils.isEmpty(bcpExtensions)) {
            Set<CaseInsensitiveChar> done = new HashSet<>(bcpExtensions.size());
            for (String bcpExt : bcpExtensions) {
                CaseInsensitiveChar key = new CaseInsensitiveChar(bcpExt);
                // ignore duplicates
                if (!done.contains(key)) {
                    // each extension string contains singleton, e.g. "a-abc-def"
                    if (UnicodeLocaleExtension.isSingletonChar(key.value())) {
                        setUnicodeLocaleExtension(bcpExt.substring(2));
                    } else {
                        if (extensions == null) {
                            extensions = new HashMap<>(4);
                        }
                        extensions.put(key, bcpExt.substring(2));
                    }
                }
                done.add(key);
            }
        }
        if (privateuse != null && !privateuse.isEmpty()) {
            // privateuse string contains prefix, e.g. "x-abc-def"
            if (extensions == null) {
                extensions = new HashMap<>(1);
            }
            extensions.put(new CaseInsensitiveChar(privateuse), privateuse.substring(2));
        }

        return this;
    }

    /*
     * Reset Builder's internal state with the given language tag
     */
    public InternalLocaleBuilder setLanguageTag(LanguageTag langtag) {
        clear();
        if (!langtag.getExtlangs().isEmpty()) {
            language = langtag.getExtlangs().get(0);
        } else {
            String lang = langtag.getLanguage();
            if (!lang.equals(LanguageTag.UNDETERMINED)) {
                language = lang;
            }
        }
        script = langtag.getScript();
        region = langtag.getRegion();

        List<String> bcpVariants = langtag.getVariants();
        if (!bcpVariants.isEmpty()) {
            StringBuilder var = new StringBuilder(bcpVariants.get(0));
            int size = bcpVariants.size();
            for (int i = 1; i < size; i++) {
                var.append(BaseLocale.SEP).append(bcpVariants.get(i));
            }
            variant = var.toString();
        }

        setExtensions(langtag.getExtensions(), langtag.getPrivateuse());

        return this;
    }

    public InternalLocaleBuilder setLocale(BaseLocale base, LocaleExtensions localeExtensions) throws LocaleSyntaxException {
        String language = base.getLanguage();
        String script = base.getScript();
        String region = base.getRegion();
        String variant = base.getVariant();

        // Special backward compatibility support

        // Exception 1 - ja_JP_JP
        if (language.equals("ja") && region.equals("JP") && variant.equals("JP")) {
            // When locale ja_JP_JP is created, ca-japanese is always there.
            // The builder ignores the variant "JP"
            assert("japanese".equals(localeExtensions.getUnicodeLocaleType("ca")));
            variant = "";
        }
        // Exception 2 - th_TH_TH
        else if (language.equals("th") && region.equals("TH") && variant.equals("TH")) {
            // When locale th_TH_TH is created, nu-thai is always there.
            // The builder ignores the variant "TH"
            assert("thai".equals(localeExtensions.getUnicodeLocaleType("nu")));
            variant = "";
        }
        // Exception 3 - no_NO_NY
        else if (language.equals("no") && region.equals("NO") && variant.equals("NY")) {
            // no_NO_NY is a valid locale and used by Java 6 or older versions.
            // The build ignores the variant "NY" and change the language to "nn".
            language = "nn";
            variant = "";
        }

        // Validate base locale fields before updating internal state.
        // LocaleExtensions always store validated/canonicalized values,
        // so no checks are necessary.
        if (!language.isEmpty() && !LanguageTag.isLanguage(language)) {
            throw new LocaleSyntaxException("Ill-formed language: " + language);
        }

        if (!script.isEmpty() && !LanguageTag.isScript(script)) {
            throw new LocaleSyntaxException("Ill-formed script: " + script);
        }

        if (!region.isEmpty() && !LanguageTag.isRegion(region)) {
            throw new LocaleSyntaxException("Ill-formed region: " + region);
        }

<<<<<<< HEAD
        if (variant.length() > 0) {
            // BEGIN Android-added: normalize separators to "_"
            variant = variant.replaceAll(LanguageTag.SEP, BaseLocale.SEP);
            // END Android-added: normalize separators to "_"
=======
        if (!variant.isEmpty()) {
>>>>>>> 129081d9
            int errIdx = checkVariants(variant, BaseLocale.SEP);
            if (errIdx != -1) {
                throw new LocaleSyntaxException("Ill-formed variant: " + variant, errIdx);
            }
        }

        // The input locale is validated at this point.
        // Now, updating builder's internal fields.
        this.language = language;
        this.script = script;
        this.region = region;
        this.variant = variant;
        clearExtensions();

        Set<Character> extKeys = (localeExtensions == null) ? null : localeExtensions.getKeys();
        if (extKeys != null) {
            // map localeExtensions back to builder's internal format
            for (Character key : extKeys) {
                Extension e = localeExtensions.getExtension(key);
                if (e instanceof UnicodeLocaleExtension) {
                    UnicodeLocaleExtension ue = (UnicodeLocaleExtension)e;
                    for (String uatr : ue.getUnicodeLocaleAttributes()) {
                        if (uattributes == null) {
                            uattributes = new HashSet<>(4);
                        }
                        uattributes.add(new CaseInsensitiveString(uatr));
                    }
                    for (String ukey : ue.getUnicodeLocaleKeys()) {
                        if (ukeywords == null) {
                            ukeywords = new HashMap<>(4);
                        }
                        ukeywords.put(new CaseInsensitiveString(ukey), ue.getUnicodeLocaleType(ukey));
                    }
                } else {
                    if (extensions == null) {
                        extensions = new HashMap<>(4);
                    }
                    extensions.put(new CaseInsensitiveChar(key), e.getValue());
                }
            }
        }
        return this;
    }

    public InternalLocaleBuilder clear() {
        language = "";
        script = "";
        region = "";
        variant = "";
        clearExtensions();
        return this;
    }

    public InternalLocaleBuilder clearExtensions() {
        if (extensions != null) {
            extensions.clear();
        }
        if (uattributes != null) {
            uattributes.clear();
        }
        if (ukeywords != null) {
            ukeywords.clear();
        }
        return this;
    }

    public BaseLocale getBaseLocale() {
        String language = this.language;
        String script = this.script;
        String region = this.region;
        String variant = this.variant;

        // Special private use subtag sequence identified by "lvariant" will be
        // interpreted as Java variant.
        if (extensions != null) {
            String privuse = extensions.get(PRIVATEUSE_KEY);
            if (privuse != null) {
                StringTokenIterator itr = new StringTokenIterator(privuse, LanguageTag.SEP);
                boolean sawPrefix = false;
                int privVarStart = -1;
                while (!itr.isDone()) {
                    if (sawPrefix) {
                        privVarStart = itr.currentStart();
                        break;
                    }
                    if (LocaleUtils.caseIgnoreMatch(itr.current(), LanguageTag.PRIVUSE_VARIANT_PREFIX)) {
                        sawPrefix = true;
                    }
                    itr.next();
                }
                if (privVarStart != -1) {
                    StringBuilder sb = new StringBuilder(variant);
                    if (sb.length() != 0) {
                        sb.append(BaseLocale.SEP);
                    }
                    sb.append(privuse.substring(privVarStart).replaceAll(LanguageTag.SEP,
                                                                         BaseLocale.SEP));
                    variant = sb.toString();
                }
            }
        }

        return BaseLocale.getInstance(language, script, region, variant);
    }

    public LocaleExtensions getLocaleExtensions() {
        if (LocaleUtils.isEmpty(extensions) && LocaleUtils.isEmpty(uattributes)
            && LocaleUtils.isEmpty(ukeywords)) {
            return null;
        }

        LocaleExtensions lext = new LocaleExtensions(extensions, uattributes, ukeywords);
        return lext.isEmpty() ? null : lext;
    }

    /*
     * Remove special private use subtag sequence identified by "lvariant"
     * and return the rest. Only used by LocaleExtensions
     */
    static String removePrivateuseVariant(String privuseVal) {
        StringTokenIterator itr = new StringTokenIterator(privuseVal, LanguageTag.SEP);

        // Note: privateuse value "abc-lvariant" is unchanged
        // because no subtags after "lvariant".

        int prefixStart = -1;
        boolean sawPrivuseVar = false;
        while (!itr.isDone()) {
            if (prefixStart != -1) {
                // Note: privateuse value "abc-lvariant" is unchanged
                // because no subtags after "lvariant".
                sawPrivuseVar = true;
                break;
            }
            if (LocaleUtils.caseIgnoreMatch(itr.current(), LanguageTag.PRIVUSE_VARIANT_PREFIX)) {
                prefixStart = itr.currentStart();
            }
            itr.next();
        }
        if (!sawPrivuseVar) {
            return privuseVal;
        }

        assert(prefixStart == 0 || prefixStart > 1);
        return (prefixStart == 0) ? null : privuseVal.substring(0, prefixStart -1);
    }

    /*
     * Check if the given variant subtags separated by the given
     * separator(s) are valid
     */
    private int checkVariants(String variants, String sep) {
        StringTokenIterator itr = new StringTokenIterator(variants, sep);
        while (!itr.isDone()) {
            String s = itr.current();
            if (!LanguageTag.isVariant(s)) {
                return itr.currentStart();
            }
            itr.next();
        }
        return -1;
    }

    /*
     * Private methods parsing Unicode Locale Extension subtags.
     * Duplicated attributes/keywords will be ignored.
     * The input must be a valid extension subtags (excluding singleton).
     */
    private void setUnicodeLocaleExtension(String subtags) {
        // wipe out existing attributes/keywords
        if (uattributes != null) {
            uattributes.clear();
        }
        if (ukeywords != null) {
            ukeywords.clear();
        }

        StringTokenIterator itr = new StringTokenIterator(subtags, LanguageTag.SEP);

        // parse attributes
        while (!itr.isDone()) {
            if (!UnicodeLocaleExtension.isAttribute(itr.current())) {
                break;
            }
            if (uattributes == null) {
                uattributes = new HashSet<>(4);
            }
            uattributes.add(new CaseInsensitiveString(itr.current()));
            itr.next();
        }

        // parse keywords
        CaseInsensitiveString key = null;
        String type;
        int typeStart = -1;
        int typeEnd = -1;
        while (!itr.isDone()) {
            if (key != null) {
                if (UnicodeLocaleExtension.isKey(itr.current())) {
                    // next keyword - emit previous one
                    assert(typeStart == -1 || typeEnd != -1);
                    type = (typeStart == -1) ? "" : subtags.substring(typeStart, typeEnd);
                    if (ukeywords == null) {
                        ukeywords = new HashMap<>(4);
                    }
                    ukeywords.put(key, type);

                    // reset keyword info
                    CaseInsensitiveString tmpKey = new CaseInsensitiveString(itr.current());
                    key = ukeywords.containsKey(tmpKey) ? null : tmpKey;
                    typeStart = typeEnd = -1;
                } else {
                    if (typeStart == -1) {
                        typeStart = itr.currentStart();
                    }
                    typeEnd = itr.currentEnd();
                }
            } else if (UnicodeLocaleExtension.isKey(itr.current())) {
                // 1. first keyword or
                // 2. next keyword, but previous one was duplicate
                key = new CaseInsensitiveString(itr.current());
                if (ukeywords != null && ukeywords.containsKey(key)) {
                    // duplicate
                    key = null;
                }
            }

            if (!itr.hasNext()) {
                if (key != null) {
                    // last keyword
                    assert(typeStart == -1 || typeEnd != -1);
                    type = (typeStart == -1) ? "" : subtags.substring(typeStart, typeEnd);
                    if (ukeywords == null) {
                        ukeywords = new HashMap<>(4);
                    }
                    ukeywords.put(key, type);
                }
                break;
            }

            itr.next();
        }
    }

    static final class CaseInsensitiveString {
        private final String str, lowerStr;

        CaseInsensitiveString(String s) {
            str = s;
            lowerStr = LocaleUtils.toLowerString(s);
        }

        public String value() {
            return str;
        }

        @Override
        public int hashCode() {
            return lowerStr.hashCode();
        }

        @Override
        public boolean equals(Object obj) {
            if (this == obj) {
                return true;
            }
            if (!(obj instanceof CaseInsensitiveString)) {
                return false;
            }
            return lowerStr.equals(((CaseInsensitiveString)obj).lowerStr);
        }
    }

    static final class CaseInsensitiveChar {
        private final char ch, lowerCh;

        /**
         * Constructs a CaseInsensitiveChar with the first char of the
         * given s.
         */
        private CaseInsensitiveChar(String s) {
            this(s.charAt(0));
        }

        CaseInsensitiveChar(char c) {
            ch = c;
            lowerCh = LocaleUtils.toLower(ch);
        }

        public char value() {
            return ch;
        }

        @Override
        public int hashCode() {
            return lowerCh;
        }

        @Override
        public boolean equals(Object obj) {
            if (this == obj) {
                return true;
            }
            if (!(obj instanceof CaseInsensitiveChar)) {
                return false;
            }
            return lowerCh == ((CaseInsensitiveChar)obj).lowerCh;
        }
    }
}<|MERGE_RESOLUTION|>--- conflicted
+++ resolved
@@ -418,14 +418,10 @@
             throw new LocaleSyntaxException("Ill-formed region: " + region);
         }
 
-<<<<<<< HEAD
-        if (variant.length() > 0) {
+        if (!variant.isEmpty()) {
             // BEGIN Android-added: normalize separators to "_"
             variant = variant.replaceAll(LanguageTag.SEP, BaseLocale.SEP);
             // END Android-added: normalize separators to "_"
-=======
-        if (!variant.isEmpty()) {
->>>>>>> 129081d9
             int errIdx = checkVariants(variant, BaseLocale.SEP);
             if (errIdx != -1) {
                 throw new LocaleSyntaxException("Ill-formed variant: " + variant, errIdx);
