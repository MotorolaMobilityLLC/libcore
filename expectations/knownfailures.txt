--- conflicted
+++ resolved
@@ -1657,7 +1657,6 @@
   ]
 },
 {
-<<<<<<< HEAD
   description: "Known failures in klp-modular-dev branch being suppressed for dory.",
   bug: 14674275,
   names: [
@@ -1691,10 +1690,10 @@
     "org.apache.harmony.tests.java.net.MulticastSocketTest#test_setLoopbackModeSendReceive_IPv4",
     "org.apache.harmony.tests.java.net.MulticastSocketTest#test_setLoopbackModeSendReceive_IPv6"
   ]
-=======
+},
+{
   description: "Known failure in GregorianCalendarTest",
   bug: 12778197,
   name: "org.apache.harmony.tests.java.util.GregorianCalendarTest#test_computeTime"
->>>>>>> 6d569192
 }
 ]