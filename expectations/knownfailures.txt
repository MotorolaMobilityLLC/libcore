--- conflicted
+++ resolved
@@ -1462,6 +1462,14 @@
   ]
 },
 {
+  description: "OkHttp tests that fail on Wear devices due to a lack of memory",
+  bug: 20055487,
+  names: [
+    "com.squareup.okhttp.internal.spdy.Http20Draft09Test#tooLargeDataFrame",
+    "com.squareup.okhttp.internal.spdy.Spdy3Test#tooLargeDataFrame"
+  ]
+},
+{
   description: "libcore.java.text.DecimalFormatSymbolsTest#test_getInstance_unknown_or_invalid_locale assumes fallback to locale other than en_US_POSIX.",
   bug: 17374604,
   names: [
@@ -1494,21 +1502,8 @@
   ]
 },
 {
-<<<<<<< HEAD
   description: "Zip64 tests take too long to execute and need more than 5GB of space to run.",
   result: EXEC_FAILED,
-=======
-  description: "OkHttp tests that fail on Wear devices due to a lack of memory",
-  bug: 20055487,
-  names: [
-    "com.squareup.okhttp.internal.spdy.Http20Draft09Test#tooLargeDataFrame",
-    "com.squareup.okhttp.internal.spdy.Spdy3Test#tooLargeDataFrame"
-  ]
-},
-{
-  description: "libcore.java.text.DecimalFormatSymbolsTest#test_getInstance_unknown_or_invalid_locale assumes fallback to locale other than en_US_POSIX.",
-  bug: 17374604,
->>>>>>> 72b26859
   names: [
     "libcore.java.util.zip.Zip64FileTest#testZip64Support_largeNumberOfEntries",
     "libcore.java.util.zip.Zip64FileTest#testZip64Support_totalLargerThan4G",
