# -*- mode: makefile -*-
# Copyright (C) 2013 The Android Open Source Project
#
# Licensed under the Apache License, Version 2.0 (the "License");
# you may not use this file except in compliance with the License.
# You may obtain a copy of the License at
#
#      http://www.apache.org/licenses/LICENSE-2.0
#
# Unless required by applicable law or agreed to in writing, software
# distributed under the License is distributed on an "AS IS" BASIS,
# WITHOUT WARRANTIES OR CONDITIONS OF ANY KIND, either express or implied.
# See the License for the specific language governing permissions and
# limitations under the License.

LOCAL_PATH:= $(call my-dir)

ifeq ($(LIBCORE_SKIP_TESTS),)

##################################################
include $(CLEAR_VARS)
LOCAL_MODULE := benchmarks
LOCAL_SRC_FILES := $(call all-java-files-under, src)
LOCAL_STATIC_JAVA_LIBRARIES := mockwebserver core-tests-support
LOCAL_NO_STANDARD_LIBRARIES := true
<<<<<<< HEAD
LOCAL_JAVA_LIBRARIES := core-oj core-libart conscrypt core-junit bouncycastle framework
=======
LOCAL_JAVA_LIBRARIES := \
  caliper-api-target \
  core-libart \
  conscrypt \
  core-junit \
  bouncycastle \
  framework
>>>>>>> 07ea9771
LOCAL_MODULE_TAGS := tests
LOCAL_MODULE_PATH := $(PRODUCT_OUT)/data/caliperperf
LOCAL_ADDITIONAL_DEPENDENCIES := $(LOCAL_PATH)/Android.mk
include $(BUILD_JAVA_LIBRARY)

endif<|MERGE_RESOLUTION|>--- conflicted
+++ resolved
@@ -23,17 +23,14 @@
 LOCAL_SRC_FILES := $(call all-java-files-under, src)
 LOCAL_STATIC_JAVA_LIBRARIES := mockwebserver core-tests-support
 LOCAL_NO_STANDARD_LIBRARIES := true
-<<<<<<< HEAD
-LOCAL_JAVA_LIBRARIES := core-oj core-libart conscrypt core-junit bouncycastle framework
-=======
 LOCAL_JAVA_LIBRARIES := \
   caliper-api-target \
+  core-oj \
   core-libart \
   conscrypt \
   core-junit \
   bouncycastle \
   framework
->>>>>>> 07ea9771
 LOCAL_MODULE_TAGS := tests
 LOCAL_MODULE_PATH := $(PRODUCT_OUT)/data/caliperperf
 LOCAL_ADDITIONAL_DEPENDENCIES := $(LOCAL_PATH)/Android.mk
