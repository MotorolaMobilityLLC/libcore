--- conflicted
+++ resolved
@@ -47,12 +47,7 @@
     'jdk9/jdk-9+181',
     'jdk11u/jdk-11+28',
     'jdk11u/jdk-11.0.13-ga',
-<<<<<<< HEAD
-    'jdk17u/jdk-17.0.2-ga',
-    'jdk17u/jdk-17.0.5-ga',
-=======
     'jdk17u/jdk-17.0.6-ga',
->>>>>>> bceb78a1
 ]
 
 
