/*
 * Copyright (C) 2011 The Android Open Source Project
 *
 * Licensed under the Apache License, Version 2.0 (the "License");
 * you may not use this file except in compliance with the License.
 * You may obtain a copy of the License at
 *
 *      http://www.apache.org/licenses/LICENSE-2.0
 *
 * Unless required by applicable law or agreed to in writing, software
 * distributed under the License is distributed on an "AS IS" BASIS,
 * WITHOUT WARRANTIES OR CONDITIONS OF ANY KIND, either express or implied.
 * See the License for the specific language governing permissions and
 * limitations under the License.
 */

package java.lang;

import android.system.Os;
import android.system.OsConstants;
import dalvik.system.VMRuntime;
import java.lang.ref.FinalizerReference;
import java.lang.ref.Reference;
import java.lang.ref.ReferenceQueue;
import java.util.concurrent.atomic.AtomicBoolean;
import java.util.concurrent.atomic.AtomicInteger;
import java.util.concurrent.TimeoutException;
import libcore.util.EmptyArray;

/**
 * Calls Object.finalize() on objects in the finalizer reference queue. The VM
 * will abort if any finalize() call takes more than the maximum finalize time
 * to complete.
 *
 * @hide
 */
public final class Daemons {
    private static final int NANOS_PER_MILLI = 1000 * 1000;
    private static final int NANOS_PER_SECOND = NANOS_PER_MILLI * 1000;
    private static final long MAX_FINALIZE_NANOS = 10L * NANOS_PER_SECOND;

    public static void start() {
        ReferenceQueueDaemon.INSTANCE.start();
        FinalizerDaemon.INSTANCE.start();
        FinalizerWatchdogDaemon.INSTANCE.start();
        HeapTaskDaemon.INSTANCE.start();
    }

    public static void stop() {
        HeapTaskDaemon.INSTANCE.stop();
        ReferenceQueueDaemon.INSTANCE.stop();
        FinalizerDaemon.INSTANCE.stop();
        FinalizerWatchdogDaemon.INSTANCE.stop();
    }

    /**
     * A background task that provides runtime support to the application.
     * Daemons can be stopped and started, but only so that the zygote can be a
     * single-threaded process when it forks.
     */
    private static abstract class Daemon implements Runnable {
        private Thread thread;
        private String name;

        protected Daemon(String name) {
            this.name = name;
        }

        public synchronized void start() {
            if (thread != null) {
                throw new IllegalStateException("already running");
            }
            thread = new Thread(ThreadGroup.systemThreadGroup, this, name);
            thread.setDaemon(true);
            thread.start();
        }

        public abstract void run();

        /**
         * Returns true while the current thread should continue to run; false
         * when it should return.
         */
        protected synchronized boolean isRunning() {
            return thread != null;
        }

        public synchronized void interrupt() {
            interrupt(thread);
        }

        public synchronized void interrupt(Thread thread) {
            if (thread == null) {
                throw new IllegalStateException("not running");
            }
            thread.interrupt();
        }

        /**
         * Waits for the runtime thread to stop. This interrupts the thread
         * currently running the runnable and then waits for it to exit.
         */
        public void stop() {
            Thread threadToStop;
            synchronized (this) {
                threadToStop = thread;
                thread = null;
            }
            if (threadToStop == null) {
                throw new IllegalStateException("not running");
            }
            interrupt(threadToStop);
            while (true) {
                try {
                    threadToStop.join();
                    return;
                } catch (InterruptedException ignored) {
                } catch (OutOfMemoryError ignored) {
                    // An OOME may be thrown if allocating the InterruptedException failed.
                }
            }
        }

        /**
         * Returns the current stack trace of the thread, or an empty stack trace
         * if the thread is not currently running.
         */
        public synchronized StackTraceElement[] getStackTrace() {
            return thread != null ? thread.getStackTrace() : EmptyArray.STACK_TRACE_ELEMENT;
        }
    }

    /**
     * This heap management thread moves elements from the garbage collector's
     * pending list to the managed reference queue.
     */
    private static class ReferenceQueueDaemon extends Daemon {
        private static final ReferenceQueueDaemon INSTANCE = new ReferenceQueueDaemon();

        ReferenceQueueDaemon() {
            super("ReferenceQueueDaemon");
        }

        @Override public void run() {
            while (isRunning()) {
                Reference<?> list;
                try {
                    synchronized (ReferenceQueue.class) {
                        while (ReferenceQueue.unenqueued == null) {
                            ReferenceQueue.class.wait();
                        }
                        list = ReferenceQueue.unenqueued;
                        ReferenceQueue.unenqueued = null;
                    }
                } catch (InterruptedException e) {
                    continue;
                } catch (OutOfMemoryError e) {
                    continue;
                }
                enqueue(list);
            }
        }

        private void enqueue(Reference<?> list) {
            Reference<?> start = list;
            do {
                // pendingNext is owned by the GC so no synchronization is required.
                Reference<?> next = list.pendingNext;
                list.pendingNext = null;
                list.enqueueInternal();
                list = next;
            } while (list != start);
        }
    }

    private static class FinalizerDaemon extends Daemon {
        private static final FinalizerDaemon INSTANCE = new FinalizerDaemon();
        private final ReferenceQueue<Object> queue = FinalizerReference.queue;
        private final AtomicInteger progressCounter = new AtomicInteger(0);
        // Object (not reference!) being finalized. Accesses may race!
        private Object finalizingObject = null;

        FinalizerDaemon() {
            super("FinalizerDaemon");
        }

        @Override public void run() {
            // This loop may be performance critical, since we need to keep up with mutator
            // generation of finalizable objects.
            // We minimize the amount of work we do per finalizable object. For example, we avoid
            // reading the current time here, since that involves a kernel call per object.  We
            // limit fast path communication with FinalizerWatchDogDaemon to what's unavoidable: A
            // non-volatile store to communicate the current finalizable object, e.g. for
            // reporting, and a release store (lazySet) to a counter.
            // We do stop the  FinalizerWatchDogDaemon if we have nothing to do for a
            // potentially extended period.  This prevents the device from waking up regularly
            // during idle times.

            // Local copy of progressCounter; saves a fence per increment on ARM and MIPS.
            int localProgressCounter = progressCounter.get();

            while (isRunning()) {
                try {
                    // Use non-blocking poll to avoid FinalizerWatchdogDaemon communication
                    // when busy.
                    FinalizerReference<?> finalizingReference = (FinalizerReference<?>)queue.poll();
                    if (finalizingReference != null) {
                        finalizingObject = finalizingReference.get();
                        progressCounter.lazySet(++localProgressCounter);
                    } else {
                        finalizingObject = null;
                        progressCounter.lazySet(++localProgressCounter);
                        // Slow path; block.
                        FinalizerWatchdogDaemon.INSTANCE.goToSleep();
                        finalizingReference = (FinalizerReference<?>)queue.remove();
                        finalizingObject = finalizingReference.get();
                        progressCounter.set(++localProgressCounter);
                        FinalizerWatchdogDaemon.INSTANCE.wakeUp();
                    }
                    doFinalize(finalizingReference);
                } catch (InterruptedException ignored) {
                } catch (OutOfMemoryError ignored) {
                }
            }
        }

        @FindBugsSuppressWarnings("FI_EXPLICIT_INVOCATION")
        private void doFinalize(FinalizerReference<?> reference) {
            FinalizerReference.remove(reference);
            Object object = reference.get();
            reference.clear();
            try {
                object.finalize();
            } catch (Throwable ex) {
                // The RI silently swallows these, but Android has always logged.
<<<<<<< HEAD
                System.logE("Uncaught exception thrown by finalizer", ex);
=======
                Thread.UncaughtExceptionHandler h = Thread.getDefaultUncaughtExceptionHandler();
                if (h == null) {
                    System.logE("Uncaught exception thrown by finalizer", ex);
                } else {
                    h.uncaughtException(Thread.currentThread(), ex);
                }
            } finally {
                // Done finalizing, stop holding the object as live.
                finalizingObject = null;
>>>>>>> 87b3dba3
            }
        }
    }

    /**
     * The watchdog exits the VM if the finalizer ever gets stuck. We consider
     * the finalizer to be stuck if it spends more than MAX_FINALIZATION_MILLIS
     * on one instance.
     */
    private static class FinalizerWatchdogDaemon extends Daemon {
        private static final FinalizerWatchdogDaemon INSTANCE = new FinalizerWatchdogDaemon();

        private boolean needToWork = true;  // Only accessed in synchronized methods.

        FinalizerWatchdogDaemon() {
            super("FinalizerWatchdogDaemon");
        }

        @Override public void run() {
            while (isRunning()) {
                if (!sleepUntilNeeded()) {
                    // We have been interrupted, need to see if this daemon has been stopped.
                    continue;
                }
                final Object finalizing = waitForFinalization();
                if (finalizing != null && !VMRuntime.getRuntime().isDebuggerActive()) {
                    finalizerTimedOut(finalizing);
                    break;
                }
            }
        }

        /**
         * Wait until something is ready to be finalized.
         * Return false if we have been interrupted
         * See also http://code.google.com/p/android/issues/detail?id=22778.
         */
        private synchronized boolean sleepUntilNeeded() {
            while (!needToWork) {
                try {
                    wait();
                } catch (InterruptedException e) {
                    // Daemon.stop may have interrupted us.
                    return false;
                } catch (OutOfMemoryError e) {
                    return false;
                }
            }
            return true;
        }

        /**
         * Notify daemon that it's OK to sleep until notified that something is ready to be
         * finalized.
         */
        private synchronized void goToSleep() {
            needToWork = false;
        }

        /**
         * Notify daemon that there is something ready to be finalized.
         */
        private synchronized void wakeUp() {
            needToWork = true;
            notify();
        }

        private synchronized boolean getNeedToWork() {
            return needToWork;
        }

        /**
         * Sleep for the given number of nanoseconds.
         * @return false if we were interrupted.
         */
        private boolean sleepFor(long durationNanos) {
            long startNanos = System.nanoTime();
            while (true) {
                long elapsedNanos = System.nanoTime() - startNanos;
                long sleepNanos = durationNanos - elapsedNanos;
                long sleepMills = sleepNanos / NANOS_PER_MILLI;
                if (sleepMills <= 0) {
                    return true;
                }
                try {
                    Thread.sleep(sleepMills);
                } catch (InterruptedException e) {
                    if (!isRunning()) {
                        return false;
                    }
                } catch (OutOfMemoryError ignored) {
                    if (!isRunning()) {
                        return false;
                    }
                }
            }
        }


        /**
         * Return an object that took too long to finalize or return null.
         * Wait MAX_FINALIZE_NANOS.  If the FinalizerDaemon took essentially the whole time
         * processing a single reference, return that reference.  Otherwise return null.
         */
        private Object waitForFinalization() {
            long startCount = FinalizerDaemon.INSTANCE.progressCounter.get();
            // Avoid remembering object being finalized, so as not to keep it alive.
            if (!sleepFor(MAX_FINALIZE_NANOS)) {
                // Don't report possibly spurious timeout if we are interrupted.
                return null;
            }
            if (getNeedToWork() && FinalizerDaemon.INSTANCE.progressCounter.get() == startCount) {
                // We assume that only remove() and doFinalize() may take time comparable to
                // MAX_FINALIZE_NANOS.
                // We observed neither the effect of the gotoSleep() nor the increment preceding a
                // later wakeUp. Any remove() call by the FinalizerDaemon during our sleep
                // interval must have been followed by a wakeUp call before we checked needToWork.
                // But then we would have seen the counter increment.  Thus there cannot have
                // been such a remove() call.
                // The FinalizerDaemon must not have progressed (from either the beginning or the
                // last progressCounter increment) to either the next increment or gotoSleep()
                // call.  Thus we must have taken essentially the whole MAX_FINALIZE_NANOS in a
                // single doFinalize() call.  Thus it's OK to time out.  finalizingObject was set
                // just before the counter increment, which preceded the doFinalize call.  Thus we
                // are guaranteed to get the correct finalizing value below, unless doFinalize()
                // just finished as we were timing out, in which case we may get null or a later
                // one.  In this last case, we are very likely to discard it below.
                Object finalizing = FinalizerDaemon.INSTANCE.finalizingObject;
                sleepFor(NANOS_PER_SECOND / 2);
                // Recheck to make it even less likely we report the wrong finalizing object in
                // the case which a very slow finalization just finished as we were timing out.
                if (getNeedToWork()
                        && FinalizerDaemon.INSTANCE.progressCounter.get() == startCount) {
                    return finalizing;
                }
            }
            return null;
        }

        private static void finalizerTimedOut(Object object) {
            // The current object has exceeded the finalization deadline; abort!
            String message = object.getClass().getName() + ".finalize() timed out after "
                    + (MAX_FINALIZE_NANOS / NANOS_PER_SECOND) + " seconds";
            Exception syntheticException = new TimeoutException(message);
            // We use the stack from where finalize() was running to show where it was stuck.
            syntheticException.setStackTrace(FinalizerDaemon.INSTANCE.getStackTrace());
            Thread.UncaughtExceptionHandler h = Thread.getDefaultUncaughtExceptionHandler();
            // Send SIGQUIT to get native stack traces.
            try {
                Os.kill(Os.getpid(), OsConstants.SIGQUIT);
                // Sleep a few seconds to let the stack traces print.
                Thread.sleep(5000);
            } catch (Exception e) {
                System.logE("failed to send SIGQUIT", e);
            } catch (OutOfMemoryError ignored) {
                // May occur while trying to allocate the exception.
            }
            if (h == null) {
                // If we have no handler, log and exit.
                System.logE(message, syntheticException);
                System.exit(2);
            }
            // Otherwise call the handler to do crash reporting.
            // We don't just throw because we're not the thread that
            // timed out; we're the thread that detected it.
            h.uncaughtException(Thread.currentThread(), syntheticException);
        }
    }

    // Adds a heap trim task to the heap event processor, not called from java. Left for
    // compatibility purposes due to reflection.
    public static void requestHeapTrim() {
        VMRuntime.getRuntime().requestHeapTrim();
    }

    // Adds a concurrent GC request task ot the heap event processor, not called from java. Left
    // for compatibility purposes due to reflection.
    public static void requestGC() {
        VMRuntime.getRuntime().requestConcurrentGC();
    }

    private static class HeapTaskDaemon extends Daemon {
        private static final HeapTaskDaemon INSTANCE = new HeapTaskDaemon();

        HeapTaskDaemon() {
            super("HeapTaskDaemon");
        }

        // Overrides the Daemon.interupt method which is called from Daemons.stop.
        public synchronized void interrupt(Thread thread) {
            VMRuntime.getRuntime().stopHeapTaskProcessor();
        }

        @Override public void run() {
            synchronized (this) {
                if (isRunning()) {
                  // Needs to be synchronized or else we there is a race condition where we start
                  // the thread, call stopHeapTaskProcessor before we start the heap task
                  // processor, resulting in a deadlock since startHeapTaskProcessor restarts it
                  // while the other thread is waiting in Daemons.stop().
                  VMRuntime.getRuntime().startHeapTaskProcessor();
                }
            }
            // This runs tasks until we are stopped and there is no more pending task.
            VMRuntime.getRuntime().runHeapTasks();
        }
    }
}<|MERGE_RESOLUTION|>--- conflicted
+++ resolved
@@ -233,9 +233,6 @@
                 object.finalize();
             } catch (Throwable ex) {
                 // The RI silently swallows these, but Android has always logged.
-<<<<<<< HEAD
-                System.logE("Uncaught exception thrown by finalizer", ex);
-=======
                 Thread.UncaughtExceptionHandler h = Thread.getDefaultUncaughtExceptionHandler();
                 if (h == null) {
                     System.logE("Uncaught exception thrown by finalizer", ex);
@@ -245,7 +242,6 @@
             } finally {
                 // Done finalizing, stop holding the object as live.
                 finalizingObject = null;
->>>>>>> 87b3dba3
             }
         }
     }
