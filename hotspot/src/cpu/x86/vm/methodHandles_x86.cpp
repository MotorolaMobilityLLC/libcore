/*
 * Copyright (c) 1997, 2011, Oracle and/or its affiliates. All rights reserved.
 * DO NOT ALTER OR REMOVE COPYRIGHT NOTICES OR THIS FILE HEADER.
 *
 * This code is free software; you can redistribute it and/or modify it
 * under the terms of the GNU General Public License version 2 only, as
 * published by the Free Software Foundation.
 *
 * This code is distributed in the hope that it will be useful, but WITHOUT
 * ANY WARRANTY; without even the implied warranty of MERCHANTABILITY or
 * FITNESS FOR A PARTICULAR PURPOSE.  See the GNU General Public License
 * version 2 for more details (a copy is included in the LICENSE file that
 * accompanied this code).
 *
 * You should have received a copy of the GNU General Public License version
 * 2 along with this work; if not, write to the Free Software Foundation,
 * Inc., 51 Franklin St, Fifth Floor, Boston, MA 02110-1301 USA.
 *
 * Please contact Oracle, 500 Oracle Parkway, Redwood Shores, CA 94065 USA
 * or visit www.oracle.com if you need additional information or have any
 * questions.
 *
 */

#include "precompiled.hpp"
#include "interpreter/interpreter.hpp"
#include "interpreter/interpreterRuntime.hpp"
#include "memory/allocation.inline.hpp"
#include "prims/methodHandles.hpp"

#define __ _masm->

#ifdef PRODUCT
#define BLOCK_COMMENT(str) /* nothing */
#else
#define BLOCK_COMMENT(str) __ block_comment(str)
#endif

#define BIND(label) bind(label); BLOCK_COMMENT(#label ":")

// Workaround for C++ overloading nastiness on '0' for RegisterOrConstant.
static RegisterOrConstant constant(int value) {
  return RegisterOrConstant(value);
}

address MethodHandleEntry::start_compiled_entry(MacroAssembler* _masm,
                                                address interpreted_entry) {
  // Just before the actual machine code entry point, allocate space
  // for a MethodHandleEntry::Data record, so that we can manage everything
  // from one base pointer.
  __ align(wordSize);
  address target = __ pc() + sizeof(Data);
  while (__ pc() < target) {
    __ nop();
    __ align(wordSize);
  }

  MethodHandleEntry* me = (MethodHandleEntry*) __ pc();
  me->set_end_address(__ pc());         // set a temporary end_address
  me->set_from_interpreted_entry(interpreted_entry);
  me->set_type_checking_entry(NULL);

  return (address) me;
}

MethodHandleEntry* MethodHandleEntry::finish_compiled_entry(MacroAssembler* _masm,
                                                address start_addr) {
  MethodHandleEntry* me = (MethodHandleEntry*) start_addr;
  assert(me->end_address() == start_addr, "valid ME");

  // Fill in the real end_address:
  __ align(wordSize);
  me->set_end_address(__ pc());

  return me;
}

// stack walking support

frame MethodHandles::ricochet_frame_sender(const frame& fr, RegisterMap *map) {
  RicochetFrame* f = RicochetFrame::from_frame(fr);
  if (map->update_map())
    frame::update_map_with_saved_link(map, &f->_sender_link);
  return frame(f->extended_sender_sp(), f->exact_sender_sp(), f->sender_link(), f->sender_pc());
}

void MethodHandles::ricochet_frame_oops_do(const frame& fr, OopClosure* blk, const RegisterMap* reg_map) {
  RicochetFrame* f = RicochetFrame::from_frame(fr);

  // pick up the argument type descriptor:
  Thread* thread = Thread::current();
  Handle cookie(thread, f->compute_saved_args_layout(true, true));

  // process fixed part
  blk->do_oop((oop*)f->saved_target_addr());
  blk->do_oop((oop*)f->saved_args_layout_addr());

  // process variable arguments:
  if (cookie.is_null())  return;  // no arguments to describe

  // the cookie is actually the invokeExact method for my target
  // his argument signature is what I'm interested in
  assert(cookie->is_method(), "");
  methodHandle invoker(thread, methodOop(cookie()));
  assert(invoker->name() == vmSymbols::invokeExact_name(), "must be this kind of method");
  assert(!invoker->is_static(), "must have MH argument");
  int slot_count = invoker->size_of_parameters();
  assert(slot_count >= 1, "must include 'this'");
  intptr_t* base = f->saved_args_base();
  intptr_t* retval = NULL;
  if (f->has_return_value_slot())
    retval = f->return_value_slot_addr();
  int slot_num = slot_count;
  intptr_t* loc = &base[slot_num -= 1];
  //blk->do_oop((oop*) loc);   // original target, which is irrelevant
  int arg_num = 0;
  for (SignatureStream ss(invoker->signature()); !ss.is_done(); ss.next()) {
    if (ss.at_return_type())  continue;
    BasicType ptype = ss.type();
    if (ptype == T_ARRAY)  ptype = T_OBJECT; // fold all refs to T_OBJECT
    assert(ptype >= T_BOOLEAN && ptype <= T_OBJECT, "not array or void");
    loc = &base[slot_num -= type2size[ptype]];
    bool is_oop = (ptype == T_OBJECT && loc != retval);
    if (is_oop)  blk->do_oop((oop*)loc);
    arg_num += 1;
  }
  assert(slot_num == 0, "must have processed all the arguments");
}

oop MethodHandles::RicochetFrame::compute_saved_args_layout(bool read_cache, bool write_cache) {
  oop cookie = NULL;
  if (read_cache) {
    cookie = saved_args_layout();
    if (cookie != NULL)  return cookie;
  }
  oop target = saved_target();
  oop mtype  = java_lang_invoke_MethodHandle::type(target);
  oop mtform = java_lang_invoke_MethodType::form(mtype);
  cookie = java_lang_invoke_MethodTypeForm::vmlayout(mtform);
  if (write_cache)  {
    (*saved_args_layout_addr()) = cookie;
  }
  return cookie;
}

void MethodHandles::RicochetFrame::generate_ricochet_blob(MacroAssembler* _masm,
                                                          // output params:
                                                          int* bounce_offset,
                                                          int* exception_offset,
                                                          int* frame_size_in_words) {
  (*frame_size_in_words) = RicochetFrame::frame_size_in_bytes() / wordSize;

  address start = __ pc();

#ifdef ASSERT
  __ hlt(); __ hlt(); __ hlt();
  // here's a hint of something special:
  __ push(MAGIC_NUMBER_1);
  __ push(MAGIC_NUMBER_2);
#endif //ASSERT
  __ hlt();  // not reached

  // A return PC has just been popped from the stack.
  // Return values are in registers.
  // The ebp points into the RicochetFrame, which contains
  // a cleanup continuation we must return to.

  (*bounce_offset) = __ pc() - start;
  BLOCK_COMMENT("ricochet_blob.bounce");

  if (VerifyMethodHandles)  RicochetFrame::verify_clean(_masm);
  trace_method_handle(_masm, "return/ricochet_blob.bounce");

  __ jmp(frame_address(continuation_offset_in_bytes()));
  __ hlt();
  DEBUG_ONLY(__ push(MAGIC_NUMBER_2));

  (*exception_offset) = __ pc() - start;
  BLOCK_COMMENT("ricochet_blob.exception");

  // compare this to Interpreter::rethrow_exception_entry, which is parallel code
  // for example, see TemplateInterpreterGenerator::generate_throw_exception
  // Live registers in:
  //   rax: exception
  //   rdx: return address/pc that threw exception (ignored, always equal to bounce addr)
  __ verify_oop(rax);

  // no need to empty_FPU_stack or reinit_heapbase, since caller frame will do the same if needed

  // Take down the frame.

  // Cf. InterpreterMacroAssembler::remove_activation.
  leave_ricochet_frame(_masm, /*rcx_recv=*/ noreg,
                       saved_last_sp_register(),
                       /*sender_pc_reg=*/ rdx);

  // In between activations - previous activation type unknown yet
  // compute continuation point - the continuation point expects the
  // following registers set up:
  //
  // rax: exception
  // rdx: return address/pc that threw exception
  // rsp: expression stack of caller
  // rbp: ebp of caller
  __ push(rax);                                  // save exception
  __ push(rdx);                                  // save return address
  Register thread_reg = LP64_ONLY(r15_thread) NOT_LP64(rdi);
  NOT_LP64(__ get_thread(thread_reg));
  __ call_VM_leaf(CAST_FROM_FN_PTR(address,
                                   SharedRuntime::exception_handler_for_return_address),
                  thread_reg, rdx);
  __ mov(rbx, rax);                              // save exception handler
  __ pop(rdx);                                   // restore return address
  __ pop(rax);                                   // restore exception
  __ jmp(rbx);                                   // jump to exception
                                                 // handler of caller
}

void MethodHandles::RicochetFrame::enter_ricochet_frame(MacroAssembler* _masm,
                                                        Register rcx_recv,
                                                        Register rax_argv,
                                                        address return_handler,
                                                        Register rbx_temp) {
  const Register saved_last_sp = saved_last_sp_register();
  Address rcx_mh_vmtarget(    rcx_recv, java_lang_invoke_MethodHandle::vmtarget_offset_in_bytes() );
  Address rcx_amh_conversion( rcx_recv, java_lang_invoke_AdapterMethodHandle::conversion_offset_in_bytes() );

  // Push the RicochetFrame a word at a time.
  // This creates something similar to an interpreter frame.
  // Cf. TemplateInterpreterGenerator::generate_fixed_frame.
  BLOCK_COMMENT("push RicochetFrame {");
  DEBUG_ONLY(int rfo = (int) sizeof(RicochetFrame));
  assert((rfo -= wordSize) == RicochetFrame::sender_pc_offset_in_bytes(), "");
#define RF_FIELD(push_value, name)                                      \
  { push_value;                                                         \
    assert((rfo -= wordSize) == RicochetFrame::name##_offset_in_bytes(), ""); }
  RF_FIELD(__ push(rbp),                   sender_link);
  RF_FIELD(__ push(saved_last_sp),         exact_sender_sp);  // rsi/r13
  RF_FIELD(__ pushptr(rcx_amh_conversion), conversion);
  RF_FIELD(__ push(rax_argv),              saved_args_base);   // can be updated if args are shifted
  RF_FIELD(__ push((int32_t) NULL_WORD),   saved_args_layout); // cache for GC layout cookie
  if (UseCompressedOops) {
    __ load_heap_oop(rbx_temp, rcx_mh_vmtarget);
    RF_FIELD(__ push(rbx_temp),            saved_target);
  } else {
    RF_FIELD(__ pushptr(rcx_mh_vmtarget),  saved_target);
  }
  __ lea(rbx_temp, ExternalAddress(return_handler));
  RF_FIELD(__ push(rbx_temp),              continuation);
#undef RF_FIELD
  assert(rfo == 0, "fully initialized the RicochetFrame");
  // compute new frame pointer:
  __ lea(rbp, Address(rsp, RicochetFrame::sender_link_offset_in_bytes()));
  // Push guard word #1 in debug mode.
  DEBUG_ONLY(__ push((int32_t) RicochetFrame::MAGIC_NUMBER_1));
  // For debugging, leave behind an indication of which stub built this frame.
  DEBUG_ONLY({ Label L; __ call(L, relocInfo::none); __ bind(L); });
  BLOCK_COMMENT("} RicochetFrame");
}

void MethodHandles::RicochetFrame::leave_ricochet_frame(MacroAssembler* _masm,
                                                        Register rcx_recv,
                                                        Register new_sp_reg,
                                                        Register sender_pc_reg) {
  assert_different_registers(rcx_recv, new_sp_reg, sender_pc_reg);
  const Register saved_last_sp = saved_last_sp_register();
  // Take down the frame.
  // Cf. InterpreterMacroAssembler::remove_activation.
  BLOCK_COMMENT("end_ricochet_frame {");
  // TO DO: If (exact_sender_sp - extended_sender_sp) > THRESH, compact the frame down.
  // This will keep stack in bounds even with unlimited tailcalls, each with an adapter.
  if (rcx_recv->is_valid())
    __ movptr(rcx_recv,    RicochetFrame::frame_address(RicochetFrame::saved_target_offset_in_bytes()));
  __ movptr(sender_pc_reg, RicochetFrame::frame_address(RicochetFrame::sender_pc_offset_in_bytes()));
  __ movptr(saved_last_sp, RicochetFrame::frame_address(RicochetFrame::exact_sender_sp_offset_in_bytes()));
  __ movptr(rbp,           RicochetFrame::frame_address(RicochetFrame::sender_link_offset_in_bytes()));
  __ mov(rsp, new_sp_reg);
  BLOCK_COMMENT("} end_ricochet_frame");
}

// Emit code to verify that RBP is pointing at a valid ricochet frame.
#ifdef ASSERT
enum {
  ARG_LIMIT = 255, SLOP = 4,
  // use this parameter for checking for garbage stack movements:
  UNREASONABLE_STACK_MOVE = (ARG_LIMIT + SLOP)
  // the slop defends against false alarms due to fencepost errors
};

void MethodHandles::RicochetFrame::verify_clean(MacroAssembler* _masm) {
  // The stack should look like this:
  //    ... keep1 | dest=42 | keep2 | RF | magic | handler | magic | recursive args |
  // Check various invariants.
  verify_offsets();

  Register rdi_temp = rdi;
  Register rcx_temp = rcx;
  { __ push(rdi_temp); __ push(rcx_temp); }
#define UNPUSH_TEMPS \
  { __ pop(rcx_temp);  __ pop(rdi_temp); }

  Address magic_number_1_addr  = RicochetFrame::frame_address(RicochetFrame::magic_number_1_offset_in_bytes());
  Address magic_number_2_addr  = RicochetFrame::frame_address(RicochetFrame::magic_number_2_offset_in_bytes());
  Address continuation_addr    = RicochetFrame::frame_address(RicochetFrame::continuation_offset_in_bytes());
  Address conversion_addr      = RicochetFrame::frame_address(RicochetFrame::conversion_offset_in_bytes());
  Address saved_args_base_addr = RicochetFrame::frame_address(RicochetFrame::saved_args_base_offset_in_bytes());

  Label L_bad, L_ok;
  BLOCK_COMMENT("verify_clean {");
  // Magic numbers must check out:
  __ cmpptr(magic_number_1_addr, (int32_t) MAGIC_NUMBER_1);
  __ jcc(Assembler::notEqual, L_bad);
  __ cmpptr(magic_number_2_addr, (int32_t) MAGIC_NUMBER_2);
  __ jcc(Assembler::notEqual, L_bad);

  // Arguments pointer must look reasonable:
  __ movptr(rcx_temp, saved_args_base_addr);
  __ cmpptr(rcx_temp, rbp);
  __ jcc(Assembler::below, L_bad);
  __ subptr(rcx_temp, UNREASONABLE_STACK_MOVE * Interpreter::stackElementSize);
  __ cmpptr(rcx_temp, rbp);
  __ jcc(Assembler::above, L_bad);

  load_conversion_dest_type(_masm, rdi_temp, conversion_addr);
  __ cmpl(rdi_temp, T_VOID);
  __ jcc(Assembler::equal, L_ok);
  __ movptr(rcx_temp, saved_args_base_addr);
  load_conversion_vminfo(_masm, rdi_temp, conversion_addr);
  __ cmpptr(Address(rcx_temp, rdi_temp, Interpreter::stackElementScale()),
            (int32_t) RETURN_VALUE_PLACEHOLDER);
  __ jcc(Assembler::equal, L_ok);
  __ BIND(L_bad);
  UNPUSH_TEMPS;
  __ stop("damaged ricochet frame");
  __ BIND(L_ok);
  UNPUSH_TEMPS;
  BLOCK_COMMENT("} verify_clean");

#undef UNPUSH_TEMPS

}
#endif //ASSERT

void MethodHandles::load_klass_from_Class(MacroAssembler* _masm, Register klass_reg) {
  if (VerifyMethodHandles)
    verify_klass(_masm, klass_reg, SystemDictionaryHandles::Class_klass(),
                 "AMH argument is a Class");
  __ load_heap_oop(klass_reg, Address(klass_reg, java_lang_Class::klass_offset_in_bytes()));
}

void MethodHandles::load_conversion_vminfo(MacroAssembler* _masm, Register reg, Address conversion_field_addr) {
  int bits   = BitsPerByte;
  int offset = (CONV_VMINFO_SHIFT / bits);
  int shift  = (CONV_VMINFO_SHIFT % bits);
  __ load_unsigned_byte(reg, conversion_field_addr.plus_disp(offset));
  assert(CONV_VMINFO_MASK == right_n_bits(bits - shift), "else change type of previous load");
  assert(shift == 0, "no shift needed");
}

void MethodHandles::load_conversion_dest_type(MacroAssembler* _masm, Register reg, Address conversion_field_addr) {
  int bits   = BitsPerByte;
  int offset = (CONV_DEST_TYPE_SHIFT / bits);
  int shift  = (CONV_DEST_TYPE_SHIFT % bits);
  __ load_unsigned_byte(reg, conversion_field_addr.plus_disp(offset));
  assert(CONV_TYPE_MASK == right_n_bits(bits - shift), "else change type of previous load");
  __ shrl(reg, shift);
  DEBUG_ONLY(int conv_type_bits = (int) exact_log2(CONV_TYPE_MASK+1));
  assert((shift + conv_type_bits) == bits, "left justified in byte");
}

void MethodHandles::load_stack_move(MacroAssembler* _masm,
                                    Register rdi_stack_move,
                                    Register rcx_amh,
                                    bool might_be_negative) {
  BLOCK_COMMENT("load_stack_move {");
  Address rcx_amh_conversion(rcx_amh, java_lang_invoke_AdapterMethodHandle::conversion_offset_in_bytes());
  __ movl(rdi_stack_move, rcx_amh_conversion);
  __ sarl(rdi_stack_move, CONV_STACK_MOVE_SHIFT);
#ifdef _LP64
  if (might_be_negative) {
    // clean high bits of stack motion register (was loaded as an int)
    __ movslq(rdi_stack_move, rdi_stack_move);
  }
#endif //_LP64
  if (VerifyMethodHandles) {
    Label L_ok, L_bad;
    int32_t stack_move_limit = 0x4000;  // extra-large
    __ cmpptr(rdi_stack_move, stack_move_limit);
    __ jcc(Assembler::greaterEqual, L_bad);
    __ cmpptr(rdi_stack_move, -stack_move_limit);
    __ jcc(Assembler::greater, L_ok);
    __ bind(L_bad);
    __ stop("load_stack_move of garbage value");
    __ BIND(L_ok);
  }
  BLOCK_COMMENT("} load_stack_move");
}

#ifdef ASSERT
void MethodHandles::RicochetFrame::verify_offsets() {
  // Check compatibility of this struct with the more generally used offsets of class frame:
  int ebp_off = sender_link_offset_in_bytes();  // offset from struct base to local rbp value
  assert(ebp_off + wordSize*frame::interpreter_frame_method_offset      == saved_args_base_offset_in_bytes(), "");
  assert(ebp_off + wordSize*frame::interpreter_frame_last_sp_offset     == conversion_offset_in_bytes(), "");
  assert(ebp_off + wordSize*frame::interpreter_frame_sender_sp_offset   == exact_sender_sp_offset_in_bytes(), "");
  // These last two have to be exact:
  assert(ebp_off + wordSize*frame::link_offset                          == sender_link_offset_in_bytes(), "");
  assert(ebp_off + wordSize*frame::return_addr_offset                   == sender_pc_offset_in_bytes(), "");
}

void MethodHandles::RicochetFrame::verify() const {
  verify_offsets();
  assert(magic_number_1() == MAGIC_NUMBER_1, "");
  assert(magic_number_2() == MAGIC_NUMBER_2, "");
  if (!Universe::heap()->is_gc_active()) {
    if (saved_args_layout() != NULL) {
      assert(saved_args_layout()->is_method(), "must be valid oop");
    }
    if (saved_target() != NULL) {
      assert(java_lang_invoke_MethodHandle::is_instance(saved_target()), "checking frame value");
    }
  }
  int conv_op = adapter_conversion_op(conversion());
  assert(conv_op == java_lang_invoke_AdapterMethodHandle::OP_COLLECT_ARGS ||
         conv_op == java_lang_invoke_AdapterMethodHandle::OP_FOLD_ARGS ||
         conv_op == java_lang_invoke_AdapterMethodHandle::OP_PRIM_TO_REF,
         "must be a sane conversion");
  if (has_return_value_slot()) {
    assert(*return_value_slot_addr() == RETURN_VALUE_PLACEHOLDER, "");
  }
}
#endif //PRODUCT

#ifdef ASSERT
void MethodHandles::verify_argslot(MacroAssembler* _masm,
                                   Register argslot_reg,
                                   const char* error_message) {
  // Verify that argslot lies within (rsp, rbp].
  Label L_ok, L_bad;
  BLOCK_COMMENT("verify_argslot {");
  __ cmpptr(argslot_reg, rbp);
  __ jccb(Assembler::above, L_bad);
  __ cmpptr(rsp, argslot_reg);
  __ jccb(Assembler::below, L_ok);
  __ bind(L_bad);
  __ stop(error_message);
  __ BIND(L_ok);
  BLOCK_COMMENT("} verify_argslot");
}

void MethodHandles::verify_argslots(MacroAssembler* _masm,
                                    RegisterOrConstant arg_slots,
                                    Register arg_slot_base_reg,
                                    bool negate_argslots,
                                    const char* error_message) {
  // Verify that [argslot..argslot+size) lies within (rsp, rbp).
  Label L_ok, L_bad;
  Register rdi_temp = rdi;
  BLOCK_COMMENT("verify_argslots {");
  __ push(rdi_temp);
  if (negate_argslots) {
    if (arg_slots.is_constant()) {
      arg_slots = -1 * arg_slots.as_constant();
    } else {
      __ movptr(rdi_temp, arg_slots);
      __ negptr(rdi_temp);
      arg_slots = rdi_temp;
    }
  }
  __ lea(rdi_temp, Address(arg_slot_base_reg, arg_slots, Interpreter::stackElementScale()));
  __ cmpptr(rdi_temp, rbp);
  __ pop(rdi_temp);
  __ jcc(Assembler::above, L_bad);
  __ cmpptr(rsp, arg_slot_base_reg);
  __ jcc(Assembler::below, L_ok);
  __ bind(L_bad);
  __ stop(error_message);
  __ BIND(L_ok);
  BLOCK_COMMENT("} verify_argslots");
}

// Make sure that arg_slots has the same sign as the given direction.
// If (and only if) arg_slots is a assembly-time constant, also allow it to be zero.
void MethodHandles::verify_stack_move(MacroAssembler* _masm,
                                      RegisterOrConstant arg_slots, int direction) {
  bool allow_zero = arg_slots.is_constant();
  if (direction == 0) { direction = +1; allow_zero = true; }
  assert(stack_move_unit() == -1, "else add extra checks here");
  if (arg_slots.is_register()) {
    Label L_ok, L_bad;
    BLOCK_COMMENT("verify_stack_move {");
    // testl(arg_slots.as_register(), -stack_move_unit() - 1);  // no need
    // jcc(Assembler::notZero, L_bad);
    __ cmpptr(arg_slots.as_register(), (int32_t) NULL_WORD);
    if (direction > 0) {
      __ jcc(allow_zero ? Assembler::less : Assembler::lessEqual, L_bad);
      __ cmpptr(arg_slots.as_register(), (int32_t) UNREASONABLE_STACK_MOVE);
      __ jcc(Assembler::less, L_ok);
    } else {
      __ jcc(allow_zero ? Assembler::greater : Assembler::greaterEqual, L_bad);
      __ cmpptr(arg_slots.as_register(), (int32_t) -UNREASONABLE_STACK_MOVE);
      __ jcc(Assembler::greater, L_ok);
    }
    __ bind(L_bad);
    if (direction > 0)
      __ stop("assert arg_slots > 0");
    else
      __ stop("assert arg_slots < 0");
    __ BIND(L_ok);
    BLOCK_COMMENT("} verify_stack_move");
  } else {
    intptr_t size = arg_slots.as_constant();
    if (direction < 0)  size = -size;
    assert(size >= 0, "correct direction of constant move");
    assert(size < UNREASONABLE_STACK_MOVE, "reasonable size of constant move");
  }
}

void MethodHandles::verify_klass(MacroAssembler* _masm,
                                 Register obj, KlassHandle klass,
                                 const char* error_message) {
  oop* klass_addr = klass.raw_value();
  assert(klass_addr >= SystemDictionaryHandles::Object_klass().raw_value() &&
         klass_addr <= SystemDictionaryHandles::Long_klass().raw_value(),
         "must be one of the SystemDictionaryHandles");
  Register temp = rdi;
  Label L_ok, L_bad;
  BLOCK_COMMENT("verify_klass {");
  __ verify_oop(obj);
  __ testptr(obj, obj);
  __ jcc(Assembler::zero, L_bad);
  __ push(temp);
  __ load_klass(temp, obj);
  __ cmpptr(temp, ExternalAddress((address) klass_addr));
  __ jcc(Assembler::equal, L_ok);
  intptr_t super_check_offset = klass->super_check_offset();
  __ movptr(temp, Address(temp, super_check_offset));
  __ cmpptr(temp, ExternalAddress((address) klass_addr));
  __ jcc(Assembler::equal, L_ok);
  __ pop(temp);
  __ bind(L_bad);
  __ stop(error_message);
  __ BIND(L_ok);
  __ pop(temp);
  BLOCK_COMMENT("} verify_klass");
}
#endif //ASSERT

void MethodHandles::jump_from_method_handle(MacroAssembler* _masm, Register method, Register temp) {
  if (JvmtiExport::can_post_interpreter_events()) {
    Label run_compiled_code;
    // JVMTI events, such as single-stepping, are implemented partly by avoiding running
    // compiled code in threads for which the event is enabled.  Check here for
    // interp_only_mode if these events CAN be enabled.
#ifdef _LP64
    Register rthread = r15_thread;
#else
    Register rthread = temp;
    __ get_thread(rthread);
#endif
    // interp_only is an int, on little endian it is sufficient to test the byte only
    // Is a cmpl faster?
    __ cmpb(Address(rthread, JavaThread::interp_only_mode_offset()), 0);
    __ jccb(Assembler::zero, run_compiled_code);
    __ jmp(Address(method, methodOopDesc::interpreter_entry_offset()));
    __ bind(run_compiled_code);
  }
  __ jmp(Address(method, methodOopDesc::from_interpreted_offset()));
}

// Code generation
address MethodHandles::generate_method_handle_interpreter_entry(MacroAssembler* _masm) {
  // rbx: methodOop
  // rcx: receiver method handle (must load from sp[MethodTypeForm.vmslots])
  // rsi/r13: sender SP (must preserve; see prepare_to_jump_from_interpreted)
  // rdx, rdi: garbage temp, blown away

  Register rbx_method = rbx;
  Register rcx_recv   = rcx;
  Register rax_mtype  = rax;
  Register rdx_temp   = rdx;
  Register rdi_temp   = rdi;

  // emit WrongMethodType path first, to enable jccb back-branch from main path
  Label wrong_method_type;
  __ bind(wrong_method_type);
  Label invoke_generic_slow_path, invoke_exact_error_path;
  assert(methodOopDesc::intrinsic_id_size_in_bytes() == sizeof(u1), "");;
  __ cmpb(Address(rbx_method, methodOopDesc::intrinsic_id_offset_in_bytes()), (int) vmIntrinsics::_invokeExact);
  __ jcc(Assembler::notEqual, invoke_generic_slow_path);
  __ jmp(invoke_exact_error_path);

  // here's where control starts out:
  __ align(CodeEntryAlignment);
  address entry_point = __ pc();

  // fetch the MethodType from the method handle into rax (the 'check' register)
  // FIXME: Interpreter should transmit pre-popped stack pointer, to locate base of arg list.
  // This would simplify several touchy bits of code.
  // See 6984712: JSR 292 method handle calls need a clean argument base pointer
  {
    Register tem = rbx_method;
    for (jint* pchase = methodOopDesc::method_type_offsets_chain(); (*pchase) != -1; pchase++) {
      __ movptr(rax_mtype, Address(tem, *pchase));
      tem = rax_mtype;          // in case there is another indirection
    }
  }

  // given the MethodType, find out where the MH argument is buried
  __ load_heap_oop(rdx_temp, Address(rax_mtype, __ delayed_value(java_lang_invoke_MethodType::form_offset_in_bytes, rdi_temp)));
  Register rdx_vmslots = rdx_temp;
  __ movl(rdx_vmslots, Address(rdx_temp, __ delayed_value(java_lang_invoke_MethodTypeForm::vmslots_offset_in_bytes, rdi_temp)));
  Address mh_receiver_slot_addr = __ argument_address(rdx_vmslots);
  __ movptr(rcx_recv, mh_receiver_slot_addr);

  trace_method_handle(_masm, "invokeExact");

  __ check_method_handle_type(rax_mtype, rcx_recv, rdi_temp, wrong_method_type);

  // Nobody uses the MH receiver slot after this.  Make sure.
  DEBUG_ONLY(__ movptr(mh_receiver_slot_addr, (int32_t)0x999999));

  __ jump_to_method_handle_entry(rcx_recv, rdi_temp);

  // error path for invokeExact (only)
  __ bind(invoke_exact_error_path);
  // Stub wants expected type in rax and the actual type in rcx
  __ jump(ExternalAddress(StubRoutines::throw_WrongMethodTypeException_entry()));

  // for invokeGeneric (only), apply argument and result conversions on the fly
  __ bind(invoke_generic_slow_path);
#ifdef ASSERT
  if (VerifyMethodHandles) {
    Label L;
    __ cmpb(Address(rbx_method, methodOopDesc::intrinsic_id_offset_in_bytes()), (int) vmIntrinsics::_invokeGeneric);
    __ jcc(Assembler::equal, L);
    __ stop("bad methodOop::intrinsic_id");
    __ bind(L);
  }
#endif //ASSERT
  Register rbx_temp = rbx_method;  // don't need it now

  // make room on the stack for another pointer:
  Register rcx_argslot = rcx_recv;
  __ lea(rcx_argslot, __ argument_address(rdx_vmslots, 1));
  insert_arg_slots(_masm, 2 * stack_move_unit(),
                   rcx_argslot, rbx_temp, rdx_temp);

  // load up an adapter from the calling type (Java weaves this)
  Register rdx_adapter = rdx_temp;
  __ load_heap_oop(rdx_temp,    Address(rax_mtype, __ delayed_value(java_lang_invoke_MethodType::form_offset_in_bytes,               rdi_temp)));
  __ load_heap_oop(rdx_adapter, Address(rdx_temp,  __ delayed_value(java_lang_invoke_MethodTypeForm::genericInvoker_offset_in_bytes, rdi_temp)));
  __ verify_oop(rdx_adapter);
  __ movptr(Address(rcx_argslot, 1 * Interpreter::stackElementSize), rdx_adapter);
  // As a trusted first argument, pass the type being called, so the adapter knows
  // the actual types of the arguments and return values.
  // (Generic invokers are shared among form-families of method-type.)
  __ movptr(Address(rcx_argslot, 0 * Interpreter::stackElementSize), rax_mtype);
  // FIXME: assert that rdx_adapter is of the right method-type.
  __ mov(rcx, rdx_adapter);
  trace_method_handle(_masm, "invokeGeneric");
  __ jump_to_method_handle_entry(rcx, rdi_temp);

  return entry_point;
}

// Helper to insert argument slots into the stack.
// arg_slots must be a multiple of stack_move_unit() and < 0
// rax_argslot is decremented to point to the new (shifted) location of the argslot
// But, rdx_temp ends up holding the original value of rax_argslot.
void MethodHandles::insert_arg_slots(MacroAssembler* _masm,
                                     RegisterOrConstant arg_slots,
                                     Register rax_argslot,
                                     Register rbx_temp, Register rdx_temp) {
  // allow constant zero
  if (arg_slots.is_constant() && arg_slots.as_constant() == 0)
    return;
  assert_different_registers(rax_argslot, rbx_temp, rdx_temp,
                             (!arg_slots.is_register() ? rsp : arg_slots.as_register()));
  if (VerifyMethodHandles)
    verify_argslot(_masm, rax_argslot, "insertion point must fall within current frame");
  if (VerifyMethodHandles)
    verify_stack_move(_masm, arg_slots, -1);

  // Make space on the stack for the inserted argument(s).
  // Then pull down everything shallower than rax_argslot.
  // The stacked return address gets pulled down with everything else.
  // That is, copy [rsp, argslot) downward by -size words.  In pseudo-code:
  //   rsp -= size;
  //   for (rdx = rsp + size; rdx < argslot; rdx++)
  //     rdx[-size] = rdx[0]
  //   argslot -= size;
  BLOCK_COMMENT("insert_arg_slots {");
  __ mov(rdx_temp, rsp);                        // source pointer for copy
  __ lea(rsp, Address(rsp, arg_slots, Interpreter::stackElementScale()));
  {
    Label loop;
    __ BIND(loop);
    // pull one word down each time through the loop
    __ movptr(rbx_temp, Address(rdx_temp, 0));
    __ movptr(Address(rdx_temp, arg_slots, Interpreter::stackElementScale()), rbx_temp);
    __ addptr(rdx_temp, wordSize);
    __ cmpptr(rdx_temp, rax_argslot);
    __ jcc(Assembler::below, loop);
  }

  // Now move the argslot down, to point to the opened-up space.
  __ lea(rax_argslot, Address(rax_argslot, arg_slots, Interpreter::stackElementScale()));
  BLOCK_COMMENT("} insert_arg_slots");
}

// Helper to remove argument slots from the stack.
// arg_slots must be a multiple of stack_move_unit() and > 0
void MethodHandles::remove_arg_slots(MacroAssembler* _masm,
                                     RegisterOrConstant arg_slots,
                                     Register rax_argslot,
                                     Register rbx_temp, Register rdx_temp) {
  // allow constant zero
  if (arg_slots.is_constant() && arg_slots.as_constant() == 0)
    return;
  assert_different_registers(rax_argslot, rbx_temp, rdx_temp,
                             (!arg_slots.is_register() ? rsp : arg_slots.as_register()));
  if (VerifyMethodHandles)
    verify_argslots(_masm, arg_slots, rax_argslot, false,
                    "deleted argument(s) must fall within current frame");
  if (VerifyMethodHandles)
    verify_stack_move(_masm, arg_slots, +1);

  BLOCK_COMMENT("remove_arg_slots {");
  // Pull up everything shallower than rax_argslot.
  // Then remove the excess space on the stack.
  // The stacked return address gets pulled up with everything else.
  // That is, copy [rsp, argslot) upward by size words.  In pseudo-code:
  //   for (rdx = argslot-1; rdx >= rsp; --rdx)
  //     rdx[size] = rdx[0]
  //   argslot += size;
  //   rsp += size;
  __ lea(rdx_temp, Address(rax_argslot, -wordSize)); // source pointer for copy
  {
    Label loop;
    __ BIND(loop);
    // pull one word up each time through the loop
    __ movptr(rbx_temp, Address(rdx_temp, 0));
    __ movptr(Address(rdx_temp, arg_slots, Interpreter::stackElementScale()), rbx_temp);
    __ addptr(rdx_temp, -wordSize);
    __ cmpptr(rdx_temp, rsp);
    __ jcc(Assembler::aboveEqual, loop);
  }

  // Now move the argslot up, to point to the just-copied block.
  __ lea(rsp, Address(rsp, arg_slots, Interpreter::stackElementScale()));
  // And adjust the argslot address to point at the deletion point.
  __ lea(rax_argslot, Address(rax_argslot, arg_slots, Interpreter::stackElementScale()));
  BLOCK_COMMENT("} remove_arg_slots");
}

// Helper to copy argument slots to the top of the stack.
// The sequence starts with rax_argslot and is counted by slot_count
// slot_count must be a multiple of stack_move_unit() and >= 0
// This function blows the temps but does not change rax_argslot.
void MethodHandles::push_arg_slots(MacroAssembler* _masm,
                                   Register rax_argslot,
                                   RegisterOrConstant slot_count,
                                   int skip_words_count,
                                   Register rbx_temp, Register rdx_temp) {
  assert_different_registers(rax_argslot, rbx_temp, rdx_temp,
                             (!slot_count.is_register() ? rbp : slot_count.as_register()),
                             rsp);
  assert(Interpreter::stackElementSize == wordSize, "else change this code");

  if (VerifyMethodHandles)
    verify_stack_move(_masm, slot_count, 0);

  // allow constant zero
  if (slot_count.is_constant() && slot_count.as_constant() == 0)
    return;

  BLOCK_COMMENT("push_arg_slots {");

  Register rbx_top = rbx_temp;

  // There is at most 1 word to carry down with the TOS.
  switch (skip_words_count) {
  case 1: __ pop(rdx_temp); break;
  case 0:                   break;
  default: ShouldNotReachHere();
  }

  if (slot_count.is_constant()) {
    for (int i = slot_count.as_constant() - 1; i >= 0; i--) {
      __ pushptr(Address(rax_argslot, i * wordSize));
    }
  } else {
    Label L_plural, L_loop, L_break;
    // Emit code to dynamically check for the common cases, zero and one slot.
    __ cmpl(slot_count.as_register(), (int32_t) 1);
    __ jccb(Assembler::greater, L_plural);
    __ jccb(Assembler::less, L_break);
    __ pushptr(Address(rax_argslot, 0));
    __ jmpb(L_break);
    __ BIND(L_plural);

    // Loop for 2 or more:
    //   rbx = &rax[slot_count]
    //   while (rbx > rax)  *(--rsp) = *(--rbx)
    __ lea(rbx_top, Address(rax_argslot, slot_count, Address::times_ptr));
    __ BIND(L_loop);
    __ subptr(rbx_top, wordSize);
    __ pushptr(Address(rbx_top, 0));
    __ cmpptr(rbx_top, rax_argslot);
    __ jcc(Assembler::above, L_loop);
    __ bind(L_break);
  }
  switch (skip_words_count) {
  case 1: __ push(rdx_temp); break;
  case 0:                    break;
  default: ShouldNotReachHere();
  }
  BLOCK_COMMENT("} push_arg_slots");
}

// in-place movement; no change to rsp
// blows rax_temp, rdx_temp
void MethodHandles::move_arg_slots_up(MacroAssembler* _masm,
                                      Register rbx_bottom,  // invariant
                                      Address  top_addr,     // can use rax_temp
                                      RegisterOrConstant positive_distance_in_slots,
                                      Register rax_temp, Register rdx_temp) {
  BLOCK_COMMENT("move_arg_slots_up {");
  assert_different_registers(rbx_bottom,
                             rax_temp, rdx_temp,
                             positive_distance_in_slots.register_or_noreg());
  Label L_loop, L_break;
  Register rax_top = rax_temp;
  if (!top_addr.is_same_address(Address(rax_top, 0)))
    __ lea(rax_top, top_addr);
  // Detect empty (or broken) loop:
#ifdef ASSERT
  if (VerifyMethodHandles) {
    // Verify that &bottom < &top (non-empty interval)
    Label L_ok, L_bad;
    if (positive_distance_in_slots.is_register()) {
      __ cmpptr(positive_distance_in_slots.as_register(), (int32_t) 0);
      __ jcc(Assembler::lessEqual, L_bad);
    }
    __ cmpptr(rbx_bottom, rax_top);
    __ jcc(Assembler::below, L_ok);
    __ bind(L_bad);
    __ stop("valid bounds (copy up)");
    __ BIND(L_ok);
  }
#endif
  __ cmpptr(rbx_bottom, rax_top);
  __ jccb(Assembler::aboveEqual, L_break);
  // work rax down to rbx, copying contiguous data upwards
  // In pseudo-code:
  //   [rbx, rax) = &[bottom, top)
  //   while (--rax >= rbx) *(rax + distance) = *(rax + 0), rax--;
  __ BIND(L_loop);
  __ subptr(rax_top, wordSize);
  __ movptr(rdx_temp, Address(rax_top, 0));
  __ movptr(          Address(rax_top, positive_distance_in_slots, Address::times_ptr), rdx_temp);
  __ cmpptr(rax_top, rbx_bottom);
  __ jcc(Assembler::above, L_loop);
  assert(Interpreter::stackElementSize == wordSize, "else change loop");
  __ bind(L_break);
  BLOCK_COMMENT("} move_arg_slots_up");
}

// in-place movement; no change to rsp
// blows rax_temp, rdx_temp
void MethodHandles::move_arg_slots_down(MacroAssembler* _masm,
                                        Address  bottom_addr,  // can use rax_temp
                                        Register rbx_top,      // invariant
                                        RegisterOrConstant negative_distance_in_slots,
                                        Register rax_temp, Register rdx_temp) {
  BLOCK_COMMENT("move_arg_slots_down {");
  assert_different_registers(rbx_top,
                             negative_distance_in_slots.register_or_noreg(),
                             rax_temp, rdx_temp);
  Label L_loop, L_break;
  Register rax_bottom = rax_temp;
  if (!bottom_addr.is_same_address(Address(rax_bottom, 0)))
    __ lea(rax_bottom, bottom_addr);
  // Detect empty (or broken) loop:
#ifdef ASSERT
  assert(!negative_distance_in_slots.is_constant() || negative_distance_in_slots.as_constant() < 0, "");
  if (VerifyMethodHandles) {
    // Verify that &bottom < &top (non-empty interval)
    Label L_ok, L_bad;
    if (negative_distance_in_slots.is_register()) {
      __ cmpptr(negative_distance_in_slots.as_register(), (int32_t) 0);
      __ jcc(Assembler::greaterEqual, L_bad);
    }
    __ cmpptr(rax_bottom, rbx_top);
    __ jcc(Assembler::below, L_ok);
    __ bind(L_bad);
    __ stop("valid bounds (copy down)");
    __ BIND(L_ok);
  }
#endif
  __ cmpptr(rax_bottom, rbx_top);
  __ jccb(Assembler::aboveEqual, L_break);
  // work rax up to rbx, copying contiguous data downwards
  // In pseudo-code:
  //   [rax, rbx) = &[bottom, top)
  //   while (rax < rbx) *(rax - distance) = *(rax + 0), rax++;
  __ BIND(L_loop);
  __ movptr(rdx_temp, Address(rax_bottom, 0));
  __ movptr(          Address(rax_bottom, negative_distance_in_slots, Address::times_ptr), rdx_temp);
  __ addptr(rax_bottom, wordSize);
  __ cmpptr(rax_bottom, rbx_top);
  __ jcc(Assembler::below, L_loop);
  assert(Interpreter::stackElementSize == wordSize, "else change loop");
  __ bind(L_break);
  BLOCK_COMMENT("} move_arg_slots_down");
}

// Copy from a field or array element to a stacked argument slot.
// is_element (ignored) says whether caller is loading an array element instead of an instance field.
void MethodHandles::move_typed_arg(MacroAssembler* _masm,
                                   BasicType type, bool is_element,
                                   Address slot_dest, Address value_src,
                                   Register rbx_temp, Register rdx_temp) {
  BLOCK_COMMENT(!is_element ? "move_typed_arg {" : "move_typed_arg { (array element)");
  if (type == T_OBJECT || type == T_ARRAY) {
    __ load_heap_oop(rbx_temp, value_src);
    __ movptr(slot_dest, rbx_temp);
  } else if (type != T_VOID) {
    int  arg_size      = type2aelembytes(type);
    bool arg_is_signed = is_signed_subword_type(type);
    int  slot_size     = (arg_size > wordSize) ? arg_size : wordSize;
    __ load_sized_value(  rdx_temp,  value_src, arg_size, arg_is_signed, rbx_temp);
    __ store_sized_value( slot_dest, rdx_temp,  slot_size,               rbx_temp);
  }
  BLOCK_COMMENT("} move_typed_arg");
}

void MethodHandles::move_return_value(MacroAssembler* _masm, BasicType type,
                                      Address return_slot) {
  BLOCK_COMMENT("move_return_value {");
  // Old versions of the JVM must clean the FPU stack after every return.
#ifndef _LP64
#ifdef COMPILER2
  // The FPU stack is clean if UseSSE >= 2 but must be cleaned in other cases
  if ((type == T_FLOAT && UseSSE < 1) || (type == T_DOUBLE && UseSSE < 2)) {
    for (int i = 1; i < 8; i++) {
        __ ffree(i);
    }
  } else if (UseSSE < 2) {
    __ empty_FPU_stack();
  }
#endif //COMPILER2
#endif //!_LP64

  // Look at the type and pull the value out of the corresponding register.
  if (type == T_VOID) {
    // nothing to do
  } else if (type == T_OBJECT) {
    __ movptr(return_slot, rax);
  } else if (type == T_INT || is_subword_type(type)) {
    // write the whole word, even if only 32 bits is significant
    __ movptr(return_slot, rax);
  } else if (type == T_LONG) {
    // store the value by parts
    // Note: We assume longs are continguous (if misaligned) on the interpreter stack.
    __ store_sized_value(return_slot, rax, BytesPerLong, rdx);
  } else if (NOT_LP64((type == T_FLOAT  && UseSSE < 1) ||
                      (type == T_DOUBLE && UseSSE < 2) ||)
             false) {
    // Use old x86 FPU registers:
    if (type == T_FLOAT)
      __ fstp_s(return_slot);
    else
      __ fstp_d(return_slot);
  } else if (type == T_FLOAT) {
    __ movflt(return_slot, xmm0);
  } else if (type == T_DOUBLE) {
    __ movdbl(return_slot, xmm0);
  } else {
    ShouldNotReachHere();
  }
  BLOCK_COMMENT("} move_return_value");
}


#ifndef PRODUCT
extern "C" void print_method_handle(oop mh);
void trace_method_handle_stub(const char* adaptername,
                              oop mh,
                              intptr_t* saved_regs,
                              intptr_t* entry_sp,
                              intptr_t* saved_sp,
                              intptr_t* saved_bp) {
  // called as a leaf from native code: do not block the JVM!
  bool has_mh = (strstr(adaptername, "return/") == NULL);  // return adapters don't have rcx_mh
  intptr_t* last_sp = (intptr_t*) saved_bp[frame::interpreter_frame_last_sp_offset];
  intptr_t* base_sp = last_sp;
  typedef MethodHandles::RicochetFrame RicochetFrame;
  RicochetFrame* rfp = (RicochetFrame*)((address)saved_bp - RicochetFrame::sender_link_offset_in_bytes());
  if (!UseRicochetFrames || Universe::heap()->is_in((address) rfp->saved_args_base())) {
    // Probably an interpreter frame.
    base_sp = (intptr_t*) saved_bp[frame::interpreter_frame_monitor_block_top_offset];
  }
  intptr_t    mh_reg = (intptr_t)mh;
  const char* mh_reg_name = "rcx_mh";
  if (!has_mh)  mh_reg_name = "rcx";
  tty->print_cr("MH %s %s="PTR_FORMAT" sp=("PTR_FORMAT"+"INTX_FORMAT") stack_size="INTX_FORMAT" bp="PTR_FORMAT,
                adaptername, mh_reg_name, mh_reg,
                (intptr_t)entry_sp, (intptr_t)(saved_sp - entry_sp), (intptr_t)(base_sp - last_sp), (intptr_t)saved_bp);
  if (Verbose) {
    tty->print(" reg dump: ");
    int saved_regs_count = (entry_sp-1) - saved_regs;
    // 32 bit: rdi rsi rbp rsp; rbx rdx rcx (*) rax
    int i;
    for (i = 0; i <= saved_regs_count; i++) {
      if (i > 0 && i % 4 == 0 && i != saved_regs_count) {
        tty->cr();
        tty->print("   + dump: ");
      }
      tty->print(" %d: "PTR_FORMAT, i, saved_regs[i]);
    }
    tty->cr();
    if (last_sp != saved_sp && last_sp != NULL)
      tty->print_cr("*** last_sp="PTR_FORMAT, (intptr_t)last_sp);
    int stack_dump_count = 16;
    if (stack_dump_count < (int)(saved_bp + 2 - saved_sp))
      stack_dump_count = (int)(saved_bp + 2 - saved_sp);
    if (stack_dump_count > 64)  stack_dump_count = 48;
    for (i = 0; i < stack_dump_count; i += 4) {
      tty->print_cr(" dump at SP[%d] "PTR_FORMAT": "PTR_FORMAT" "PTR_FORMAT" "PTR_FORMAT" "PTR_FORMAT,
                    i, (intptr_t) &entry_sp[i+0], entry_sp[i+0], entry_sp[i+1], entry_sp[i+2], entry_sp[i+3]);
    }
    if (has_mh)
      print_method_handle(mh);
  }
}

// The stub wraps the arguments in a struct on the stack to avoid
// dealing with the different calling conventions for passing 6
// arguments.
struct MethodHandleStubArguments {
  const char* adaptername;
  oopDesc* mh;
  intptr_t* saved_regs;
  intptr_t* entry_sp;
  intptr_t* saved_sp;
  intptr_t* saved_bp;
};
void trace_method_handle_stub_wrapper(MethodHandleStubArguments* args) {
  trace_method_handle_stub(args->adaptername,
                           args->mh,
                           args->saved_regs,
                           args->entry_sp,
                           args->saved_sp,
                           args->saved_bp);
}

void MethodHandles::trace_method_handle(MacroAssembler* _masm, const char* adaptername) {
  if (!TraceMethodHandles)  return;
  BLOCK_COMMENT("trace_method_handle {");
  __ push(rax);
  __ lea(rax, Address(rsp, wordSize * NOT_LP64(6) LP64_ONLY(14))); // entry_sp  __ pusha();
  __ pusha();
  __ mov(rbx, rsp);
  __ enter();
  // incoming state:
  // rcx: method handle
  // r13 or rsi: saved sp
  // To avoid calling convention issues, build a record on the stack and pass the pointer to that instead.
  __ push(rbp);               // saved_bp
  __ push(rsi);               // saved_sp
  __ push(rax);               // entry_sp
  __ push(rbx);               // pusha saved_regs
  __ push(rcx);               // mh
  __ push(rcx);               // adaptername
  __ movptr(Address(rsp, 0), (intptr_t) adaptername);
  __ super_call_VM_leaf(CAST_FROM_FN_PTR(address, trace_method_handle_stub_wrapper), rsp);
  __ leave();
  __ popa();
  __ pop(rax);
  BLOCK_COMMENT("} trace_method_handle");
}
#endif //PRODUCT

// which conversion op types are implemented here?
int MethodHandles::adapter_conversion_ops_supported_mask() {
  return ((1<<java_lang_invoke_AdapterMethodHandle::OP_RETYPE_ONLY)
         |(1<<java_lang_invoke_AdapterMethodHandle::OP_RETYPE_RAW)
         |(1<<java_lang_invoke_AdapterMethodHandle::OP_CHECK_CAST)
         |(1<<java_lang_invoke_AdapterMethodHandle::OP_PRIM_TO_PRIM)
         |(1<<java_lang_invoke_AdapterMethodHandle::OP_REF_TO_PRIM)
          //OP_PRIM_TO_REF is below...
         |(1<<java_lang_invoke_AdapterMethodHandle::OP_SWAP_ARGS)
         |(1<<java_lang_invoke_AdapterMethodHandle::OP_ROT_ARGS)
         |(1<<java_lang_invoke_AdapterMethodHandle::OP_DUP_ARGS)
         |(1<<java_lang_invoke_AdapterMethodHandle::OP_DROP_ARGS)
          //OP_COLLECT_ARGS is below...
         |(1<<java_lang_invoke_AdapterMethodHandle::OP_SPREAD_ARGS)
         |(!UseRicochetFrames ? 0 :
           java_lang_invoke_MethodTypeForm::vmlayout_offset_in_bytes() <= 0 ? 0 :
           ((1<<java_lang_invoke_AdapterMethodHandle::OP_PRIM_TO_REF)
           |(1<<java_lang_invoke_AdapterMethodHandle::OP_COLLECT_ARGS)
           |(1<<java_lang_invoke_AdapterMethodHandle::OP_FOLD_ARGS)
            ))
         );
}

//------------------------------------------------------------------------------
// MethodHandles::generate_method_handle_stub
//
// Generate an "entry" field for a method handle.
// This determines how the method handle will respond to calls.
void MethodHandles::generate_method_handle_stub(MacroAssembler* _masm, MethodHandles::EntryKind ek) {
  MethodHandles::EntryKind ek_orig = ek_original_kind(ek);

  // Here is the register state during an interpreted call,
  // as set up by generate_method_handle_interpreter_entry():
  // - rbx: garbage temp (was MethodHandle.invoke methodOop, unused)
  // - rcx: receiver method handle
  // - rax: method handle type (only used by the check_mtype entry point)
  // - rsi/r13: sender SP (must preserve; see prepare_to_jump_from_interpreted)
  // - rdx: garbage temp, can blow away

  const Register rcx_recv    = rcx;
  const Register rax_argslot = rax;
  const Register rbx_temp    = rbx;
  const Register rdx_temp    = rdx;
  const Register rdi_temp    = rdi;

  // This guy is set up by prepare_to_jump_from_interpreted (from interpreted calls)
  // and gen_c2i_adapter (from compiled calls):
  const Register saved_last_sp = saved_last_sp_register();

  // Argument registers for _raise_exception.
  // 32-bit: Pass first two oop/int args in registers ECX and EDX.
  const Register rarg0_code     = LP64_ONLY(j_rarg0) NOT_LP64(rcx);
  const Register rarg1_actual   = LP64_ONLY(j_rarg1) NOT_LP64(rdx);
  const Register rarg2_required = LP64_ONLY(j_rarg2) NOT_LP64(rdi);
  assert_different_registers(rarg0_code, rarg1_actual, rarg2_required, saved_last_sp);

  guarantee(java_lang_invoke_MethodHandle::vmentry_offset_in_bytes() != 0, "must have offsets");

  // some handy addresses
  Address rcx_mh_vmtarget(    rcx_recv, java_lang_invoke_MethodHandle::vmtarget_offset_in_bytes() );
  Address rcx_dmh_vmindex(    rcx_recv, java_lang_invoke_DirectMethodHandle::vmindex_offset_in_bytes() );

  Address rcx_bmh_vmargslot(  rcx_recv, java_lang_invoke_BoundMethodHandle::vmargslot_offset_in_bytes() );
  Address rcx_bmh_argument(   rcx_recv, java_lang_invoke_BoundMethodHandle::argument_offset_in_bytes() );

  Address rcx_amh_vmargslot(  rcx_recv, java_lang_invoke_AdapterMethodHandle::vmargslot_offset_in_bytes() );
  Address rcx_amh_argument(   rcx_recv, java_lang_invoke_AdapterMethodHandle::argument_offset_in_bytes() );
  Address rcx_amh_conversion( rcx_recv, java_lang_invoke_AdapterMethodHandle::conversion_offset_in_bytes() );
  Address vmarg;                // __ argument_address(vmargslot)

  const int java_mirror_offset = klassOopDesc::klass_part_offset_in_bytes() + Klass::java_mirror_offset_in_bytes();

  if (have_entry(ek)) {
    __ nop();                   // empty stubs make SG sick
    return;
  }

#ifdef ASSERT
  __ push((int32_t) 0xEEEEEEEE);
  __ push((int32_t) (intptr_t) entry_name(ek));
  LP64_ONLY(__ push((int32_t) high((intptr_t) entry_name(ek))));
  __ push((int32_t) 0x33333333);
#endif //ASSERT

  address interp_entry = __ pc();

  trace_method_handle(_masm, entry_name(ek));

  BLOCK_COMMENT(err_msg("Entry %s {", entry_name(ek)));

  switch ((int) ek) {
  case _raise_exception:
    {
      // Not a real MH entry, but rather shared code for raising an
      // exception.  Since we use the compiled entry, arguments are
      // expected in compiler argument registers.
      assert(raise_exception_method(), "must be set");
      assert(raise_exception_method()->from_compiled_entry(), "method must be linked");

      const Register rax_pc = rax;
      __ pop(rax_pc);  // caller PC
      __ mov(rsp, saved_last_sp);  // cut the stack back to where the caller started

      Register rbx_method = rbx_temp;
      __ movptr(rbx_method, ExternalAddress((address) &_raise_exception_method));

      const int jobject_oop_offset = 0;
      __ movptr(rbx_method, Address(rbx_method, jobject_oop_offset));  // dereference the jobject
<<<<<<< HEAD
      __ verify_oop(rbx_method);

      NOT_LP64(__ push(rarg2_required));
      __ push(rdi_pc);         // restore caller PC
      __ jmp(rbx_method_fce);  // jump to compiled entry
=======

      __ movptr(saved_last_sp, rsp);
      __ subptr(rsp, 3 * wordSize);
      __ push(rax_pc);         // restore caller PC

      __ movl  (__ argument_address(constant(2)), rarg0_code);
      __ movptr(__ argument_address(constant(1)), rarg1_actual);
      __ movptr(__ argument_address(constant(0)), rarg2_required);
      jump_from_method_handle(_masm, rbx_method, rax);
>>>>>>> 5adfcca0
    }
    break;

  case _invokestatic_mh:
  case _invokespecial_mh:
    {
      Register rbx_method = rbx_temp;
      __ load_heap_oop(rbx_method, rcx_mh_vmtarget); // target is a methodOop
      __ verify_oop(rbx_method);
      // same as TemplateTable::invokestatic or invokespecial,
      // minus the CP setup and profiling:
      if (ek == _invokespecial_mh) {
        // Must load & check the first argument before entering the target method.
        __ load_method_handle_vmslots(rax_argslot, rcx_recv, rdx_temp);
        __ movptr(rcx_recv, __ argument_address(rax_argslot, -1));
        __ null_check(rcx_recv);
        __ verify_oop(rcx_recv);
      }
      jump_from_method_handle(_masm, rbx_method, rax);
    }
    break;

  case _invokevirtual_mh:
    {
      // same as TemplateTable::invokevirtual,
      // minus the CP setup and profiling:

      // pick out the vtable index and receiver offset from the MH,
      // and then we can discard it:
      __ load_method_handle_vmslots(rax_argslot, rcx_recv, rdx_temp);
      Register rbx_index = rbx_temp;
      __ movl(rbx_index, rcx_dmh_vmindex);
      // Note:  The verifier allows us to ignore rcx_mh_vmtarget.
      __ movptr(rcx_recv, __ argument_address(rax_argslot, -1));
      __ null_check(rcx_recv, oopDesc::klass_offset_in_bytes());

      // get receiver klass
      Register rax_klass = rax_argslot;
      __ load_klass(rax_klass, rcx_recv);
      __ verify_oop(rax_klass);

      // get target methodOop & entry point
      const int base = instanceKlass::vtable_start_offset() * wordSize;
      assert(vtableEntry::size() * wordSize == wordSize, "adjust the scaling in the code below");
      Address vtable_entry_addr(rax_klass,
                                rbx_index, Address::times_ptr,
                                base + vtableEntry::method_offset_in_bytes());
      Register rbx_method = rbx_temp;
      __ movptr(rbx_method, vtable_entry_addr);

      __ verify_oop(rbx_method);
      jump_from_method_handle(_masm, rbx_method, rax);
    }
    break;

  case _invokeinterface_mh:
    {
      // same as TemplateTable::invokeinterface,
      // minus the CP setup and profiling:

      // pick out the interface and itable index from the MH.
      __ load_method_handle_vmslots(rax_argslot, rcx_recv, rdx_temp);
      Register rdx_intf  = rdx_temp;
      Register rbx_index = rbx_temp;
      __ load_heap_oop(rdx_intf, rcx_mh_vmtarget);
      __ movl(rbx_index, rcx_dmh_vmindex);
      __ movptr(rcx_recv, __ argument_address(rax_argslot, -1));
      __ null_check(rcx_recv, oopDesc::klass_offset_in_bytes());

      // get receiver klass
      Register rax_klass = rax_argslot;
      __ load_klass(rax_klass, rcx_recv);
      __ verify_oop(rax_klass);

      Register rbx_method = rbx_index;

      // get interface klass
      Label no_such_interface;
      __ verify_oop(rdx_intf);
      __ lookup_interface_method(rax_klass, rdx_intf,
                                 // note: next two args must be the same:
                                 rbx_index, rbx_method,
                                 rdi_temp,
                                 no_such_interface);

      __ verify_oop(rbx_method);
      jump_from_method_handle(_masm, rbx_method, rax);
      __ hlt();

      __ bind(no_such_interface);
      // Throw an exception.
      // For historical reasons, it will be IncompatibleClassChangeError.
      __ mov(rbx_temp, rcx_recv);  // rarg2_required might be RCX
      assert_different_registers(rarg2_required, rbx_temp);
      __ movptr(rarg2_required, Address(rdx_intf, java_mirror_offset));  // required interface
      __ mov(   rarg1_actual,   rbx_temp);                               // bad receiver
      __ movl(  rarg0_code,     (int) Bytecodes::_invokeinterface);      // who is complaining?
      __ jump(ExternalAddress(from_interpreted_entry(_raise_exception)));
    }
    break;

  case _bound_ref_mh:
  case _bound_int_mh:
  case _bound_long_mh:
  case _bound_ref_direct_mh:
  case _bound_int_direct_mh:
  case _bound_long_direct_mh:
    {
      const bool direct_to_method = (ek >= _bound_ref_direct_mh);
      BasicType arg_type  = ek_bound_mh_arg_type(ek);
      int       arg_slots = type2size[arg_type];

      // make room for the new argument:
      __ movl(rax_argslot, rcx_bmh_vmargslot);
      __ lea(rax_argslot, __ argument_address(rax_argslot));

      insert_arg_slots(_masm, arg_slots * stack_move_unit(), rax_argslot, rbx_temp, rdx_temp);

      // store bound argument into the new stack slot:
      __ load_heap_oop(rbx_temp, rcx_bmh_argument);
      if (arg_type == T_OBJECT) {
        __ movptr(Address(rax_argslot, 0), rbx_temp);
      } else {
        Address prim_value_addr(rbx_temp, java_lang_boxing_object::value_offset_in_bytes(arg_type));
        move_typed_arg(_masm, arg_type, false,
                       Address(rax_argslot, 0),
                       prim_value_addr,
                       rbx_temp, rdx_temp);
      }

      if (direct_to_method) {
        Register rbx_method = rbx_temp;
        __ load_heap_oop(rbx_method, rcx_mh_vmtarget);
        __ verify_oop(rbx_method);
        jump_from_method_handle(_masm, rbx_method, rax);
      } else {
        __ load_heap_oop(rcx_recv, rcx_mh_vmtarget);
        __ verify_oop(rcx_recv);
        __ jump_to_method_handle_entry(rcx_recv, rdx_temp);
      }
    }
    break;

  case _adapter_retype_only:
  case _adapter_retype_raw:
    // immediately jump to the next MH layer:
    __ load_heap_oop(rcx_recv, rcx_mh_vmtarget);
    __ verify_oop(rcx_recv);
    __ jump_to_method_handle_entry(rcx_recv, rdx_temp);
    // This is OK when all parameter types widen.
    // It is also OK when a return type narrows.
    break;

  case _adapter_check_cast:
    {
      // temps:
      Register rbx_klass = rbx_temp; // interesting AMH data

      // check a reference argument before jumping to the next layer of MH:
      __ movl(rax_argslot, rcx_amh_vmargslot);
      vmarg = __ argument_address(rax_argslot);

      // What class are we casting to?
      __ load_heap_oop(rbx_klass, rcx_amh_argument); // this is a Class object!
      load_klass_from_Class(_masm, rbx_klass);

      Label done;
      __ movptr(rdx_temp, vmarg);
      __ testptr(rdx_temp, rdx_temp);
      __ jcc(Assembler::zero, done);         // no cast if null
      __ load_klass(rdx_temp, rdx_temp);

      // live at this point:
      // - rbx_klass:  klass required by the target method
      // - rdx_temp:   argument klass to test
      // - rcx_recv:   adapter method handle
      __ check_klass_subtype(rdx_temp, rbx_klass, rax_argslot, done);

      // If we get here, the type check failed!
      // Call the wrong_method_type stub, passing the failing argument type in rax.
      Register rax_mtype = rax_argslot;
      __ movl(rax_argslot, rcx_amh_vmargslot);  // reload argslot field
      __ movptr(rdx_temp, vmarg);

      assert_different_registers(rarg2_required, rdx_temp);
      __ load_heap_oop(rarg2_required, rcx_amh_argument);             // required class
      __ mov(          rarg1_actual,   rdx_temp);                     // bad object
      __ movl(         rarg0_code,     (int) Bytecodes::_checkcast);  // who is complaining?
      __ jump(ExternalAddress(from_interpreted_entry(_raise_exception)));

      __ bind(done);
      // get the new MH:
      __ load_heap_oop(rcx_recv, rcx_mh_vmtarget);
      __ jump_to_method_handle_entry(rcx_recv, rdx_temp);
    }
    break;

  case _adapter_prim_to_prim:
  case _adapter_ref_to_prim:
  case _adapter_prim_to_ref:
    // handled completely by optimized cases
    __ stop("init_AdapterMethodHandle should not issue this");
    break;

  case _adapter_opt_i2i:        // optimized subcase of adapt_prim_to_prim
//case _adapter_opt_f2i:        // optimized subcase of adapt_prim_to_prim
  case _adapter_opt_l2i:        // optimized subcase of adapt_prim_to_prim
  case _adapter_opt_unboxi:     // optimized subcase of adapt_ref_to_prim
    {
      // perform an in-place conversion to int or an int subword
      __ movl(rax_argslot, rcx_amh_vmargslot);
      vmarg = __ argument_address(rax_argslot);

      switch (ek) {
      case _adapter_opt_i2i:
        __ movl(rdx_temp, vmarg);
        break;
      case _adapter_opt_l2i:
        {
          // just delete the extra slot; on a little-endian machine we keep the first
          __ lea(rax_argslot, __ argument_address(rax_argslot, 1));
          remove_arg_slots(_masm, -stack_move_unit(),
                           rax_argslot, rbx_temp, rdx_temp);
          vmarg = Address(rax_argslot, -Interpreter::stackElementSize);
          __ movl(rdx_temp, vmarg);
        }
        break;
      case _adapter_opt_unboxi:
        {
          // Load the value up from the heap.
          __ movptr(rdx_temp, vmarg);
          int value_offset = java_lang_boxing_object::value_offset_in_bytes(T_INT);
#ifdef ASSERT
          for (int bt = T_BOOLEAN; bt < T_INT; bt++) {
            if (is_subword_type(BasicType(bt)))
              assert(value_offset == java_lang_boxing_object::value_offset_in_bytes(BasicType(bt)), "");
          }
#endif
          __ null_check(rdx_temp, value_offset);
          __ movl(rdx_temp, Address(rdx_temp, value_offset));
          // We load this as a word.  Because we are little-endian,
          // the low bits will be correct, but the high bits may need cleaning.
          // The vminfo will guide us to clean those bits.
        }
        break;
      default:
        ShouldNotReachHere();
      }

      // Do the requested conversion and store the value.
      Register rbx_vminfo = rbx_temp;
      load_conversion_vminfo(_masm, rbx_vminfo, rcx_amh_conversion);

      // get the new MH:
      __ load_heap_oop(rcx_recv, rcx_mh_vmtarget);
      // (now we are done with the old MH)

      // original 32-bit vmdata word must be of this form:
      //    | MBZ:6 | signBitCount:8 | srcDstTypes:8 | conversionOp:8 |
      __ xchgptr(rcx, rbx_vminfo);                // free rcx for shifts
      __ shll(rdx_temp /*, rcx*/);
      Label zero_extend, done;
      __ testl(rcx, CONV_VMINFO_SIGN_FLAG);
      __ jccb(Assembler::zero, zero_extend);

      // this path is taken for int->byte, int->short
      __ sarl(rdx_temp /*, rcx*/);
      __ jmpb(done);

      __ bind(zero_extend);
      // this is taken for int->char
      __ shrl(rdx_temp /*, rcx*/);

      __ bind(done);
      __ movl(vmarg, rdx_temp);  // Store the value.
      __ xchgptr(rcx, rbx_vminfo);                // restore rcx_recv

      __ jump_to_method_handle_entry(rcx_recv, rdx_temp);
    }
    break;

  case _adapter_opt_i2l:        // optimized subcase of adapt_prim_to_prim
  case _adapter_opt_unboxl:     // optimized subcase of adapt_ref_to_prim
    {
      // perform an in-place int-to-long or ref-to-long conversion
      __ movl(rax_argslot, rcx_amh_vmargslot);

      // on a little-endian machine we keep the first slot and add another after
      __ lea(rax_argslot, __ argument_address(rax_argslot, 1));
      insert_arg_slots(_masm, stack_move_unit(),
                       rax_argslot, rbx_temp, rdx_temp);
      Address vmarg1(rax_argslot, -Interpreter::stackElementSize);
      Address vmarg2 = vmarg1.plus_disp(Interpreter::stackElementSize);

      switch (ek) {
      case _adapter_opt_i2l:
        {
#ifdef _LP64
          __ movslq(rdx_temp, vmarg1);  // Load sign-extended
          __ movq(vmarg1, rdx_temp);    // Store into first slot
#else
          __ movl(rdx_temp, vmarg1);
          __ sarl(rdx_temp, BitsPerInt - 1);  // __ extend_sign()
          __ movl(vmarg2, rdx_temp); // store second word
#endif
        }
        break;
      case _adapter_opt_unboxl:
        {
          // Load the value up from the heap.
          __ movptr(rdx_temp, vmarg1);
          int value_offset = java_lang_boxing_object::value_offset_in_bytes(T_LONG);
          assert(value_offset == java_lang_boxing_object::value_offset_in_bytes(T_DOUBLE), "");
          __ null_check(rdx_temp, value_offset);
#ifdef _LP64
          __ movq(rbx_temp, Address(rdx_temp, value_offset));
          __ movq(vmarg1, rbx_temp);
#else
          __ movl(rbx_temp, Address(rdx_temp, value_offset + 0*BytesPerInt));
          __ movl(rdx_temp, Address(rdx_temp, value_offset + 1*BytesPerInt));
          __ movl(vmarg1, rbx_temp);
          __ movl(vmarg2, rdx_temp);
#endif
        }
        break;
      default:
        ShouldNotReachHere();
      }

      __ load_heap_oop(rcx_recv, rcx_mh_vmtarget);
      __ jump_to_method_handle_entry(rcx_recv, rdx_temp);
    }
    break;

  case _adapter_opt_f2d:        // optimized subcase of adapt_prim_to_prim
  case _adapter_opt_d2f:        // optimized subcase of adapt_prim_to_prim
    {
      // perform an in-place floating primitive conversion
      __ movl(rax_argslot, rcx_amh_vmargslot);
      __ lea(rax_argslot, __ argument_address(rax_argslot, 1));
      if (ek == _adapter_opt_f2d) {
        insert_arg_slots(_masm, stack_move_unit(),
                         rax_argslot, rbx_temp, rdx_temp);
      }
      Address vmarg(rax_argslot, -Interpreter::stackElementSize);

#ifdef _LP64
      if (ek == _adapter_opt_f2d) {
        __ movflt(xmm0, vmarg);
        __ cvtss2sd(xmm0, xmm0);
        __ movdbl(vmarg, xmm0);
      } else {
        __ movdbl(xmm0, vmarg);
        __ cvtsd2ss(xmm0, xmm0);
        __ movflt(vmarg, xmm0);
      }
#else //_LP64
      if (ek == _adapter_opt_f2d) {
        __ fld_s(vmarg);        // load float to ST0
        __ fstp_d(vmarg);       // store double
      } else {
        __ fld_d(vmarg);        // load double to ST0
        __ fstp_s(vmarg);       // store single
      }
#endif //_LP64

      if (ek == _adapter_opt_d2f) {
        remove_arg_slots(_masm, -stack_move_unit(),
                         rax_argslot, rbx_temp, rdx_temp);
      }

      __ load_heap_oop(rcx_recv, rcx_mh_vmtarget);
      __ jump_to_method_handle_entry(rcx_recv, rdx_temp);
    }
    break;

  case _adapter_swap_args:
  case _adapter_rot_args:
    // handled completely by optimized cases
    __ stop("init_AdapterMethodHandle should not issue this");
    break;

  case _adapter_opt_swap_1:
  case _adapter_opt_swap_2:
  case _adapter_opt_rot_1_up:
  case _adapter_opt_rot_1_down:
  case _adapter_opt_rot_2_up:
  case _adapter_opt_rot_2_down:
    {
      int swap_slots = ek_adapter_opt_swap_slots(ek);
      int rotate     = ek_adapter_opt_swap_mode(ek);

      // 'argslot' is the position of the first argument to swap
      __ movl(rax_argslot, rcx_amh_vmargslot);
      __ lea(rax_argslot, __ argument_address(rax_argslot));

      // 'vminfo' is the second
      Register rbx_destslot = rbx_temp;
      load_conversion_vminfo(_masm, rbx_destslot, rcx_amh_conversion);
      __ lea(rbx_destslot, __ argument_address(rbx_destslot));
      if (VerifyMethodHandles)
        verify_argslot(_masm, rbx_destslot, "swap point must fall within current frame");

      assert(Interpreter::stackElementSize == wordSize, "else rethink use of wordSize here");
      if (!rotate) {
        // simple swap
        for (int i = 0; i < swap_slots; i++) {
          __ movptr(rdi_temp, Address(rax_argslot,  i * wordSize));
          __ movptr(rdx_temp, Address(rbx_destslot, i * wordSize));
          __ movptr(Address(rax_argslot,  i * wordSize), rdx_temp);
          __ movptr(Address(rbx_destslot, i * wordSize), rdi_temp);
        }
      } else {
        // A rotate is actually pair of moves, with an "odd slot" (or pair)
        // changing place with a series of other slots.
        // First, push the "odd slot", which is going to get overwritten
        for (int i = swap_slots - 1; i >= 0; i--) {
          // handle one with rdi_temp instead of a push:
          if (i == 0)  __ movptr(rdi_temp, Address(rax_argslot, i * wordSize));
          else         __ pushptr(         Address(rax_argslot, i * wordSize));
        }
        if (rotate > 0) {
          // Here is rotate > 0:
          // (low mem)                                          (high mem)
          //     | dest:     more_slots...     | arg: odd_slot :arg+1 |
          // =>
          //     | dest: odd_slot | dest+1: more_slots...      :arg+1 |
          // work argslot down to destslot, copying contiguous data upwards
          // pseudo-code:
          //   rax = src_addr - swap_bytes
          //   rbx = dest_addr
          //   while (rax >= rbx) *(rax + swap_bytes) = *(rax + 0), rax--;
          move_arg_slots_up(_masm,
                            rbx_destslot,
                            Address(rax_argslot, 0),
                            swap_slots,
                            rax_argslot, rdx_temp);
        } else {
          // Here is the other direction, rotate < 0:
          // (low mem)                                          (high mem)
          //     | arg: odd_slot | arg+1: more_slots...       :dest+1 |
          // =>
          //     | arg:    more_slots...     | dest: odd_slot :dest+1 |
          // work argslot up to destslot, copying contiguous data downwards
          // pseudo-code:
          //   rax = src_addr + swap_bytes
          //   rbx = dest_addr
          //   while (rax <= rbx) *(rax - swap_bytes) = *(rax + 0), rax++;
          // dest_slot denotes an exclusive upper limit
          int limit_bias = OP_ROT_ARGS_DOWN_LIMIT_BIAS;
          if (limit_bias != 0)
            __ addptr(rbx_destslot, - limit_bias * wordSize);
          move_arg_slots_down(_masm,
                              Address(rax_argslot, swap_slots * wordSize),
                              rbx_destslot,
                              -swap_slots,
                              rax_argslot, rdx_temp);
          __ subptr(rbx_destslot, swap_slots * wordSize);
        }
        // pop the original first chunk into the destination slot, now free
        for (int i = 0; i < swap_slots; i++) {
          if (i == 0)  __ movptr(Address(rbx_destslot, i * wordSize), rdi_temp);
          else         __ popptr(Address(rbx_destslot, i * wordSize));
        }
      }

      __ load_heap_oop(rcx_recv, rcx_mh_vmtarget);
      __ jump_to_method_handle_entry(rcx_recv, rdx_temp);
    }
    break;

  case _adapter_dup_args:
    {
      // 'argslot' is the position of the first argument to duplicate
      __ movl(rax_argslot, rcx_amh_vmargslot);
      __ lea(rax_argslot, __ argument_address(rax_argslot));

      // 'stack_move' is negative number of words to duplicate
      Register rdi_stack_move = rdi_temp;
      load_stack_move(_masm, rdi_stack_move, rcx_recv, true);

      if (VerifyMethodHandles) {
        verify_argslots(_masm, rdi_stack_move, rax_argslot, true,
                        "copied argument(s) must fall within current frame");
      }

      // insert location is always the bottom of the argument list:
      Address insert_location = __ argument_address(constant(0));
      int pre_arg_words = insert_location.disp() / wordSize;   // return PC is pushed
      assert(insert_location.base() == rsp, "");

      __ negl(rdi_stack_move);
      push_arg_slots(_masm, rax_argslot, rdi_stack_move,
                     pre_arg_words, rbx_temp, rdx_temp);

      __ load_heap_oop(rcx_recv, rcx_mh_vmtarget);
      __ jump_to_method_handle_entry(rcx_recv, rdx_temp);
    }
    break;

  case _adapter_drop_args:
    {
      // 'argslot' is the position of the first argument to nuke
      __ movl(rax_argslot, rcx_amh_vmargslot);
      __ lea(rax_argslot, __ argument_address(rax_argslot));

      // (must do previous push after argslot address is taken)

      // 'stack_move' is number of words to drop
      Register rdi_stack_move = rdi_temp;
      load_stack_move(_masm, rdi_stack_move, rcx_recv, false);
      remove_arg_slots(_masm, rdi_stack_move,
                       rax_argslot, rbx_temp, rdx_temp);

      __ load_heap_oop(rcx_recv, rcx_mh_vmtarget);
      __ jump_to_method_handle_entry(rcx_recv, rdx_temp);
    }
    break;

  case _adapter_collect_args:
  case _adapter_fold_args:
  case _adapter_spread_args:
    // handled completely by optimized cases
    __ stop("init_AdapterMethodHandle should not issue this");
    break;

  case _adapter_opt_collect_ref:
  case _adapter_opt_collect_int:
  case _adapter_opt_collect_long:
  case _adapter_opt_collect_float:
  case _adapter_opt_collect_double:
  case _adapter_opt_collect_void:
  case _adapter_opt_collect_0_ref:
  case _adapter_opt_collect_1_ref:
  case _adapter_opt_collect_2_ref:
  case _adapter_opt_collect_3_ref:
  case _adapter_opt_collect_4_ref:
  case _adapter_opt_collect_5_ref:
  case _adapter_opt_filter_S0_ref:
  case _adapter_opt_filter_S1_ref:
  case _adapter_opt_filter_S2_ref:
  case _adapter_opt_filter_S3_ref:
  case _adapter_opt_filter_S4_ref:
  case _adapter_opt_filter_S5_ref:
  case _adapter_opt_collect_2_S0_ref:
  case _adapter_opt_collect_2_S1_ref:
  case _adapter_opt_collect_2_S2_ref:
  case _adapter_opt_collect_2_S3_ref:
  case _adapter_opt_collect_2_S4_ref:
  case _adapter_opt_collect_2_S5_ref:
  case _adapter_opt_fold_ref:
  case _adapter_opt_fold_int:
  case _adapter_opt_fold_long:
  case _adapter_opt_fold_float:
  case _adapter_opt_fold_double:
  case _adapter_opt_fold_void:
  case _adapter_opt_fold_1_ref:
  case _adapter_opt_fold_2_ref:
  case _adapter_opt_fold_3_ref:
  case _adapter_opt_fold_4_ref:
  case _adapter_opt_fold_5_ref:
    {
      // Given a fresh incoming stack frame, build a new ricochet frame.
      // On entry, TOS points at a return PC, and RBP is the callers frame ptr.
      // RSI/R13 has the caller's exact stack pointer, which we must also preserve.
      // RCX contains an AdapterMethodHandle of the indicated kind.

      // Relevant AMH fields:
      // amh.vmargslot:
      //   points to the trailing edge of the arguments
      //   to filter, collect, or fold.  For a boxing operation,
      //   it points just after the single primitive value.
      // amh.argument:
      //   recursively called MH, on |collect| arguments
      // amh.vmtarget:
      //   final destination MH, on return value, etc.
      // amh.conversion.dest:
      //   tells what is the type of the return value
      //   (not needed here, since dest is also derived from ek)
      // amh.conversion.vminfo:
      //   points to the trailing edge of the return value
      //   when the vmtarget is to be called; this is
      //   equal to vmargslot + (retained ? |collect| : 0)

      // Pass 0 or more argument slots to the recursive target.
      int collect_count_constant = ek_adapter_opt_collect_count(ek);

      // The collected arguments are copied from the saved argument list:
      int collect_slot_constant = ek_adapter_opt_collect_slot(ek);

      assert(ek_orig == _adapter_collect_args ||
             ek_orig == _adapter_fold_args, "");
      bool retain_original_args = (ek_orig == _adapter_fold_args);

      // The return value is replaced (or inserted) at the 'vminfo' argslot.
      // Sometimes we can compute this statically.
      int dest_slot_constant = -1;
      if (!retain_original_args)
        dest_slot_constant = collect_slot_constant;
      else if (collect_slot_constant >= 0 && collect_count_constant >= 0)
        // We are preserving all the arguments, and the return value is prepended,
        // so the return slot is to the left (above) the |collect| sequence.
        dest_slot_constant = collect_slot_constant + collect_count_constant;

      // Replace all those slots by the result of the recursive call.
      // The result type can be one of ref, int, long, float, double, void.
      // In the case of void, nothing is pushed on the stack after return.
      BasicType dest = ek_adapter_opt_collect_type(ek);
      assert(dest == type2wfield[dest], "dest is a stack slot type");
      int dest_count = type2size[dest];
      assert(dest_count == 1 || dest_count == 2 || (dest_count == 0 && dest == T_VOID), "dest has a size");

      // Choose a return continuation.
      EntryKind ek_ret = _adapter_opt_return_any;
      if (dest != T_CONFLICT && OptimizeMethodHandles) {
        switch (dest) {
        case T_INT    : ek_ret = _adapter_opt_return_int;     break;
        case T_LONG   : ek_ret = _adapter_opt_return_long;    break;
        case T_FLOAT  : ek_ret = _adapter_opt_return_float;   break;
        case T_DOUBLE : ek_ret = _adapter_opt_return_double;  break;
        case T_OBJECT : ek_ret = _adapter_opt_return_ref;     break;
        case T_VOID   : ek_ret = _adapter_opt_return_void;    break;
        default       : ShouldNotReachHere();
        }
        if (dest == T_OBJECT && dest_slot_constant >= 0) {
          EntryKind ek_try = EntryKind(_adapter_opt_return_S0_ref + dest_slot_constant);
          if (ek_try <= _adapter_opt_return_LAST &&
              ek_adapter_opt_return_slot(ek_try) == dest_slot_constant) {
            ek_ret = ek_try;
          }
        }
        assert(ek_adapter_opt_return_type(ek_ret) == dest, "");
      }

      // Already pushed:  ... keep1 | collect | keep2 | sender_pc |
      // push(sender_pc);

      // Compute argument base:
      Register rax_argv = rax_argslot;
      __ lea(rax_argv, __ argument_address(constant(0)));

      // Push a few extra argument words, if we need them to store the return value.
      {
        int extra_slots = 0;
        if (retain_original_args) {
          extra_slots = dest_count;
        } else if (collect_count_constant == -1) {
          extra_slots = dest_count;  // collect_count might be zero; be generous
        } else if (dest_count > collect_count_constant) {
          extra_slots = (dest_count - collect_count_constant);
        } else {
          // else we know we have enough dead space in |collect| to repurpose for return values
        }
        DEBUG_ONLY(extra_slots += 1);
        if (extra_slots > 0) {
          __ pop(rbx_temp);   // return value
          __ subptr(rsp, (extra_slots * Interpreter::stackElementSize));
          // Push guard word #2 in debug mode.
          DEBUG_ONLY(__ movptr(Address(rsp, 0), (int32_t) RicochetFrame::MAGIC_NUMBER_2));
          __ push(rbx_temp);
        }
      }

      RicochetFrame::enter_ricochet_frame(_masm, rcx_recv, rax_argv,
                                          entry(ek_ret)->from_interpreted_entry(), rbx_temp);

      // Now pushed:  ... keep1 | collect | keep2 | RF |
      // some handy frame slots:
      Address exact_sender_sp_addr = RicochetFrame::frame_address(RicochetFrame::exact_sender_sp_offset_in_bytes());
      Address conversion_addr      = RicochetFrame::frame_address(RicochetFrame::conversion_offset_in_bytes());
      Address saved_args_base_addr = RicochetFrame::frame_address(RicochetFrame::saved_args_base_offset_in_bytes());

#ifdef ASSERT
      if (VerifyMethodHandles && dest != T_CONFLICT) {
        BLOCK_COMMENT("verify AMH.conv.dest");
        load_conversion_dest_type(_masm, rbx_temp, conversion_addr);
        Label L_dest_ok;
        __ cmpl(rbx_temp, (int) dest);
        __ jcc(Assembler::equal, L_dest_ok);
        if (dest == T_INT) {
          for (int bt = T_BOOLEAN; bt < T_INT; bt++) {
            if (is_subword_type(BasicType(bt))) {
              __ cmpl(rbx_temp, (int) bt);
              __ jcc(Assembler::equal, L_dest_ok);
            }
          }
        }
        __ stop("bad dest in AMH.conv");
        __ BIND(L_dest_ok);
      }
#endif //ASSERT

      // Find out where the original copy of the recursive argument sequence begins.
      Register rax_coll = rax_argv;
      {
        RegisterOrConstant collect_slot = collect_slot_constant;
        if (collect_slot_constant == -1) {
          __ movl(rdi_temp, rcx_amh_vmargslot);
          collect_slot = rdi_temp;
        }
        if (collect_slot_constant != 0)
          __ lea(rax_coll, Address(rax_argv, collect_slot, Interpreter::stackElementScale()));
        // rax_coll now points at the trailing edge of |collect| and leading edge of |keep2|
      }

      // Replace the old AMH with the recursive MH.  (No going back now.)
      // In the case of a boxing call, the recursive call is to a 'boxer' method,
      // such as Integer.valueOf or Long.valueOf.  In the case of a filter
      // or collect call, it will take one or more arguments, transform them,
      // and return some result, to store back into argument_base[vminfo].
      __ load_heap_oop(rcx_recv, rcx_amh_argument);
      if (VerifyMethodHandles)  verify_method_handle(_masm, rcx_recv);

      // Push a space for the recursively called MH first:
      __ push((int32_t)NULL_WORD);

      // Calculate |collect|, the number of arguments we are collecting.
      Register rdi_collect_count = rdi_temp;
      RegisterOrConstant collect_count;
      if (collect_count_constant >= 0) {
        collect_count = collect_count_constant;
      } else {
        __ load_method_handle_vmslots(rdi_collect_count, rcx_recv, rdx_temp);
        collect_count = rdi_collect_count;
      }
#ifdef ASSERT
      if (VerifyMethodHandles && collect_count_constant >= 0) {
        __ load_method_handle_vmslots(rbx_temp, rcx_recv, rdx_temp);
        Label L_count_ok;
        __ cmpl(rbx_temp, collect_count_constant);
        __ jcc(Assembler::equal, L_count_ok);
        __ stop("bad vminfo in AMH.conv");
        __ BIND(L_count_ok);
      }
#endif //ASSERT

      // copy |collect| slots directly to TOS:
      push_arg_slots(_masm, rax_coll, collect_count, 0, rbx_temp, rdx_temp);
      // Now pushed:  ... keep1 | collect | keep2 | RF... | collect |
      // rax_coll still points at the trailing edge of |collect| and leading edge of |keep2|

      // If necessary, adjust the saved arguments to make room for the eventual return value.
      // Normal adjustment:  ... keep1 | +dest+ | -collect- | keep2 | RF... | collect |
      // If retaining args:  ... keep1 | +dest+ |  collect  | keep2 | RF... | collect |
      // In the non-retaining case, this might move keep2 either up or down.
      // We don't have to copy the whole | RF... collect | complex,
      // but we must adjust RF.saved_args_base.
      // Also, from now on, we will forget about the original copy of |collect|.
      // If we are retaining it, we will treat it as part of |keep2|.
      // For clarity we will define |keep3| = |collect|keep2| or |keep2|.

      BLOCK_COMMENT("adjust trailing arguments {");
      // Compare the sizes of |+dest+| and |-collect-|, which are opposed opening and closing movements.
      int                open_count  = dest_count;
      RegisterOrConstant close_count = collect_count_constant;
      Register rdi_close_count = rdi_collect_count;
      if (retain_original_args) {
        close_count = constant(0);
      } else if (collect_count_constant == -1) {
        close_count = rdi_collect_count;
      }

      // How many slots need moving?  This is simply dest_slot (0 => no |keep3|).
      RegisterOrConstant keep3_count;
      Register rsi_keep3_count = rsi;  // can repair from RF.exact_sender_sp
      if (dest_slot_constant >= 0) {
        keep3_count = dest_slot_constant;
      } else  {
        load_conversion_vminfo(_masm, rsi_keep3_count, conversion_addr);
        keep3_count = rsi_keep3_count;
      }
#ifdef ASSERT
      if (VerifyMethodHandles && dest_slot_constant >= 0) {
        load_conversion_vminfo(_masm, rbx_temp, conversion_addr);
        Label L_vminfo_ok;
        __ cmpl(rbx_temp, dest_slot_constant);
        __ jcc(Assembler::equal, L_vminfo_ok);
        __ stop("bad vminfo in AMH.conv");
        __ BIND(L_vminfo_ok);
      }
#endif //ASSERT

      // tasks remaining:
      bool move_keep3 = (!keep3_count.is_constant() || keep3_count.as_constant() != 0);
      bool stomp_dest = (NOT_DEBUG(dest == T_OBJECT) DEBUG_ONLY(dest_count != 0));
      bool fix_arg_base = (!close_count.is_constant() || open_count != close_count.as_constant());

      if (stomp_dest | fix_arg_base) {
        // we will probably need an updated rax_argv value
        if (collect_slot_constant >= 0) {
          // rax_coll already holds the leading edge of |keep2|, so tweak it
          assert(rax_coll == rax_argv, "elided a move");
          if (collect_slot_constant != 0)
            __ subptr(rax_argv, collect_slot_constant * Interpreter::stackElementSize);
        } else {
          // Just reload from RF.saved_args_base.
          __ movptr(rax_argv, saved_args_base_addr);
        }
      }

      // Old and new argument locations (based at slot 0).
      // Net shift (&new_argv - &old_argv) is (close_count - open_count).
      bool zero_open_count = (open_count == 0);  // remember this bit of info
      if (move_keep3 && fix_arg_base) {
        // It will be easier to have everything in one register:
        if (close_count.is_register()) {
          // Deduct open_count from close_count register to get a clean +/- value.
          __ subptr(close_count.as_register(), open_count);
        } else {
          close_count = close_count.as_constant() - open_count;
        }
        open_count = 0;
      }
      Address old_argv(rax_argv, 0);
      Address new_argv(rax_argv, close_count,  Interpreter::stackElementScale(),
                                - open_count * Interpreter::stackElementSize);

      // First decide if any actual data are to be moved.
      // We can skip if (a) |keep3| is empty, or (b) the argument list size didn't change.
      // (As it happens, all movements involve an argument list size change.)

      // If there are variable parameters, use dynamic checks to skip around the whole mess.
      Label L_done;
      if (!keep3_count.is_constant()) {
        __ testl(keep3_count.as_register(), keep3_count.as_register());
        __ jcc(Assembler::zero, L_done);
      }
      if (!close_count.is_constant()) {
        __ cmpl(close_count.as_register(), open_count);
        __ jcc(Assembler::equal, L_done);
      }

      if (move_keep3 && fix_arg_base) {
        bool emit_move_down = false, emit_move_up = false, emit_guard = false;
        if (!close_count.is_constant()) {
          emit_move_down = emit_guard = !zero_open_count;
          emit_move_up   = true;
        } else if (open_count != close_count.as_constant()) {
          emit_move_down = (open_count > close_count.as_constant());
          emit_move_up   = !emit_move_down;
        }
        Label L_move_up;
        if (emit_guard) {
          __ cmpl(close_count.as_register(), open_count);
          __ jcc(Assembler::greater, L_move_up);
        }

        if (emit_move_down) {
          // Move arguments down if |+dest+| > |-collect-|
          // (This is rare, except when arguments are retained.)
          // This opens space for the return value.
          if (keep3_count.is_constant()) {
            for (int i = 0; i < keep3_count.as_constant(); i++) {
              __ movptr(rdx_temp, old_argv.plus_disp(i * Interpreter::stackElementSize));
              __ movptr(          new_argv.plus_disp(i * Interpreter::stackElementSize), rdx_temp);
            }
          } else {
            Register rbx_argv_top = rbx_temp;
            __ lea(rbx_argv_top, old_argv.plus_disp(keep3_count, Interpreter::stackElementScale()));
            move_arg_slots_down(_masm,
                                old_argv,     // beginning of old argv
                                rbx_argv_top, // end of old argv
                                close_count,  // distance to move down (must be negative)
                                rax_argv, rdx_temp);
            // Used argv as an iteration variable; reload from RF.saved_args_base.
            __ movptr(rax_argv, saved_args_base_addr);
          }
        }

        if (emit_guard) {
          __ jmp(L_done);  // assumes emit_move_up is true also
          __ BIND(L_move_up);
        }

        if (emit_move_up) {

          // Move arguments up if |+dest+| < |-collect-|
          // (This is usual, except when |keep3| is empty.)
          // This closes up the space occupied by the now-deleted collect values.
          if (keep3_count.is_constant()) {
            for (int i = keep3_count.as_constant() - 1; i >= 0; i--) {
              __ movptr(rdx_temp, old_argv.plus_disp(i * Interpreter::stackElementSize));
              __ movptr(          new_argv.plus_disp(i * Interpreter::stackElementSize), rdx_temp);
            }
          } else {
            Address argv_top = old_argv.plus_disp(keep3_count, Interpreter::stackElementScale());
            move_arg_slots_up(_masm,
                              rax_argv,     // beginning of old argv
                              argv_top,     // end of old argv
                              close_count,  // distance to move up (must be positive)
                              rbx_temp, rdx_temp);
          }
        }
      }
      __ BIND(L_done);

      if (fix_arg_base) {
        // adjust RF.saved_args_base by adding (close_count - open_count)
        if (!new_argv.is_same_address(Address(rax_argv, 0)))
          __ lea(rax_argv, new_argv);
        __ movptr(saved_args_base_addr, rax_argv);
      }

      if (stomp_dest) {
        // Stomp the return slot, so it doesn't hold garbage.
        // This isn't strictly necessary, but it may help detect bugs.
        int forty_two = RicochetFrame::RETURN_VALUE_PLACEHOLDER;
        __ movptr(Address(rax_argv, keep3_count, Address::times_ptr),
                  (int32_t) forty_two);
        // uses rsi_keep3_count
      }
      BLOCK_COMMENT("} adjust trailing arguments");

      BLOCK_COMMENT("do_recursive_call");
      __ mov(saved_last_sp, rsp);    // set rsi/r13 for callee
      __ pushptr(ExternalAddress(SharedRuntime::ricochet_blob()->bounce_addr()).addr());
      // The globally unique bounce address has two purposes:
      // 1. It helps the JVM recognize this frame (frame::is_ricochet_frame).
      // 2. When returned to, it cuts back the stack and redirects control flow
      //    to the return handler.
      // The return handler will further cut back the stack when it takes
      // down the RF.  Perhaps there is a way to streamline this further.

      // State during recursive call:
      // ... keep1 | dest | dest=42 | keep3 | RF... | collect | bounce_pc |
      __ jump_to_method_handle_entry(rcx_recv, rdx_temp);

      break;
    }

  case _adapter_opt_return_ref:
  case _adapter_opt_return_int:
  case _adapter_opt_return_long:
  case _adapter_opt_return_float:
  case _adapter_opt_return_double:
  case _adapter_opt_return_void:
  case _adapter_opt_return_S0_ref:
  case _adapter_opt_return_S1_ref:
  case _adapter_opt_return_S2_ref:
  case _adapter_opt_return_S3_ref:
  case _adapter_opt_return_S4_ref:
  case _adapter_opt_return_S5_ref:
    {
      BasicType dest_type_constant = ek_adapter_opt_return_type(ek);
      int       dest_slot_constant = ek_adapter_opt_return_slot(ek);

      if (VerifyMethodHandles)  RicochetFrame::verify_clean(_masm);

      if (dest_slot_constant == -1) {
        // The current stub is a general handler for this dest_type.
        // It can be called from _adapter_opt_return_any below.
        // Stash the address in a little table.
        assert((dest_type_constant & CONV_TYPE_MASK) == dest_type_constant, "oob");
        address return_handler = __ pc();
        _adapter_return_handlers[dest_type_constant] = return_handler;
        if (dest_type_constant == T_INT) {
          // do the subword types too
          for (int bt = T_BOOLEAN; bt < T_INT; bt++) {
            if (is_subword_type(BasicType(bt)) &&
                _adapter_return_handlers[bt] == NULL) {
              _adapter_return_handlers[bt] = return_handler;
            }
          }
        }
      }

      Register rbx_arg_base = rbx_temp;
      assert_different_registers(rax, rdx,  // possibly live return value registers
                                 rdi_temp, rbx_arg_base);

      Address conversion_addr      = RicochetFrame::frame_address(RicochetFrame::conversion_offset_in_bytes());
      Address saved_args_base_addr = RicochetFrame::frame_address(RicochetFrame::saved_args_base_offset_in_bytes());

      __ movptr(rbx_arg_base, saved_args_base_addr);
      RegisterOrConstant dest_slot = dest_slot_constant;
      if (dest_slot_constant == -1) {
        load_conversion_vminfo(_masm, rdi_temp, conversion_addr);
        dest_slot = rdi_temp;
      }
      // Store the result back into the argslot.
      // This code uses the interpreter calling sequence, in which the return value
      // is usually left in the TOS register, as defined by InterpreterMacroAssembler::pop.
      // There are certain irregularities with floating point values, which can be seen
      // in TemplateInterpreterGenerator::generate_return_entry_for.
      move_return_value(_masm, dest_type_constant, Address(rbx_arg_base, dest_slot, Interpreter::stackElementScale()));

      RicochetFrame::leave_ricochet_frame(_masm, rcx_recv, rbx_arg_base, rdx_temp);
      __ push(rdx_temp);  // repush the return PC

      // Load the final target and go.
      if (VerifyMethodHandles)  verify_method_handle(_masm, rcx_recv);
      __ jump_to_method_handle_entry(rcx_recv, rdx_temp);
      __ hlt(); // --------------------
      break;
    }

  case _adapter_opt_return_any:
    {
      if (VerifyMethodHandles)  RicochetFrame::verify_clean(_masm);
      Register rdi_conv = rdi_temp;
      assert_different_registers(rax, rdx,  // possibly live return value registers
                                 rdi_conv, rbx_temp);

      Address conversion_addr = RicochetFrame::frame_address(RicochetFrame::conversion_offset_in_bytes());
      load_conversion_dest_type(_masm, rdi_conv, conversion_addr);
      __ lea(rbx_temp, ExternalAddress((address) &_adapter_return_handlers[0]));
      __ movptr(rbx_temp, Address(rbx_temp, rdi_conv, Address::times_ptr));

#ifdef ASSERT
      { Label L_badconv;
        __ testptr(rbx_temp, rbx_temp);
        __ jccb(Assembler::zero, L_badconv);
        __ jmp(rbx_temp);
        __ bind(L_badconv);
        __ stop("bad method handle return");
      }
#else //ASSERT
      __ jmp(rbx_temp);
#endif //ASSERT
      break;
    }

  case _adapter_opt_spread_0:
  case _adapter_opt_spread_1_ref:
  case _adapter_opt_spread_2_ref:
  case _adapter_opt_spread_3_ref:
  case _adapter_opt_spread_4_ref:
  case _adapter_opt_spread_5_ref:
  case _adapter_opt_spread_ref:
  case _adapter_opt_spread_byte:
  case _adapter_opt_spread_char:
  case _adapter_opt_spread_short:
  case _adapter_opt_spread_int:
  case _adapter_opt_spread_long:
  case _adapter_opt_spread_float:
  case _adapter_opt_spread_double:
    {
      // spread an array out into a group of arguments
      int length_constant = ek_adapter_opt_spread_count(ek);
      bool length_can_be_zero = (length_constant == 0);
      if (length_constant < 0) {
        // some adapters with variable length must handle the zero case
        if (!OptimizeMethodHandles ||
            ek_adapter_opt_spread_type(ek) != T_OBJECT)
          length_can_be_zero = true;
      }

      // find the address of the array argument
      __ movl(rax_argslot, rcx_amh_vmargslot);
      __ lea(rax_argslot, __ argument_address(rax_argslot));

      // grab another temp
      Register rsi_temp = rsi;
      { if (rsi_temp == saved_last_sp)  __ push(saved_last_sp); }
      // (preceding push must be done after argslot address is taken!)
#define UNPUSH_RSI \
      { if (rsi_temp == saved_last_sp)  __ pop(saved_last_sp); }

      // arx_argslot points both to the array and to the first output arg
      vmarg = Address(rax_argslot, 0);

      // Get the array value.
      Register  rsi_array       = rsi_temp;
      Register  rdx_array_klass = rdx_temp;
      BasicType elem_type = ek_adapter_opt_spread_type(ek);
      int       elem_slots = type2size[elem_type];  // 1 or 2
      int       array_slots = 1;  // array is always a T_OBJECT
      int       length_offset   = arrayOopDesc::length_offset_in_bytes();
      int       elem0_offset    = arrayOopDesc::base_offset_in_bytes(elem_type);
      __ movptr(rsi_array, vmarg);

      Label L_array_is_empty, L_insert_arg_space, L_copy_args, L_args_done;
      if (length_can_be_zero) {
        // handle the null pointer case, if zero is allowed
        Label L_skip;
        if (length_constant < 0) {
          load_conversion_vminfo(_masm, rbx_temp, rcx_amh_conversion);
          __ testl(rbx_temp, rbx_temp);
          __ jcc(Assembler::notZero, L_skip);
        }
        __ testptr(rsi_array, rsi_array);
        __ jcc(Assembler::zero, L_array_is_empty);
        __ bind(L_skip);
      }
      __ null_check(rsi_array, oopDesc::klass_offset_in_bytes());
      __ load_klass(rdx_array_klass, rsi_array);

      // Check the array type.
      Register rbx_klass = rbx_temp;
      __ load_heap_oop(rbx_klass, rcx_amh_argument); // this is a Class object!
      load_klass_from_Class(_masm, rbx_klass);

      Label ok_array_klass, bad_array_klass, bad_array_length;
      __ check_klass_subtype(rdx_array_klass, rbx_klass, rdi_temp, ok_array_klass);
      // If we get here, the type check failed!
      __ jmp(bad_array_klass);
      __ BIND(ok_array_klass);

      // Check length.
      if (length_constant >= 0) {
        __ cmpl(Address(rsi_array, length_offset), length_constant);
      } else {
        Register rbx_vminfo = rbx_temp;
        load_conversion_vminfo(_masm, rbx_vminfo, rcx_amh_conversion);
        __ cmpl(rbx_vminfo, Address(rsi_array, length_offset));
      }
      __ jcc(Assembler::notEqual, bad_array_length);

      Register rdx_argslot_limit = rdx_temp;

      // Array length checks out.  Now insert any required stack slots.
      if (length_constant == -1) {
        // Form a pointer to the end of the affected region.
        __ lea(rdx_argslot_limit, Address(rax_argslot, Interpreter::stackElementSize));
        // 'stack_move' is negative number of words to insert
        // This number already accounts for elem_slots.
        Register rdi_stack_move = rdi_temp;
        load_stack_move(_masm, rdi_stack_move, rcx_recv, true);
        __ cmpptr(rdi_stack_move, 0);
        assert(stack_move_unit() < 0, "else change this comparison");
        __ jcc(Assembler::less, L_insert_arg_space);
        __ jcc(Assembler::equal, L_copy_args);
        // single argument case, with no array movement
        __ BIND(L_array_is_empty);
        remove_arg_slots(_masm, -stack_move_unit() * array_slots,
                         rax_argslot, rbx_temp, rdx_temp);
        __ jmp(L_args_done);  // no spreading to do
        __ BIND(L_insert_arg_space);
        // come here in the usual case, stack_move < 0 (2 or more spread arguments)
        Register rsi_temp = rsi_array;  // spill this
        insert_arg_slots(_masm, rdi_stack_move,
                         rax_argslot, rbx_temp, rsi_temp);
        // reload the array since rsi was killed
        // reload from rdx_argslot_limit since rax_argslot is now decremented
        __ movptr(rsi_array, Address(rdx_argslot_limit, -Interpreter::stackElementSize));
      } else if (length_constant >= 1) {
        int new_slots = (length_constant * elem_slots) - array_slots;
        insert_arg_slots(_masm, new_slots * stack_move_unit(),
                         rax_argslot, rbx_temp, rdx_temp);
      } else if (length_constant == 0) {
        __ BIND(L_array_is_empty);
        remove_arg_slots(_masm, -stack_move_unit() * array_slots,
                         rax_argslot, rbx_temp, rdx_temp);
      } else {
        ShouldNotReachHere();
      }

      // Copy from the array to the new slots.
      // Note: Stack change code preserves integrity of rax_argslot pointer.
      // So even after slot insertions, rax_argslot still points to first argument.
      // Beware:  Arguments that are shallow on the stack are deep in the array,
      // and vice versa.  So a downward-growing stack (the usual) has to be copied
      // elementwise in reverse order from the source array.
      __ BIND(L_copy_args);
      if (length_constant == -1) {
        // [rax_argslot, rdx_argslot_limit) is the area we are inserting into.
        // Array element [0] goes at rdx_argslot_limit[-wordSize].
        Register rsi_source = rsi_array;
        __ lea(rsi_source, Address(rsi_array, elem0_offset));
        Register rdx_fill_ptr = rdx_argslot_limit;
        Label loop;
        __ BIND(loop);
        __ addptr(rdx_fill_ptr, -Interpreter::stackElementSize * elem_slots);
        move_typed_arg(_masm, elem_type, true,
                       Address(rdx_fill_ptr, 0), Address(rsi_source, 0),
                       rbx_temp, rdi_temp);
        __ addptr(rsi_source, type2aelembytes(elem_type));
        __ cmpptr(rdx_fill_ptr, rax_argslot);
        __ jcc(Assembler::above, loop);
      } else if (length_constant == 0) {
        // nothing to copy
      } else {
        int elem_offset = elem0_offset;
        int slot_offset = length_constant * Interpreter::stackElementSize;
        for (int index = 0; index < length_constant; index++) {
          slot_offset -= Interpreter::stackElementSize * elem_slots;  // fill backward
          move_typed_arg(_masm, elem_type, true,
                         Address(rax_argslot, slot_offset), Address(rsi_array, elem_offset),
                         rbx_temp, rdi_temp);
          elem_offset += type2aelembytes(elem_type);
        }
      }
      __ BIND(L_args_done);

      // Arguments are spread.  Move to next method handle.
      UNPUSH_RSI;
      __ load_heap_oop(rcx_recv, rcx_mh_vmtarget);
      __ jump_to_method_handle_entry(rcx_recv, rdx_temp);

      __ bind(bad_array_klass);
      UNPUSH_RSI;
      assert(!vmarg.uses(rarg2_required), "must be different registers");
      __ load_heap_oop( rarg2_required, Address(rdx_array_klass, java_mirror_offset));  // required type
      __ movptr(        rarg1_actual,   vmarg);                                         // bad array
      __ movl(          rarg0_code,     (int) Bytecodes::_aaload);                      // who is complaining?
      __ jump(ExternalAddress(from_interpreted_entry(_raise_exception)));

      __ bind(bad_array_length);
      UNPUSH_RSI;
      assert(!vmarg.uses(rarg2_required), "must be different registers");
      __ mov(    rarg2_required, rcx_recv);                       // AMH requiring a certain length
      __ movptr( rarg1_actual,   vmarg);                          // bad array
      __ movl(   rarg0_code,     (int) Bytecodes::_arraylength);  // who is complaining?
      __ jump(ExternalAddress(from_interpreted_entry(_raise_exception)));
#undef UNPUSH_RSI

      break;
    }

  default:
    // do not require all platforms to recognize all adapter types
    __ nop();
    return;
  }
  BLOCK_COMMENT(err_msg("} Entry %s", entry_name(ek)));
  __ hlt();

  address me_cookie = MethodHandleEntry::start_compiled_entry(_masm, interp_entry);
  __ unimplemented(entry_name(ek)); // %%% FIXME: NYI

  init_entry(ek, MethodHandleEntry::finish_compiled_entry(_masm, me_cookie));
}<|MERGE_RESOLUTION|>--- conflicted
+++ resolved
@@ -1191,13 +1191,6 @@
 
       const int jobject_oop_offset = 0;
       __ movptr(rbx_method, Address(rbx_method, jobject_oop_offset));  // dereference the jobject
-<<<<<<< HEAD
-      __ verify_oop(rbx_method);
-
-      NOT_LP64(__ push(rarg2_required));
-      __ push(rdi_pc);         // restore caller PC
-      __ jmp(rbx_method_fce);  // jump to compiled entry
-=======
 
       __ movptr(saved_last_sp, rsp);
       __ subptr(rsp, 3 * wordSize);
@@ -1207,7 +1200,6 @@
       __ movptr(__ argument_address(constant(1)), rarg1_actual);
       __ movptr(__ argument_address(constant(0)), rarg2_required);
       jump_from_method_handle(_masm, rbx_method, rax);
->>>>>>> 5adfcca0
     }
     break;
 
