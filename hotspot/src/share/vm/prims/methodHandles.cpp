--- conflicted
+++ resolved
@@ -1016,11 +1016,7 @@
         && CompilationPolicy::can_be_compiled(m)) {
       // Force compilation
       CompileBroker::compile_method(m, InvocationEntryBci,
-<<<<<<< HEAD
-                                    CompLevel_initial_compile,
-=======
                                     CompilationPolicy::policy()->initial_compile_level(),
->>>>>>> 5adfcca0
                                     methodHandle(), 0, "MethodHandleNatives.getTarget",
                                     CHECK_NULL);
     }
@@ -2717,11 +2713,7 @@
         && CompilationPolicy::can_be_compiled(m)) {
       // Force compilation
       CompileBroker::compile_method(m, InvocationEntryBci,
-<<<<<<< HEAD
-                                    CompLevel_initial_compile,
-=======
                                     CompilationPolicy::policy()->initial_compile_level(),
->>>>>>> 5adfcca0
                                     methodHandle(), 0, "StressMethodHandleWalk",
                                     CHECK);
     }
