/*
 * Copyright (c) 2005, 2012, Oracle and/or its affiliates. All rights reserved.
 * DO NOT ALTER OR REMOVE COPYRIGHT NOTICES OR THIS FILE HEADER.
 *
 * This code is free software; you can redistribute it and/or modify it
 * under the terms of the GNU General Public License version 2 only, as
 * published by the Free Software Foundation.
 *
 * This code is distributed in the hope that it will be useful, but WITHOUT
 * ANY WARRANTY; without even the implied warranty of MERCHANTABILITY or
 * FITNESS FOR A PARTICULAR PURPOSE.  See the GNU General Public License
 * version 2 for more details (a copy is included in the LICENSE file that
 * accompanied this code).
 *
 * You should have received a copy of the GNU General Public License version
 * 2 along with this work; if not, write to the Free Software Foundation,
 * Inc., 51 Franklin St, Fifth Floor, Boston, MA 02110-1301 USA.
 *
 * Please contact Oracle, 500 Oracle Parkway, Redwood Shores, CA 94065 USA
 * or visit www.oracle.com if you need additional information or have any
 * questions.
 *
 */

#include "precompiled.hpp"
#include "classfile/symbolTable.hpp"
#include "interpreter/bytecodeStream.hpp"
#include "oops/fieldStreams.hpp"
#include "prims/jvmtiClassFileReconstituter.hpp"
#include "runtime/signature.hpp"
#ifdef TARGET_ARCH_x86
# include "bytes_x86.hpp"
#endif
#ifdef TARGET_ARCH_sparc
# include "bytes_sparc.hpp"
#endif
#ifdef TARGET_ARCH_zero
# include "bytes_zero.hpp"
#endif
#ifdef TARGET_ARCH_arm
# include "bytes_arm.hpp"
#endif
#ifdef TARGET_ARCH_ppc
# include "bytes_ppc.hpp"
#endif
// FIXME: add Deprecated, LVTT attributes
// FIXME: fix Synthetic attribute
// FIXME: per Serguei, add error return handling for constantPoolOopDesc::copy_cpool_bytes()


// Write the field information portion of ClassFile structure
// JVMSpec|     u2 fields_count;
// JVMSpec|     field_info fields[fields_count];
void JvmtiClassFileReconstituter::write_field_infos() {
  HandleMark hm(thread());
  objArrayHandle fields_anno(thread(), ikh()->fields_annotations());

  // Compute the real number of Java fields
  int java_fields = ikh()->java_fields_count();

  write_u2(java_fields);
  for (JavaFieldStream fs(ikh()); !fs.done(); fs.next()) {
    AccessFlags access_flags = fs.access_flags();
    int name_index = fs.name_index();
    int signature_index = fs.signature_index();
    int initial_value_index = fs.initval_index();
    guarantee(name_index != 0 && signature_index != 0, "bad constant pool index for field");
    // int offset = ikh()->field_offset( index );
    int generic_signature_index = fs.generic_signature_index();
    typeArrayHandle anno(thread(), fields_anno.not_null() ?
                                 (typeArrayOop)(fields_anno->obj_at(fs.index())) :
                                 (typeArrayOop)NULL);

    // JVMSpec|   field_info {
    // JVMSpec|         u2 access_flags;
    // JVMSpec|         u2 name_index;
    // JVMSpec|         u2 descriptor_index;
    // JVMSpec|         u2 attributes_count;
    // JVMSpec|         attribute_info attributes[attributes_count];
    // JVMSpec|   }

    write_u2(access_flags.as_int() & JVM_RECOGNIZED_FIELD_MODIFIERS);
    write_u2(name_index);
    write_u2(signature_index);
    int attr_count = 0;
    if (initial_value_index != 0) {
      ++attr_count;
    }
    if (access_flags.is_synthetic()) {
      // ++attr_count;
    }
    if (generic_signature_index != 0) {
      ++attr_count;
    }
    if (anno.not_null()) {
      ++attr_count;     // has RuntimeVisibleAnnotations attribute
    }

    write_u2(attr_count);

    if (initial_value_index != 0) {
      write_attribute_name_index("ConstantValue");
      write_u4(2); //length always 2
      write_u2(initial_value_index);
    }
    if (access_flags.is_synthetic()) {
      // write_synthetic_attribute();
    }
    if (generic_signature_index != 0) {
      write_signature_attribute(generic_signature_index);
    }
    if (anno.not_null()) {
      write_annotations_attribute("RuntimeVisibleAnnotations", anno);
    }
  }
}

// Write Code attribute
// JVMSpec|   Code_attribute {
// JVMSpec|     u2 attribute_name_index;
// JVMSpec|     u4 attribute_length;
// JVMSpec|     u2 max_stack;
// JVMSpec|     u2 max_locals;
// JVMSpec|     u4 code_length;
// JVMSpec|     u1 code[code_length];
// JVMSpec|     u2 exception_table_length;
// JVMSpec|     {       u2 start_pc;
// JVMSpec|             u2 end_pc;
// JVMSpec|             u2  handler_pc;
// JVMSpec|             u2  catch_type;
// JVMSpec|     }       exception_table[exception_table_length];
// JVMSpec|     u2 attributes_count;
// JVMSpec|     attribute_info attributes[attributes_count];
// JVMSpec|   }
void JvmtiClassFileReconstituter::write_code_attribute(methodHandle method) {
  constMethodHandle const_method(thread(), method->constMethod());
  u2 line_num_cnt = 0;
  int stackmap_len = 0;
  int local_variable_table_length = 0;

  // compute number and length of attributes
  int attr_count = 0;
  int attr_size = 0;
  if (const_method->has_linenumber_table()) {
    line_num_cnt = line_number_table_entries(method);
    if (line_num_cnt != 0) {
      ++attr_count;
      // Compute the complete size of the line number table attribute:
      //      LineNumberTable_attribute {
      //        u2 attribute_name_index;
      //        u4 attribute_length;
      //        u2 line_number_table_length;
      //        {  u2 start_pc;
      //           u2 line_number;
      //        } line_number_table[line_number_table_length];
      //      }
      attr_size += 2 + 4 + 2 + line_num_cnt * (2 + 2);
    }
  }
  if (method->has_stackmap_table()) {
    stackmap_len = method->stackmap_data()->length();
    if (stackmap_len != 0) {
      ++attr_count;
      // Compute the  size of the stack map table attribute (VM stores raw):
      //      StackMapTable_attribute {
      //        u2 attribute_name_index;
      //        u4 attribute_length;
      //        u2 number_of_entries;
      //        stack_map_frame_entries[number_of_entries];
      //      }
      attr_size += 2 + 4 + stackmap_len;
    }
  }
  if (method->has_localvariable_table()) {
    local_variable_table_length = method->localvariable_table_length();
    ++attr_count;
    if (local_variable_table_length != 0) {
      // Compute the size of the local variable table attribute (VM stores raw):
      // LocalVariableTable_attribute {
      //   u2 attribute_name_index;
      //   u4 attribute_length;
      //   u2 local_variable_table_length;
      //   {
      //     u2 start_pc;
      //     u2 length;
      //     u2 name_index;
      //     u2 descriptor_index;
      //     u2 index;
      //   }
      attr_size += 2 + 4 + 2 + local_variable_table_length * (2 + 2 + 2 + 2 + 2);
    }
  }

  ExceptionTable exception_table(method());
  int exception_table_length = exception_table.length();
  int code_size = const_method->code_size();
  int size =
    2+2+4 +                                // max_stack, max_locals, code_length
    code_size +                            // code
    2 +                                    // exception_table_length
    (2+2+2+2) * exception_table_length +   // exception_table
    2 +                                    // attributes_count
    attr_size;                             // attributes

  write_attribute_name_index("Code");
  write_u4(size);
  write_u2(method->max_stack());
  write_u2(method->max_locals());
  write_u4(code_size);
  copy_bytecodes(method, (unsigned char*)writeable_address(code_size));
  write_u2(exception_table_length);
  for (int index = 0; index < exception_table_length; index++) {
    write_u2(exception_table.start_pc(index));
    write_u2(exception_table.end_pc(index));
    write_u2(exception_table.handler_pc(index));
    write_u2(exception_table.catch_type_index(index));
  }
  write_u2(attr_count);
  if (line_num_cnt != 0) {
    write_line_number_table_attribute(method, line_num_cnt);
  }
  if (stackmap_len != 0) {
    write_stackmap_table_attribute(method, stackmap_len);
  }
  if (local_variable_table_length != 0) {
    write_local_variable_table_attribute(method, local_variable_table_length);
  }
}

// Write Exceptions attribute
// JVMSpec|   Exceptions_attribute {
// JVMSpec|     u2 attribute_name_index;
// JVMSpec|     u4 attribute_length;
// JVMSpec|     u2 number_of_exceptions;
// JVMSpec|     u2 exception_index_table[number_of_exceptions];
// JVMSpec|   }
void JvmtiClassFileReconstituter::write_exceptions_attribute(constMethodHandle const_method) {
  CheckedExceptionElement* checked_exceptions = const_method->checked_exceptions_start();
  int checked_exceptions_length = const_method->checked_exceptions_length();
  int size =
    2 +                                    // number_of_exceptions
    2 * checked_exceptions_length;         // exception_index_table

  write_attribute_name_index("Exceptions");
  write_u4(size);
  write_u2(checked_exceptions_length);
  for (int index = 0; index < checked_exceptions_length; index++) {
    write_u2(checked_exceptions[index].class_cp_index);
  }
}

// Write SourceFile attribute
// JVMSpec|   SourceFile_attribute {
// JVMSpec|     u2 attribute_name_index;
// JVMSpec|     u4 attribute_length;
// JVMSpec|     u2 sourcefile_index;
// JVMSpec|   }
void JvmtiClassFileReconstituter::write_source_file_attribute() {
  assert(ikh()->source_file_name() != NULL, "caller must check");

  write_attribute_name_index("SourceFile");
  write_u4(2);  // always length 2
  write_u2(symbol_to_cpool_index(ikh()->source_file_name()));
}

// Write SourceDebugExtension attribute
// JSR45|   SourceDebugExtension_attribute {
// JSR45|       u2 attribute_name_index;
// JSR45|       u4 attribute_length;
// JSR45|       u1 debug_extension[attribute_length];
// JSR45|   }
void JvmtiClassFileReconstituter::write_source_debug_extension_attribute() {
  assert(ikh()->source_debug_extension() != NULL, "caller must check");

  write_attribute_name_index("SourceDebugExtension");
  int len = (int)strlen(ikh()->source_debug_extension());
  write_u4(len);
  u1* ext = (u1*)ikh()->source_debug_extension();
  for (int i=0; i<len; i++) {
    write_u1(ext[i]);
  }
}

// Write (generic) Signature attribute
// JVMSpec|   Signature_attribute {
// JVMSpec|     u2 attribute_name_index;
// JVMSpec|     u4 attribute_length;
// JVMSpec|     u2 signature_index;
// JVMSpec|   }
void JvmtiClassFileReconstituter::write_signature_attribute(u2 generic_signature_index) {
  write_attribute_name_index("Signature");
  write_u4(2);  // always length 2
  write_u2(generic_signature_index);
}

// Compute the number of entries in the InnerClasses attribute
u2 JvmtiClassFileReconstituter::inner_classes_attribute_length() {
  InnerClassesIterator iter(ikh());
  return iter.length();
}

// Write an annotation attribute.  The VM stores them in raw form, so all we need
// to do is add the attrubute name and fill in the length.
// JSR202|   *Annotations_attribute {
// JSR202|     u2 attribute_name_index;
// JSR202|     u4 attribute_length;
// JSR202|     ...
// JSR202|   }
void JvmtiClassFileReconstituter::write_annotations_attribute(const char* attr_name,
                                                              typeArrayHandle annos) {
  u4 length = annos->length();
  write_attribute_name_index(attr_name);
  write_u4(length);
  memcpy(writeable_address(length), annos->byte_at_addr(0), length);
}


// Write InnerClasses attribute
// JVMSpec|   InnerClasses_attribute {
// JVMSpec|     u2 attribute_name_index;
// JVMSpec|     u4 attribute_length;
// JVMSpec|     u2 number_of_classes;
// JVMSpec|     {  u2 inner_class_info_index;
// JVMSpec|        u2 outer_class_info_index;
// JVMSpec|        u2 inner_name_index;
// JVMSpec|        u2 inner_class_access_flags;
// JVMSpec|     } classes[number_of_classes];
// JVMSpec|   }
void JvmtiClassFileReconstituter::write_inner_classes_attribute(int length) {
  InnerClassesIterator iter(ikh());
  guarantee(iter.length() != 0 && iter.length() == length,
            "caller must check");
  u2 entry_count = length / instanceKlass::inner_class_next_offset;
  u4 size = 2 + entry_count * (2+2+2+2);

  write_attribute_name_index("InnerClasses");
  write_u4(size);
  write_u2(entry_count);
  for (; !iter.done(); iter.next()) {
    write_u2(iter.inner_class_info_index());
    write_u2(iter.outer_class_info_index());
    write_u2(iter.inner_name_index());
    write_u2(iter.inner_access_flags());
  }
}

// Write Synthetic attribute
// JVMSpec|   Synthetic_attribute {
// JVMSpec|     u2 attribute_name_index;
// JVMSpec|     u4 attribute_length;
// JVMSpec|   }
void JvmtiClassFileReconstituter::write_synthetic_attribute() {
  write_attribute_name_index("Synthetic");
  write_u4(0); //length always zero
}

// Compute size of LineNumberTable
u2 JvmtiClassFileReconstituter::line_number_table_entries(methodHandle method) {
  // The line number table is compressed so we don't know how big it is until decompressed.
  // Decompression is really fast so we just do it twice.
  u2 num_entries = 0;
  CompressedLineNumberReadStream stream(method->compressed_linenumber_table());
  while (stream.read_pair()) {
    num_entries++;
  }
  return num_entries;
}

// Write LineNumberTable attribute
// JVMSpec|   LineNumberTable_attribute {
// JVMSpec|     u2 attribute_name_index;
// JVMSpec|     u4 attribute_length;
// JVMSpec|     u2 line_number_table_length;
// JVMSpec|     {  u2 start_pc;
// JVMSpec|        u2 line_number;
// JVMSpec|     } line_number_table[line_number_table_length];
// JVMSpec|   }
void JvmtiClassFileReconstituter::write_line_number_table_attribute(methodHandle method,
                                                                    u2 num_entries) {

  write_attribute_name_index("LineNumberTable");
  write_u4(2 + num_entries * (2 + 2));
  write_u2(num_entries);

  CompressedLineNumberReadStream stream(method->compressed_linenumber_table());
  while (stream.read_pair()) {
    write_u2(stream.bci());
    write_u2(stream.line());
  }
}

// Write LineNumberTable attribute
// JVMSpec|   LocalVariableTable_attribute {
// JVMSpec|     u2 attribute_name_index;
// JVMSpec|     u4 attribute_length;
// JVMSpec|     u2 local_variable_table_length;
// JVMSpec|     {  u2 start_pc;
// JVMSpec|       u2 length;
// JVMSpec|       u2 name_index;
// JVMSpec|       u2 descriptor_index;
// JVMSpec|       u2 index;
// JVMSpec|     } local_variable_table[local_variable_table_length];
// JVMSpec|   }
void JvmtiClassFileReconstituter::write_local_variable_table_attribute(methodHandle method, u2 num_entries) {
    write_attribute_name_index("LocalVariableTable");
    write_u4(2 + num_entries * (2 + 2 + 2 + 2 + 2));
    write_u2(num_entries);

    assert(method->localvariable_table_length() == num_entries, "just checking");

    LocalVariableTableElement *elem = method->localvariable_table_start();
    for (int j=0; j<method->localvariable_table_length(); j++) {
      write_u2(elem->start_bci);
      write_u2(elem->length);
      write_u2(elem->name_cp_index);
      write_u2(elem->descriptor_cp_index);
      write_u2(elem->slot);
      elem++;
    }
}

// Write stack map table attribute
// JSR-202|   StackMapTable_attribute {
// JSR-202|     u2 attribute_name_index;
// JSR-202|     u4 attribute_length;
// JSR-202|     u2 number_of_entries;
// JSR-202|     stack_map_frame_entries[number_of_entries];
// JSR-202|   }
void JvmtiClassFileReconstituter::write_stackmap_table_attribute(methodHandle method,
                                                                 int stackmap_len) {

  write_attribute_name_index("StackMapTable");
  write_u4(stackmap_len);
  memcpy(
    writeable_address(stackmap_len),
    (void*)(method->stackmap_data()->byte_at_addr(0)),
    stackmap_len);
}

// Write one method_info structure
// JVMSpec|   method_info {
// JVMSpec|     u2 access_flags;
// JVMSpec|     u2 name_index;
// JVMSpec|     u2 descriptor_index;
// JVMSpec|     u2 attributes_count;
// JVMSpec|     attribute_info attributes[attributes_count];
// JVMSpec|   }
void JvmtiClassFileReconstituter::write_method_info(methodHandle method) {
  AccessFlags access_flags = method->access_flags();
  constMethodHandle const_method(thread(), method->constMethod());
  u2 generic_signature_index = const_method->generic_signature_index();
  typeArrayHandle anno(thread(), method->annotations());
  typeArrayHandle param_anno(thread(), method->parameter_annotations());
  typeArrayHandle default_anno(thread(), method->annotation_default());

  write_u2(access_flags.get_flags() & JVM_RECOGNIZED_METHOD_MODIFIERS);
  write_u2(const_method->name_index());
  write_u2(const_method->signature_index());

  // write attributes in the same order javac does, so we can test with byte for
  // byte comparison
  int attr_count = 0;
  if (const_method->code_size() != 0) {
    ++attr_count;     // has Code attribute
  }
  if (const_method->has_checked_exceptions()) {
    ++attr_count;     // has Exceptions attribute
  }
  if (default_anno.not_null()) {
    ++attr_count;     // has AnnotationDefault attribute
  }
  // Deprecated attribute would go here
  if (access_flags.is_synthetic()) { // FIXME
    // ++attr_count;
  }
  if (generic_signature_index != 0) {
    ++attr_count;
  }
  if (anno.not_null()) {
    ++attr_count;     // has RuntimeVisibleAnnotations attribute
  }
  if (param_anno.not_null()) {
    ++attr_count;     // has RuntimeVisibleParameterAnnotations attribute
  }

  write_u2(attr_count);
  if (const_method->code_size() > 0) {
    write_code_attribute(method);
  }
  if (const_method->has_checked_exceptions()) {
    write_exceptions_attribute(const_method);
  }
  if (default_anno.not_null()) {
    write_annotations_attribute("AnnotationDefault", default_anno);
  }
  // Deprecated attribute would go here
  if (access_flags.is_synthetic()) {
    // write_synthetic_attribute();
  }
  if (generic_signature_index != 0) {
    write_signature_attribute(generic_signature_index);
  }
  if (anno.not_null()) {
    write_annotations_attribute("RuntimeVisibleAnnotations", anno);
  }
  if (param_anno.not_null()) {
    write_annotations_attribute("RuntimeVisibleParameterAnnotations", param_anno);
  }
}

// Write the class attributes portion of ClassFile structure
// JVMSpec|     u2 attributes_count;
// JVMSpec|     attribute_info attributes[attributes_count];
void JvmtiClassFileReconstituter::write_class_attributes() {
  u2 inner_classes_length = inner_classes_attribute_length();
  Symbol* generic_signature = ikh()->generic_signature();
  typeArrayHandle anno(thread(), ikh()->class_annotations());

  int attr_count = 0;
  if (generic_signature != NULL) {
    ++attr_count;
  }
  if (ikh()->source_file_name() != NULL) {
    ++attr_count;
  }
  if (ikh()->source_debug_extension() != NULL) {
    ++attr_count;
  }
  if (inner_classes_length > 0) {
    ++attr_count;
  }
  if (anno.not_null()) {
    ++attr_count;     // has RuntimeVisibleAnnotations attribute
  }

  write_u2(attr_count);

  if (generic_signature != NULL) {
    write_signature_attribute(symbol_to_cpool_index(generic_signature));
  }
  if (ikh()->source_file_name() != NULL) {
    write_source_file_attribute();
  }
  if (ikh()->source_debug_extension() != NULL) {
    write_source_debug_extension_attribute();
  }
  if (inner_classes_length > 0) {
    write_inner_classes_attribute(inner_classes_length);
  }
  if (anno.not_null()) {
    write_annotations_attribute("RuntimeVisibleAnnotations", anno);
  }
}

// Write the method information portion of ClassFile structure
// JVMSpec|     u2 methods_count;
// JVMSpec|     method_info methods[methods_count];
void JvmtiClassFileReconstituter::write_method_infos() {
  HandleMark hm(thread());
  objArrayHandle methods(thread(), ikh()->methods());
  int num_methods = methods->length();

  write_u2(num_methods);
  if (JvmtiExport::can_maintain_original_method_order()) {
    int index;
    int original_index;
    int* method_order = NEW_RESOURCE_ARRAY(int, num_methods);

    // invert the method order mapping
    for (index = 0; index < num_methods; index++) {
      original_index = ikh()->method_ordering()->int_at(index);
      assert(original_index >= 0 && original_index < num_methods,
             "invalid original method index");
      method_order[original_index] = index;
    }

    // write in original order
    for (original_index = 0; original_index < num_methods; original_index++) {
      index = method_order[original_index];
      methodHandle method(thread(), (methodOop)(ikh()->methods()->obj_at(index)));
      write_method_info(method);
    }
  } else {
    // method order not preserved just dump the method infos
    for (int index = 0; index < num_methods; index++) {
      methodHandle method(thread(), (methodOop)(ikh()->methods()->obj_at(index)));
      write_method_info(method);
    }
  }
}

void JvmtiClassFileReconstituter::write_class_file_format() {
  ReallocMark();

  // JVMSpec|   ClassFile {
  // JVMSpec|           u4 magic;
  write_u4(0xCAFEBABE);

  // JVMSpec|           u2 minor_version;
  // JVMSpec|           u2 major_version;
  write_u2(ikh()->minor_version());
  u2 major = ikh()->major_version();
  write_u2(major);

  // JVMSpec|           u2 constant_pool_count;
  // JVMSpec|           cp_info constant_pool[constant_pool_count-1];
  write_u2(cpool()->length());
  copy_cpool_bytes(writeable_address(cpool_size()));

  // JVMSpec|           u2 access_flags;
  write_u2(ikh()->access_flags().get_flags() & JVM_RECOGNIZED_CLASS_MODIFIERS);

  // JVMSpec|           u2 this_class;
  // JVMSpec|           u2 super_class;
  write_u2(class_symbol_to_cpool_index(ikh()->name()));
  klassOop super_class = ikh()->super();
  write_u2(super_class == NULL? 0 :  // zero for java.lang.Object
                class_symbol_to_cpool_index(super_class->klass_part()->name()));

  // JVMSpec|           u2 interfaces_count;
  // JVMSpec|           u2 interfaces[interfaces_count];
  objArrayHandle interfaces(thread(), ikh()->local_interfaces());
  int num_interfaces = interfaces->length();
  write_u2(num_interfaces);
  for (int index = 0; index < num_interfaces; index++) {
    HandleMark hm(thread());
    instanceKlassHandle iikh(thread(), klassOop(interfaces->obj_at(index)));
    write_u2(class_symbol_to_cpool_index(iikh->name()));
  }

  // JVMSpec|           u2 fields_count;
  // JVMSpec|           field_info fields[fields_count];
  write_field_infos();

  // JVMSpec|           u2 methods_count;
  // JVMSpec|           method_info methods[methods_count];
  write_method_infos();

  // JVMSpec|           u2 attributes_count;
  // JVMSpec|           attribute_info attributes[attributes_count];
  // JVMSpec|   } /* end ClassFile 8?
  write_class_attributes();
}

address JvmtiClassFileReconstituter::writeable_address(size_t size) {
  size_t used_size = _buffer_ptr - _buffer;
  if (size + used_size >= _buffer_size) {
    // compute the new buffer size: must be at least twice as big as before
    // plus whatever new is being used; then convert to nice clean block boundary
    size_t new_buffer_size = (size + _buffer_size*2 + 1) / initial_buffer_size
                                                         * initial_buffer_size;

    // VM goes belly-up if the memory isn't available, so cannot do OOM processing
    _buffer = REALLOC_RESOURCE_ARRAY(u1, _buffer, _buffer_size, new_buffer_size);
    _buffer_size = new_buffer_size;
    _buffer_ptr = _buffer + used_size;
  }
  u1* ret_ptr = _buffer_ptr;
  _buffer_ptr += size;
  return ret_ptr;
}

void JvmtiClassFileReconstituter::write_attribute_name_index(const char* name) {
  TempNewSymbol sym = SymbolTable::probe(name, (int)strlen(name));
  assert(sym != NULL, "attribute name symbol not found");
  u2 attr_name_index = symbol_to_cpool_index(sym);
  assert(attr_name_index != 0, "attribute name symbol not in constant pool");
  write_u2(attr_name_index);
}

void JvmtiClassFileReconstituter::write_u1(u1 x) {
  *writeable_address(1) = x;
}

void JvmtiClassFileReconstituter::write_u2(u2 x) {
  Bytes::put_Java_u2(writeable_address(2), x);
}

void JvmtiClassFileReconstituter::write_u4(u4 x) {
  Bytes::put_Java_u4(writeable_address(4), x);
}

void JvmtiClassFileReconstituter::write_u8(u8 x) {
  Bytes::put_Java_u8(writeable_address(8), x);
}

void JvmtiClassFileReconstituter::copy_bytecodes(methodHandle mh,
                                                 unsigned char* bytecodes) {
  // use a BytecodeStream to iterate over the bytecodes. JVM/fast bytecodes
  // and the breakpoint bytecode are converted to their original bytecodes.

  BytecodeStream bs(mh);

  unsigned char* p = bytecodes;
  Bytecodes::Code code;
  bool is_rewritten = instanceKlass::cast(mh->method_holder())->is_rewritten();

  while ((code = bs.next()) >= 0) {
    assert(Bytecodes::is_java_code(code), "sanity check");
    assert(code != Bytecodes::_breakpoint, "sanity check");

    // length of bytecode (mnemonic + operands)
    address bcp = bs.bcp();
    int     len = bs.instruction_size();
    assert(len > 0, "length must be > 0");

    // copy the bytecodes
    *p = (unsigned char) (bs.is_wide()? Bytecodes::_wide : code);
    if (len > 1) {
      memcpy(p+1, bcp+1, len-1);
    }

    // During linking the get/put and invoke instructions are rewritten
    // with an index into the constant pool cache. The original constant
    // pool index must be returned to caller.  Rewrite the index.
    if (is_rewritten && len >= 3) {
      switch (code) {
      case Bytecodes::_getstatic       :  // fall through
      case Bytecodes::_putstatic       :  // fall through
      case Bytecodes::_getfield        :  // fall through
      case Bytecodes::_putfield        :  // fall through
      case Bytecodes::_invokevirtual   :  // fall through
      case Bytecodes::_invokespecial   :  // fall through
      case Bytecodes::_invokestatic    :  // fall through
      case Bytecodes::_invokedynamic   :  // fall through
      case Bytecodes::_invokeinterface :
        assert(len == 3 ||
<<<<<<< HEAD
               (code == Bytecodes::_invokeinterface && len ==5) ||
               (code == Bytecodes::_invokedynamic   && len ==5),
=======
               (code == Bytecodes::_invokeinterface && len == 5) ||
               (code == Bytecodes::_invokedynamic   && len == 5),
>>>>>>> 8db97b07
               "sanity check");

        int cpci = Bytes::get_native_u2(bcp+1);
        bool is_invokedynamic = (EnableInvokeDynamic && code == Bytecodes::_invokedynamic);
        if (is_invokedynamic)
          cpci = Bytes::get_native_u4(bcp+1);
        // cache cannot be pre-fetched since some classes won't have it yet
        ConstantPoolCacheEntry* entry =
          mh->constants()->cache()->main_entry_at(cpci);
        int i = entry->constant_pool_index();
        assert(i < mh->constants()->length(), "sanity check");
        Bytes::put_Java_u2((address)(p+1), (u2)i);     // java byte ordering
        if (is_invokedynamic)  *(p+3) = *(p+4) = 0;
        break;
      }
    }

    p += len;
  }
}<|MERGE_RESOLUTION|>--- conflicted
+++ resolved
@@ -725,13 +725,8 @@
       case Bytecodes::_invokedynamic   :  // fall through
       case Bytecodes::_invokeinterface :
         assert(len == 3 ||
-<<<<<<< HEAD
-               (code == Bytecodes::_invokeinterface && len ==5) ||
-               (code == Bytecodes::_invokedynamic   && len ==5),
-=======
                (code == Bytecodes::_invokeinterface && len == 5) ||
                (code == Bytecodes::_invokedynamic   && len == 5),
->>>>>>> 8db97b07
                "sanity check");
 
         int cpci = Bytes::get_native_u2(bcp+1);
