/*
 * Copyright (c) 2005, 2012, Oracle and/or its affiliates. All rights reserved.
 * DO NOT ALTER OR REMOVE COPYRIGHT NOTICES OR THIS FILE HEADER.
 *
 * This code is free software; you can redistribute it and/or modify it
 * under the terms of the GNU General Public License version 2 only, as
 * published by the Free Software Foundation.
 *
 * This code is distributed in the hope that it will be useful, but WITHOUT
 * ANY WARRANTY; without even the implied warranty of MERCHANTABILITY or
 * FITNESS FOR A PARTICULAR PURPOSE.  See the GNU General Public License
 * version 2 for more details (a copy is included in the LICENSE file that
 * accompanied this code).
 *
 * You should have received a copy of the GNU General Public License version
 * 2 along with this work; if not, write to the Free Software Foundation,
 * Inc., 51 Franklin St, Fifth Floor, Boston, MA 02110-1301 USA.
 *
 * Please contact Oracle, 500 Oracle Parkway, Redwood Shores, CA 94065 USA
 * or visit www.oracle.com if you need additional information or have any
 * questions.
 *
 */

#include "precompiled.hpp"
#include "c1/c1_Compilation.hpp"
#include "c1/c1_FrameMap.hpp"
#include "c1/c1_Instruction.hpp"
#include "c1/c1_LIRAssembler.hpp"
#include "c1/c1_LIRGenerator.hpp"
#include "c1/c1_ValueStack.hpp"
#include "ci/ciArrayKlass.hpp"
#include "ci/ciCPCache.hpp"
#include "ci/ciInstance.hpp"
#include "runtime/sharedRuntime.hpp"
#include "runtime/stubRoutines.hpp"
#include "utilities/bitMap.inline.hpp"
#ifndef SERIALGC
#include "gc_implementation/g1/heapRegion.hpp"
#endif

#ifdef ASSERT
#define __ gen()->lir(__FILE__, __LINE__)->
#else
#define __ gen()->lir()->
#endif

// TODO: ARM - Use some recognizable constant which still fits architectural constraints
#ifdef ARM
#define PATCHED_ADDR  (204)
#else
#define PATCHED_ADDR  (max_jint)
#endif

void PhiResolverState::reset(int max_vregs) {
  // Initialize array sizes
  _virtual_operands.at_put_grow(max_vregs - 1, NULL, NULL);
  _virtual_operands.trunc_to(0);
  _other_operands.at_put_grow(max_vregs - 1, NULL, NULL);
  _other_operands.trunc_to(0);
  _vreg_table.at_put_grow(max_vregs - 1, NULL, NULL);
  _vreg_table.trunc_to(0);
}



//--------------------------------------------------------------
// PhiResolver

// Resolves cycles:
//
//  r1 := r2  becomes  temp := r1
//  r2 := r1           r1 := r2
//                     r2 := temp
// and orders moves:
//
//  r2 := r3  becomes  r1 := r2
//  r1 := r2           r2 := r3

PhiResolver::PhiResolver(LIRGenerator* gen, int max_vregs)
 : _gen(gen)
 , _state(gen->resolver_state())
 , _temp(LIR_OprFact::illegalOpr)
{
  // reinitialize the shared state arrays
  _state.reset(max_vregs);
}


void PhiResolver::emit_move(LIR_Opr src, LIR_Opr dest) {
  assert(src->is_valid(), "");
  assert(dest->is_valid(), "");
  __ move(src, dest);
}


void PhiResolver::move_temp_to(LIR_Opr dest) {
  assert(_temp->is_valid(), "");
  emit_move(_temp, dest);
  NOT_PRODUCT(_temp = LIR_OprFact::illegalOpr);
}


void PhiResolver::move_to_temp(LIR_Opr src) {
  assert(_temp->is_illegal(), "");
  _temp = _gen->new_register(src->type());
  emit_move(src, _temp);
}


// Traverse assignment graph in depth first order and generate moves in post order
// ie. two assignments: b := c, a := b start with node c:
// Call graph: move(NULL, c) -> move(c, b) -> move(b, a)
// Generates moves in this order: move b to a and move c to b
// ie. cycle a := b, b := a start with node a
// Call graph: move(NULL, a) -> move(a, b) -> move(b, a)
// Generates moves in this order: move b to temp, move a to b, move temp to a
void PhiResolver::move(ResolveNode* src, ResolveNode* dest) {
  if (!dest->visited()) {
    dest->set_visited();
    for (int i = dest->no_of_destinations()-1; i >= 0; i --) {
      move(dest, dest->destination_at(i));
    }
  } else if (!dest->start_node()) {
    // cylce in graph detected
    assert(_loop == NULL, "only one loop valid!");
    _loop = dest;
    move_to_temp(src->operand());
    return;
  } // else dest is a start node

  if (!dest->assigned()) {
    if (_loop == dest) {
      move_temp_to(dest->operand());
      dest->set_assigned();
    } else if (src != NULL) {
      emit_move(src->operand(), dest->operand());
      dest->set_assigned();
    }
  }
}


PhiResolver::~PhiResolver() {
  int i;
  // resolve any cycles in moves from and to virtual registers
  for (i = virtual_operands().length() - 1; i >= 0; i --) {
    ResolveNode* node = virtual_operands()[i];
    if (!node->visited()) {
      _loop = NULL;
      move(NULL, node);
      node->set_start_node();
      assert(_temp->is_illegal(), "move_temp_to() call missing");
    }
  }

  // generate move for move from non virtual register to abitrary destination
  for (i = other_operands().length() - 1; i >= 0; i --) {
    ResolveNode* node = other_operands()[i];
    for (int j = node->no_of_destinations() - 1; j >= 0; j --) {
      emit_move(node->operand(), node->destination_at(j)->operand());
    }
  }
}


ResolveNode* PhiResolver::create_node(LIR_Opr opr, bool source) {
  ResolveNode* node;
  if (opr->is_virtual()) {
    int vreg_num = opr->vreg_number();
    node = vreg_table().at_grow(vreg_num, NULL);
    assert(node == NULL || node->operand() == opr, "");
    if (node == NULL) {
      node = new ResolveNode(opr);
      vreg_table()[vreg_num] = node;
    }
    // Make sure that all virtual operands show up in the list when
    // they are used as the source of a move.
    if (source && !virtual_operands().contains(node)) {
      virtual_operands().append(node);
    }
  } else {
    assert(source, "");
    node = new ResolveNode(opr);
    other_operands().append(node);
  }
  return node;
}


void PhiResolver::move(LIR_Opr src, LIR_Opr dest) {
  assert(dest->is_virtual(), "");
  // tty->print("move "); src->print(); tty->print(" to "); dest->print(); tty->cr();
  assert(src->is_valid(), "");
  assert(dest->is_valid(), "");
  ResolveNode* source = source_node(src);
  source->append(destination_node(dest));
}


//--------------------------------------------------------------
// LIRItem

void LIRItem::set_result(LIR_Opr opr) {
  assert(value()->operand()->is_illegal() || value()->operand()->is_constant(), "operand should never change");
  value()->set_operand(opr);

  if (opr->is_virtual()) {
    _gen->_instruction_for_operand.at_put_grow(opr->vreg_number(), value(), NULL);
  }

  _result = opr;
}

void LIRItem::load_item() {
  if (result()->is_illegal()) {
    // update the items result
    _result = value()->operand();
  }
  if (!result()->is_register()) {
    LIR_Opr reg = _gen->new_register(value()->type());
    __ move(result(), reg);
    if (result()->is_constant()) {
      _result = reg;
    } else {
      set_result(reg);
    }
  }
}


void LIRItem::load_for_store(BasicType type) {
  if (_gen->can_store_as_constant(value(), type)) {
    _result = value()->operand();
    if (!_result->is_constant()) {
      _result = LIR_OprFact::value_type(value()->type());
    }
  } else if (type == T_BYTE || type == T_BOOLEAN) {
    load_byte_item();
  } else {
    load_item();
  }
}

void LIRItem::load_item_force(LIR_Opr reg) {
  LIR_Opr r = result();
  if (r != reg) {
#if !defined(ARM) && !defined(E500V2)
    if (r->type() != reg->type()) {
      // moves between different types need an intervening spill slot
      r = _gen->force_to_spill(r, reg->type());
    }
#endif
    __ move(r, reg);
    _result = reg;
  }
}

ciObject* LIRItem::get_jobject_constant() const {
  ObjectType* oc = type()->as_ObjectType();
  if (oc) {
    return oc->constant_value();
  }
  return NULL;
}


jint LIRItem::get_jint_constant() const {
  assert(is_constant() && value() != NULL, "");
  assert(type()->as_IntConstant() != NULL, "type check");
  return type()->as_IntConstant()->value();
}


jint LIRItem::get_address_constant() const {
  assert(is_constant() && value() != NULL, "");
  assert(type()->as_AddressConstant() != NULL, "type check");
  return type()->as_AddressConstant()->value();
}


jfloat LIRItem::get_jfloat_constant() const {
  assert(is_constant() && value() != NULL, "");
  assert(type()->as_FloatConstant() != NULL, "type check");
  return type()->as_FloatConstant()->value();
}


jdouble LIRItem::get_jdouble_constant() const {
  assert(is_constant() && value() != NULL, "");
  assert(type()->as_DoubleConstant() != NULL, "type check");
  return type()->as_DoubleConstant()->value();
}


jlong LIRItem::get_jlong_constant() const {
  assert(is_constant() && value() != NULL, "");
  assert(type()->as_LongConstant() != NULL, "type check");
  return type()->as_LongConstant()->value();
}



//--------------------------------------------------------------


void LIRGenerator::init() {
  _bs = Universe::heap()->barrier_set();
}


void LIRGenerator::block_do_prolog(BlockBegin* block) {
#ifndef PRODUCT
  if (PrintIRWithLIR) {
    block->print();
  }
#endif

  // set up the list of LIR instructions
  assert(block->lir() == NULL, "LIR list already computed for this block");
  _lir = new LIR_List(compilation(), block);
  block->set_lir(_lir);

  __ branch_destination(block->label());

  if (LIRTraceExecution &&
      Compilation::current()->hir()->start()->block_id() != block->block_id() &&
      !block->is_set(BlockBegin::exception_entry_flag)) {
    assert(block->lir()->instructions_list()->length() == 1, "should come right after br_dst");
    trace_block_entry(block);
  }
}


void LIRGenerator::block_do_epilog(BlockBegin* block) {
#ifndef PRODUCT
  if (PrintIRWithLIR) {
    tty->cr();
  }
#endif

  // LIR_Opr for unpinned constants shouldn't be referenced by other
  // blocks so clear them out after processing the block.
  for (int i = 0; i < _unpinned_constants.length(); i++) {
    _unpinned_constants.at(i)->clear_operand();
  }
  _unpinned_constants.trunc_to(0);

  // clear our any registers for other local constants
  _constants.trunc_to(0);
  _reg_for_constants.trunc_to(0);
}


void LIRGenerator::block_do(BlockBegin* block) {
  CHECK_BAILOUT();

  block_do_prolog(block);
  set_block(block);

  for (Instruction* instr = block; instr != NULL; instr = instr->next()) {
    if (instr->is_pinned()) do_root(instr);
  }

  set_block(NULL);
  block_do_epilog(block);
}


//-------------------------LIRGenerator-----------------------------

// This is where the tree-walk starts; instr must be root;
void LIRGenerator::do_root(Value instr) {
  CHECK_BAILOUT();

  InstructionMark im(compilation(), instr);

  assert(instr->is_pinned(), "use only with roots");
  assert(instr->subst() == instr, "shouldn't have missed substitution");

  instr->visit(this);

  assert(!instr->has_uses() || instr->operand()->is_valid() ||
         instr->as_Constant() != NULL || bailed_out(), "invalid item set");
}


// This is called for each node in tree; the walk stops if a root is reached
void LIRGenerator::walk(Value instr) {
  InstructionMark im(compilation(), instr);
  //stop walk when encounter a root
  if (instr->is_pinned() && instr->as_Phi() == NULL || instr->operand()->is_valid()) {
    assert(instr->operand() != LIR_OprFact::illegalOpr || instr->as_Constant() != NULL, "this root has not yet been visited");
  } else {
    assert(instr->subst() == instr, "shouldn't have missed substitution");
    instr->visit(this);
    // assert(instr->use_count() > 0 || instr->as_Phi() != NULL, "leaf instruction must have a use");
  }
}


CodeEmitInfo* LIRGenerator::state_for(Instruction* x, ValueStack* state, bool ignore_xhandler) {
  assert(state != NULL, "state must be defined");

  ValueStack* s = state;
  for_each_state(s) {
    if (s->kind() == ValueStack::EmptyExceptionState) {
      assert(s->stack_size() == 0 && s->locals_size() == 0 && (s->locks_size() == 0 || s->locks_size() == 1), "state must be empty");
      continue;
    }

    int index;
    Value value;
    for_each_stack_value(s, index, value) {
      assert(value->subst() == value, "missed substitution");
      if (!value->is_pinned() && value->as_Constant() == NULL && value->as_Local() == NULL) {
        walk(value);
        assert(value->operand()->is_valid(), "must be evaluated now");
      }
    }

    int bci = s->bci();
    IRScope* scope = s->scope();
    ciMethod* method = scope->method();

    MethodLivenessResult liveness = method->liveness_at_bci(bci);
    if (bci == SynchronizationEntryBCI) {
      if (x->as_ExceptionObject() || x->as_Throw()) {
        // all locals are dead on exit from the synthetic unlocker
        liveness.clear();
      } else {
        assert(x->as_MonitorEnter() || x->as_ProfileInvoke(), "only other cases are MonitorEnter and ProfileInvoke");
      }
    }
    if (!liveness.is_valid()) {
      // Degenerate or breakpointed method.
      bailout("Degenerate or breakpointed method");
    } else {
      assert((int)liveness.size() == s->locals_size(), "error in use of liveness");
      for_each_local_value(s, index, value) {
        assert(value->subst() == value, "missed substition");
        if (liveness.at(index) && !value->type()->is_illegal()) {
          if (!value->is_pinned() && value->as_Constant() == NULL && value->as_Local() == NULL) {
            walk(value);
            assert(value->operand()->is_valid(), "must be evaluated now");
          }
        } else {
          // NULL out this local so that linear scan can assume that all non-NULL values are live.
          s->invalidate_local(index);
        }
      }
    }
  }

  return new CodeEmitInfo(state, ignore_xhandler ? NULL : x->exception_handlers());
}


CodeEmitInfo* LIRGenerator::state_for(Instruction* x) {
  return state_for(x, x->exception_state());
}


void LIRGenerator::jobject2reg_with_patching(LIR_Opr r, ciObject* obj, CodeEmitInfo* info) {
  if (!obj->is_loaded() || PatchALot) {
    assert(info != NULL, "info must be set if class is not loaded");
    __ oop2reg_patch(NULL, r, info);
  } else {
    // no patching needed
    __ oop2reg(obj->constant_encoding(), r);
  }
}


void LIRGenerator::array_range_check(LIR_Opr array, LIR_Opr index,
                                    CodeEmitInfo* null_check_info, CodeEmitInfo* range_check_info) {
  CodeStub* stub = new RangeCheckStub(range_check_info, index);
  if (index->is_constant()) {
    cmp_mem_int(lir_cond_belowEqual, array, arrayOopDesc::length_offset_in_bytes(),
                index->as_jint(), null_check_info);
    __ branch(lir_cond_belowEqual, T_INT, stub); // forward branch
  } else {
    cmp_reg_mem(lir_cond_aboveEqual, index, array,
                arrayOopDesc::length_offset_in_bytes(), T_INT, null_check_info);
    __ branch(lir_cond_aboveEqual, T_INT, stub); // forward branch
  }
}


void LIRGenerator::nio_range_check(LIR_Opr buffer, LIR_Opr index, LIR_Opr result, CodeEmitInfo* info) {
  CodeStub* stub = new RangeCheckStub(info, index, true);
  if (index->is_constant()) {
    cmp_mem_int(lir_cond_belowEqual, buffer, java_nio_Buffer::limit_offset(), index->as_jint(), info);
    __ branch(lir_cond_belowEqual, T_INT, stub); // forward branch
  } else {
    cmp_reg_mem(lir_cond_aboveEqual, index, buffer,
                java_nio_Buffer::limit_offset(), T_INT, info);
    __ branch(lir_cond_aboveEqual, T_INT, stub); // forward branch
  }
  __ move(index, result);
}



void LIRGenerator::arithmetic_op(Bytecodes::Code code, LIR_Opr result, LIR_Opr left, LIR_Opr right, bool is_strictfp, LIR_Opr tmp_op, CodeEmitInfo* info) {
  LIR_Opr result_op = result;
  LIR_Opr left_op   = left;
  LIR_Opr right_op  = right;

  if (TwoOperandLIRForm && left_op != result_op) {
    assert(right_op != result_op, "malformed");
    __ move(left_op, result_op);
    left_op = result_op;
  }

  switch(code) {
    case Bytecodes::_dadd:
    case Bytecodes::_fadd:
    case Bytecodes::_ladd:
    case Bytecodes::_iadd:  __ add(left_op, right_op, result_op); break;
    case Bytecodes::_fmul:
    case Bytecodes::_lmul:  __ mul(left_op, right_op, result_op); break;

    case Bytecodes::_dmul:
      {
        if (is_strictfp) {
          __ mul_strictfp(left_op, right_op, result_op, tmp_op); break;
        } else {
          __ mul(left_op, right_op, result_op); break;
        }
      }
      break;

    case Bytecodes::_imul:
      {
        bool    did_strength_reduce = false;

        if (right->is_constant()) {
          int c = right->as_jint();
          if (is_power_of_2(c)) {
            // do not need tmp here
            __ shift_left(left_op, exact_log2(c), result_op);
            did_strength_reduce = true;
          } else {
            did_strength_reduce = strength_reduce_multiply(left_op, c, result_op, tmp_op);
          }
        }
        // we couldn't strength reduce so just emit the multiply
        if (!did_strength_reduce) {
          __ mul(left_op, right_op, result_op);
        }
      }
      break;

    case Bytecodes::_dsub:
    case Bytecodes::_fsub:
    case Bytecodes::_lsub:
    case Bytecodes::_isub: __ sub(left_op, right_op, result_op); break;

    case Bytecodes::_fdiv: __ div (left_op, right_op, result_op); break;
    // ldiv and lrem are implemented with a direct runtime call

    case Bytecodes::_ddiv:
      {
        if (is_strictfp) {
          __ div_strictfp (left_op, right_op, result_op, tmp_op); break;
        } else {
          __ div (left_op, right_op, result_op); break;
        }
      }
      break;

    case Bytecodes::_drem:
    case Bytecodes::_frem: __ rem (left_op, right_op, result_op); break;

    default: ShouldNotReachHere();
  }
}


void LIRGenerator::arithmetic_op_int(Bytecodes::Code code, LIR_Opr result, LIR_Opr left, LIR_Opr right, LIR_Opr tmp) {
  arithmetic_op(code, result, left, right, false, tmp);
}


void LIRGenerator::arithmetic_op_long(Bytecodes::Code code, LIR_Opr result, LIR_Opr left, LIR_Opr right, CodeEmitInfo* info) {
  arithmetic_op(code, result, left, right, false, LIR_OprFact::illegalOpr, info);
}


void LIRGenerator::arithmetic_op_fpu(Bytecodes::Code code, LIR_Opr result, LIR_Opr left, LIR_Opr right, bool is_strictfp, LIR_Opr tmp) {
  arithmetic_op(code, result, left, right, is_strictfp, tmp);
}


void LIRGenerator::shift_op(Bytecodes::Code code, LIR_Opr result_op, LIR_Opr value, LIR_Opr count, LIR_Opr tmp) {
  if (TwoOperandLIRForm && value != result_op) {
    assert(count != result_op, "malformed");
    __ move(value, result_op);
    value = result_op;
  }

  assert(count->is_constant() || count->is_register(), "must be");
  switch(code) {
  case Bytecodes::_ishl:
  case Bytecodes::_lshl: __ shift_left(value, count, result_op, tmp); break;
  case Bytecodes::_ishr:
  case Bytecodes::_lshr: __ shift_right(value, count, result_op, tmp); break;
  case Bytecodes::_iushr:
  case Bytecodes::_lushr: __ unsigned_shift_right(value, count, result_op, tmp); break;
  default: ShouldNotReachHere();
  }
}


void LIRGenerator::logic_op (Bytecodes::Code code, LIR_Opr result_op, LIR_Opr left_op, LIR_Opr right_op) {
  if (TwoOperandLIRForm && left_op != result_op) {
    assert(right_op != result_op, "malformed");
    __ move(left_op, result_op);
    left_op = result_op;
  }

  switch(code) {
    case Bytecodes::_iand:
    case Bytecodes::_land:  __ logical_and(left_op, right_op, result_op); break;

    case Bytecodes::_ior:
    case Bytecodes::_lor:   __ logical_or(left_op, right_op, result_op);  break;

    case Bytecodes::_ixor:
    case Bytecodes::_lxor:  __ logical_xor(left_op, right_op, result_op); break;

    default: ShouldNotReachHere();
  }
}


void LIRGenerator::monitor_enter(LIR_Opr object, LIR_Opr lock, LIR_Opr hdr, LIR_Opr scratch, int monitor_no, CodeEmitInfo* info_for_exception, CodeEmitInfo* info) {
  if (!GenerateSynchronizationCode) return;
  // for slow path, use debug info for state after successful locking
  CodeStub* slow_path = new MonitorEnterStub(object, lock, info);
  __ load_stack_address_monitor(monitor_no, lock);
  // for handling NullPointerException, use debug info representing just the lock stack before this monitorenter
  __ lock_object(hdr, object, lock, scratch, slow_path, info_for_exception);
}


void LIRGenerator::monitor_exit(LIR_Opr object, LIR_Opr lock, LIR_Opr new_hdr, LIR_Opr scratch, int monitor_no) {
  if (!GenerateSynchronizationCode) return;
  // setup registers
  LIR_Opr hdr = lock;
  lock = new_hdr;
  CodeStub* slow_path = new MonitorExitStub(lock, UseFastLocking, monitor_no);
  __ load_stack_address_monitor(monitor_no, lock);
  __ unlock_object(hdr, object, lock, scratch, slow_path);
}


void LIRGenerator::new_instance(LIR_Opr dst, ciInstanceKlass* klass, LIR_Opr scratch1, LIR_Opr scratch2, LIR_Opr scratch3, LIR_Opr scratch4, LIR_Opr klass_reg, CodeEmitInfo* info) {
  jobject2reg_with_patching(klass_reg, klass, info);
  // If klass is not loaded we do not know if the klass has finalizers:
  if (UseFastNewInstance && klass->is_loaded()
      && !Klass::layout_helper_needs_slow_path(klass->layout_helper())) {

    Runtime1::StubID stub_id = klass->is_initialized() ? Runtime1::fast_new_instance_id : Runtime1::fast_new_instance_init_check_id;

    CodeStub* slow_path = new NewInstanceStub(klass_reg, dst, klass, info, stub_id);

    assert(klass->is_loaded(), "must be loaded");
    // allocate space for instance
    assert(klass->size_helper() >= 0, "illegal instance size");
    const int instance_size = align_object_size(klass->size_helper());
    __ allocate_object(dst, scratch1, scratch2, scratch3, scratch4,
                       oopDesc::header_size(), instance_size, klass_reg, !klass->is_initialized(), slow_path);
  } else {
    CodeStub* slow_path = new NewInstanceStub(klass_reg, dst, klass, info, Runtime1::new_instance_id);
    __ branch(lir_cond_always, T_ILLEGAL, slow_path);
    __ branch_destination(slow_path->continuation());
  }
}


static bool is_constant_zero(Instruction* inst) {
  IntConstant* c = inst->type()->as_IntConstant();
  if (c) {
    return (c->value() == 0);
  }
  return false;
}


static bool positive_constant(Instruction* inst) {
  IntConstant* c = inst->type()->as_IntConstant();
  if (c) {
    return (c->value() >= 0);
  }
  return false;
}


static ciArrayKlass* as_array_klass(ciType* type) {
  if (type != NULL && type->is_array_klass() && type->is_loaded()) {
    return (ciArrayKlass*)type;
  } else {
    return NULL;
  }
}

static Value maxvalue(IfOp* ifop) {
  switch (ifop->cond()) {
    case If::eql: return NULL;
    case If::neq: return NULL;
    case If::lss: // x <  y ? x : y
    case If::leq: // x <= y ? x : y
      if (ifop->x() == ifop->tval() &&
          ifop->y() == ifop->fval()) return ifop->y();
      return NULL;

    case If::gtr: // x >  y ? y : x
    case If::geq: // x >= y ? y : x
      if (ifop->x() == ifop->tval() &&
          ifop->y() == ifop->fval()) return ifop->y();
      return NULL;

  }
}

static ciType* phi_declared_type(Phi* phi) {
  ciType* t = phi->operand_at(0)->declared_type();
  if (t == NULL) {
    return NULL;
  }
  for(int i = 1; i < phi->operand_count(); i++) {
    if (t != phi->operand_at(i)->declared_type()) {
      return NULL;
    }
  }
  return t;
}

void LIRGenerator::arraycopy_helper(Intrinsic* x, int* flagsp, ciArrayKlass** expected_typep) {
  Instruction* src     = x->argument_at(0);
  Instruction* src_pos = x->argument_at(1);
  Instruction* dst     = x->argument_at(2);
  Instruction* dst_pos = x->argument_at(3);
  Instruction* length  = x->argument_at(4);

  // first try to identify the likely type of the arrays involved
  ciArrayKlass* expected_type = NULL;
  bool is_exact = false, src_objarray = false, dst_objarray = false;
  {
    ciArrayKlass* src_exact_type    = as_array_klass(src->exact_type());
    ciArrayKlass* src_declared_type = as_array_klass(src->declared_type());
    Phi* phi;
    if (src_declared_type == NULL && (phi = src->as_Phi()) != NULL) {
      src_declared_type = as_array_klass(phi_declared_type(phi));
    }
    ciArrayKlass* dst_exact_type    = as_array_klass(dst->exact_type());
    ciArrayKlass* dst_declared_type = as_array_klass(dst->declared_type());
    if (dst_declared_type == NULL && (phi = dst->as_Phi()) != NULL) {
      dst_declared_type = as_array_klass(phi_declared_type(phi));
    }

    if (src_exact_type != NULL && src_exact_type == dst_exact_type) {
      // the types exactly match so the type is fully known
      is_exact = true;
      expected_type = src_exact_type;
    } else if (dst_exact_type != NULL && dst_exact_type->is_obj_array_klass()) {
      ciArrayKlass* dst_type = (ciArrayKlass*) dst_exact_type;
      ciArrayKlass* src_type = NULL;
      if (src_exact_type != NULL && src_exact_type->is_obj_array_klass()) {
        src_type = (ciArrayKlass*) src_exact_type;
      } else if (src_declared_type != NULL && src_declared_type->is_obj_array_klass()) {
        src_type = (ciArrayKlass*) src_declared_type;
      }
      if (src_type != NULL) {
        if (src_type->element_type()->is_subtype_of(dst_type->element_type())) {
          is_exact = true;
          expected_type = dst_type;
        }
      }
    }
    // at least pass along a good guess
    if (expected_type == NULL) expected_type = dst_exact_type;
    if (expected_type == NULL) expected_type = src_declared_type;
    if (expected_type == NULL) expected_type = dst_declared_type;

    src_objarray = (src_exact_type && src_exact_type->is_obj_array_klass()) || (src_declared_type && src_declared_type->is_obj_array_klass());
    dst_objarray = (dst_exact_type && dst_exact_type->is_obj_array_klass()) || (dst_declared_type && dst_declared_type->is_obj_array_klass());
  }

  // if a probable array type has been identified, figure out if any
  // of the required checks for a fast case can be elided.
  int flags = LIR_OpArrayCopy::all_flags;

  if (!src_objarray)
    flags &= ~LIR_OpArrayCopy::src_objarray;
  if (!dst_objarray)
    flags &= ~LIR_OpArrayCopy::dst_objarray;

  if (!x->arg_needs_null_check(0))
    flags &= ~LIR_OpArrayCopy::src_null_check;
  if (!x->arg_needs_null_check(2))
    flags &= ~LIR_OpArrayCopy::dst_null_check;


  if (expected_type != NULL) {
    Value length_limit = NULL;

    IfOp* ifop = length->as_IfOp();
    if (ifop != NULL) {
      // look for expressions like min(v, a.length) which ends up as
      //   x > y ? y : x  or  x >= y ? y : x
      if ((ifop->cond() == If::gtr || ifop->cond() == If::geq) &&
          ifop->x() == ifop->fval() &&
          ifop->y() == ifop->tval()) {
        length_limit = ifop->y();
      }
    }

    // try to skip null checks and range checks
    NewArray* src_array = src->as_NewArray();
    if (src_array != NULL) {
      flags &= ~LIR_OpArrayCopy::src_null_check;
      if (length_limit != NULL &&
          src_array->length() == length_limit &&
          is_constant_zero(src_pos)) {
        flags &= ~LIR_OpArrayCopy::src_range_check;
      }
    }

    NewArray* dst_array = dst->as_NewArray();
    if (dst_array != NULL) {
      flags &= ~LIR_OpArrayCopy::dst_null_check;
      if (length_limit != NULL &&
          dst_array->length() == length_limit &&
          is_constant_zero(dst_pos)) {
        flags &= ~LIR_OpArrayCopy::dst_range_check;
      }
    }

    // check from incoming constant values
    if (positive_constant(src_pos))
      flags &= ~LIR_OpArrayCopy::src_pos_positive_check;
    if (positive_constant(dst_pos))
      flags &= ~LIR_OpArrayCopy::dst_pos_positive_check;
    if (positive_constant(length))
      flags &= ~LIR_OpArrayCopy::length_positive_check;

    // see if the range check can be elided, which might also imply
    // that src or dst is non-null.
    ArrayLength* al = length->as_ArrayLength();
    if (al != NULL) {
      if (al->array() == src) {
        // it's the length of the source array
        flags &= ~LIR_OpArrayCopy::length_positive_check;
        flags &= ~LIR_OpArrayCopy::src_null_check;
        if (is_constant_zero(src_pos))
          flags &= ~LIR_OpArrayCopy::src_range_check;
      }
      if (al->array() == dst) {
        // it's the length of the destination array
        flags &= ~LIR_OpArrayCopy::length_positive_check;
        flags &= ~LIR_OpArrayCopy::dst_null_check;
        if (is_constant_zero(dst_pos))
          flags &= ~LIR_OpArrayCopy::dst_range_check;
      }
    }
    if (is_exact) {
      flags &= ~LIR_OpArrayCopy::type_check;
    }
  }

  IntConstant* src_int = src_pos->type()->as_IntConstant();
  IntConstant* dst_int = dst_pos->type()->as_IntConstant();
  if (src_int && dst_int) {
    int s_offs = src_int->value();
    int d_offs = dst_int->value();
    if (src_int->value() >= dst_int->value()) {
      flags &= ~LIR_OpArrayCopy::overlapping;
    }
    if (expected_type != NULL) {
      BasicType t = expected_type->element_type()->basic_type();
      int element_size = type2aelembytes(t);
      if (((arrayOopDesc::base_offset_in_bytes(t) + s_offs * element_size) % HeapWordSize == 0) &&
          ((arrayOopDesc::base_offset_in_bytes(t) + d_offs * element_size) % HeapWordSize == 0)) {
        flags &= ~LIR_OpArrayCopy::unaligned;
      }
    }
  } else if (src_pos == dst_pos || is_constant_zero(dst_pos)) {
    // src and dest positions are the same, or dst is zero so assume
    // nonoverlapping copy.
    flags &= ~LIR_OpArrayCopy::overlapping;
  }

  if (src == dst) {
    // moving within a single array so no type checks are needed
    if (flags & LIR_OpArrayCopy::type_check) {
      flags &= ~LIR_OpArrayCopy::type_check;
    }
  }
  *flagsp = flags;
  *expected_typep = (ciArrayKlass*)expected_type;
}


LIR_Opr LIRGenerator::round_item(LIR_Opr opr) {
  assert(opr->is_register(), "why spill if item is not register?");

  if (RoundFPResults && UseSSE < 1 && opr->is_single_fpu()) {
    LIR_Opr result = new_register(T_FLOAT);
    set_vreg_flag(result, must_start_in_memory);
    assert(opr->is_register(), "only a register can be spilled");
    assert(opr->value_type()->is_float(), "rounding only for floats available");
    __ roundfp(opr, LIR_OprFact::illegalOpr, result);
    return result;
  }
  return opr;
}


LIR_Opr LIRGenerator::force_to_spill(LIR_Opr value, BasicType t) {
  assert(type2size[t] == type2size[value->type()],
         err_msg_res("size mismatch: t=%s, value->type()=%s", type2name(t), type2name(value->type())));
  if (!value->is_register()) {
    // force into a register
    LIR_Opr r = new_register(value->type());
    __ move(value, r);
    value = r;
  }

  // create a spill location
  LIR_Opr tmp = new_register(t);
  set_vreg_flag(tmp, LIRGenerator::must_start_in_memory);

  // move from register to spill
  __ move(value, tmp);
  return tmp;
}

void LIRGenerator::profile_branch(If* if_instr, If::Condition cond) {
  if (if_instr->should_profile()) {
    ciMethod* method = if_instr->profiled_method();
    assert(method != NULL, "method should be set if branch is profiled");
    ciMethodData* md = method->method_data_or_null();
    assert(md != NULL, "Sanity");
    ciProfileData* data = md->bci_to_data(if_instr->profiled_bci());
    assert(data != NULL, "must have profiling data");
    assert(data->is_BranchData(), "need BranchData for two-way branches");
    int taken_count_offset     = md->byte_offset_of_slot(data, BranchData::taken_offset());
    int not_taken_count_offset = md->byte_offset_of_slot(data, BranchData::not_taken_offset());
    if (if_instr->is_swapped()) {
      int t = taken_count_offset;
      taken_count_offset = not_taken_count_offset;
      not_taken_count_offset = t;
    }

    LIR_Opr md_reg = new_register(T_OBJECT);
    __ oop2reg(md->constant_encoding(), md_reg);

    LIR_Opr data_offset_reg = new_pointer_register();
    __ cmove(lir_cond(cond),
             LIR_OprFact::intptrConst(taken_count_offset),
             LIR_OprFact::intptrConst(not_taken_count_offset),
             data_offset_reg, as_BasicType(if_instr->x()->type()));

    // MDO cells are intptr_t, so the data_reg width is arch-dependent.
    LIR_Opr data_reg = new_pointer_register();
    LIR_Address* data_addr = new LIR_Address(md_reg, data_offset_reg, data_reg->type());
    __ move(data_addr, data_reg);
    // Use leal instead of add to avoid destroying condition codes on x86
    LIR_Address* fake_incr_value = new LIR_Address(data_reg, DataLayout::counter_increment, T_INT);
    __ leal(LIR_OprFact::address(fake_incr_value), data_reg);
    __ move(data_reg, data_addr);
  }
}

// Phi technique:
// This is about passing live values from one basic block to the other.
// In code generated with Java it is rather rare that more than one
// value is on the stack from one basic block to the other.
// We optimize our technique for efficient passing of one value
// (of type long, int, double..) but it can be extended.
// When entering or leaving a basic block, all registers and all spill
// slots are release and empty. We use the released registers
// and spill slots to pass the live values from one block
// to the other. The topmost value, i.e., the value on TOS of expression
// stack is passed in registers. All other values are stored in spilling
// area. Every Phi has an index which designates its spill slot
// At exit of a basic block, we fill the register(s) and spill slots.
// At entry of a basic block, the block_prolog sets up the content of phi nodes
// and locks necessary registers and spilling slots.


// move current value to referenced phi function
void LIRGenerator::move_to_phi(PhiResolver* resolver, Value cur_val, Value sux_val) {
  Phi* phi = sux_val->as_Phi();
  // cur_val can be null without phi being null in conjunction with inlining
  if (phi != NULL && cur_val != NULL && cur_val != phi && !phi->is_illegal()) {
    LIR_Opr operand = cur_val->operand();
    if (cur_val->operand()->is_illegal()) {
      assert(cur_val->as_Constant() != NULL || cur_val->as_Local() != NULL,
             "these can be produced lazily");
      operand = operand_for_instruction(cur_val);
    }
    resolver->move(operand, operand_for_instruction(phi));
  }
}


// Moves all stack values into their PHI position
void LIRGenerator::move_to_phi(ValueStack* cur_state) {
  BlockBegin* bb = block();
  if (bb->number_of_sux() == 1) {
    BlockBegin* sux = bb->sux_at(0);
    assert(sux->number_of_preds() > 0, "invalid CFG");

    // a block with only one predecessor never has phi functions
    if (sux->number_of_preds() > 1) {
      int max_phis = cur_state->stack_size() + cur_state->locals_size();
      PhiResolver resolver(this, _virtual_register_number + max_phis * 2);

      ValueStack* sux_state = sux->state();
      Value sux_value;
      int index;

      assert(cur_state->scope() == sux_state->scope(), "not matching");
      assert(cur_state->locals_size() == sux_state->locals_size(), "not matching");
      assert(cur_state->stack_size() == sux_state->stack_size(), "not matching");

      for_each_stack_value(sux_state, index, sux_value) {
        move_to_phi(&resolver, cur_state->stack_at(index), sux_value);
      }

      for_each_local_value(sux_state, index, sux_value) {
        move_to_phi(&resolver, cur_state->local_at(index), sux_value);
      }

      assert(cur_state->caller_state() == sux_state->caller_state(), "caller states must be equal");
    }
  }
}


LIR_Opr LIRGenerator::new_register(BasicType type) {
  int vreg = _virtual_register_number;
  // add a little fudge factor for the bailout, since the bailout is
  // only checked periodically.  This gives a few extra registers to
  // hand out before we really run out, which helps us keep from
  // tripping over assertions.
  if (vreg + 20 >= LIR_OprDesc::vreg_max) {
    bailout("out of virtual registers");
    if (vreg + 2 >= LIR_OprDesc::vreg_max) {
      // wrap it around
      _virtual_register_number = LIR_OprDesc::vreg_base;
    }
  }
  _virtual_register_number += 1;
  return LIR_OprFact::virtual_register(vreg, type);
}


// Try to lock using register in hint
LIR_Opr LIRGenerator::rlock(Value instr) {
  return new_register(instr->type());
}


// does an rlock and sets result
LIR_Opr LIRGenerator::rlock_result(Value x) {
  LIR_Opr reg = rlock(x);
  set_result(x, reg);
  return reg;
}


// does an rlock and sets result
LIR_Opr LIRGenerator::rlock_result(Value x, BasicType type) {
  LIR_Opr reg;
  switch (type) {
  case T_BYTE:
  case T_BOOLEAN:
    reg = rlock_byte(type);
    break;
  default:
    reg = rlock(x);
    break;
  }

  set_result(x, reg);
  return reg;
}


//---------------------------------------------------------------------
ciObject* LIRGenerator::get_jobject_constant(Value value) {
  ObjectType* oc = value->type()->as_ObjectType();
  if (oc) {
    return oc->constant_value();
  }
  return NULL;
}


void LIRGenerator::do_ExceptionObject(ExceptionObject* x) {
  assert(block()->is_set(BlockBegin::exception_entry_flag), "ExceptionObject only allowed in exception handler block");
  assert(block()->next() == x, "ExceptionObject must be first instruction of block");

  // no moves are created for phi functions at the begin of exception
  // handlers, so assign operands manually here
  for_each_phi_fun(block(), phi,
                   operand_for_instruction(phi));

  LIR_Opr thread_reg = getThreadPointer();
  __ move_wide(new LIR_Address(thread_reg, in_bytes(JavaThread::exception_oop_offset()), T_OBJECT),
               exceptionOopOpr());
  __ move_wide(LIR_OprFact::oopConst(NULL),
               new LIR_Address(thread_reg, in_bytes(JavaThread::exception_oop_offset()), T_OBJECT));
  __ move_wide(LIR_OprFact::oopConst(NULL),
               new LIR_Address(thread_reg, in_bytes(JavaThread::exception_pc_offset()), T_OBJECT));

  LIR_Opr result = new_register(T_OBJECT);
  __ move(exceptionOopOpr(), result);
  set_result(x, result);
}


//----------------------------------------------------------------------
//----------------------------------------------------------------------
//----------------------------------------------------------------------
//----------------------------------------------------------------------
//                        visitor functions
//----------------------------------------------------------------------
//----------------------------------------------------------------------
//----------------------------------------------------------------------
//----------------------------------------------------------------------

void LIRGenerator::do_Phi(Phi* x) {
  // phi functions are never visited directly
  ShouldNotReachHere();
}


// Code for a constant is generated lazily unless the constant is frequently used and can't be inlined.
void LIRGenerator::do_Constant(Constant* x) {
  if (x->state_before() != NULL) {
    // Any constant with a ValueStack requires patching so emit the patch here
    LIR_Opr reg = rlock_result(x);
    CodeEmitInfo* info = state_for(x, x->state_before());
    __ oop2reg_patch(NULL, reg, info);
  } else if (x->use_count() > 1 && !can_inline_as_constant(x)) {
    if (!x->is_pinned()) {
      // unpinned constants are handled specially so that they can be
      // put into registers when they are used multiple times within a
      // block.  After the block completes their operand will be
      // cleared so that other blocks can't refer to that register.
      set_result(x, load_constant(x));
    } else {
      LIR_Opr res = x->operand();
      if (!res->is_valid()) {
        res = LIR_OprFact::value_type(x->type());
      }
      if (res->is_constant()) {
        LIR_Opr reg = rlock_result(x);
        __ move(res, reg);
      } else {
        set_result(x, res);
      }
    }
  } else {
    set_result(x, LIR_OprFact::value_type(x->type()));
  }
}


void LIRGenerator::do_Local(Local* x) {
  // operand_for_instruction has the side effect of setting the result
  // so there's no need to do it here.
  operand_for_instruction(x);
}


void LIRGenerator::do_IfInstanceOf(IfInstanceOf* x) {
  Unimplemented();
}


void LIRGenerator::do_Return(Return* x) {
  if (compilation()->env()->dtrace_method_probes()) {
    BasicTypeList signature;
    signature.append(LP64_ONLY(T_LONG) NOT_LP64(T_INT));    // thread
    signature.append(T_OBJECT); // methodOop
    LIR_OprList* args = new LIR_OprList();
    args->append(getThreadPointer());
    LIR_Opr meth = new_register(T_OBJECT);
    __ oop2reg(method()->constant_encoding(), meth);
    args->append(meth);
    call_runtime(&signature, args, CAST_FROM_FN_PTR(address, SharedRuntime::dtrace_method_exit), voidType, NULL);
  }

  if (x->type()->is_void()) {
    __ return_op(LIR_OprFact::illegalOpr);
  } else {
    LIR_Opr reg = result_register_for(x->type(), /*callee=*/true);
    LIRItem result(x->result(), this);

    result.load_item_force(reg);
    __ return_op(result.result());
  }
  set_no_result(x);
}

// Examble: ref.get()
// Combination of LoadField and g1 pre-write barrier
void LIRGenerator::do_Reference_get(Intrinsic* x) {

  const int referent_offset = java_lang_ref_Reference::referent_offset;
  guarantee(referent_offset > 0, "referent offset not initialized");

  assert(x->number_of_arguments() == 1, "wrong type");

  LIRItem reference(x->argument_at(0), this);
  reference.load_item();

  // need to perform the null check on the reference objecy
  CodeEmitInfo* info = NULL;
  if (x->needs_null_check()) {
    info = state_for(x);
  }

  LIR_Address* referent_field_adr =
    new LIR_Address(reference.result(), referent_offset, T_OBJECT);

  LIR_Opr result = rlock_result(x);

  __ load(referent_field_adr, result, info);

  // Register the value in the referent field with the pre-barrier
  pre_barrier(LIR_OprFact::illegalOpr /* addr_opr */,
              result /* pre_val */,
              false  /* do_load */,
              false  /* patch */,
              NULL   /* info */);
}

// Example: clazz.isInstance(object)
void LIRGenerator::do_isInstance(Intrinsic* x) {
  assert(x->number_of_arguments() == 2, "wrong type");

  // TODO could try to substitute this node with an equivalent InstanceOf
  // if clazz is known to be a constant Class. This will pick up newly found
  // constants after HIR construction. I'll leave this to a future change.

  // as a first cut, make a simple leaf call to runtime to stay platform independent.
  // could follow the aastore example in a future change.

  LIRItem clazz(x->argument_at(0), this);
  LIRItem object(x->argument_at(1), this);
  clazz.load_item();
  object.load_item();
  LIR_Opr result = rlock_result(x);

  // need to perform null check on clazz
  if (x->needs_null_check()) {
    CodeEmitInfo* info = state_for(x);
    __ null_check(clazz.result(), info);
  }

  LIR_Opr call_result = call_runtime(clazz.value(), object.value(),
                                     CAST_FROM_FN_PTR(address, Runtime1::is_instance_of),
                                     x->type(),
                                     NULL); // NULL CodeEmitInfo results in a leaf call
  __ move(call_result, result);
}

// Example: object.getClass ()
void LIRGenerator::do_getClass(Intrinsic* x) {
  assert(x->number_of_arguments() == 1, "wrong type");

  LIRItem rcvr(x->argument_at(0), this);
  rcvr.load_item();
  LIR_Opr result = rlock_result(x);

  // need to perform the null check on the rcvr
  CodeEmitInfo* info = NULL;
  if (x->needs_null_check()) {
    info = state_for(x);
  }
  __ move(new LIR_Address(rcvr.result(), oopDesc::klass_offset_in_bytes(), T_OBJECT), result, info);
  __ move_wide(new LIR_Address(result, in_bytes(Klass::java_mirror_offset()), T_OBJECT), result);
}


// Example: Thread.currentThread()
void LIRGenerator::do_currentThread(Intrinsic* x) {
  assert(x->number_of_arguments() == 0, "wrong type");
  LIR_Opr reg = rlock_result(x);
  __ move_wide(new LIR_Address(getThreadPointer(), in_bytes(JavaThread::threadObj_offset()), T_OBJECT), reg);
}


void LIRGenerator::do_RegisterFinalizer(Intrinsic* x) {
  assert(x->number_of_arguments() == 1, "wrong type");
  LIRItem receiver(x->argument_at(0), this);

  receiver.load_item();
  BasicTypeList signature;
  signature.append(T_OBJECT); // receiver
  LIR_OprList* args = new LIR_OprList();
  args->append(receiver.result());
  CodeEmitInfo* info = state_for(x, x->state());
  call_runtime(&signature, args,
               CAST_FROM_FN_PTR(address, Runtime1::entry_for(Runtime1::register_finalizer_id)),
               voidType, info);

  set_no_result(x);
}


//------------------------local access--------------------------------------

LIR_Opr LIRGenerator::operand_for_instruction(Instruction* x) {
  if (x->operand()->is_illegal()) {
    Constant* c = x->as_Constant();
    if (c != NULL) {
      x->set_operand(LIR_OprFact::value_type(c->type()));
    } else {
      assert(x->as_Phi() || x->as_Local() != NULL, "only for Phi and Local");
      // allocate a virtual register for this local or phi
      x->set_operand(rlock(x));
      _instruction_for_operand.at_put_grow(x->operand()->vreg_number(), x, NULL);
    }
  }
  return x->operand();
}


Instruction* LIRGenerator::instruction_for_opr(LIR_Opr opr) {
  if (opr->is_virtual()) {
    return instruction_for_vreg(opr->vreg_number());
  }
  return NULL;
}


Instruction* LIRGenerator::instruction_for_vreg(int reg_num) {
  if (reg_num < _instruction_for_operand.length()) {
    return _instruction_for_operand.at(reg_num);
  }
  return NULL;
}


void LIRGenerator::set_vreg_flag(int vreg_num, VregFlag f) {
  if (_vreg_flags.size_in_bits() == 0) {
    BitMap2D temp(100, num_vreg_flags);
    temp.clear();
    _vreg_flags = temp;
  }
  _vreg_flags.at_put_grow(vreg_num, f, true);
}

bool LIRGenerator::is_vreg_flag_set(int vreg_num, VregFlag f) {
  if (!_vreg_flags.is_valid_index(vreg_num, f)) {
    return false;
  }
  return _vreg_flags.at(vreg_num, f);
}


// Block local constant handling.  This code is useful for keeping
// unpinned constants and constants which aren't exposed in the IR in
// registers.  Unpinned Constant instructions have their operands
// cleared when the block is finished so that other blocks can't end
// up referring to their registers.

LIR_Opr LIRGenerator::load_constant(Constant* x) {
  assert(!x->is_pinned(), "only for unpinned constants");
  _unpinned_constants.append(x);
  return load_constant(LIR_OprFact::value_type(x->type())->as_constant_ptr());
}


LIR_Opr LIRGenerator::load_constant(LIR_Const* c) {
  BasicType t = c->type();
  for (int i = 0; i < _constants.length(); i++) {
    LIR_Const* other = _constants.at(i);
    if (t == other->type()) {
      switch (t) {
      case T_INT:
      case T_FLOAT:
        if (c->as_jint_bits() != other->as_jint_bits()) continue;
        break;
      case T_LONG:
      case T_DOUBLE:
        if (c->as_jint_hi_bits() != other->as_jint_hi_bits()) continue;
        if (c->as_jint_lo_bits() != other->as_jint_lo_bits()) continue;
        break;
      case T_OBJECT:
        if (c->as_jobject() != other->as_jobject()) continue;
        break;
      }
      return _reg_for_constants.at(i);
    }
  }

  LIR_Opr result = new_register(t);
  __ move((LIR_Opr)c, result);
  _constants.append(c);
  _reg_for_constants.append(result);
  return result;
}

// Various barriers

void LIRGenerator::pre_barrier(LIR_Opr addr_opr, LIR_Opr pre_val,
                               bool do_load, bool patch, CodeEmitInfo* info) {
  // Do the pre-write barrier, if any.
  switch (_bs->kind()) {
#ifndef SERIALGC
    case BarrierSet::G1SATBCT:
    case BarrierSet::G1SATBCTLogging:
      G1SATBCardTableModRef_pre_barrier(addr_opr, pre_val, do_load, patch, info);
      break;
#endif // SERIALGC
    case BarrierSet::CardTableModRef:
    case BarrierSet::CardTableExtension:
      // No pre barriers
      break;
    case BarrierSet::ModRef:
    case BarrierSet::Other:
      // No pre barriers
      break;
    default      :
      ShouldNotReachHere();

  }
}

void LIRGenerator::post_barrier(LIR_OprDesc* addr, LIR_OprDesc* new_val) {
  switch (_bs->kind()) {
#ifndef SERIALGC
    case BarrierSet::G1SATBCT:
    case BarrierSet::G1SATBCTLogging:
      G1SATBCardTableModRef_post_barrier(addr,  new_val);
      break;
#endif // SERIALGC
    case BarrierSet::CardTableModRef:
    case BarrierSet::CardTableExtension:
      CardTableModRef_post_barrier(addr,  new_val);
      break;
    case BarrierSet::ModRef:
    case BarrierSet::Other:
      // No post barriers
      break;
    default      :
      ShouldNotReachHere();
    }
}

////////////////////////////////////////////////////////////////////////
#ifndef SERIALGC

void LIRGenerator::G1SATBCardTableModRef_pre_barrier(LIR_Opr addr_opr, LIR_Opr pre_val,
                                                     bool do_load, bool patch, CodeEmitInfo* info) {
  // First we test whether marking is in progress.
  BasicType flag_type;
  if (in_bytes(PtrQueue::byte_width_of_active()) == 4) {
    flag_type = T_INT;
  } else {
    guarantee(in_bytes(PtrQueue::byte_width_of_active()) == 1,
              "Assumption");
    flag_type = T_BYTE;
  }
  LIR_Opr thrd = getThreadPointer();
  LIR_Address* mark_active_flag_addr =
    new LIR_Address(thrd,
                    in_bytes(JavaThread::satb_mark_queue_offset() +
                             PtrQueue::byte_offset_of_active()),
                    flag_type);
  // Read the marking-in-progress flag.
  LIR_Opr flag_val = new_register(T_INT);
  __ load(mark_active_flag_addr, flag_val);
  __ cmp(lir_cond_notEqual, flag_val, LIR_OprFact::intConst(0));

  LIR_PatchCode pre_val_patch_code = lir_patch_none;

  CodeStub* slow;

  if (do_load) {
    assert(pre_val == LIR_OprFact::illegalOpr, "sanity");
    assert(addr_opr != LIR_OprFact::illegalOpr, "sanity");

    if (patch)
      pre_val_patch_code = lir_patch_normal;

    pre_val = new_register(T_OBJECT);

    if (!addr_opr->is_address()) {
      assert(addr_opr->is_register(), "must be");
      addr_opr = LIR_OprFact::address(new LIR_Address(addr_opr, T_OBJECT));
    }
    slow = new G1PreBarrierStub(addr_opr, pre_val, pre_val_patch_code, info);
  } else {
    assert(addr_opr == LIR_OprFact::illegalOpr, "sanity");
    assert(pre_val->is_register(), "must be");
    assert(pre_val->type() == T_OBJECT, "must be an object");
    assert(info == NULL, "sanity");

    slow = new G1PreBarrierStub(pre_val);
  }

  __ branch(lir_cond_notEqual, T_INT, slow);
  __ branch_destination(slow->continuation());
}

void LIRGenerator::G1SATBCardTableModRef_post_barrier(LIR_OprDesc* addr, LIR_OprDesc* new_val) {
  // If the "new_val" is a constant NULL, no barrier is necessary.
  if (new_val->is_constant() &&
      new_val->as_constant_ptr()->as_jobject() == NULL) return;

  if (!new_val->is_register()) {
    LIR_Opr new_val_reg = new_register(T_OBJECT);
    if (new_val->is_constant()) {
      __ move(new_val, new_val_reg);
    } else {
      __ leal(new_val, new_val_reg);
    }
    new_val = new_val_reg;
  }
  assert(new_val->is_register(), "must be a register at this point");

  if (addr->is_address()) {
    LIR_Address* address = addr->as_address_ptr();
    LIR_Opr ptr = new_pointer_register();
    if (!address->index()->is_valid() && address->disp() == 0) {
      __ move(address->base(), ptr);
    } else {
      assert(address->disp() != max_jint, "lea doesn't support patched addresses!");
      __ leal(addr, ptr);
    }
    addr = ptr;
  }
  assert(addr->is_register(), "must be a register at this point");

  LIR_Opr xor_res = new_pointer_register();
  LIR_Opr xor_shift_res = new_pointer_register();
  if (TwoOperandLIRForm ) {
    __ move(addr, xor_res);
    __ logical_xor(xor_res, new_val, xor_res);
    __ move(xor_res, xor_shift_res);
    __ unsigned_shift_right(xor_shift_res,
                            LIR_OprFact::intConst(HeapRegion::LogOfHRGrainBytes),
                            xor_shift_res,
                            LIR_OprDesc::illegalOpr());
  } else {
    __ logical_xor(addr, new_val, xor_res);
    __ unsigned_shift_right(xor_res,
                            LIR_OprFact::intConst(HeapRegion::LogOfHRGrainBytes),
                            xor_shift_res,
                            LIR_OprDesc::illegalOpr());
  }

  if (!new_val->is_register()) {
    LIR_Opr new_val_reg = new_register(T_OBJECT);
    __ leal(new_val, new_val_reg);
    new_val = new_val_reg;
  }
  assert(new_val->is_register(), "must be a register at this point");

  __ cmp(lir_cond_notEqual, xor_shift_res, LIR_OprFact::intptrConst(NULL_WORD));

  CodeStub* slow = new G1PostBarrierStub(addr, new_val);
  __ branch(lir_cond_notEqual, LP64_ONLY(T_LONG) NOT_LP64(T_INT), slow);
  __ branch_destination(slow->continuation());
}

#endif // SERIALGC
////////////////////////////////////////////////////////////////////////

void LIRGenerator::CardTableModRef_post_barrier(LIR_OprDesc* addr, LIR_OprDesc* new_val) {

  assert(sizeof(*((CardTableModRefBS*)_bs)->byte_map_base) == sizeof(jbyte), "adjust this code");
  LIR_Const* card_table_base = new LIR_Const(((CardTableModRefBS*)_bs)->byte_map_base);
  if (addr->is_address()) {
    LIR_Address* address = addr->as_address_ptr();
    // ptr cannot be an object because we use this barrier for array card marks
    // and addr can point in the middle of an array.
    LIR_Opr ptr = new_pointer_register();
    if (!address->index()->is_valid() && address->disp() == 0) {
      __ move(address->base(), ptr);
    } else {
      assert(address->disp() != max_jint, "lea doesn't support patched addresses!");
      __ leal(addr, ptr);
    }
    addr = ptr;
  }
  assert(addr->is_register(), "must be a register at this point");

#ifdef ARM
  // TODO: ARM - move to platform-dependent code
  LIR_Opr tmp = FrameMap::R14_opr;
  if (VM_Version::supports_movw()) {
    __ move((LIR_Opr)card_table_base, tmp);
  } else {
    __ move(new LIR_Address(FrameMap::Rthread_opr, in_bytes(JavaThread::card_table_base_offset()), T_ADDRESS), tmp);
  }

  CardTableModRefBS* ct = (CardTableModRefBS*)_bs;
  LIR_Address *card_addr = new LIR_Address(tmp, addr, (LIR_Address::Scale) -CardTableModRefBS::card_shift, 0, T_BYTE);
  if(((int)ct->byte_map_base & 0xff) == 0) {
    __ move(tmp, card_addr);
  } else {
    LIR_Opr tmp_zero = new_register(T_INT);
    __ move(LIR_OprFact::intConst(0), tmp_zero);
    __ move(tmp_zero, card_addr);
  }
#else // ARM
  LIR_Opr tmp = new_pointer_register();
  if (TwoOperandLIRForm) {
    __ move(addr, tmp);
    __ unsigned_shift_right(tmp, CardTableModRefBS::card_shift, tmp);
  } else {
    __ unsigned_shift_right(addr, CardTableModRefBS::card_shift, tmp);
  }
  if (can_inline_as_constant(card_table_base)) {
    __ move(LIR_OprFact::intConst(0),
              new LIR_Address(tmp, card_table_base->as_jint(), T_BYTE));
  } else {
    __ move(LIR_OprFact::intConst(0),
              new LIR_Address(tmp, load_constant(card_table_base),
                              T_BYTE));
  }
#endif // ARM
}


//------------------------field access--------------------------------------

// Comment copied form templateTable_i486.cpp
// ----------------------------------------------------------------------------
// Volatile variables demand their effects be made known to all CPU's in
// order.  Store buffers on most chips allow reads & writes to reorder; the
// JMM's ReadAfterWrite.java test fails in -Xint mode without some kind of
// memory barrier (i.e., it's not sufficient that the interpreter does not
// reorder volatile references, the hardware also must not reorder them).
//
// According to the new Java Memory Model (JMM):
// (1) All volatiles are serialized wrt to each other.
// ALSO reads & writes act as aquire & release, so:
// (2) A read cannot let unrelated NON-volatile memory refs that happen after
// the read float up to before the read.  It's OK for non-volatile memory refs
// that happen before the volatile read to float down below it.
// (3) Similar a volatile write cannot let unrelated NON-volatile memory refs
// that happen BEFORE the write float down to after the write.  It's OK for
// non-volatile memory refs that happen after the volatile write to float up
// before it.
//
// We only put in barriers around volatile refs (they are expensive), not
// _between_ memory refs (that would require us to track the flavor of the
// previous memory refs).  Requirements (2) and (3) require some barriers
// before volatile stores and after volatile loads.  These nearly cover
// requirement (1) but miss the volatile-store-volatile-load case.  This final
// case is placed after volatile-stores although it could just as well go
// before volatile-loads.


void LIRGenerator::do_StoreField(StoreField* x) {
  bool needs_patching = x->needs_patching();
  bool is_volatile = x->field()->is_volatile();
  BasicType field_type = x->field_type();
  bool is_oop = (field_type == T_ARRAY || field_type == T_OBJECT);

  CodeEmitInfo* info = NULL;
  if (needs_patching) {
    assert(x->explicit_null_check() == NULL, "can't fold null check into patching field access");
    info = state_for(x, x->state_before());
  } else if (x->needs_null_check()) {
    NullCheck* nc = x->explicit_null_check();
    if (nc == NULL) {
      info = state_for(x);
    } else {
      info = state_for(nc);
    }
  }


  LIRItem object(x->obj(), this);
  LIRItem value(x->value(),  this);

  object.load_item();

  if (is_volatile || needs_patching) {
    // load item if field is volatile (fewer special cases for volatiles)
    // load item if field not initialized
    // load item if field not constant
    // because of code patching we cannot inline constants
    if (field_type == T_BYTE || field_type == T_BOOLEAN) {
      value.load_byte_item();
    } else  {
      value.load_item();
    }
  } else {
    value.load_for_store(field_type);
  }

  set_no_result(x);

#ifndef PRODUCT
  if (PrintNotLoaded && needs_patching) {
    tty->print_cr("   ###class not loaded at store_%s bci %d",
                  x->is_static() ?  "static" : "field", x->printable_bci());
  }
#endif

  if (x->needs_null_check() &&
      (needs_patching ||
       MacroAssembler::needs_explicit_null_check(x->offset()))) {
    // emit an explicit null check because the offset is too large
    __ null_check(object.result(), new CodeEmitInfo(info));
  }

  LIR_Address* address;
  if (needs_patching) {
    // we need to patch the offset in the instruction so don't allow
    // generate_address to try to be smart about emitting the -1.
    // Otherwise the patching code won't know how to find the
    // instruction to patch.
    address = new LIR_Address(object.result(), PATCHED_ADDR, field_type);
  } else {
    address = generate_address(object.result(), x->offset(), field_type);
  }

  if (is_volatile && os::is_MP()) {
    __ membar_release();
  }

  if (is_oop) {
    // Do the pre-write barrier, if any.
    pre_barrier(LIR_OprFact::address(address),
                LIR_OprFact::illegalOpr /* pre_val */,
                true /* do_load*/,
                needs_patching,
                (info ? new CodeEmitInfo(info) : NULL));
  }

  if (is_volatile && !needs_patching) {
    volatile_field_store(value.result(), address, info);
  } else {
    LIR_PatchCode patch_code = needs_patching ? lir_patch_normal : lir_patch_none;
    __ store(value.result(), address, info, patch_code);
  }

  if (is_oop) {
    // Store to object so mark the card of the header
    post_barrier(object.result(), value.result());
  }

  if (is_volatile && os::is_MP()) {
    __ membar();
  }
}


void LIRGenerator::do_LoadField(LoadField* x) {
  bool needs_patching = x->needs_patching();
  bool is_volatile = x->field()->is_volatile();
  BasicType field_type = x->field_type();

  CodeEmitInfo* info = NULL;
  if (needs_patching) {
    assert(x->explicit_null_check() == NULL, "can't fold null check into patching field access");
    info = state_for(x, x->state_before());
  } else if (x->needs_null_check()) {
    NullCheck* nc = x->explicit_null_check();
    if (nc == NULL) {
      info = state_for(x);
    } else {
      info = state_for(nc);
    }
  }

  LIRItem object(x->obj(), this);

  object.load_item();

#ifndef PRODUCT
  if (PrintNotLoaded && needs_patching) {
    tty->print_cr("   ###class not loaded at load_%s bci %d",
                  x->is_static() ?  "static" : "field", x->printable_bci());
  }
#endif

  if (x->needs_null_check() &&
      (needs_patching ||
       MacroAssembler::needs_explicit_null_check(x->offset()))) {
    // emit an explicit null check because the offset is too large
    __ null_check(object.result(), new CodeEmitInfo(info));
  }

  LIR_Opr reg = rlock_result(x, field_type);
  LIR_Address* address;
  if (needs_patching) {
    // we need to patch the offset in the instruction so don't allow
    // generate_address to try to be smart about emitting the -1.
    // Otherwise the patching code won't know how to find the
    // instruction to patch.
    address = new LIR_Address(object.result(), PATCHED_ADDR, field_type);
  } else {
    address = generate_address(object.result(), x->offset(), field_type);
  }

  if (is_volatile && !needs_patching) {
    volatile_field_load(address, reg, info);
  } else {
    LIR_PatchCode patch_code = needs_patching ? lir_patch_normal : lir_patch_none;
    __ load(address, reg, info, patch_code);
  }

  if (is_volatile && os::is_MP()) {
    __ membar_acquire();
  }
}


//------------------------java.nio.Buffer.checkIndex------------------------

// int java.nio.Buffer.checkIndex(int)
void LIRGenerator::do_NIOCheckIndex(Intrinsic* x) {
  // NOTE: by the time we are in checkIndex() we are guaranteed that
  // the buffer is non-null (because checkIndex is package-private and
  // only called from within other methods in the buffer).
  assert(x->number_of_arguments() == 2, "wrong type");
  LIRItem buf  (x->argument_at(0), this);
  LIRItem index(x->argument_at(1), this);
  buf.load_item();
  index.load_item();

  LIR_Opr result = rlock_result(x);
  if (GenerateRangeChecks) {
    CodeEmitInfo* info = state_for(x);
    CodeStub* stub = new RangeCheckStub(info, index.result(), true);
    if (index.result()->is_constant()) {
      cmp_mem_int(lir_cond_belowEqual, buf.result(), java_nio_Buffer::limit_offset(), index.result()->as_jint(), info);
      __ branch(lir_cond_belowEqual, T_INT, stub);
    } else {
      cmp_reg_mem(lir_cond_aboveEqual, index.result(), buf.result(),
                  java_nio_Buffer::limit_offset(), T_INT, info);
      __ branch(lir_cond_aboveEqual, T_INT, stub);
    }
    __ move(index.result(), result);
  } else {
    // Just load the index into the result register
    __ move(index.result(), result);
  }
}


//------------------------array access--------------------------------------


void LIRGenerator::do_ArrayLength(ArrayLength* x) {
  LIRItem array(x->array(), this);
  array.load_item();
  LIR_Opr reg = rlock_result(x);

  CodeEmitInfo* info = NULL;
  if (x->needs_null_check()) {
    NullCheck* nc = x->explicit_null_check();
    if (nc == NULL) {
      info = state_for(x);
    } else {
      info = state_for(nc);
    }
  }
  __ load(new LIR_Address(array.result(), arrayOopDesc::length_offset_in_bytes(), T_INT), reg, info, lir_patch_none);
}


void LIRGenerator::do_LoadIndexed(LoadIndexed* x) {
  bool use_length = x->length() != NULL;
  LIRItem array(x->array(), this);
  LIRItem index(x->index(), this);
  LIRItem length(this);
  bool needs_range_check = true;

  if (use_length) {
    needs_range_check = x->compute_needs_range_check();
    if (needs_range_check) {
      length.set_instruction(x->length());
      length.load_item();
    }
  }

  array.load_item();
  if (index.is_constant() && can_inline_as_constant(x->index())) {
    // let it be a constant
    index.dont_load_item();
  } else {
    index.load_item();
  }

  CodeEmitInfo* range_check_info = state_for(x);
  CodeEmitInfo* null_check_info = NULL;
  if (x->needs_null_check()) {
    NullCheck* nc = x->explicit_null_check();
    if (nc != NULL) {
      null_check_info = state_for(nc);
    } else {
      null_check_info = range_check_info;
    }
  }

  // emit array address setup early so it schedules better
  LIR_Address* array_addr = emit_array_address(array.result(), index.result(), x->elt_type(), false);

  if (GenerateRangeChecks && needs_range_check) {
    if (use_length) {
      // TODO: use a (modified) version of array_range_check that does not require a
      //       constant length to be loaded to a register
      __ cmp(lir_cond_belowEqual, length.result(), index.result());
      __ branch(lir_cond_belowEqual, T_INT, new RangeCheckStub(range_check_info, index.result()));
    } else {
      array_range_check(array.result(), index.result(), null_check_info, range_check_info);
      // The range check performs the null check, so clear it out for the load
      null_check_info = NULL;
    }
  }

  __ move(array_addr, rlock_result(x, x->elt_type()), null_check_info);
}


void LIRGenerator::do_NullCheck(NullCheck* x) {
  if (x->can_trap()) {
    LIRItem value(x->obj(), this);
    value.load_item();
    CodeEmitInfo* info = state_for(x);
    __ null_check(value.result(), info);
  }
}


void LIRGenerator::do_TypeCast(TypeCast* x) {
  LIRItem value(x->obj(), this);
  value.load_item();
  // the result is the same as from the node we are casting
  set_result(x, value.result());
}


void LIRGenerator::do_Throw(Throw* x) {
  LIRItem exception(x->exception(), this);
  exception.load_item();
  set_no_result(x);
  LIR_Opr exception_opr = exception.result();
  CodeEmitInfo* info = state_for(x, x->state());

#ifndef PRODUCT
  if (PrintC1Statistics) {
    increment_counter(Runtime1::throw_count_address(), T_INT);
  }
#endif

  // check if the instruction has an xhandler in any of the nested scopes
  bool unwind = false;
  if (info->exception_handlers()->length() == 0) {
    // this throw is not inside an xhandler
    unwind = true;
  } else {
    // get some idea of the throw type
    bool type_is_exact = true;
    ciType* throw_type = x->exception()->exact_type();
    if (throw_type == NULL) {
      type_is_exact = false;
      throw_type = x->exception()->declared_type();
    }
    if (throw_type != NULL && throw_type->is_instance_klass()) {
      ciInstanceKlass* throw_klass = (ciInstanceKlass*)throw_type;
      unwind = !x->exception_handlers()->could_catch(throw_klass, type_is_exact);
    }
  }

  // do null check before moving exception oop into fixed register
  // to avoid a fixed interval with an oop during the null check.
  // Use a copy of the CodeEmitInfo because debug information is
  // different for null_check and throw.
  if (GenerateCompilerNullChecks &&
      (x->exception()->as_NewInstance() == NULL && x->exception()->as_ExceptionObject() == NULL)) {
    // if the exception object wasn't created using new then it might be null.
    __ null_check(exception_opr, new CodeEmitInfo(info, x->state()->copy(ValueStack::ExceptionState, x->state()->bci())));
  }

  if (compilation()->env()->jvmti_can_post_on_exceptions()) {
    // we need to go through the exception lookup path to get JVMTI
    // notification done
    unwind = false;
  }

  // move exception oop into fixed register
  __ move(exception_opr, exceptionOopOpr());

  if (unwind) {
    __ unwind_exception(exceptionOopOpr());
  } else {
    __ throw_exception(exceptionPcOpr(), exceptionOopOpr(), info);
  }
}


void LIRGenerator::do_RoundFP(RoundFP* x) {
  LIRItem input(x->input(), this);
  input.load_item();
  LIR_Opr input_opr = input.result();
  assert(input_opr->is_register(), "why round if value is not in a register?");
  assert(input_opr->is_single_fpu() || input_opr->is_double_fpu(), "input should be floating-point value");
  if (input_opr->is_single_fpu()) {
    set_result(x, round_item(input_opr)); // This code path not currently taken
  } else {
    LIR_Opr result = new_register(T_DOUBLE);
    set_vreg_flag(result, must_start_in_memory);
    __ roundfp(input_opr, LIR_OprFact::illegalOpr, result);
    set_result(x, result);
  }
}

void LIRGenerator::do_UnsafeGetRaw(UnsafeGetRaw* x) {
  LIRItem base(x->base(), this);
  LIRItem idx(this);

  base.load_item();
  if (x->has_index()) {
    idx.set_instruction(x->index());
    idx.load_nonconstant();
  }

  LIR_Opr reg = rlock_result(x, x->basic_type());

  int   log2_scale = 0;
  if (x->has_index()) {
    assert(x->index()->type()->tag() == intTag, "should not find non-int index");
    log2_scale = x->log2_scale();
  }

  assert(!x->has_index() || idx.value() == x->index(), "should match");

  LIR_Opr base_op = base.result();
#ifndef _LP64
  if (x->base()->type()->tag() == longTag) {
    base_op = new_register(T_INT);
    __ convert(Bytecodes::_l2i, base.result(), base_op);
  } else {
    assert(x->base()->type()->tag() == intTag, "must be");
  }
#endif

  BasicType dst_type = x->basic_type();
  LIR_Opr index_op = idx.result();

  LIR_Address* addr;
  if (index_op->is_constant()) {
    assert(log2_scale == 0, "must not have a scale");
    addr = new LIR_Address(base_op, index_op->as_jint(), dst_type);
  } else {
#ifdef X86
#ifdef _LP64
    if (!index_op->is_illegal() && index_op->type() == T_INT) {
      LIR_Opr tmp = new_pointer_register();
      __ convert(Bytecodes::_i2l, index_op, tmp);
      index_op = tmp;
    }
#endif
    addr = new LIR_Address(base_op, index_op, LIR_Address::Scale(log2_scale), 0, dst_type);
#elif defined(ARM)
    addr = generate_address(base_op, index_op, log2_scale, 0, dst_type);
#else
    if (index_op->is_illegal() || log2_scale == 0) {
#ifdef _LP64
      if (!index_op->is_illegal() && index_op->type() == T_INT) {
        LIR_Opr tmp = new_pointer_register();
        __ convert(Bytecodes::_i2l, index_op, tmp);
        index_op = tmp;
      }
#endif
      addr = new LIR_Address(base_op, index_op, dst_type);
    } else {
      LIR_Opr tmp = new_pointer_register();
      __ shift_left(index_op, log2_scale, tmp);
      addr = new LIR_Address(base_op, tmp, dst_type);
    }
#endif
  }

  if (x->may_be_unaligned() && (dst_type == T_LONG || dst_type == T_DOUBLE)) {
    __ unaligned_move(addr, reg);
  } else {
    if (dst_type == T_OBJECT && x->is_wide()) {
      __ move_wide(addr, reg);
    } else {
      __ move(addr, reg);
    }
  }
}


void LIRGenerator::do_UnsafePutRaw(UnsafePutRaw* x) {
  int  log2_scale = 0;
  BasicType type = x->basic_type();

  if (x->has_index()) {
    assert(x->index()->type()->tag() == intTag, "should not find non-int index");
    log2_scale = x->log2_scale();
  }

  LIRItem base(x->base(), this);
  LIRItem value(x->value(), this);
  LIRItem idx(this);

  base.load_item();
  if (x->has_index()) {
    idx.set_instruction(x->index());
    idx.load_item();
  }

  if (type == T_BYTE || type == T_BOOLEAN) {
    value.load_byte_item();
  } else {
    value.load_item();
  }

  set_no_result(x);

  LIR_Opr base_op = base.result();
#ifndef _LP64
  if (x->base()->type()->tag() == longTag) {
    base_op = new_register(T_INT);
    __ convert(Bytecodes::_l2i, base.result(), base_op);
  } else {
    assert(x->base()->type()->tag() == intTag, "must be");
  }
#endif

  LIR_Opr index_op = idx.result();
  if (log2_scale != 0) {
    // temporary fix (platform dependent code without shift on Intel would be better)
    index_op = new_pointer_register();
#ifdef _LP64
    if(idx.result()->type() == T_INT) {
      __ convert(Bytecodes::_i2l, idx.result(), index_op);
    } else {
#endif
      // TODO: ARM also allows embedded shift in the address
      __ move(idx.result(), index_op);
#ifdef _LP64
    }
#endif
    __ shift_left(index_op, log2_scale, index_op);
  }
#ifdef _LP64
  else if(!index_op->is_illegal() && index_op->type() == T_INT) {
    LIR_Opr tmp = new_pointer_register();
    __ convert(Bytecodes::_i2l, index_op, tmp);
    index_op = tmp;
  }
#endif

  LIR_Address* addr = new LIR_Address(base_op, index_op, x->basic_type());
  __ move(value.result(), addr);
}


void LIRGenerator::do_UnsafeGetObject(UnsafeGetObject* x) {
  BasicType type = x->basic_type();
  LIRItem src(x->object(), this);
  LIRItem off(x->offset(), this);

  off.load_item();
  src.load_item();

  LIR_Opr value = rlock_result(x, x->basic_type());

  get_Object_unsafe(value, src.result(), off.result(), type, x->is_volatile());

#ifndef SERIALGC
  // We might be reading the value of the referent field of a
  // Reference object in order to attach it back to the live
  // object graph. If G1 is enabled then we need to record
  // the value that is being returned in an SATB log buffer.
  //
  // We need to generate code similar to the following...
  //
  // if (offset == java_lang_ref_Reference::referent_offset) {
  //   if (src != NULL) {
  //     if (klass(src)->reference_type() != REF_NONE) {
  //       pre_barrier(..., value, ...);
  //     }
  //   }
  // }

  if (UseG1GC && type == T_OBJECT) {
    bool gen_pre_barrier = true;     // Assume we need to generate pre_barrier.
    bool gen_offset_check = true;    // Assume we need to generate the offset guard.
    bool gen_source_check = true;    // Assume we need to check the src object for null.
    bool gen_type_check = true;      // Assume we need to check the reference_type.

    if (off.is_constant()) {
      jlong off_con = (off.type()->is_int() ?
                        (jlong) off.get_jint_constant() :
                        off.get_jlong_constant());


      if (off_con != (jlong) java_lang_ref_Reference::referent_offset) {
        // The constant offset is something other than referent_offset.
        // We can skip generating/checking the remaining guards and
        // skip generation of the code stub.
        gen_pre_barrier = false;
      } else {
        // The constant offset is the same as referent_offset -
        // we do not need to generate a runtime offset check.
        gen_offset_check = false;
      }
    }

    // We don't need to generate stub if the source object is an array
    if (gen_pre_barrier && src.type()->is_array()) {
      gen_pre_barrier = false;
    }

    if (gen_pre_barrier) {
      // We still need to continue with the checks.
      if (src.is_constant()) {
        ciObject* src_con = src.get_jobject_constant();

        if (src_con->is_null_object()) {
          // The constant src object is null - We can skip
          // generating the code stub.
          gen_pre_barrier = false;
        } else {
          // Non-null constant source object. We still have to generate
          // the slow stub - but we don't need to generate the runtime
          // null object check.
          gen_source_check = false;
        }
      }
    }
    if (gen_pre_barrier && !PatchALot) {
      // Can the klass of object be statically determined to be
      // a sub-class of Reference?
      ciType* type = src.value()->declared_type();
      if ((type != NULL) && type->is_loaded()) {
        if (type->is_subtype_of(compilation()->env()->Reference_klass())) {
          gen_type_check = false;
        } else if (type->is_klass() &&
                   !compilation()->env()->Object_klass()->is_subtype_of(type->as_klass())) {
          // Not Reference and not Object klass.
          gen_pre_barrier = false;
        }
      }
    }

    if (gen_pre_barrier) {
      LabelObj* Lcont = new LabelObj();

      // We can have generate one runtime check here. Let's start with
      // the offset check.
      if (gen_offset_check) {
        // if (offset != referent_offset) -> continue
        // If offset is an int then we can do the comparison with the
        // referent_offset constant; otherwise we need to move
        // referent_offset into a temporary register and generate
        // a reg-reg compare.

        LIR_Opr referent_off;

        if (off.type()->is_int()) {
          referent_off = LIR_OprFact::intConst(java_lang_ref_Reference::referent_offset);
        } else {
          assert(off.type()->is_long(), "what else?");
          referent_off = new_register(T_LONG);
          __ move(LIR_OprFact::longConst(java_lang_ref_Reference::referent_offset), referent_off);
        }
        __ cmp(lir_cond_notEqual, off.result(), referent_off);
        __ branch(lir_cond_notEqual, as_BasicType(off.type()), Lcont->label());
      }
      if (gen_source_check) {
        // offset is a const and equals referent offset
        // if (source == null) -> continue
        __ cmp(lir_cond_equal, src.result(), LIR_OprFact::oopConst(NULL));
        __ branch(lir_cond_equal, T_OBJECT, Lcont->label());
      }
      LIR_Opr src_klass = new_register(T_OBJECT);
      if (gen_type_check) {
        // We have determined that offset == referent_offset && src != null.
        // if (src->_klass->_reference_type == REF_NONE) -> continue
        __ move(new LIR_Address(src.result(), oopDesc::klass_offset_in_bytes(), T_OBJECT), src_klass);
        LIR_Address* reference_type_addr = new LIR_Address(src_klass, in_bytes(instanceKlass::reference_type_offset()), T_BYTE);
        LIR_Opr reference_type = new_register(T_INT);
        __ move(reference_type_addr, reference_type);
        __ cmp(lir_cond_equal, reference_type, LIR_OprFact::intConst(REF_NONE));
        __ branch(lir_cond_equal, T_INT, Lcont->label());
      }
      {
        // We have determined that src->_klass->_reference_type != REF_NONE
        // so register the value in the referent field with the pre-barrier.
        pre_barrier(LIR_OprFact::illegalOpr /* addr_opr */,
                    value  /* pre_val */,
                    false  /* do_load */,
                    false  /* patch */,
                    NULL   /* info */);
      }
      __ branch_destination(Lcont->label());
    }
  }
#endif // SERIALGC

  if (x->is_volatile() && os::is_MP()) __ membar_acquire();
}


void LIRGenerator::do_UnsafePutObject(UnsafePutObject* x) {
  BasicType type = x->basic_type();
  LIRItem src(x->object(), this);
  LIRItem off(x->offset(), this);
  LIRItem data(x->value(), this);

  src.load_item();
  if (type == T_BOOLEAN || type == T_BYTE) {
    data.load_byte_item();
  } else {
    data.load_item();
  }
  off.load_item();

  set_no_result(x);

  if (x->is_volatile() && os::is_MP()) __ membar_release();
  put_Object_unsafe(src.result(), off.result(), data.result(), type, x->is_volatile());
  if (x->is_volatile() && os::is_MP()) __ membar();
}


void LIRGenerator::do_UnsafePrefetch(UnsafePrefetch* x, bool is_store) {
  LIRItem src(x->object(), this);
  LIRItem off(x->offset(), this);

  src.load_item();
  if (off.is_constant() && can_inline_as_constant(x->offset())) {
    // let it be a constant
    off.dont_load_item();
  } else {
    off.load_item();
  }

  set_no_result(x);

  LIR_Address* addr = generate_address(src.result(), off.result(), 0, 0, T_BYTE);
  __ prefetch(addr, is_store);
}


void LIRGenerator::do_UnsafePrefetchRead(UnsafePrefetchRead* x) {
  do_UnsafePrefetch(x, false);
}


void LIRGenerator::do_UnsafePrefetchWrite(UnsafePrefetchWrite* x) {
  do_UnsafePrefetch(x, true);
}


void LIRGenerator::do_SwitchRanges(SwitchRangeArray* x, LIR_Opr value, BlockBegin* default_sux) {
  int lng = x->length();

  for (int i = 0; i < lng; i++) {
    SwitchRange* one_range = x->at(i);
    int low_key = one_range->low_key();
    int high_key = one_range->high_key();
    BlockBegin* dest = one_range->sux();
    if (low_key == high_key) {
      __ cmp(lir_cond_equal, value, low_key);
      __ branch(lir_cond_equal, T_INT, dest);
    } else if (high_key - low_key == 1) {
      __ cmp(lir_cond_equal, value, low_key);
      __ branch(lir_cond_equal, T_INT, dest);
      __ cmp(lir_cond_equal, value, high_key);
      __ branch(lir_cond_equal, T_INT, dest);
    } else {
      LabelObj* L = new LabelObj();
      __ cmp(lir_cond_less, value, low_key);
      __ branch(lir_cond_less, T_INT, L->label());
      __ cmp(lir_cond_lessEqual, value, high_key);
      __ branch(lir_cond_lessEqual, T_INT, dest);
      __ branch_destination(L->label());
    }
  }
  __ jump(default_sux);
}


SwitchRangeArray* LIRGenerator::create_lookup_ranges(TableSwitch* x) {
  SwitchRangeList* res = new SwitchRangeList();
  int len = x->length();
  if (len > 0) {
    BlockBegin* sux = x->sux_at(0);
    int key = x->lo_key();
    BlockBegin* default_sux = x->default_sux();
    SwitchRange* range = new SwitchRange(key, sux);
    for (int i = 0; i < len; i++, key++) {
      BlockBegin* new_sux = x->sux_at(i);
      if (sux == new_sux) {
        // still in same range
        range->set_high_key(key);
      } else {
        // skip tests which explicitly dispatch to the default
        if (sux != default_sux) {
          res->append(range);
        }
        range = new SwitchRange(key, new_sux);
      }
      sux = new_sux;
    }
    if (res->length() == 0 || res->last() != range)  res->append(range);
  }
  return res;
}


// we expect the keys to be sorted by increasing value
SwitchRangeArray* LIRGenerator::create_lookup_ranges(LookupSwitch* x) {
  SwitchRangeList* res = new SwitchRangeList();
  int len = x->length();
  if (len > 0) {
    BlockBegin* default_sux = x->default_sux();
    int key = x->key_at(0);
    BlockBegin* sux = x->sux_at(0);
    SwitchRange* range = new SwitchRange(key, sux);
    for (int i = 1; i < len; i++) {
      int new_key = x->key_at(i);
      BlockBegin* new_sux = x->sux_at(i);
      if (key+1 == new_key && sux == new_sux) {
        // still in same range
        range->set_high_key(new_key);
      } else {
        // skip tests which explicitly dispatch to the default
        if (range->sux() != default_sux) {
          res->append(range);
        }
        range = new SwitchRange(new_key, new_sux);
      }
      key = new_key;
      sux = new_sux;
    }
    if (res->length() == 0 || res->last() != range)  res->append(range);
  }
  return res;
}


void LIRGenerator::do_TableSwitch(TableSwitch* x) {
  LIRItem tag(x->tag(), this);
  tag.load_item();
  set_no_result(x);

  if (x->is_safepoint()) {
    __ safepoint(safepoint_poll_register(), state_for(x, x->state_before()));
  }

  // move values into phi locations
  move_to_phi(x->state());

  int lo_key = x->lo_key();
  int hi_key = x->hi_key();
  int len = x->length();
  LIR_Opr value = tag.result();
  if (UseTableRanges) {
    do_SwitchRanges(create_lookup_ranges(x), value, x->default_sux());
  } else {
    for (int i = 0; i < len; i++) {
      __ cmp(lir_cond_equal, value, i + lo_key);
      __ branch(lir_cond_equal, T_INT, x->sux_at(i));
    }
    __ jump(x->default_sux());
  }
}


void LIRGenerator::do_LookupSwitch(LookupSwitch* x) {
  LIRItem tag(x->tag(), this);
  tag.load_item();
  set_no_result(x);

  if (x->is_safepoint()) {
    __ safepoint(safepoint_poll_register(), state_for(x, x->state_before()));
  }

  // move values into phi locations
  move_to_phi(x->state());

  LIR_Opr value = tag.result();
  if (UseTableRanges) {
    do_SwitchRanges(create_lookup_ranges(x), value, x->default_sux());
  } else {
    int len = x->length();
    for (int i = 0; i < len; i++) {
      __ cmp(lir_cond_equal, value, x->key_at(i));
      __ branch(lir_cond_equal, T_INT, x->sux_at(i));
    }
    __ jump(x->default_sux());
  }
}


void LIRGenerator::do_Goto(Goto* x) {
  set_no_result(x);

  if (block()->next()->as_OsrEntry()) {
    // need to free up storage used for OSR entry point
    LIR_Opr osrBuffer = block()->next()->operand();
    BasicTypeList signature;
    signature.append(T_INT);
    CallingConvention* cc = frame_map()->c_calling_convention(&signature);
    __ move(osrBuffer, cc->args()->at(0));
    __ call_runtime_leaf(CAST_FROM_FN_PTR(address, SharedRuntime::OSR_migration_end),
                         getThreadTemp(), LIR_OprFact::illegalOpr, cc->args());
  }

  if (x->is_safepoint()) {
    ValueStack* state = x->state_before() ? x->state_before() : x->state();

    // increment backedge counter if needed
    CodeEmitInfo* info = state_for(x, state);
    increment_backedge_counter(info, x->profiled_bci());
    CodeEmitInfo* safepoint_info = state_for(x, state);
    __ safepoint(safepoint_poll_register(), safepoint_info);
  }

  // Gotos can be folded Ifs, handle this case.
  if (x->should_profile()) {
    ciMethod* method = x->profiled_method();
    assert(method != NULL, "method should be set if branch is profiled");
    ciMethodData* md = method->method_data_or_null();
    assert(md != NULL, "Sanity");
    ciProfileData* data = md->bci_to_data(x->profiled_bci());
    assert(data != NULL, "must have profiling data");
    int offset;
    if (x->direction() == Goto::taken) {
      assert(data->is_BranchData(), "need BranchData for two-way branches");
      offset = md->byte_offset_of_slot(data, BranchData::taken_offset());
    } else if (x->direction() == Goto::not_taken) {
      assert(data->is_BranchData(), "need BranchData for two-way branches");
      offset = md->byte_offset_of_slot(data, BranchData::not_taken_offset());
    } else {
      assert(data->is_JumpData(), "need JumpData for branches");
      offset = md->byte_offset_of_slot(data, JumpData::taken_offset());
    }
    LIR_Opr md_reg = new_register(T_OBJECT);
    __ oop2reg(md->constant_encoding(), md_reg);

    increment_counter(new LIR_Address(md_reg, offset,
                                      NOT_LP64(T_INT) LP64_ONLY(T_LONG)), DataLayout::counter_increment);
  }

  // emit phi-instruction move after safepoint since this simplifies
  // describing the state as the safepoint.
  move_to_phi(x->state());

  __ jump(x->default_sux());
}


void LIRGenerator::do_Base(Base* x) {
  __ std_entry(LIR_OprFact::illegalOpr);
  // Emit moves from physical registers / stack slots to virtual registers
  CallingConvention* args = compilation()->frame_map()->incoming_arguments();
  IRScope* irScope = compilation()->hir()->top_scope();
  int java_index = 0;
  for (int i = 0; i < args->length(); i++) {
    LIR_Opr src = args->at(i);
    assert(!src->is_illegal(), "check");
    BasicType t = src->type();

    // Types which are smaller than int are passed as int, so
    // correct the type which passed.
    switch (t) {
    case T_BYTE:
    case T_BOOLEAN:
    case T_SHORT:
    case T_CHAR:
      t = T_INT;
      break;
    }

    LIR_Opr dest = new_register(t);
    __ move(src, dest);

    // Assign new location to Local instruction for this local
    Local* local = x->state()->local_at(java_index)->as_Local();
    assert(local != NULL, "Locals for incoming arguments must have been created");
#ifndef __SOFTFP__
    // The java calling convention passes double as long and float as int.
    assert(as_ValueType(t)->tag() == local->type()->tag(), "check");
#endif // __SOFTFP__
    local->set_operand(dest);
    _instruction_for_operand.at_put_grow(dest->vreg_number(), local, NULL);
    java_index += type2size[t];
  }

  if (compilation()->env()->dtrace_method_probes()) {
    BasicTypeList signature;
    signature.append(LP64_ONLY(T_LONG) NOT_LP64(T_INT));    // thread
    signature.append(T_OBJECT); // methodOop
    LIR_OprList* args = new LIR_OprList();
    args->append(getThreadPointer());
    LIR_Opr meth = new_register(T_OBJECT);
    __ oop2reg(method()->constant_encoding(), meth);
    args->append(meth);
    call_runtime(&signature, args, CAST_FROM_FN_PTR(address, SharedRuntime::dtrace_method_entry), voidType, NULL);
  }

  if (method()->is_synchronized()) {
    LIR_Opr obj;
    if (method()->is_static()) {
      obj = new_register(T_OBJECT);
      __ oop2reg(method()->holder()->java_mirror()->constant_encoding(), obj);
    } else {
      Local* receiver = x->state()->local_at(0)->as_Local();
      assert(receiver != NULL, "must already exist");
      obj = receiver->operand();
    }
    assert(obj->is_valid(), "must be valid");

    if (method()->is_synchronized() && GenerateSynchronizationCode) {
      LIR_Opr lock = new_register(T_INT);
      __ load_stack_address_monitor(0, lock);

      CodeEmitInfo* info = new CodeEmitInfo(scope()->start()->state()->copy(ValueStack::StateBefore, SynchronizationEntryBCI), NULL);
      CodeStub* slow_path = new MonitorEnterStub(obj, lock, info);

      // receiver is guaranteed non-NULL so don't need CodeEmitInfo
      __ lock_object(syncTempOpr(), obj, lock, new_register(T_OBJECT), slow_path, NULL);
    }
  }

  // increment invocation counters if needed
  if (!method()->is_accessor()) { // Accessors do not have MDOs, so no counting.
    CodeEmitInfo* info = new CodeEmitInfo(scope()->start()->state()->copy(ValueStack::StateBefore, SynchronizationEntryBCI), NULL);
    increment_invocation_counter(info);
  }

  // all blocks with a successor must end with an unconditional jump
  // to the successor even if they are consecutive
  __ jump(x->default_sux());
}


void LIRGenerator::do_OsrEntry(OsrEntry* x) {
  // construct our frame and model the production of incoming pointer
  // to the OSR buffer.
  __ osr_entry(LIR_Assembler::osrBufferPointer());
  LIR_Opr result = rlock_result(x);
  __ move(LIR_Assembler::osrBufferPointer(), result);
}


void LIRGenerator::invoke_load_arguments(Invoke* x, LIRItemList* args, const LIR_OprList* arg_list) {
  assert(args->length() == arg_list->length(),
         err_msg_res("args=%d, arg_list=%d", args->length(), arg_list->length()));
  for (int i = x->has_receiver() ? 1 : 0; i < args->length(); i++) {
    LIRItem* param = args->at(i);
    LIR_Opr loc = arg_list->at(i);
    if (loc->is_register()) {
      param->load_item_force(loc);
    } else {
      LIR_Address* addr = loc->as_address_ptr();
      param->load_for_store(addr->type());
      if (addr->type() == T_OBJECT) {
        __ move_wide(param->result(), addr);
      } else
        if (addr->type() == T_LONG || addr->type() == T_DOUBLE) {
          __ unaligned_move(param->result(), addr);
        } else {
          __ move(param->result(), addr);
        }
    }
  }

  if (x->has_receiver()) {
    LIRItem* receiver = args->at(0);
    LIR_Opr loc = arg_list->at(0);
    if (loc->is_register()) {
      receiver->load_item_force(loc);
    } else {
      assert(loc->is_address(), "just checking");
      receiver->load_for_store(T_OBJECT);
      __ move_wide(receiver->result(), loc->as_address_ptr());
    }
  }
}


// Visits all arguments, returns appropriate items without loading them
LIRItemList* LIRGenerator::invoke_visit_arguments(Invoke* x) {
  LIRItemList* argument_items = new LIRItemList();
  if (x->has_receiver()) {
    LIRItem* receiver = new LIRItem(x->receiver(), this);
    argument_items->append(receiver);
  }
  for (int i = 0; i < x->number_of_arguments(); i++) {
    LIRItem* param = new LIRItem(x->argument_at(i), this);
    argument_items->append(param);
  }
  return argument_items;
}


// The invoke with receiver has following phases:
//   a) traverse and load/lock receiver;
//   b) traverse all arguments -> item-array (invoke_visit_argument)
//   c) push receiver on stack
//   d) load each of the items and push on stack
//   e) unlock receiver
//   f) move receiver into receiver-register %o0
//   g) lock result registers and emit call operation
//
// Before issuing a call, we must spill-save all values on stack
// that are in caller-save register. "spill-save" moves thos registers
// either in a free callee-save register or spills them if no free
// callee save register is available.
//
// The problem is where to invoke spill-save.
// - if invoked between e) and f), we may lock callee save
//   register in "spill-save" that destroys the receiver register
//   before f) is executed
// - if we rearange the f) to be earlier, by loading %o0, it
//   may destroy a value on the stack that is currently in %o0
//   and is waiting to be spilled
// - if we keep the receiver locked while doing spill-save,
//   we cannot spill it as it is spill-locked
//
void LIRGenerator::do_Invoke(Invoke* x) {
  CallingConvention* cc = frame_map()->java_calling_convention(x->signature(), true);

  LIR_OprList* arg_list = cc->args();
  LIRItemList* args = invoke_visit_arguments(x);
  LIR_Opr receiver = LIR_OprFact::illegalOpr;

  // setup result register
  LIR_Opr result_register = LIR_OprFact::illegalOpr;
  if (x->type() != voidType) {
    result_register = result_register_for(x->type());
  }

  CodeEmitInfo* info = state_for(x, x->state());

  invoke_load_arguments(x, args, arg_list);

  if (x->has_receiver()) {
    args->at(0)->load_item_force(LIR_Assembler::receiverOpr());
    receiver = args->at(0)->result();
  }

  // emit invoke code
  bool optimized = x->target_is_loaded() && x->target_is_final();
  assert(receiver->is_illegal() || receiver->is_equal(LIR_Assembler::receiverOpr()), "must match");

  // JSR 292
  // Preserve the SP over MethodHandle call sites.
  ciMethod* target = x->target();
  bool is_method_handle_invoke = (// %%% FIXME: Are both of these relevant?
                                  target->is_method_handle_intrinsic() ||
                                  target->is_compiled_lambda_form());
  if (is_method_handle_invoke) {
    info->set_is_method_handle_invoke(true);
    __ move(FrameMap::stack_pointer(), FrameMap::method_handle_invoke_SP_save_opr());
  }

  switch (x->code()) {
    case Bytecodes::_invokestatic:
      __ call_static(target, result_register,
                     SharedRuntime::get_resolve_static_call_stub(),
                     arg_list, info);
      break;
    case Bytecodes::_invokespecial:
    case Bytecodes::_invokevirtual:
    case Bytecodes::_invokeinterface:
      // for final target we still produce an inline cache, in order
      // to be able to call mixed mode
      if (x->code() == Bytecodes::_invokespecial || optimized) {
        __ call_opt_virtual(target, receiver, result_register,
                            SharedRuntime::get_resolve_opt_virtual_call_stub(),
                            arg_list, info);
      } else if (x->vtable_index() < 0) {
        __ call_icvirtual(target, receiver, result_register,
                          SharedRuntime::get_resolve_virtual_call_stub(),
                          arg_list, info);
      } else {
        int entry_offset = instanceKlass::vtable_start_offset() + x->vtable_index() * vtableEntry::size();
        int vtable_offset = entry_offset * wordSize + vtableEntry::method_offset_in_bytes();
        __ call_virtual(target, receiver, result_register, vtable_offset, arg_list, info);
      }
      break;
    case Bytecodes::_invokedynamic: {
<<<<<<< HEAD
      ciBytecodeStream bcs(x->scope()->method());
      bcs.force_bci(x->state()->bci());
      assert(bcs.cur_bc() == Bytecodes::_invokedynamic, "wrong stream");
      ciCPCache* cpcache = bcs.get_cpcache();

      // Get CallSite offset from constant pool cache pointer.
      int index = bcs.get_method_index();
      size_t call_site_offset = cpcache->get_f1_offset(index);

      // Load CallSite object from constant pool cache.
      LIR_Opr call_site = new_register(objectType);
      __ oop2reg(cpcache->constant_encoding(), call_site);
      __ move_wide(new LIR_Address(call_site, call_site_offset, T_OBJECT), call_site);

      // If this invokedynamic call site hasn't been executed yet in
      // the interpreter, the CallSite object in the constant pool
      // cache is still null and we need to deoptimize.
      if (cpcache->is_f1_null_at(index)) {
        // Only deoptimize if the CallSite object is still null; we don't
        // recompile methods in C1 after deoptimization so this call site
        // might be resolved the next time we execute it after OSR.
        DeoptimizeStub* deopt_stub = new DeoptimizeStub(deopt_info);
        __ cmp(lir_cond_equal, call_site, LIR_OprFact::oopConst(NULL));
        __ branch(lir_cond_equal, T_OBJECT, deopt_stub);
      }

      // Use the receiver register for the synthetic MethodHandle
      // argument.
      receiver = LIR_Assembler::receiverOpr();

      // Load target MethodHandle from CallSite object.
      __ load(new LIR_Address(call_site, java_lang_invoke_CallSite::target_offset_in_bytes(), T_OBJECT), receiver);

=======
>>>>>>> 8db97b07
      __ call_dynamic(target, receiver, result_register,
                      SharedRuntime::get_resolve_static_call_stub(),
                      arg_list, info);
      break;
    }
    default:
      fatal(err_msg("unexpected bytecode: %s", Bytecodes::name(x->code())));
      break;
  }

  // JSR 292
  // Restore the SP after MethodHandle call sites.
  if (is_method_handle_invoke) {
    __ move(FrameMap::method_handle_invoke_SP_save_opr(), FrameMap::stack_pointer());
  }

  if (x->type()->is_float() || x->type()->is_double()) {
    // Force rounding of results from non-strictfp when in strictfp
    // scope (or when we don't know the strictness of the callee, to
    // be safe.)
    if (method()->is_strict()) {
      if (!x->target_is_loaded() || !x->target_is_strictfp()) {
        result_register = round_item(result_register);
      }
    }
  }

  if (result_register->is_valid()) {
    LIR_Opr result = rlock_result(x);
    __ move(result_register, result);
  }
}


void LIRGenerator::do_FPIntrinsics(Intrinsic* x) {
  assert(x->number_of_arguments() == 1, "wrong type");
  LIRItem value       (x->argument_at(0), this);
  LIR_Opr reg = rlock_result(x);
  value.load_item();
  LIR_Opr tmp = force_to_spill(value.result(), as_BasicType(x->type()));
  __ move(tmp, reg);
}



// Code for  :  x->x() {x->cond()} x->y() ? x->tval() : x->fval()
void LIRGenerator::do_IfOp(IfOp* x) {
#ifdef ASSERT
  {
    ValueTag xtag = x->x()->type()->tag();
    ValueTag ttag = x->tval()->type()->tag();
    assert(xtag == intTag || xtag == objectTag, "cannot handle others");
    assert(ttag == addressTag || ttag == intTag || ttag == objectTag || ttag == longTag, "cannot handle others");
    assert(ttag == x->fval()->type()->tag(), "cannot handle others");
  }
#endif

  LIRItem left(x->x(), this);
  LIRItem right(x->y(), this);
  left.load_item();
  if (can_inline_as_constant(right.value())) {
    right.dont_load_item();
  } else {
    right.load_item();
  }

  LIRItem t_val(x->tval(), this);
  LIRItem f_val(x->fval(), this);
  t_val.dont_load_item();
  f_val.dont_load_item();
  LIR_Opr reg = rlock_result(x);

  __ cmp(lir_cond(x->cond()), left.result(), right.result());
  __ cmove(lir_cond(x->cond()), t_val.result(), f_val.result(), reg, as_BasicType(x->x()->type()));
}

void LIRGenerator::do_RuntimeCall(address routine, int expected_arguments, Intrinsic* x) {
    assert(x->number_of_arguments() == expected_arguments, "wrong type");
    LIR_Opr reg = result_register_for(x->type());
    __ call_runtime_leaf(routine, getThreadTemp(),
                         reg, new LIR_OprList());
    LIR_Opr result = rlock_result(x);
    __ move(reg, result);
}

#ifdef TRACE_HAVE_INTRINSICS
void LIRGenerator::do_ThreadIDIntrinsic(Intrinsic* x) {
    LIR_Opr thread = getThreadPointer();
    LIR_Opr osthread = new_pointer_register();
    __ move(new LIR_Address(thread, in_bytes(JavaThread::osthread_offset()), osthread->type()), osthread);
    size_t thread_id_size = OSThread::thread_id_size();
    if (thread_id_size == (size_t) BytesPerLong) {
      LIR_Opr id = new_register(T_LONG);
      __ move(new LIR_Address(osthread, in_bytes(OSThread::thread_id_offset()), T_LONG), id);
      __ convert(Bytecodes::_l2i, id, rlock_result(x));
    } else if (thread_id_size == (size_t) BytesPerInt) {
      __ move(new LIR_Address(osthread, in_bytes(OSThread::thread_id_offset()), T_INT), rlock_result(x));
    } else {
      ShouldNotReachHere();
    }
}

void LIRGenerator::do_ClassIDIntrinsic(Intrinsic* x) {
    CodeEmitInfo* info = state_for(x);
    CodeEmitInfo* info2 = new CodeEmitInfo(info); // Clone for the second null check
    assert(info != NULL, "must have info");
    LIRItem arg(x->argument_at(1), this);
    arg.load_item();
    LIR_Opr klass = new_register(T_OBJECT);
    __ move(new LIR_Address(arg.result(), java_lang_Class::klass_offset_in_bytes(), T_OBJECT), klass, info);
    LIR_Opr id = new_register(T_LONG);
    ByteSize offset = TRACE_ID_OFFSET;
    LIR_Address* trace_id_addr = new LIR_Address(klass, in_bytes(offset), T_LONG);
    __ move(trace_id_addr, id);
    __ logical_or(id, LIR_OprFact::longConst(0x01l), id);
    __ store(id, trace_id_addr);
    __ logical_and(id, LIR_OprFact::longConst(~0x3l), id);
    __ move(id, rlock_result(x));
}
#endif

void LIRGenerator::do_Intrinsic(Intrinsic* x) {
  switch (x->id()) {
  case vmIntrinsics::_intBitsToFloat      :
  case vmIntrinsics::_doubleToRawLongBits :
  case vmIntrinsics::_longBitsToDouble    :
  case vmIntrinsics::_floatToRawIntBits   : {
    do_FPIntrinsics(x);
    break;
  }

#ifdef TRACE_HAVE_INTRINSICS
  case vmIntrinsics::_threadID: do_ThreadIDIntrinsic(x); break;
  case vmIntrinsics::_classID: do_ClassIDIntrinsic(x); break;
  case vmIntrinsics::_counterTime:
    do_RuntimeCall(CAST_FROM_FN_PTR(address, TRACE_TIME_METHOD), 0, x);
    break;
#endif

  case vmIntrinsics::_currentTimeMillis:
    do_RuntimeCall(CAST_FROM_FN_PTR(address, os::javaTimeMillis), 0, x);
    break;

  case vmIntrinsics::_nanoTime:
    do_RuntimeCall(CAST_FROM_FN_PTR(address, os::javaTimeNanos), 0, x);
    break;

  case vmIntrinsics::_Object_init:    do_RegisterFinalizer(x); break;
  case vmIntrinsics::_isInstance:     do_isInstance(x);    break;
  case vmIntrinsics::_getClass:       do_getClass(x);      break;
  case vmIntrinsics::_currentThread:  do_currentThread(x); break;

  case vmIntrinsics::_dlog:           // fall through
  case vmIntrinsics::_dlog10:         // fall through
  case vmIntrinsics::_dabs:           // fall through
  case vmIntrinsics::_dsqrt:          // fall through
  case vmIntrinsics::_dtan:           // fall through
  case vmIntrinsics::_dsin :          // fall through
  case vmIntrinsics::_dcos :          // fall through
  case vmIntrinsics::_dexp :          // fall through
  case vmIntrinsics::_dpow :          do_MathIntrinsic(x); break;
  case vmIntrinsics::_arraycopy:      do_ArrayCopy(x);     break;

  // java.nio.Buffer.checkIndex
  case vmIntrinsics::_checkIndex:     do_NIOCheckIndex(x); break;

  case vmIntrinsics::_compareAndSwapObject:
    do_CompareAndSwap(x, objectType);
    break;
  case vmIntrinsics::_compareAndSwapInt:
    do_CompareAndSwap(x, intType);
    break;
  case vmIntrinsics::_compareAndSwapLong:
    do_CompareAndSwap(x, longType);
    break;

  case vmIntrinsics::_Reference_get:
    do_Reference_get(x);
    break;

  default: ShouldNotReachHere(); break;
  }
}

void LIRGenerator::do_ProfileCall(ProfileCall* x) {
  // Need recv in a temporary register so it interferes with the other temporaries
  LIR_Opr recv = LIR_OprFact::illegalOpr;
  LIR_Opr mdo = new_register(T_OBJECT);
  // tmp is used to hold the counters on SPARC
  LIR_Opr tmp = new_pointer_register();
  if (x->recv() != NULL) {
    LIRItem value(x->recv(), this);
    value.load_item();
    recv = new_register(T_OBJECT);
    __ move(value.result(), recv);
  }
  __ profile_call(x->method(), x->bci_of_invoke(), x->callee(), mdo, recv, tmp, x->known_holder());
}

void LIRGenerator::do_ProfileInvoke(ProfileInvoke* x) {
  // We can safely ignore accessors here, since c2 will inline them anyway,
  // accessors are also always mature.
  if (!x->inlinee()->is_accessor()) {
    CodeEmitInfo* info = state_for(x, x->state(), true);
    // Notify the runtime very infrequently only to take care of counter overflows
    increment_event_counter_impl(info, x->inlinee(), (1 << Tier23InlineeNotifyFreqLog) - 1, InvocationEntryBci, false, true);
  }
}

void LIRGenerator::increment_event_counter(CodeEmitInfo* info, int bci, bool backedge) {
  int freq_log;
  int level = compilation()->env()->comp_level();
  if (level == CompLevel_limited_profile) {
    freq_log = (backedge ? Tier2BackedgeNotifyFreqLog : Tier2InvokeNotifyFreqLog);
  } else if (level == CompLevel_full_profile) {
    freq_log = (backedge ? Tier3BackedgeNotifyFreqLog : Tier3InvokeNotifyFreqLog);
  } else {
    ShouldNotReachHere();
  }
  // Increment the appropriate invocation/backedge counter and notify the runtime.
  increment_event_counter_impl(info, info->scope()->method(), (1 << freq_log) - 1, bci, backedge, true);
}

void LIRGenerator::increment_event_counter_impl(CodeEmitInfo* info,
                                                ciMethod *method, int frequency,
                                                int bci, bool backedge, bool notify) {
  assert(frequency == 0 || is_power_of_2(frequency + 1), "Frequency must be x^2 - 1 or 0");
  int level = _compilation->env()->comp_level();
  assert(level > CompLevel_simple, "Shouldn't be here");

  int offset = -1;
  LIR_Opr counter_holder = new_register(T_OBJECT);
  LIR_Opr meth;
  if (level == CompLevel_limited_profile) {
    offset = in_bytes(backedge ? methodOopDesc::backedge_counter_offset() :
                                 methodOopDesc::invocation_counter_offset());
    __ oop2reg(method->constant_encoding(), counter_holder);
    meth = counter_holder;
  } else if (level == CompLevel_full_profile) {
    offset = in_bytes(backedge ? methodDataOopDesc::backedge_counter_offset() :
                                 methodDataOopDesc::invocation_counter_offset());
    ciMethodData* md = method->method_data_or_null();
    assert(md != NULL, "Sanity");
    __ oop2reg(md->constant_encoding(), counter_holder);
    meth = new_register(T_OBJECT);
    __ oop2reg(method->constant_encoding(), meth);
  } else {
    ShouldNotReachHere();
  }
  LIR_Address* counter = new LIR_Address(counter_holder, offset, T_INT);
  LIR_Opr result = new_register(T_INT);
  __ load(counter, result);
  __ add(result, LIR_OprFact::intConst(InvocationCounter::count_increment), result);
  __ store(result, counter);
  if (notify) {
    LIR_Opr mask = load_immediate(frequency << InvocationCounter::count_shift, T_INT);
    __ logical_and(result, mask, result);
    __ cmp(lir_cond_equal, result, LIR_OprFact::intConst(0));
    // The bci for info can point to cmp for if's we want the if bci
    CodeStub* overflow = new CounterOverflowStub(info, bci, meth);
    __ branch(lir_cond_equal, T_INT, overflow);
    __ branch_destination(overflow->continuation());
  }
}

void LIRGenerator::do_RuntimeCall(RuntimeCall* x) {
  LIR_OprList* args = new LIR_OprList(x->number_of_arguments());
  BasicTypeList* signature = new BasicTypeList(x->number_of_arguments());

  if (x->pass_thread()) {
    signature->append(T_ADDRESS);
    args->append(getThreadPointer());
  }

  for (int i = 0; i < x->number_of_arguments(); i++) {
    Value a = x->argument_at(i);
    LIRItem* item = new LIRItem(a, this);
    item->load_item();
    args->append(item->result());
    signature->append(as_BasicType(a->type()));
  }

  LIR_Opr result = call_runtime(signature, args, x->entry(), x->type(), NULL);
  if (x->type() == voidType) {
    set_no_result(x);
  } else {
    __ move(result, rlock_result(x));
  }
}

LIR_Opr LIRGenerator::call_runtime(Value arg1, address entry, ValueType* result_type, CodeEmitInfo* info) {
  LIRItemList args(1);
  LIRItem value(arg1, this);
  args.append(&value);
  BasicTypeList signature;
  signature.append(as_BasicType(arg1->type()));

  return call_runtime(&signature, &args, entry, result_type, info);
}


LIR_Opr LIRGenerator::call_runtime(Value arg1, Value arg2, address entry, ValueType* result_type, CodeEmitInfo* info) {
  LIRItemList args(2);
  LIRItem value1(arg1, this);
  LIRItem value2(arg2, this);
  args.append(&value1);
  args.append(&value2);
  BasicTypeList signature;
  signature.append(as_BasicType(arg1->type()));
  signature.append(as_BasicType(arg2->type()));

  return call_runtime(&signature, &args, entry, result_type, info);
}


LIR_Opr LIRGenerator::call_runtime(BasicTypeArray* signature, LIR_OprList* args,
                                   address entry, ValueType* result_type, CodeEmitInfo* info) {
  // get a result register
  LIR_Opr phys_reg = LIR_OprFact::illegalOpr;
  LIR_Opr result = LIR_OprFact::illegalOpr;
  if (result_type->tag() != voidTag) {
    result = new_register(result_type);
    phys_reg = result_register_for(result_type);
  }

  // move the arguments into the correct location
  CallingConvention* cc = frame_map()->c_calling_convention(signature);
  assert(cc->length() == args->length(), "argument mismatch");
  for (int i = 0; i < args->length(); i++) {
    LIR_Opr arg = args->at(i);
    LIR_Opr loc = cc->at(i);
    if (loc->is_register()) {
      __ move(arg, loc);
    } else {
      LIR_Address* addr = loc->as_address_ptr();
//           if (!can_store_as_constant(arg)) {
//             LIR_Opr tmp = new_register(arg->type());
//             __ move(arg, tmp);
//             arg = tmp;
//           }
      if (addr->type() == T_LONG || addr->type() == T_DOUBLE) {
        __ unaligned_move(arg, addr);
      } else {
        __ move(arg, addr);
      }
    }
  }

  if (info) {
    __ call_runtime(entry, getThreadTemp(), phys_reg, cc->args(), info);
  } else {
    __ call_runtime_leaf(entry, getThreadTemp(), phys_reg, cc->args());
  }
  if (result->is_valid()) {
    __ move(phys_reg, result);
  }
  return result;
}


LIR_Opr LIRGenerator::call_runtime(BasicTypeArray* signature, LIRItemList* args,
                                   address entry, ValueType* result_type, CodeEmitInfo* info) {
  // get a result register
  LIR_Opr phys_reg = LIR_OprFact::illegalOpr;
  LIR_Opr result = LIR_OprFact::illegalOpr;
  if (result_type->tag() != voidTag) {
    result = new_register(result_type);
    phys_reg = result_register_for(result_type);
  }

  // move the arguments into the correct location
  CallingConvention* cc = frame_map()->c_calling_convention(signature);

  assert(cc->length() == args->length(), "argument mismatch");
  for (int i = 0; i < args->length(); i++) {
    LIRItem* arg = args->at(i);
    LIR_Opr loc = cc->at(i);
    if (loc->is_register()) {
      arg->load_item_force(loc);
    } else {
      LIR_Address* addr = loc->as_address_ptr();
      arg->load_for_store(addr->type());
      if (addr->type() == T_LONG || addr->type() == T_DOUBLE) {
        __ unaligned_move(arg->result(), addr);
      } else {
        __ move(arg->result(), addr);
      }
    }
  }

  if (info) {
    __ call_runtime(entry, getThreadTemp(), phys_reg, cc->args(), info);
  } else {
    __ call_runtime_leaf(entry, getThreadTemp(), phys_reg, cc->args());
  }
  if (result->is_valid()) {
    __ move(phys_reg, result);
  }
  return result;
}

void LIRGenerator::do_MemBar(MemBar* x) {
  if (os::is_MP()) {
    LIR_Code code = x->code();
    switch(code) {
      case lir_membar_acquire   : __ membar_acquire(); break;
      case lir_membar_release   : __ membar_release(); break;
      case lir_membar           : __ membar(); break;
      case lir_membar_loadload  : __ membar_loadload(); break;
      case lir_membar_storestore: __ membar_storestore(); break;
      case lir_membar_loadstore : __ membar_loadstore(); break;
      case lir_membar_storeload : __ membar_storeload(); break;
      default                   : ShouldNotReachHere(); break;
    }
  }
<<<<<<< HEAD
}
=======
}
>>>>>>> 8db97b07
<|MERGE_RESOLUTION|>--- conflicted
+++ resolved
@@ -2800,42 +2800,6 @@
       }
       break;
     case Bytecodes::_invokedynamic: {
-<<<<<<< HEAD
-      ciBytecodeStream bcs(x->scope()->method());
-      bcs.force_bci(x->state()->bci());
-      assert(bcs.cur_bc() == Bytecodes::_invokedynamic, "wrong stream");
-      ciCPCache* cpcache = bcs.get_cpcache();
-
-      // Get CallSite offset from constant pool cache pointer.
-      int index = bcs.get_method_index();
-      size_t call_site_offset = cpcache->get_f1_offset(index);
-
-      // Load CallSite object from constant pool cache.
-      LIR_Opr call_site = new_register(objectType);
-      __ oop2reg(cpcache->constant_encoding(), call_site);
-      __ move_wide(new LIR_Address(call_site, call_site_offset, T_OBJECT), call_site);
-
-      // If this invokedynamic call site hasn't been executed yet in
-      // the interpreter, the CallSite object in the constant pool
-      // cache is still null and we need to deoptimize.
-      if (cpcache->is_f1_null_at(index)) {
-        // Only deoptimize if the CallSite object is still null; we don't
-        // recompile methods in C1 after deoptimization so this call site
-        // might be resolved the next time we execute it after OSR.
-        DeoptimizeStub* deopt_stub = new DeoptimizeStub(deopt_info);
-        __ cmp(lir_cond_equal, call_site, LIR_OprFact::oopConst(NULL));
-        __ branch(lir_cond_equal, T_OBJECT, deopt_stub);
-      }
-
-      // Use the receiver register for the synthetic MethodHandle
-      // argument.
-      receiver = LIR_Assembler::receiverOpr();
-
-      // Load target MethodHandle from CallSite object.
-      __ load(new LIR_Address(call_site, java_lang_invoke_CallSite::target_offset_in_bytes(), T_OBJECT), receiver);
-
-=======
->>>>>>> 8db97b07
       __ call_dynamic(target, receiver, result_register,
                       SharedRuntime::get_resolve_static_call_stub(),
                       arg_list, info);
@@ -3251,8 +3215,4 @@
       default                   : ShouldNotReachHere(); break;
     }
   }
-<<<<<<< HEAD
-}
-=======
-}
->>>>>>> 8db97b07
+}