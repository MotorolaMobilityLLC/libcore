--- conflicted
+++ resolved
@@ -40,14 +40,6 @@
 // --------------------------------------------------------------------------
 
 SymbolTable* SymbolTable::_the_table = NULL;
-<<<<<<< HEAD
-bool SymbolTable::_needs_rehashing = false;
-
-Symbol* SymbolTable::allocate_symbol(const u1* name, int len, TRAPS) {
-  assert (len <= Symbol::max_length(), "should be checked by caller");
-
-  Symbol* sym = new (len) Symbol(name, len);
-=======
 // Static arena for symbols that are not deallocated
 Arena* SymbolTable::_arena = NULL;
 bool SymbolTable::_needs_rehashing = false;
@@ -64,13 +56,10 @@
   } else {
     sym = new (len, arena(), THREAD) Symbol(name, len, -1);
   }
->>>>>>> 8db97b07
   assert(sym != NULL, "new should call vm_exit_out_of_memory if C_HEAP is exhausted");
   return sym;
 }
 
-<<<<<<< HEAD
-=======
 void SymbolTable::initialize_symbols(int arena_alloc_size) {
   // Initialize the arena for global symbols, size passed in depends on CDS.
   if (arena_alloc_size == 0) {
@@ -79,7 +68,6 @@
     _arena = new (mtSymbol) Arena(arena_alloc_size);
   }
 }
->>>>>>> 8db97b07
 
 // Call function for all symbols in the symbol table.
 void SymbolTable::symbols_do(SymbolClosure *cl) {
@@ -103,13 +91,8 @@
   int total = 0;
   size_t memory_total = 0;
   for (int i = 0; i < the_table()->table_size(); ++i) {
-<<<<<<< HEAD
-    HashtableEntry<Symbol*>** p = the_table()->bucket_addr(i);
-    HashtableEntry<Symbol*>* entry = the_table()->bucket(i);
-=======
     HashtableEntry<Symbol*, mtSymbol>** p = the_table()->bucket_addr(i);
     HashtableEntry<Symbol*, mtSymbol>* entry = the_table()->bucket(i);
->>>>>>> 8db97b07
     while (entry != NULL) {
       // Shared entries are normally at the end of the bucket and if we run into
       // a shared entry, then there is nothing more to remove. However, if we
@@ -133,11 +116,7 @@
         p = entry->next_addr();
       }
       // get next entry
-<<<<<<< HEAD
-      entry = (HashtableEntry<Symbol*>*)HashtableEntry<Symbol*>::make_ptr(*p);
-=======
       entry = (HashtableEntry<Symbol*, mtSymbol>*)HashtableEntry<Symbol*, mtSymbol>::make_ptr(*p);
->>>>>>> 8db97b07
     }
   }
   symbols_removed += removed;
@@ -174,11 +153,7 @@
 Symbol* SymbolTable::lookup(int index, const char* name,
                               int len, unsigned int hash) {
   int count = 0;
-<<<<<<< HEAD
-  for (HashtableEntry<Symbol*>* e = bucket(index); e != NULL; e = e->next()) {
-=======
   for (HashtableEntry<Symbol*, mtSymbol>* e = bucket(index); e != NULL; e = e->next()) {
->>>>>>> 8db97b07
     count++;  // count all entries in this bucket, not just ones with same hash
     if (e->hash() == hash) {
       Symbol* sym = e->literal();
@@ -190,11 +165,7 @@
     }
   }
   // If the bucket size is too deep check if this hash code is insufficient.
-<<<<<<< HEAD
-  if (count >= BasicHashtable::rehash_count && !needs_rehashing()) {
-=======
   if (count >= BasicHashtable<mtSymbol>::rehash_count && !needs_rehashing()) {
->>>>>>> 8db97b07
     _needs_rehashing = check_rehash_table(count);
   }
   return NULL;
@@ -264,17 +235,10 @@
   // We can't include the code in No_Safepoint_Verifier because of the
   // ResourceMark.
 
-<<<<<<< HEAD
-  // Allocation must be done before grabbing the SymbolTable_lock lock
-  MutexLocker ml(SymbolTable_lock, THREAD);
-
-  return the_table()->basic_add(index, (u1*)buffer, len, hashValue, CHECK_NULL);
-=======
   // Grab SymbolTable_lock first.
   MutexLocker ml(SymbolTable_lock, THREAD);
 
   return the_table()->basic_add(index, (u1*)buffer, len, hashValue, true, CHECK_NULL);
->>>>>>> 8db97b07
 }
 
 Symbol* SymbolTable::lookup_only(const char* name, int len,
@@ -359,10 +323,6 @@
   }
 }
 
-<<<<<<< HEAD
-Symbol* SymbolTable::basic_add(int index_arg, u1 *name, int len,
-                               unsigned int hashValue_arg, TRAPS) {
-=======
 Symbol* SymbolTable::new_permanent_symbol(const char* name, TRAPS) {
   unsigned int hash;
   Symbol* result = SymbolTable::lookup_only((char*)name, (int)strlen(name), hash);
@@ -379,7 +339,6 @@
 
 Symbol* SymbolTable::basic_add(int index_arg, u1 *name, int len,
                                unsigned int hashValue_arg, bool c_heap, TRAPS) {
->>>>>>> 8db97b07
   assert(!Universe::heap()->is_in_reserved(name) || GC_locker::is_active(),
          "proposed name of symbol must be stable");
 
@@ -414,18 +373,10 @@
   }
 
   // Create a new symbol.
-<<<<<<< HEAD
-  Symbol* sym = allocate_symbol(name, len, CHECK_NULL);
-  assert(sym->equals((char*)name, len), "symbol must be properly initialized");
-
-  HashtableEntry<Symbol*>* entry = new_entry(hashValue, sym);
-  sym->increment_refcount();  // increment refcount in external hashtable
-=======
   Symbol* sym = allocate_symbol(name, len, c_heap, CHECK_NULL);
   assert(sym->equals((char*)name, len), "symbol must be properly initialized");
 
   HashtableEntry<Symbol*, mtSymbol>* entry = new_entry(hashValue, sym);
->>>>>>> 8db97b07
   add_entry(index, entry);
   return sym;
 }
@@ -468,19 +419,12 @@
       cp->symbol_at_put(cp_indices[i], test);
       assert(test->refcount() != 0, "lookup should have incremented the count");
     } else {
-<<<<<<< HEAD
-      Symbol* sym = allocate_symbol((const u1*)names[i], lengths[i], CHECK_(false));
-      assert(sym->equals(names[i], lengths[i]), "symbol must be properly initialized");  // why wouldn't it be???
-      HashtableEntry<Symbol*>* entry = new_entry(hashValue, sym);
-      sym->increment_refcount();  // increment refcount in external hashtable
-=======
       // Create a new symbol.  The null class loader is never unloaded so these
       // are allocated specially in a permanent arena.
       bool c_heap = class_loader() != NULL;
       Symbol* sym = allocate_symbol((const u1*)names[i], lengths[i], c_heap, CHECK_(false));
       assert(sym->equals(names[i], lengths[i]), "symbol must be properly initialized");  // why wouldn't it be???
       HashtableEntry<Symbol*, mtSymbol>* entry = new_entry(hashValue, sym);
->>>>>>> 8db97b07
       add_entry(index, entry);
       cp->symbol_at_put(cp_indices[i], sym);
     }
@@ -507,11 +451,7 @@
   NumberSeq summary;
   for (int i = 0; i < the_table()->table_size(); ++i) {
     int count = 0;
-<<<<<<< HEAD
-    for (HashtableEntry<Symbol*>* e = the_table()->bucket(i);
-=======
     for (HashtableEntry<Symbol*, mtSymbol>* e = the_table()->bucket(i);
->>>>>>> 8db97b07
        e != NULL; e = e->next()) {
       count++;
     }
@@ -679,11 +619,7 @@
 oop StringTable::lookup(int index, jchar* name,
                         int len, unsigned int hash) {
   int count = 0;
-<<<<<<< HEAD
-  for (HashtableEntry<oop>* l = bucket(index); l != NULL; l = l->next()) {
-=======
   for (HashtableEntry<oop, mtSymbol>* l = bucket(index); l != NULL; l = l->next()) {
->>>>>>> 8db97b07
     count++;
     if (l->hash() == hash) {
       if (java_lang_String::equals(l->literal(), name, len)) {
@@ -692,11 +628,7 @@
     }
   }
   // If the bucket size is too deep check if this hash code is insufficient.
-<<<<<<< HEAD
-  if (count >= BasicHashtable::rehash_count && !needs_rehashing()) {
-=======
   if (count >= BasicHashtable<mtSymbol>::rehash_count && !needs_rehashing()) {
->>>>>>> 8db97b07
     _needs_rehashing = check_rehash_table(count);
   }
   return NULL;
@@ -817,13 +749,8 @@
   // entries at a safepoint.
   assert(SafepointSynchronize::is_at_safepoint(), "must be at safepoint");
   for (int i = 0; i < the_table()->table_size(); ++i) {
-<<<<<<< HEAD
-    HashtableEntry<oop>** p = the_table()->bucket_addr(i);
-    HashtableEntry<oop>* entry = the_table()->bucket(i);
-=======
     HashtableEntry<oop, mtSymbol>** p = the_table()->bucket_addr(i);
     HashtableEntry<oop, mtSymbol>* entry = the_table()->bucket(i);
->>>>>>> 8db97b07
     while (entry != NULL) {
       // Shared entries are normally at the end of the bucket and if we run into
       // a shared entry, then there is nothing more to remove. However, if we
@@ -839,11 +766,7 @@
         *p = entry->next();
         the_table()->free_entry(entry);
       }
-<<<<<<< HEAD
-      entry = (HashtableEntry<oop>*)HashtableEntry<oop>::make_ptr(*p);
-=======
       entry = (HashtableEntry<oop, mtSymbol>*)HashtableEntry<oop, mtSymbol>::make_ptr(*p);
->>>>>>> 8db97b07
     }
   }
 }
@@ -886,11 +809,7 @@
 void StringTable::dump(outputStream* st) {
   NumberSeq summary;
   for (int i = 0; i < the_table()->table_size(); ++i) {
-<<<<<<< HEAD
-    HashtableEntry<oop>* p = the_table()->bucket(i);
-=======
     HashtableEntry<oop, mtSymbol>* p = the_table()->bucket(i);
->>>>>>> 8db97b07
     int count = 0;
     for ( ; p != NULL; p = p->next()) {
       count++;
