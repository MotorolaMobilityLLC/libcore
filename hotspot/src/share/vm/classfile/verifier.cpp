/*
 * Copyright (c) 1998, 2012, Oracle and/or its affiliates. All rights reserved.
 * DO NOT ALTER OR REMOVE COPYRIGHT NOTICES OR THIS FILE HEADER.
 *
 * This code is free software; you can redistribute it and/or modify it
 * under the terms of the GNU General Public License version 2 only, as
 * published by the Free Software Foundation.
 *
 * This code is distributed in the hope that it will be useful, but WITHOUT
 * ANY WARRANTY; without even the implied warranty of MERCHANTABILITY or
 * FITNESS FOR A PARTICULAR PURPOSE.  See the GNU General Public License
 * version 2 for more details (a copy is included in the LICENSE file that
 * accompanied this code).
 *
 * You should have received a copy of the GNU General Public License version
 * 2 along with this work; if not, write to the Free Software Foundation,
 * Inc., 51 Franklin St, Fifth Floor, Boston, MA 02110-1301 USA.
 *
 * Please contact Oracle, 500 Oracle Parkway, Redwood Shores, CA 94065 USA
 * or visit www.oracle.com if you need additional information or have any
 * questions.
 *
 */

#include "precompiled.hpp"
#include "classfile/classFileStream.hpp"
#include "classfile/javaClasses.hpp"
#include "classfile/stackMapTable.hpp"
#include "classfile/stackMapFrame.hpp"
#include "classfile/stackMapTableFormat.hpp"
#include "classfile/systemDictionary.hpp"
#include "classfile/verifier.hpp"
#include "classfile/vmSymbols.hpp"
#include "interpreter/bytecodes.hpp"
#include "interpreter/bytecodeStream.hpp"
#include "memory/oopFactory.hpp"
#include "memory/resourceArea.hpp"
#include "oops/instanceKlass.hpp"
#include "oops/oop.inline.hpp"
#include "oops/typeArrayOop.hpp"
#include "prims/jvm.h"
#include "runtime/fieldDescriptor.hpp"
#include "runtime/handles.inline.hpp"
#include "runtime/interfaceSupport.hpp"
#include "runtime/javaCalls.hpp"
#include "runtime/orderAccess.hpp"
#include "runtime/os.hpp"
#ifdef TARGET_ARCH_x86
# include "bytes_x86.hpp"
#endif
#ifdef TARGET_ARCH_sparc
# include "bytes_sparc.hpp"
#endif
#ifdef TARGET_ARCH_zero
# include "bytes_zero.hpp"
#endif
#ifdef TARGET_ARCH_arm
# include "bytes_arm.hpp"
#endif
#ifdef TARGET_ARCH_ppc
# include "bytes_ppc.hpp"
#endif

#define NOFAILOVER_MAJOR_VERSION 51

// Access to external entry for VerifyClassCodes - old byte code verifier

extern "C" {
  typedef jboolean (*verify_byte_codes_fn_t)(JNIEnv *, jclass, char *, jint);
  typedef jboolean (*verify_byte_codes_fn_new_t)(JNIEnv *, jclass, char *, jint, jint);
}

static void* volatile _verify_byte_codes_fn = NULL;

static volatile jint _is_new_verify_byte_codes_fn = (jint) true;

static void* verify_byte_codes_fn() {
  if (_verify_byte_codes_fn == NULL) {
    void *lib_handle = os::native_java_library();
    void *func = os::dll_lookup(lib_handle, "VerifyClassCodesForMajorVersion");
    OrderAccess::release_store_ptr(&_verify_byte_codes_fn, func);
    if (func == NULL) {
      OrderAccess::release_store(&_is_new_verify_byte_codes_fn, false);
      func = os::dll_lookup(lib_handle, "VerifyClassCodes");
      OrderAccess::release_store_ptr(&_verify_byte_codes_fn, func);
    }
  }
  return (void*)_verify_byte_codes_fn;
}


// Methods in Verifier

bool Verifier::should_verify_for(oop class_loader, bool should_verify_class) {
  return (class_loader == NULL || !should_verify_class) ?
    BytecodeVerificationLocal : BytecodeVerificationRemote;
}

bool Verifier::relax_verify_for(oop loader) {
  bool trusted = java_lang_ClassLoader::is_trusted_loader(loader);
  bool need_verify =
    // verifyAll
    (BytecodeVerificationLocal && BytecodeVerificationRemote) ||
    // verifyRemote
    (!BytecodeVerificationLocal && BytecodeVerificationRemote && !trusted);
  return !need_verify;
}

bool Verifier::verify(instanceKlassHandle klass, Verifier::Mode mode, bool should_verify_class, TRAPS) {
  HandleMark hm;
  ResourceMark rm(THREAD);

  Symbol* exception_name = NULL;
  const size_t message_buffer_len = klass->name()->utf8_length() + 1024;
  char* message_buffer = NEW_RESOURCE_ARRAY(char, message_buffer_len);
  char* exception_message = message_buffer;

  const char* klassName = klass->external_name();
  bool can_failover = FailOverToOldVerifier &&
      klass->major_version() < NOFAILOVER_MAJOR_VERSION;

  // If the class should be verified, first see if we can use the split
  // verifier.  If not, or if verification fails and FailOverToOldVerifier
  // is set, then call the inference verifier.
  if (is_eligible_for_verification(klass, should_verify_class)) {
    if (TraceClassInitialization) {
      tty->print_cr("Start class verification for: %s", klassName);
    }
    if (UseSplitVerifier &&
        klass->major_version() >= STACKMAP_ATTRIBUTE_MAJOR_VERSION) {
      ClassVerifier split_verifier(klass, THREAD);
      split_verifier.verify_class(THREAD);
      exception_name = split_verifier.result();
      if (can_failover && !HAS_PENDING_EXCEPTION &&
          (exception_name == vmSymbols::java_lang_VerifyError() ||
           exception_name == vmSymbols::java_lang_ClassFormatError())) {
        if (TraceClassInitialization || VerboseVerification) {
          tty->print_cr(
            "Fail over class verification to old verifier for: %s", klassName);
        }
        exception_name = inference_verify(
          klass, message_buffer, message_buffer_len, THREAD);
      }
      if (exception_name != NULL) {
        exception_message = split_verifier.exception_message();
      }
    } else {
      exception_name = inference_verify(
          klass, message_buffer, message_buffer_len, THREAD);
    }

    if (TraceClassInitialization || VerboseVerification) {
      if (HAS_PENDING_EXCEPTION) {
        tty->print("Verification for %s has", klassName);
        tty->print_cr(" exception pending %s ",
          instanceKlass::cast(PENDING_EXCEPTION->klass())->external_name());
      } else if (exception_name != NULL) {
        tty->print_cr("Verification for %s failed", klassName);
      }
      tty->print_cr("End class verification for: %s", klassName);
    }
  }

  if (HAS_PENDING_EXCEPTION) {
    return false; // use the existing exception
  } else if (exception_name == NULL) {
    return true; // verifcation succeeded
  } else { // VerifyError or ClassFormatError to be created and thrown
    ResourceMark rm(THREAD);
    instanceKlassHandle kls =
      SystemDictionary::resolve_or_fail(exception_name, true, CHECK_false);
    while (!kls.is_null()) {
      if (kls == klass) {
        // If the class being verified is the exception we're creating
        // or one of it's superclasses, we're in trouble and are going
        // to infinitely recurse when we try to initialize the exception.
        // So bail out here by throwing the preallocated VM error.
        THROW_OOP_(Universe::virtual_machine_error_instance(), false);
      }
      kls = kls->super();
    }
    message_buffer[message_buffer_len - 1] = '\0'; // just to be sure
    THROW_MSG_(exception_name, exception_message, false);
  }
}

bool Verifier::is_eligible_for_verification(instanceKlassHandle klass, bool should_verify_class) {
  Symbol* name = klass->name();
  klassOop refl_magic_klass = SystemDictionary::reflect_MagicAccessorImpl_klass();

  return (should_verify_for(klass->class_loader(), should_verify_class) &&
    // return if the class is a bootstrapping class
    // or defineClass specified not to verify by default (flags override passed arg)
    // We need to skip the following four for bootstraping
    name != vmSymbols::java_lang_Object() &&
    name != vmSymbols::java_lang_Class() &&
    name != vmSymbols::java_lang_String() &&
    name != vmSymbols::java_lang_Throwable() &&

    // Can not verify the bytecodes for shared classes because they have
    // already been rewritten to contain constant pool cache indices,
    // which the verifier can't understand.
    // Shared classes shouldn't have stackmaps either.
    !klass()->is_shared() &&

    // As of the fix for 4486457 we disable verification for all of the
    // dynamically-generated bytecodes associated with the 1.4
    // reflection implementation, not just those associated with
    // sun/reflect/SerializationConstructorAccessor.
    // NOTE: this is called too early in the bootstrapping process to be
    // guarded by Universe::is_gte_jdk14x_version()/UseNewReflection.
    (refl_magic_klass == NULL ||
     !klass->is_subtype_of(refl_magic_klass) ||
     VerifyReflectionBytecodes)
  );
}

Symbol* Verifier::inference_verify(
    instanceKlassHandle klass, char* message, size_t message_len, TRAPS) {
  JavaThread* thread = (JavaThread*)THREAD;
  JNIEnv *env = thread->jni_environment();

  void* verify_func = verify_byte_codes_fn();

  if (verify_func == NULL) {
    jio_snprintf(message, message_len, "Could not link verifier");
    return vmSymbols::java_lang_VerifyError();
  }

  ResourceMark rm(THREAD);
  if (VerboseVerification) {
    tty->print_cr("Verifying class %s with old format", klass->external_name());
  }

  jclass cls = (jclass) JNIHandles::make_local(env, klass->java_mirror());
  jint result;

  {
    HandleMark hm(thread);
    ThreadToNativeFromVM ttn(thread);
    // ThreadToNativeFromVM takes care of changing thread_state, so safepoint
    // code knows that we have left the VM

    if (_is_new_verify_byte_codes_fn) {
      verify_byte_codes_fn_new_t func =
        CAST_TO_FN_PTR(verify_byte_codes_fn_new_t, verify_func);
      result = (*func)(env, cls, message, (int)message_len,
          klass->major_version());
    } else {
      verify_byte_codes_fn_t func =
        CAST_TO_FN_PTR(verify_byte_codes_fn_t, verify_func);
      result = (*func)(env, cls, message, (int)message_len);
    }
  }

  JNIHandles::destroy_local(cls);

  // These numbers are chosen so that VerifyClassCodes interface doesn't need
  // to be changed (still return jboolean (unsigned char)), and result is
  // 1 when verification is passed.
  if (result == 0) {
    return vmSymbols::java_lang_VerifyError();
  } else if (result == 1) {
    return NULL; // verified.
  } else if (result == 2) {
    THROW_MSG_(vmSymbols::java_lang_OutOfMemoryError(), message, NULL);
  } else if (result == 3) {
    return vmSymbols::java_lang_ClassFormatError();
  } else {
    ShouldNotReachHere();
    return NULL;
  }
}

TypeOrigin TypeOrigin::null() {
  return TypeOrigin();
}
TypeOrigin TypeOrigin::local(u2 index, StackMapFrame* frame) {
  assert(frame != NULL, "Must have a frame");
  return TypeOrigin(CF_LOCALS, index, StackMapFrame::copy(frame),
     frame->local_at(index));
}
TypeOrigin TypeOrigin::stack(u2 index, StackMapFrame* frame) {
  assert(frame != NULL, "Must have a frame");
  return TypeOrigin(CF_STACK, index, StackMapFrame::copy(frame),
      frame->stack_at(index));
}
TypeOrigin TypeOrigin::sm_local(u2 index, StackMapFrame* frame) {
  assert(frame != NULL, "Must have a frame");
  return TypeOrigin(SM_LOCALS, index, StackMapFrame::copy(frame),
      frame->local_at(index));
}
TypeOrigin TypeOrigin::sm_stack(u2 index, StackMapFrame* frame) {
  assert(frame != NULL, "Must have a frame");
  return TypeOrigin(SM_STACK, index, StackMapFrame::copy(frame),
      frame->stack_at(index));
}
TypeOrigin TypeOrigin::bad_index(u2 index) {
  return TypeOrigin(BAD_INDEX, index, NULL, VerificationType::bogus_type());
}
TypeOrigin TypeOrigin::cp(u2 index, VerificationType vt) {
  return TypeOrigin(CONST_POOL, index, NULL, vt);
}
TypeOrigin TypeOrigin::signature(VerificationType vt) {
  return TypeOrigin(SIG, 0, NULL, vt);
}
TypeOrigin TypeOrigin::implicit(VerificationType t) {
  return TypeOrigin(IMPLICIT, 0, NULL, t);
}
TypeOrigin TypeOrigin::frame(StackMapFrame* frame) {
  return TypeOrigin(FRAME_ONLY, 0, StackMapFrame::copy(frame),
                    VerificationType::bogus_type());
}

void TypeOrigin::reset_frame() {
  if (_frame != NULL) {
    _frame->restore();
  }
}

void TypeOrigin::details(outputStream* ss) const {
  _type.print_on(ss);
  switch (_origin) {
    case CF_LOCALS:
      ss->print(" (current frame, locals[%d])", _index);
      break;
    case CF_STACK:
      ss->print(" (current frame, stack[%d])", _index);
      break;
    case SM_LOCALS:
      ss->print(" (stack map, locals[%d])", _index);
      break;
    case SM_STACK:
      ss->print(" (stack map, stack[%d])", _index);
      break;
    case CONST_POOL:
      ss->print(" (constant pool %d)", _index);
      break;
    case SIG:
      ss->print(" (from method signature)");
      break;
    case IMPLICIT:
    case FRAME_ONLY:
    case NONE:
    default:
      ;
  }
}

#ifdef ASSERT
void TypeOrigin::print_on(outputStream* str) const {
  str->print("{%d,%d,%p:", _origin, _index, _frame);
  if (_frame != NULL) {
    _frame->print_on(str);
  } else {
    str->print("null");
  }
  str->print(",");
  _type.print_on(str);
  str->print("}");
}
#endif

void ErrorContext::details(outputStream* ss, methodOop method) const {
  if (is_valid()) {
    ss->print_cr("");
    ss->print_cr("Exception Details:");
    location_details(ss, method);
    reason_details(ss);
    frame_details(ss);
    bytecode_details(ss, method);
    handler_details(ss, method);
    stackmap_details(ss, method);
  }
}

void ErrorContext::reason_details(outputStream* ss) const {
  streamIndentor si(ss);
  ss->indent().print_cr("Reason:");
  streamIndentor si2(ss);
  ss->indent().print("");
  switch (_fault) {
    case INVALID_BYTECODE:
      ss->print("Error exists in the bytecode");
      break;
    case WRONG_TYPE:
      if (_expected.is_valid()) {
        ss->print("Type ");
        _type.details(ss);
        ss->print(" is not assignable to ");
        _expected.details(ss);
      } else {
        ss->print("Invalid type: ");
        _type.details(ss);
      }
      break;
    case FLAGS_MISMATCH:
      if (_expected.is_valid()) {
        ss->print("Current frame's flags are not assignable "
                  "to stack map frame's.");
      } else {
        ss->print("Current frame's flags are invalid in this context.");
      }
      break;
    case BAD_CP_INDEX:
      ss->print("Constant pool index %d is invalid", _type.index());
      break;
    case BAD_LOCAL_INDEX:
      ss->print("Local index %d is invalid", _type.index());
      break;
    case LOCALS_SIZE_MISMATCH:
      ss->print("Current frame's local size doesn't match stackmap.");
      break;
    case STACK_SIZE_MISMATCH:
      ss->print("Current frame's stack size doesn't match stackmap.");
      break;
    case STACK_OVERFLOW:
      ss->print("Exceeded max stack size.");
      break;
    case STACK_UNDERFLOW:
      ss->print("Attempt to pop empty stack.");
      break;
    case MISSING_STACKMAP:
      ss->print("Expected stackmap frame at this location.");
      break;
    case BAD_STACKMAP:
      ss->print("Invalid stackmap specification.");
      break;
    case UNKNOWN:
    default:
      ShouldNotReachHere();
      ss->print_cr("Unknown");
  }
  ss->print_cr("");
}

void ErrorContext::location_details(outputStream* ss, methodOop method) const {
  if (_bci != -1 && method != NULL) {
    streamIndentor si(ss);
    const char* bytecode_name = "<invalid>";
    if (method->validate_bci_from_bcx(_bci) != -1) {
      Bytecodes::Code code = Bytecodes::code_or_bp_at(method->bcp_from(_bci));
      if (Bytecodes::is_defined(code)) {
          bytecode_name = Bytecodes::name(code);
      } else {
          bytecode_name = "<illegal>";
      }
    }
    instanceKlass* ik = instanceKlass::cast(method->method_holder());
    ss->indent().print_cr("Location:");
    streamIndentor si2(ss);
    ss->indent().print_cr("%s.%s%s @%d: %s",
        ik->name()->as_C_string(), method->name()->as_C_string(),
        method->signature()->as_C_string(), _bci, bytecode_name);
  }
}

void ErrorContext::frame_details(outputStream* ss) const {
  streamIndentor si(ss);
  if (_type.is_valid() && _type.frame() != NULL) {
    ss->indent().print_cr("Current Frame:");
    streamIndentor si2(ss);
    _type.frame()->print_on(ss);
  }
  if (_expected.is_valid() && _expected.frame() != NULL) {
    ss->indent().print_cr("Stackmap Frame:");
    streamIndentor si2(ss);
    _expected.frame()->print_on(ss);
  }
}

void ErrorContext::bytecode_details(outputStream* ss, methodOop method) const {
  if (method != NULL) {
    streamIndentor si(ss);
    ss->indent().print_cr("Bytecode:");
    streamIndentor si2(ss);
    ss->print_data(method->code_base(), method->code_size(), false);
  }
}

void ErrorContext::handler_details(outputStream* ss, methodOop method) const {
  if (method != NULL) {
    streamIndentor si(ss);
    ExceptionTable table(method);
    if (table.length() > 0) {
      ss->indent().print_cr("Exception Handler Table:");
      streamIndentor si2(ss);
      for (int i = 0; i < table.length(); ++i) {
        ss->indent().print_cr("bci [%d, %d] => handler: %d", table.start_pc(i),
            table.end_pc(i), table.handler_pc(i));
      }
    }
  }
}

void ErrorContext::stackmap_details(outputStream* ss, methodOop method) const {
  if (method != NULL && method->has_stackmap_table()) {
    streamIndentor si(ss);
    ss->indent().print_cr("Stackmap Table:");
    typeArrayOop data = method->stackmap_data();
    stack_map_table* sm_table =
        stack_map_table::at((address)data->byte_at_addr(0));
    stack_map_frame* sm_frame = sm_table->entries();
    streamIndentor si2(ss);
    int current_offset = -1;
    for (u2 i = 0; i < sm_table->number_of_entries(); ++i) {
      ss->indent();
      sm_frame->print_on(ss, current_offset);
      ss->print_cr("");
      current_offset += sm_frame->offset_delta();
      sm_frame = sm_frame->next();
    }
  }
}

// Methods in ClassVerifier

ClassVerifier::ClassVerifier(
    instanceKlassHandle klass, TRAPS)
    : _thread(THREAD), _exception_type(NULL), _message(NULL), _klass(klass) {
  _this_type = VerificationType::reference_type(klass->name());
  // Create list to hold symbols in reference area.
  _symbols = new GrowableArray<Symbol*>(100, 0, NULL);
}

ClassVerifier::~ClassVerifier() {
  // Decrement the reference count for any symbols created.
  for (int i = 0; i < _symbols->length(); i++) {
    Symbol* s = _symbols->at(i);
    s->decrement_refcount();
  }
}

VerificationType ClassVerifier::object_type() const {
  return VerificationType::reference_type(vmSymbols::java_lang_Object());
}

TypeOrigin ClassVerifier::ref_ctx(const char* sig, TRAPS) {
  VerificationType vt = VerificationType::reference_type(
      create_temporary_symbol(sig, (int)strlen(sig), THREAD));
  return TypeOrigin::implicit(vt);
}

void ClassVerifier::verify_class(TRAPS) {
  if (VerboseVerification) {
    tty->print_cr("Verifying class %s with new format",
      _klass->external_name());
  }

  objArrayHandle methods(THREAD, _klass->methods());
  int num_methods = methods->length();

  for (int index = 0; index < num_methods; index++) {
    // Check for recursive re-verification before each method.
    if (was_recursively_verified())  return;

    methodOop m = (methodOop)methods->obj_at(index);
    if (m->is_native() || m->is_abstract()) {
      // If m is native or abstract, skip it.  It is checked in class file
      // parser that methods do not override a final method.
      continue;
    }
    verify_method(methodHandle(THREAD, m), CHECK_VERIFY(this));
  }

  if (VerboseVerification || TraceClassInitialization) {
    if (was_recursively_verified())
      tty->print_cr("Recursive verification detected for: %s",
          _klass->external_name());
  }
}

void ClassVerifier::verify_method(methodHandle m, TRAPS) {
  _method = m;   // initialize _method
  if (VerboseVerification) {
    tty->print_cr("Verifying method %s", m->name_and_sig_as_C_string());
  }

  const char* bad_type_msg = "Bad type on operand stack in %s";

  int32_t max_stack = m->verifier_max_stack();
  int32_t max_locals = m->max_locals();
  constantPoolHandle cp(THREAD, m->constants());

  if (!SignatureVerifier::is_valid_method_signature(m->signature())) {
    class_format_error("Invalid method signature");
    return;
  }

  // Initial stack map frame: offset is 0, stack is initially empty.
  StackMapFrame current_frame(max_locals, max_stack, this);
  // Set initial locals
  VerificationType return_type = current_frame.set_locals_from_arg(
    m, current_type(), CHECK_VERIFY(this));

  int32_t stackmap_index = 0; // index to the stackmap array

  u4 code_length = m->code_size();

  // Scan the bytecode and map each instruction's start offset to a number.
  char* code_data = generate_code_data(m, code_length, CHECK_VERIFY(this));

  int ex_min = code_length;
  int ex_max = -1;
  // Look through each item on the exception table. Each of the fields must refer
  // to a legal instruction.
  verify_exception_handler_table(
    code_length, code_data, ex_min, ex_max, CHECK_VERIFY(this));

  // Look through each entry on the local variable table and make sure
  // its range of code array offsets is valid. (4169817)
  if (m->has_localvariable_table()) {
    verify_local_variable_table(code_length, code_data, CHECK_VERIFY(this));
  }

  typeArrayHandle stackmap_data(THREAD, m->stackmap_data());
  StackMapStream stream(stackmap_data);
  StackMapReader reader(this, &stream, code_data, code_length, THREAD);
  StackMapTable stackmap_table(&reader, &current_frame, max_locals, max_stack,
                               code_data, code_length, CHECK_VERIFY(this));

  if (VerboseVerification) {
    stackmap_table.print_on(tty);
  }

  RawBytecodeStream bcs(m);

  // Scan the byte code linearly from the start to the end
  bool no_control_flow = false; // Set to true when there is no direct control
                                // flow from current instruction to the next
                                // instruction in sequence
  Bytecodes::Code opcode;
  while (!bcs.is_last_bytecode()) {
    // Check for recursive re-verification before each bytecode.
    if (was_recursively_verified())  return;

    opcode = bcs.raw_next();
    u2 bci = bcs.bci();

    // Set current frame's offset to bci
    current_frame.set_offset(bci);
    current_frame.set_mark();

    // Make sure every offset in stackmap table point to the beginning to
    // an instruction. Match current_frame to stackmap_table entry with
    // the same offset if exists.
    stackmap_index = verify_stackmap_table(
      stackmap_index, bci, &current_frame, &stackmap_table,
      no_control_flow, CHECK_VERIFY(this));


    bool this_uninit = false;  // Set to true when invokespecial <init> initialized 'this'

    // Merge with the next instruction
    {
      u2 index;
      int target;
      VerificationType type, type2;
      VerificationType atype;

#ifndef PRODUCT
      if (VerboseVerification) {
        current_frame.print_on(tty);
        tty->print_cr("offset = %d,  opcode = %s", bci, Bytecodes::name(opcode));
      }
#endif

      // Make sure wide instruction is in correct format
      if (bcs.is_wide()) {
        if (opcode != Bytecodes::_iinc   && opcode != Bytecodes::_iload  &&
            opcode != Bytecodes::_aload  && opcode != Bytecodes::_lload  &&
            opcode != Bytecodes::_istore && opcode != Bytecodes::_astore &&
            opcode != Bytecodes::_lstore && opcode != Bytecodes::_fload  &&
            opcode != Bytecodes::_dload  && opcode != Bytecodes::_fstore &&
            opcode != Bytecodes::_dstore) {
          /* Unreachable?  RawBytecodeStream's raw_next() returns 'illegal'
           * if we encounter a wide instruction that modifies an invalid
           * opcode (not one of the ones listed above) */
          verify_error(ErrorContext::bad_code(bci), "Bad wide instruction");
          return;
        }
      }

      switch (opcode) {
        case Bytecodes::_nop :
          no_control_flow = false; break;
        case Bytecodes::_aconst_null :
          current_frame.push_stack(
            VerificationType::null_type(), CHECK_VERIFY(this));
          no_control_flow = false; break;
        case Bytecodes::_iconst_m1 :
        case Bytecodes::_iconst_0 :
        case Bytecodes::_iconst_1 :
        case Bytecodes::_iconst_2 :
        case Bytecodes::_iconst_3 :
        case Bytecodes::_iconst_4 :
        case Bytecodes::_iconst_5 :
          current_frame.push_stack(
            VerificationType::integer_type(), CHECK_VERIFY(this));
          no_control_flow = false; break;
        case Bytecodes::_lconst_0 :
        case Bytecodes::_lconst_1 :
          current_frame.push_stack_2(
            VerificationType::long_type(),
            VerificationType::long2_type(), CHECK_VERIFY(this));
          no_control_flow = false; break;
        case Bytecodes::_fconst_0 :
        case Bytecodes::_fconst_1 :
        case Bytecodes::_fconst_2 :
          current_frame.push_stack(
            VerificationType::float_type(), CHECK_VERIFY(this));
          no_control_flow = false; break;
        case Bytecodes::_dconst_0 :
        case Bytecodes::_dconst_1 :
          current_frame.push_stack_2(
            VerificationType::double_type(),
            VerificationType::double2_type(), CHECK_VERIFY(this));
          no_control_flow = false; break;
        case Bytecodes::_sipush :
        case Bytecodes::_bipush :
          current_frame.push_stack(
            VerificationType::integer_type(), CHECK_VERIFY(this));
          no_control_flow = false; break;
        case Bytecodes::_ldc :
          verify_ldc(
            opcode, bcs.get_index_u1(), &current_frame,
            cp, bci, CHECK_VERIFY(this));
          no_control_flow = false; break;
        case Bytecodes::_ldc_w :
        case Bytecodes::_ldc2_w :
          verify_ldc(
            opcode, bcs.get_index_u2(), &current_frame,
            cp, bci, CHECK_VERIFY(this));
          no_control_flow = false; break;
        case Bytecodes::_iload :
          verify_iload(bcs.get_index(), &current_frame, CHECK_VERIFY(this));
          no_control_flow = false; break;
        case Bytecodes::_iload_0 :
        case Bytecodes::_iload_1 :
        case Bytecodes::_iload_2 :
        case Bytecodes::_iload_3 :
          index = opcode - Bytecodes::_iload_0;
          verify_iload(index, &current_frame, CHECK_VERIFY(this));
          no_control_flow = false; break;
        case Bytecodes::_lload :
          verify_lload(bcs.get_index(), &current_frame, CHECK_VERIFY(this));
          no_control_flow = false; break;
        case Bytecodes::_lload_0 :
        case Bytecodes::_lload_1 :
        case Bytecodes::_lload_2 :
        case Bytecodes::_lload_3 :
          index = opcode - Bytecodes::_lload_0;
          verify_lload(index, &current_frame, CHECK_VERIFY(this));
          no_control_flow = false; break;
        case Bytecodes::_fload :
          verify_fload(bcs.get_index(), &current_frame, CHECK_VERIFY(this));
          no_control_flow = false; break;
        case Bytecodes::_fload_0 :
        case Bytecodes::_fload_1 :
        case Bytecodes::_fload_2 :
        case Bytecodes::_fload_3 :
          index = opcode - Bytecodes::_fload_0;
          verify_fload(index, &current_frame, CHECK_VERIFY(this));
          no_control_flow = false; break;
        case Bytecodes::_dload :
          verify_dload(bcs.get_index(), &current_frame, CHECK_VERIFY(this));
          no_control_flow = false; break;
        case Bytecodes::_dload_0 :
        case Bytecodes::_dload_1 :
        case Bytecodes::_dload_2 :
        case Bytecodes::_dload_3 :
          index = opcode - Bytecodes::_dload_0;
          verify_dload(index, &current_frame, CHECK_VERIFY(this));
          no_control_flow = false; break;
        case Bytecodes::_aload :
          verify_aload(bcs.get_index(), &current_frame, CHECK_VERIFY(this));
          no_control_flow = false; break;
        case Bytecodes::_aload_0 :
        case Bytecodes::_aload_1 :
        case Bytecodes::_aload_2 :
        case Bytecodes::_aload_3 :
          index = opcode - Bytecodes::_aload_0;
          verify_aload(index, &current_frame, CHECK_VERIFY(this));
          no_control_flow = false; break;
        case Bytecodes::_iaload :
          type = current_frame.pop_stack(
            VerificationType::integer_type(), CHECK_VERIFY(this));
          atype = current_frame.pop_stack(
            VerificationType::reference_check(), CHECK_VERIFY(this));
          if (!atype.is_int_array()) {
            verify_error(ErrorContext::bad_type(bci,
                current_frame.stack_top_ctx(), ref_ctx("[I", THREAD)),
                bad_type_msg, "iaload");
            return;
          }
          current_frame.push_stack(
            VerificationType::integer_type(), CHECK_VERIFY(this));
          no_control_flow = false; break;
        case Bytecodes::_baload :
          type = current_frame.pop_stack(
            VerificationType::integer_type(), CHECK_VERIFY(this));
          atype = current_frame.pop_stack(
            VerificationType::reference_check(), CHECK_VERIFY(this));
          if (!atype.is_bool_array() && !atype.is_byte_array()) {
            verify_error(
                ErrorContext::bad_type(bci, current_frame.stack_top_ctx()),
                bad_type_msg, "baload");
            return;
          }
          current_frame.push_stack(
            VerificationType::integer_type(), CHECK_VERIFY(this));
          no_control_flow = false; break;
        case Bytecodes::_caload :
          type = current_frame.pop_stack(
            VerificationType::integer_type(), CHECK_VERIFY(this));
          atype = current_frame.pop_stack(
            VerificationType::reference_check(), CHECK_VERIFY(this));
          if (!atype.is_char_array()) {
            verify_error(ErrorContext::bad_type(bci,
                current_frame.stack_top_ctx(), ref_ctx("[C", THREAD)),
                bad_type_msg, "caload");
            return;
          }
          current_frame.push_stack(
            VerificationType::integer_type(), CHECK_VERIFY(this));
          no_control_flow = false; break;
        case Bytecodes::_saload :
          type = current_frame.pop_stack(
            VerificationType::integer_type(), CHECK_VERIFY(this));
          atype = current_frame.pop_stack(
            VerificationType::reference_check(), CHECK_VERIFY(this));
          if (!atype.is_short_array()) {
            verify_error(ErrorContext::bad_type(bci,
                current_frame.stack_top_ctx(), ref_ctx("[S", THREAD)),
                bad_type_msg, "saload");
            return;
          }
          current_frame.push_stack(
            VerificationType::integer_type(), CHECK_VERIFY(this));
          no_control_flow = false; break;
        case Bytecodes::_laload :
          type = current_frame.pop_stack(
            VerificationType::integer_type(), CHECK_VERIFY(this));
          atype = current_frame.pop_stack(
            VerificationType::reference_check(), CHECK_VERIFY(this));
          if (!atype.is_long_array()) {
            verify_error(ErrorContext::bad_type(bci,
                current_frame.stack_top_ctx(), ref_ctx("[J", THREAD)),
                bad_type_msg, "laload");
            return;
          }
          current_frame.push_stack_2(
            VerificationType::long_type(),
            VerificationType::long2_type(), CHECK_VERIFY(this));
          no_control_flow = false; break;
        case Bytecodes::_faload :
          type = current_frame.pop_stack(
            VerificationType::integer_type(), CHECK_VERIFY(this));
          atype = current_frame.pop_stack(
            VerificationType::reference_check(), CHECK_VERIFY(this));
          if (!atype.is_float_array()) {
            verify_error(ErrorContext::bad_type(bci,
                current_frame.stack_top_ctx(), ref_ctx("[F", THREAD)),
                bad_type_msg, "faload");
            return;
          }
          current_frame.push_stack(
            VerificationType::float_type(), CHECK_VERIFY(this));
          no_control_flow = false; break;
        case Bytecodes::_daload :
          type = current_frame.pop_stack(
            VerificationType::integer_type(), CHECK_VERIFY(this));
          atype = current_frame.pop_stack(
            VerificationType::reference_check(), CHECK_VERIFY(this));
          if (!atype.is_double_array()) {
            verify_error(ErrorContext::bad_type(bci,
                current_frame.stack_top_ctx(), ref_ctx("[D", THREAD)),
                bad_type_msg, "daload");
            return;
          }
          current_frame.push_stack_2(
            VerificationType::double_type(),
            VerificationType::double2_type(), CHECK_VERIFY(this));
          no_control_flow = false; break;
        case Bytecodes::_aaload : {
          type = current_frame.pop_stack(
            VerificationType::integer_type(), CHECK_VERIFY(this));
          atype = current_frame.pop_stack(
            VerificationType::reference_check(), CHECK_VERIFY(this));
          if (!atype.is_reference_array()) {
            verify_error(ErrorContext::bad_type(bci,
                current_frame.stack_top_ctx(),
                TypeOrigin::implicit(VerificationType::reference_check())),
                bad_type_msg, "aaload");
            return;
          }
          if (atype.is_null()) {
            current_frame.push_stack(
              VerificationType::null_type(), CHECK_VERIFY(this));
          } else {
            VerificationType component =
              atype.get_component(this, CHECK_VERIFY(this));
            current_frame.push_stack(component, CHECK_VERIFY(this));
          }
          no_control_flow = false; break;
        }
        case Bytecodes::_istore :
          verify_istore(bcs.get_index(), &current_frame, CHECK_VERIFY(this));
          no_control_flow = false; break;
        case Bytecodes::_istore_0 :
        case Bytecodes::_istore_1 :
        case Bytecodes::_istore_2 :
        case Bytecodes::_istore_3 :
          index = opcode - Bytecodes::_istore_0;
          verify_istore(index, &current_frame, CHECK_VERIFY(this));
          no_control_flow = false; break;
        case Bytecodes::_lstore :
          verify_lstore(bcs.get_index(), &current_frame, CHECK_VERIFY(this));
          no_control_flow = false; break;
        case Bytecodes::_lstore_0 :
        case Bytecodes::_lstore_1 :
        case Bytecodes::_lstore_2 :
        case Bytecodes::_lstore_3 :
          index = opcode - Bytecodes::_lstore_0;
          verify_lstore(index, &current_frame, CHECK_VERIFY(this));
          no_control_flow = false; break;
        case Bytecodes::_fstore :
          verify_fstore(bcs.get_index(), &current_frame, CHECK_VERIFY(this));
          no_control_flow = false; break;
        case Bytecodes::_fstore_0 :
        case Bytecodes::_fstore_1 :
        case Bytecodes::_fstore_2 :
        case Bytecodes::_fstore_3 :
          index = opcode - Bytecodes::_fstore_0;
          verify_fstore(index, &current_frame, CHECK_VERIFY(this));
          no_control_flow = false; break;
        case Bytecodes::_dstore :
          verify_dstore(bcs.get_index(), &current_frame, CHECK_VERIFY(this));
          no_control_flow = false; break;
        case Bytecodes::_dstore_0 :
        case Bytecodes::_dstore_1 :
        case Bytecodes::_dstore_2 :
        case Bytecodes::_dstore_3 :
          index = opcode - Bytecodes::_dstore_0;
          verify_dstore(index, &current_frame, CHECK_VERIFY(this));
          no_control_flow = false; break;
        case Bytecodes::_astore :
          verify_astore(bcs.get_index(), &current_frame, CHECK_VERIFY(this));
          no_control_flow = false; break;
        case Bytecodes::_astore_0 :
        case Bytecodes::_astore_1 :
        case Bytecodes::_astore_2 :
        case Bytecodes::_astore_3 :
          index = opcode - Bytecodes::_astore_0;
          verify_astore(index, &current_frame, CHECK_VERIFY(this));
          no_control_flow = false; break;
        case Bytecodes::_iastore :
          type = current_frame.pop_stack(
            VerificationType::integer_type(), CHECK_VERIFY(this));
          type2 = current_frame.pop_stack(
            VerificationType::integer_type(), CHECK_VERIFY(this));
          atype = current_frame.pop_stack(
            VerificationType::reference_check(), CHECK_VERIFY(this));
          if (!atype.is_int_array()) {
            verify_error(ErrorContext::bad_type(bci,
                current_frame.stack_top_ctx(), ref_ctx("[I", THREAD)),
                bad_type_msg, "iastore");
            return;
          }
          no_control_flow = false; break;
        case Bytecodes::_bastore :
          type = current_frame.pop_stack(
            VerificationType::integer_type(), CHECK_VERIFY(this));
          type2 = current_frame.pop_stack(
            VerificationType::integer_type(), CHECK_VERIFY(this));
          atype = current_frame.pop_stack(
            VerificationType::reference_check(), CHECK_VERIFY(this));
          if (!atype.is_bool_array() && !atype.is_byte_array()) {
            verify_error(
                ErrorContext::bad_type(bci, current_frame.stack_top_ctx()),
                bad_type_msg, "bastore");
            return;
          }
          no_control_flow = false; break;
        case Bytecodes::_castore :
          current_frame.pop_stack(
            VerificationType::integer_type(), CHECK_VERIFY(this));
          current_frame.pop_stack(
            VerificationType::integer_type(), CHECK_VERIFY(this));
          atype = current_frame.pop_stack(
            VerificationType::reference_check(), CHECK_VERIFY(this));
          if (!atype.is_char_array()) {
            verify_error(ErrorContext::bad_type(bci,
                current_frame.stack_top_ctx(), ref_ctx("[C", THREAD)),
                bad_type_msg, "castore");
            return;
          }
          no_control_flow = false; break;
        case Bytecodes::_sastore :
          current_frame.pop_stack(
            VerificationType::integer_type(), CHECK_VERIFY(this));
          current_frame.pop_stack(
            VerificationType::integer_type(), CHECK_VERIFY(this));
          atype = current_frame.pop_stack(
            VerificationType::reference_check(), CHECK_VERIFY(this));
          if (!atype.is_short_array()) {
            verify_error(ErrorContext::bad_type(bci,
                current_frame.stack_top_ctx(), ref_ctx("[S", THREAD)),
                bad_type_msg, "sastore");
            return;
          }
          no_control_flow = false; break;
        case Bytecodes::_lastore :
          current_frame.pop_stack_2(
            VerificationType::long2_type(),
            VerificationType::long_type(), CHECK_VERIFY(this));
          current_frame.pop_stack(
            VerificationType::integer_type(), CHECK_VERIFY(this));
          atype = current_frame.pop_stack(
            VerificationType::reference_check(), CHECK_VERIFY(this));
          if (!atype.is_long_array()) {
            verify_error(ErrorContext::bad_type(bci,
                current_frame.stack_top_ctx(), ref_ctx("[J", THREAD)),
                bad_type_msg, "lastore");
            return;
          }
          no_control_flow = false; break;
        case Bytecodes::_fastore :
          current_frame.pop_stack(
            VerificationType::float_type(), CHECK_VERIFY(this));
          current_frame.pop_stack
            (VerificationType::integer_type(), CHECK_VERIFY(this));
          atype = current_frame.pop_stack(
            VerificationType::reference_check(), CHECK_VERIFY(this));
          if (!atype.is_float_array()) {
            verify_error(ErrorContext::bad_type(bci,
                current_frame.stack_top_ctx(), ref_ctx("[F", THREAD)),
                bad_type_msg, "fastore");
            return;
          }
          no_control_flow = false; break;
        case Bytecodes::_dastore :
          current_frame.pop_stack_2(
            VerificationType::double2_type(),
            VerificationType::double_type(), CHECK_VERIFY(this));
          current_frame.pop_stack(
            VerificationType::integer_type(), CHECK_VERIFY(this));
          atype = current_frame.pop_stack(
            VerificationType::reference_check(), CHECK_VERIFY(this));
          if (!atype.is_double_array()) {
            verify_error(ErrorContext::bad_type(bci,
                current_frame.stack_top_ctx(), ref_ctx("[D", THREAD)),
                bad_type_msg, "dastore");
            return;
          }
          no_control_flow = false; break;
        case Bytecodes::_aastore :
          type = current_frame.pop_stack(object_type(), CHECK_VERIFY(this));
          type2 = current_frame.pop_stack(
            VerificationType::integer_type(), CHECK_VERIFY(this));
          atype = current_frame.pop_stack(
            VerificationType::reference_check(), CHECK_VERIFY(this));
          // more type-checking is done at runtime
          if (!atype.is_reference_array()) {
            verify_error(ErrorContext::bad_type(bci,
                current_frame.stack_top_ctx(),
                TypeOrigin::implicit(VerificationType::reference_check())),
                bad_type_msg, "aastore");
            return;
          }
          // 4938384: relaxed constraint in JVMS 3nd edition.
          no_control_flow = false; break;
        case Bytecodes::_pop :
          current_frame.pop_stack(
            VerificationType::category1_check(), CHECK_VERIFY(this));
          no_control_flow = false; break;
        case Bytecodes::_pop2 :
          type = current_frame.pop_stack(CHECK_VERIFY(this));
          if (type.is_category1()) {
            current_frame.pop_stack(
              VerificationType::category1_check(), CHECK_VERIFY(this));
          } else if (type.is_category2_2nd()) {
            current_frame.pop_stack(
              VerificationType::category2_check(), CHECK_VERIFY(this));
          } else {
            /* Unreachable? Would need a category2_1st on TOS
             * which does not appear possible. */
            verify_error(
                ErrorContext::bad_type(bci, current_frame.stack_top_ctx()),
                bad_type_msg, "pop2");
            return;
          }
          no_control_flow = false; break;
        case Bytecodes::_dup :
          type = current_frame.pop_stack(
            VerificationType::category1_check(), CHECK_VERIFY(this));
          current_frame.push_stack(type, CHECK_VERIFY(this));
          current_frame.push_stack(type, CHECK_VERIFY(this));
          no_control_flow = false; break;
        case Bytecodes::_dup_x1 :
          type = current_frame.pop_stack(
            VerificationType::category1_check(), CHECK_VERIFY(this));
          type2 = current_frame.pop_stack(
            VerificationType::category1_check(), CHECK_VERIFY(this));
          current_frame.push_stack(type, CHECK_VERIFY(this));
          current_frame.push_stack(type2, CHECK_VERIFY(this));
          current_frame.push_stack(type, CHECK_VERIFY(this));
          no_control_flow = false; break;
        case Bytecodes::_dup_x2 :
        {
          VerificationType type3;
          type = current_frame.pop_stack(
            VerificationType::category1_check(), CHECK_VERIFY(this));
          type2 = current_frame.pop_stack(CHECK_VERIFY(this));
          if (type2.is_category1()) {
            type3 = current_frame.pop_stack(
              VerificationType::category1_check(), CHECK_VERIFY(this));
          } else if (type2.is_category2_2nd()) {
            type3 = current_frame.pop_stack(
              VerificationType::category2_check(), CHECK_VERIFY(this));
          } else {
            /* Unreachable? Would need a category2_1st at stack depth 2 with
             * a category1 on TOS which does not appear possible. */
            verify_error(ErrorContext::bad_type(
                bci, current_frame.stack_top_ctx()), bad_type_msg, "dup_x2");
            return;
          }
          current_frame.push_stack(type, CHECK_VERIFY(this));
          current_frame.push_stack(type3, CHECK_VERIFY(this));
          current_frame.push_stack(type2, CHECK_VERIFY(this));
          current_frame.push_stack(type, CHECK_VERIFY(this));
          no_control_flow = false; break;
        }
        case Bytecodes::_dup2 :
          type = current_frame.pop_stack(CHECK_VERIFY(this));
          if (type.is_category1()) {
            type2 = current_frame.pop_stack(
              VerificationType::category1_check(), CHECK_VERIFY(this));
          } else if (type.is_category2_2nd()) {
            type2 = current_frame.pop_stack(
              VerificationType::category2_check(), CHECK_VERIFY(this));
          } else {
            /* Unreachable?  Would need a category2_1st on TOS which does not
             * appear possible. */
            verify_error(
                ErrorContext::bad_type(bci, current_frame.stack_top_ctx()),
                bad_type_msg, "dup2");
            return;
          }
          current_frame.push_stack(type2, CHECK_VERIFY(this));
          current_frame.push_stack(type, CHECK_VERIFY(this));
          current_frame.push_stack(type2, CHECK_VERIFY(this));
          current_frame.push_stack(type, CHECK_VERIFY(this));
          no_control_flow = false; break;
        case Bytecodes::_dup2_x1 :
        {
          VerificationType type3;
          type = current_frame.pop_stack(CHECK_VERIFY(this));
          if (type.is_category1()) {
            type2 = current_frame.pop_stack(
              VerificationType::category1_check(), CHECK_VERIFY(this));
          } else if (type.is_category2_2nd()) {
            type2 = current_frame.pop_stack(
              VerificationType::category2_check(), CHECK_VERIFY(this));
          } else {
            /* Unreachable?  Would need a category2_1st on TOS which does
             * not appear possible. */
            verify_error(
                ErrorContext::bad_type(bci, current_frame.stack_top_ctx()),
                bad_type_msg, "dup2_x1");
            return;
          }
          type3 = current_frame.pop_stack(
            VerificationType::category1_check(), CHECK_VERIFY(this));
          current_frame.push_stack(type2, CHECK_VERIFY(this));
          current_frame.push_stack(type, CHECK_VERIFY(this));
          current_frame.push_stack(type3, CHECK_VERIFY(this));
          current_frame.push_stack(type2, CHECK_VERIFY(this));
          current_frame.push_stack(type, CHECK_VERIFY(this));
          no_control_flow = false; break;
        }
        case Bytecodes::_dup2_x2 :
        {
          VerificationType type3, type4;
          type = current_frame.pop_stack(CHECK_VERIFY(this));
          if (type.is_category1()) {
            type2 = current_frame.pop_stack(
              VerificationType::category1_check(), CHECK_VERIFY(this));
          } else if (type.is_category2_2nd()) {
            type2 = current_frame.pop_stack(
              VerificationType::category2_check(), CHECK_VERIFY(this));
          } else {
            /* Unreachable?  Would need a category2_1st on TOS which does
             * not appear possible. */
            verify_error(
                ErrorContext::bad_type(bci, current_frame.stack_top_ctx()),
                bad_type_msg, "dup2_x2");
            return;
          }
          type3 = current_frame.pop_stack(CHECK_VERIFY(this));
          if (type3.is_category1()) {
            type4 = current_frame.pop_stack(
              VerificationType::category1_check(), CHECK_VERIFY(this));
          } else if (type3.is_category2_2nd()) {
            type4 = current_frame.pop_stack(
              VerificationType::category2_check(), CHECK_VERIFY(this));
          } else {
            /* Unreachable?  Would need a category2_1st on TOS after popping
             * a long/double or two category 1's, which does not
             * appear possible. */
            verify_error(
                ErrorContext::bad_type(bci, current_frame.stack_top_ctx()),
                bad_type_msg, "dup2_x2");
            return;
          }
          current_frame.push_stack(type2, CHECK_VERIFY(this));
          current_frame.push_stack(type, CHECK_VERIFY(this));
          current_frame.push_stack(type4, CHECK_VERIFY(this));
          current_frame.push_stack(type3, CHECK_VERIFY(this));
          current_frame.push_stack(type2, CHECK_VERIFY(this));
          current_frame.push_stack(type, CHECK_VERIFY(this));
          no_control_flow = false; break;
        }
        case Bytecodes::_swap :
          type = current_frame.pop_stack(
            VerificationType::category1_check(), CHECK_VERIFY(this));
          type2 = current_frame.pop_stack(
            VerificationType::category1_check(), CHECK_VERIFY(this));
          current_frame.push_stack(type, CHECK_VERIFY(this));
          current_frame.push_stack(type2, CHECK_VERIFY(this));
          no_control_flow = false; break;
        case Bytecodes::_iadd :
        case Bytecodes::_isub :
        case Bytecodes::_imul :
        case Bytecodes::_idiv :
        case Bytecodes::_irem :
        case Bytecodes::_ishl :
        case Bytecodes::_ishr :
        case Bytecodes::_iushr :
        case Bytecodes::_ior :
        case Bytecodes::_ixor :
        case Bytecodes::_iand :
          current_frame.pop_stack(
            VerificationType::integer_type(), CHECK_VERIFY(this));
          // fall through
        case Bytecodes::_ineg :
          current_frame.pop_stack(
            VerificationType::integer_type(), CHECK_VERIFY(this));
          current_frame.push_stack(
            VerificationType::integer_type(), CHECK_VERIFY(this));
          no_control_flow = false; break;
        case Bytecodes::_ladd :
        case Bytecodes::_lsub :
        case Bytecodes::_lmul :
        case Bytecodes::_ldiv :
        case Bytecodes::_lrem :
        case Bytecodes::_land :
        case Bytecodes::_lor :
        case Bytecodes::_lxor :
          current_frame.pop_stack_2(
            VerificationType::long2_type(),
            VerificationType::long_type(), CHECK_VERIFY(this));
          // fall through
        case Bytecodes::_lneg :
          current_frame.pop_stack_2(
            VerificationType::long2_type(),
            VerificationType::long_type(), CHECK_VERIFY(this));
          current_frame.push_stack_2(
            VerificationType::long_type(),
            VerificationType::long2_type(), CHECK_VERIFY(this));
          no_control_flow = false; break;
        case Bytecodes::_lshl :
        case Bytecodes::_lshr :
        case Bytecodes::_lushr :
          current_frame.pop_stack(
            VerificationType::integer_type(), CHECK_VERIFY(this));
          current_frame.pop_stack_2(
            VerificationType::long2_type(),
            VerificationType::long_type(), CHECK_VERIFY(this));
          current_frame.push_stack_2(
            VerificationType::long_type(),
            VerificationType::long2_type(), CHECK_VERIFY(this));
          no_control_flow = false; break;
        case Bytecodes::_fadd :
        case Bytecodes::_fsub :
        case Bytecodes::_fmul :
        case Bytecodes::_fdiv :
        case Bytecodes::_frem :
          current_frame.pop_stack(
            VerificationType::float_type(), CHECK_VERIFY(this));
          // fall through
        case Bytecodes::_fneg :
          current_frame.pop_stack(
            VerificationType::float_type(), CHECK_VERIFY(this));
          current_frame.push_stack(
            VerificationType::float_type(), CHECK_VERIFY(this));
          no_control_flow = false; break;
        case Bytecodes::_dadd :
        case Bytecodes::_dsub :
        case Bytecodes::_dmul :
        case Bytecodes::_ddiv :
        case Bytecodes::_drem :
          current_frame.pop_stack_2(
            VerificationType::double2_type(),
            VerificationType::double_type(), CHECK_VERIFY(this));
          // fall through
        case Bytecodes::_dneg :
          current_frame.pop_stack_2(
            VerificationType::double2_type(),
            VerificationType::double_type(), CHECK_VERIFY(this));
          current_frame.push_stack_2(
            VerificationType::double_type(),
            VerificationType::double2_type(), CHECK_VERIFY(this));
          no_control_flow = false; break;
        case Bytecodes::_iinc :
          verify_iinc(bcs.get_index(), &current_frame, CHECK_VERIFY(this));
          no_control_flow = false; break;
        case Bytecodes::_i2l :
          type = current_frame.pop_stack(
            VerificationType::integer_type(), CHECK_VERIFY(this));
          current_frame.push_stack_2(
            VerificationType::long_type(),
            VerificationType::long2_type(), CHECK_VERIFY(this));
          no_control_flow = false; break;
       case Bytecodes::_l2i :
          current_frame.pop_stack_2(
            VerificationType::long2_type(),
            VerificationType::long_type(), CHECK_VERIFY(this));
          current_frame.push_stack(
            VerificationType::integer_type(), CHECK_VERIFY(this));
          no_control_flow = false; break;
        case Bytecodes::_i2f :
          current_frame.pop_stack(
            VerificationType::integer_type(), CHECK_VERIFY(this));
          current_frame.push_stack(
            VerificationType::float_type(), CHECK_VERIFY(this));
          no_control_flow = false; break;
        case Bytecodes::_i2d :
          current_frame.pop_stack(
            VerificationType::integer_type(), CHECK_VERIFY(this));
          current_frame.push_stack_2(
            VerificationType::double_type(),
            VerificationType::double2_type(), CHECK_VERIFY(this));
          no_control_flow = false; break;
        case Bytecodes::_l2f :
          current_frame.pop_stack_2(
            VerificationType::long2_type(),
            VerificationType::long_type(), CHECK_VERIFY(this));
          current_frame.push_stack(
            VerificationType::float_type(), CHECK_VERIFY(this));
          no_control_flow = false; break;
        case Bytecodes::_l2d :
          current_frame.pop_stack_2(
            VerificationType::long2_type(),
            VerificationType::long_type(), CHECK_VERIFY(this));
          current_frame.push_stack_2(
            VerificationType::double_type(),
            VerificationType::double2_type(), CHECK_VERIFY(this));
          no_control_flow = false; break;
        case Bytecodes::_f2i :
          current_frame.pop_stack(
            VerificationType::float_type(), CHECK_VERIFY(this));
          current_frame.push_stack(
            VerificationType::integer_type(), CHECK_VERIFY(this));
          no_control_flow = false; break;
        case Bytecodes::_f2l :
          current_frame.pop_stack(
            VerificationType::float_type(), CHECK_VERIFY(this));
          current_frame.push_stack_2(
            VerificationType::long_type(),
            VerificationType::long2_type(), CHECK_VERIFY(this));
          no_control_flow = false; break;
        case Bytecodes::_f2d :
          current_frame.pop_stack(
            VerificationType::float_type(), CHECK_VERIFY(this));
          current_frame.push_stack_2(
            VerificationType::double_type(),
            VerificationType::double2_type(), CHECK_VERIFY(this));
          no_control_flow = false; break;
        case Bytecodes::_d2i :
          current_frame.pop_stack_2(
            VerificationType::double2_type(),
            VerificationType::double_type(), CHECK_VERIFY(this));
          current_frame.push_stack(
            VerificationType::integer_type(), CHECK_VERIFY(this));
          no_control_flow = false; break;
        case Bytecodes::_d2l :
          current_frame.pop_stack_2(
            VerificationType::double2_type(),
            VerificationType::double_type(), CHECK_VERIFY(this));
          current_frame.push_stack_2(
            VerificationType::long_type(),
            VerificationType::long2_type(), CHECK_VERIFY(this));
          no_control_flow = false; break;
        case Bytecodes::_d2f :
          current_frame.pop_stack_2(
            VerificationType::double2_type(),
            VerificationType::double_type(), CHECK_VERIFY(this));
          current_frame.push_stack(
            VerificationType::float_type(), CHECK_VERIFY(this));
          no_control_flow = false; break;
        case Bytecodes::_i2b :
        case Bytecodes::_i2c :
        case Bytecodes::_i2s :
          current_frame.pop_stack(
            VerificationType::integer_type(), CHECK_VERIFY(this));
          current_frame.push_stack(
            VerificationType::integer_type(), CHECK_VERIFY(this));
          no_control_flow = false; break;
        case Bytecodes::_lcmp :
          current_frame.pop_stack_2(
            VerificationType::long2_type(),
            VerificationType::long_type(), CHECK_VERIFY(this));
          current_frame.pop_stack_2(
            VerificationType::long2_type(),
            VerificationType::long_type(), CHECK_VERIFY(this));
          current_frame.push_stack(
            VerificationType::integer_type(), CHECK_VERIFY(this));
          no_control_flow = false; break;
        case Bytecodes::_fcmpl :
        case Bytecodes::_fcmpg :
          current_frame.pop_stack(
            VerificationType::float_type(), CHECK_VERIFY(this));
          current_frame.pop_stack(
            VerificationType::float_type(), CHECK_VERIFY(this));
          current_frame.push_stack(
            VerificationType::integer_type(), CHECK_VERIFY(this));
          no_control_flow = false; break;
        case Bytecodes::_dcmpl :
        case Bytecodes::_dcmpg :
          current_frame.pop_stack_2(
            VerificationType::double2_type(),
            VerificationType::double_type(), CHECK_VERIFY(this));
          current_frame.pop_stack_2(
            VerificationType::double2_type(),
            VerificationType::double_type(), CHECK_VERIFY(this));
          current_frame.push_stack(
            VerificationType::integer_type(), CHECK_VERIFY(this));
          no_control_flow = false; break;
        case Bytecodes::_if_icmpeq:
        case Bytecodes::_if_icmpne:
        case Bytecodes::_if_icmplt:
        case Bytecodes::_if_icmpge:
        case Bytecodes::_if_icmpgt:
        case Bytecodes::_if_icmple:
          current_frame.pop_stack(
            VerificationType::integer_type(), CHECK_VERIFY(this));
          // fall through
        case Bytecodes::_ifeq:
        case Bytecodes::_ifne:
        case Bytecodes::_iflt:
        case Bytecodes::_ifge:
        case Bytecodes::_ifgt:
        case Bytecodes::_ifle:
          current_frame.pop_stack(
            VerificationType::integer_type(), CHECK_VERIFY(this));
          target = bcs.dest();
          stackmap_table.check_jump_target(
            &current_frame, target, CHECK_VERIFY(this));
          no_control_flow = false; break;
        case Bytecodes::_if_acmpeq :
        case Bytecodes::_if_acmpne :
          current_frame.pop_stack(
            VerificationType::reference_check(), CHECK_VERIFY(this));
          // fall through
        case Bytecodes::_ifnull :
        case Bytecodes::_ifnonnull :
          current_frame.pop_stack(
            VerificationType::reference_check(), CHECK_VERIFY(this));
          target = bcs.dest();
          stackmap_table.check_jump_target
            (&current_frame, target, CHECK_VERIFY(this));
          no_control_flow = false; break;
        case Bytecodes::_goto :
          target = bcs.dest();
          stackmap_table.check_jump_target(
            &current_frame, target, CHECK_VERIFY(this));
          no_control_flow = true; break;
        case Bytecodes::_goto_w :
          target = bcs.dest_w();
          stackmap_table.check_jump_target(
            &current_frame, target, CHECK_VERIFY(this));
          no_control_flow = true; break;
        case Bytecodes::_tableswitch :
        case Bytecodes::_lookupswitch :
          verify_switch(
            &bcs, code_length, code_data, &current_frame,
            &stackmap_table, CHECK_VERIFY(this));
          no_control_flow = true; break;
        case Bytecodes::_ireturn :
          type = current_frame.pop_stack(
            VerificationType::integer_type(), CHECK_VERIFY(this));
          verify_return_value(return_type, type, bci,
                              &current_frame, CHECK_VERIFY(this));
          no_control_flow = true; break;
        case Bytecodes::_lreturn :
          type2 = current_frame.pop_stack(
            VerificationType::long2_type(), CHECK_VERIFY(this));
          type = current_frame.pop_stack(
            VerificationType::long_type(), CHECK_VERIFY(this));
          verify_return_value(return_type, type, bci,
                              &current_frame, CHECK_VERIFY(this));
          no_control_flow = true; break;
        case Bytecodes::_freturn :
          type = current_frame.pop_stack(
            VerificationType::float_type(), CHECK_VERIFY(this));
          verify_return_value(return_type, type, bci,
                              &current_frame, CHECK_VERIFY(this));
          no_control_flow = true; break;
        case Bytecodes::_dreturn :
          type2 = current_frame.pop_stack(
            VerificationType::double2_type(),  CHECK_VERIFY(this));
          type = current_frame.pop_stack(
            VerificationType::double_type(), CHECK_VERIFY(this));
          verify_return_value(return_type, type, bci,
                              &current_frame, CHECK_VERIFY(this));
          no_control_flow = true; break;
        case Bytecodes::_areturn :
          type = current_frame.pop_stack(
            VerificationType::reference_check(), CHECK_VERIFY(this));
          verify_return_value(return_type, type, bci,
                              &current_frame, CHECK_VERIFY(this));
          no_control_flow = true; break;
        case Bytecodes::_return :
          if (return_type != VerificationType::bogus_type()) {
            verify_error(ErrorContext::bad_code(bci),
                         "Method expects a return value");
            return;
          }
          // Make sure "this" has been initialized if current method is an
          // <init>
          if (_method->name() == vmSymbols::object_initializer_name() &&
              current_frame.flag_this_uninit()) {
            verify_error(ErrorContext::bad_code(bci),
                         "Constructor must call super() or this() "
                         "before return");
            return;
          }
          no_control_flow = true; break;
        case Bytecodes::_getstatic :
        case Bytecodes::_putstatic :
        case Bytecodes::_getfield :
        case Bytecodes::_putfield :
          verify_field_instructions(
            &bcs, &current_frame, cp, CHECK_VERIFY(this));
          no_control_flow = false; break;
        case Bytecodes::_invokevirtual :
        case Bytecodes::_invokespecial :
        case Bytecodes::_invokestatic :
          verify_invoke_instructions(
            &bcs, code_length, &current_frame,
            &this_uninit, return_type, cp, CHECK_VERIFY(this));
          no_control_flow = false; break;
        case Bytecodes::_invokeinterface :
        case Bytecodes::_invokedynamic :
          verify_invoke_instructions(
            &bcs, code_length, &current_frame,
            &this_uninit, return_type, cp, CHECK_VERIFY(this));
          no_control_flow = false; break;
        case Bytecodes::_new :
        {
          index = bcs.get_index_u2();
          verify_cp_class_type(bci, index, cp, CHECK_VERIFY(this));
          VerificationType new_class_type =
            cp_index_to_type(index, cp, CHECK_VERIFY(this));
          if (!new_class_type.is_object()) {
            verify_error(ErrorContext::bad_type(bci,
                TypeOrigin::cp(index, new_class_type)),
                "Illegal new instruction");
            return;
          }
          type = VerificationType::uninitialized_type(bci);
          current_frame.push_stack(type, CHECK_VERIFY(this));
          no_control_flow = false; break;
        }
        case Bytecodes::_newarray :
          type = get_newarray_type(bcs.get_index(), bci, CHECK_VERIFY(this));
          current_frame.pop_stack(
            VerificationType::integer_type(),  CHECK_VERIFY(this));
          current_frame.push_stack(type, CHECK_VERIFY(this));
          no_control_flow = false; break;
        case Bytecodes::_anewarray :
          verify_anewarray(
            bci, bcs.get_index_u2(), cp, &current_frame, CHECK_VERIFY(this));
          no_control_flow = false; break;
        case Bytecodes::_arraylength :
          type = current_frame.pop_stack(
            VerificationType::reference_check(), CHECK_VERIFY(this));
          if (!(type.is_null() || type.is_array())) {
            verify_error(ErrorContext::bad_type(
                bci, current_frame.stack_top_ctx()),
                bad_type_msg, "arraylength");
          }
          current_frame.push_stack(
            VerificationType::integer_type(), CHECK_VERIFY(this));
          no_control_flow = false; break;
        case Bytecodes::_checkcast :
        {
          index = bcs.get_index_u2();
          verify_cp_class_type(bci, index, cp, CHECK_VERIFY(this));
          current_frame.pop_stack(object_type(), CHECK_VERIFY(this));
          VerificationType klass_type = cp_index_to_type(
            index, cp, CHECK_VERIFY(this));
          current_frame.push_stack(klass_type, CHECK_VERIFY(this));
          no_control_flow = false; break;
        }
        case Bytecodes::_instanceof : {
          index = bcs.get_index_u2();
          verify_cp_class_type(bci, index, cp, CHECK_VERIFY(this));
          current_frame.pop_stack(object_type(), CHECK_VERIFY(this));
          current_frame.push_stack(
            VerificationType::integer_type(), CHECK_VERIFY(this));
          no_control_flow = false; break;
        }
        case Bytecodes::_monitorenter :
        case Bytecodes::_monitorexit :
          current_frame.pop_stack(
            VerificationType::reference_check(), CHECK_VERIFY(this));
          no_control_flow = false; break;
        case Bytecodes::_multianewarray :
        {
          index = bcs.get_index_u2();
          u2 dim = *(bcs.bcp()+3);
          verify_cp_class_type(bci, index, cp, CHECK_VERIFY(this));
          VerificationType new_array_type =
            cp_index_to_type(index, cp, CHECK_VERIFY(this));
          if (!new_array_type.is_array()) {
            verify_error(ErrorContext::bad_type(bci,
                TypeOrigin::cp(index, new_array_type)),
                "Illegal constant pool index in multianewarray instruction");
            return;
          }
          if (dim < 1 || new_array_type.dimensions() < dim) {
            verify_error(ErrorContext::bad_code(bci),
                "Illegal dimension in multianewarray instruction: %d", dim);
            return;
          }
          for (int i = 0; i < dim; i++) {
            current_frame.pop_stack(
              VerificationType::integer_type(), CHECK_VERIFY(this));
          }
          current_frame.push_stack(new_array_type, CHECK_VERIFY(this));
          no_control_flow = false; break;
        }
        case Bytecodes::_athrow :
          type = VerificationType::reference_type(
            vmSymbols::java_lang_Throwable());
          current_frame.pop_stack(type, CHECK_VERIFY(this));
          no_control_flow = true; break;
        default:
          // We only need to check the valid bytecodes in class file.
          // And jsr and ret are not in the new class file format in JDK1.5.
          verify_error(ErrorContext::bad_code(bci),
              "Bad instruction: %02x", opcode);
          no_control_flow = false;
          return;
      }  // end switch
    }  // end Merge with the next instruction

    // Look for possible jump target in exception handlers and see if it
    // matches current_frame
    if (bci >= ex_min && bci < ex_max) {
      verify_exception_handler_targets(
        bci, this_uninit, &current_frame, &stackmap_table, CHECK_VERIFY(this));
    }
  } // end while

  // Make sure that control flow does not fall through end of the method
  if (!no_control_flow) {
    verify_error(ErrorContext::bad_code(code_length),
        "Control flow falls through code end");
    return;
  }
}

char* ClassVerifier::generate_code_data(methodHandle m, u4 code_length, TRAPS) {
  char* code_data = NEW_RESOURCE_ARRAY(char, code_length);
  memset(code_data, 0, sizeof(char) * code_length);
  RawBytecodeStream bcs(m);

  while (!bcs.is_last_bytecode()) {
    if (bcs.raw_next() != Bytecodes::_illegal) {
      int bci = bcs.bci();
      if (bcs.raw_code() == Bytecodes::_new) {
        code_data[bci] = NEW_OFFSET;
      } else {
        code_data[bci] = BYTECODE_OFFSET;
      }
    } else {
      verify_error(ErrorContext::bad_code(bcs.bci()), "Bad instruction");
      return NULL;
    }
  }

  return code_data;
}

void ClassVerifier::verify_exception_handler_table(u4 code_length, char* code_data, int& min, int& max, TRAPS) {
  ExceptionTable exhandlers(_method());
  int exlength = exhandlers.length();
  constantPoolHandle cp (THREAD, _method->constants());

  for(int i = 0; i < exlength; i++) {
    //reacquire the table in case a GC happened
    ExceptionTable exhandlers(_method());
    u2 start_pc = exhandlers.start_pc(i);
    u2 end_pc = exhandlers.end_pc(i);
    u2 handler_pc = exhandlers.handler_pc(i);
    if (start_pc >= code_length || code_data[start_pc] == 0) {
      class_format_error("Illegal exception table start_pc %d", start_pc);
      return;
    }
    if (end_pc != code_length) {   // special case: end_pc == code_length
      if (end_pc > code_length || code_data[end_pc] == 0) {
        class_format_error("Illegal exception table end_pc %d", end_pc);
        return;
      }
    }
    if (handler_pc >= code_length || code_data[handler_pc] == 0) {
      class_format_error("Illegal exception table handler_pc %d", handler_pc);
      return;
    }
    int catch_type_index = exhandlers.catch_type_index(i);
    if (catch_type_index != 0) {
      VerificationType catch_type = cp_index_to_type(
        catch_type_index, cp, CHECK_VERIFY(this));
      VerificationType throwable =
        VerificationType::reference_type(vmSymbols::java_lang_Throwable());
      bool is_subclass = throwable.is_assignable_from(
        catch_type, this, CHECK_VERIFY(this));
      if (!is_subclass) {
        // 4286534: should throw VerifyError according to recent spec change
        verify_error(ErrorContext::bad_type(handler_pc,
            TypeOrigin::cp(catch_type_index, catch_type),
            TypeOrigin::implicit(throwable)),
            "Catch type is not a subclass "
            "of Throwable in exception handler %d", handler_pc);
        return;
      }
    }
    if (start_pc < min) min = start_pc;
    if (end_pc > max) max = end_pc;
  }
}

void ClassVerifier::verify_local_variable_table(u4 code_length, char* code_data, TRAPS) {
  int localvariable_table_length = _method()->localvariable_table_length();
  if (localvariable_table_length > 0) {
    LocalVariableTableElement* table = _method()->localvariable_table_start();
    for (int i = 0; i < localvariable_table_length; i++) {
      u2 start_bci = table[i].start_bci;
      u2 length = table[i].length;

      if (start_bci >= code_length || code_data[start_bci] == 0) {
        class_format_error(
          "Illegal local variable table start_pc %d", start_bci);
        return;
      }
      u4 end_bci = (u4)(start_bci + length);
      if (end_bci != code_length) {
        if (end_bci >= code_length || code_data[end_bci] == 0) {
          class_format_error( "Illegal local variable table length %d", length);
          return;
        }
      }
    }
  }
}

u2 ClassVerifier::verify_stackmap_table(u2 stackmap_index, u2 bci,
                                        StackMapFrame* current_frame,
                                        StackMapTable* stackmap_table,
                                        bool no_control_flow, TRAPS) {
  if (stackmap_index < stackmap_table->get_frame_count()) {
    u2 this_offset = stackmap_table->get_offset(stackmap_index);
    if (no_control_flow && this_offset > bci) {
      verify_error(ErrorContext::missing_stackmap(bci),
                   "Expecting a stack map frame");
      return 0;
    }
    if (this_offset == bci) {
      ErrorContext ctx;
      // See if current stack map can be assigned to the frame in table.
      // current_frame is the stackmap frame got from the last instruction.
      // If matched, current_frame will be updated by this method.
      bool matches = stackmap_table->match_stackmap(
        current_frame, this_offset, stackmap_index,
        !no_control_flow, true, &ctx, CHECK_VERIFY_(this, 0));
      if (!matches) {
        // report type error
        verify_error(ctx, "Instruction type does not match stack map");
        return 0;
      }
      stackmap_index++;
    } else if (this_offset < bci) {
      // current_offset should have met this_offset.
      class_format_error("Bad stack map offset %d", this_offset);
      return 0;
    }
  } else if (no_control_flow) {
    verify_error(ErrorContext::bad_code(bci), "Expecting a stack map frame");
    return 0;
  }
  return stackmap_index;
}

void ClassVerifier::verify_exception_handler_targets(u2 bci, bool this_uninit, StackMapFrame* current_frame,
                                                     StackMapTable* stackmap_table, TRAPS) {
  constantPoolHandle cp (THREAD, _method->constants());
  ExceptionTable exhandlers(_method());
  int exlength = exhandlers.length();
  for(int i = 0; i < exlength; i++) {
    //reacquire the table in case a GC happened
    ExceptionTable exhandlers(_method());
    u2 start_pc = exhandlers.start_pc(i);
    u2 end_pc = exhandlers.end_pc(i);
    u2 handler_pc = exhandlers.handler_pc(i);
    int catch_type_index = exhandlers.catch_type_index(i);
    if(bci >= start_pc && bci < end_pc) {
      u1 flags = current_frame->flags();
      if (this_uninit) {  flags |= FLAG_THIS_UNINIT; }
      StackMapFrame* new_frame = current_frame->frame_in_exception_handler(flags);
      if (catch_type_index != 0) {
        // We know that this index refers to a subclass of Throwable
        VerificationType catch_type = cp_index_to_type(
          catch_type_index, cp, CHECK_VERIFY(this));
        new_frame->push_stack(catch_type, CHECK_VERIFY(this));
      } else {
        VerificationType throwable =
          VerificationType::reference_type(vmSymbols::java_lang_Throwable());
        new_frame->push_stack(throwable, CHECK_VERIFY(this));
      }
      ErrorContext ctx;
      bool matches = stackmap_table->match_stackmap(
        new_frame, handler_pc, true, false, &ctx, CHECK_VERIFY(this));
      if (!matches) {
        verify_error(ctx, "Stack map does not match the one at "
            "exception handler %d", handler_pc);
        return;
      }
    }
  }
}

void ClassVerifier::verify_cp_index(
    u2 bci, constantPoolHandle cp, int index, TRAPS) {
  int nconstants = cp->length();
  if ((index <= 0) || (index >= nconstants)) {
    verify_error(ErrorContext::bad_cp_index(bci, index),
        "Illegal constant pool index %d in class %s",
        index, instanceKlass::cast(cp->pool_holder())->external_name());
    return;
  }
}

void ClassVerifier::verify_cp_type(
    u2 bci, int index, constantPoolHandle cp, unsigned int types, TRAPS) {

  // In some situations, bytecode rewriting may occur while we're verifying.
  // In this case, a constant pool cache exists and some indices refer to that
  // instead.  Be sure we don't pick up such indices by accident.
  // We must check was_recursively_verified() before we get here.
  guarantee(cp->cache() == NULL, "not rewritten yet");

  verify_cp_index(bci, cp, index, CHECK_VERIFY(this));
  unsigned int tag = cp->tag_at(index).value();
  if ((types & (1 << tag)) == 0) {
    verify_error(ErrorContext::bad_cp_index(bci, index),
      "Illegal type at constant pool entry %d in class %s",
      index, instanceKlass::cast(cp->pool_holder())->external_name());
    return;
  }
}

void ClassVerifier::verify_cp_class_type(
    u2 bci, int index, constantPoolHandle cp, TRAPS) {
  verify_cp_index(bci, cp, index, CHECK_VERIFY(this));
  constantTag tag = cp->tag_at(index);
  if (!tag.is_klass() && !tag.is_unresolved_klass()) {
    verify_error(ErrorContext::bad_cp_index(bci, index),
        "Illegal type at constant pool entry %d in class %s",
        index, instanceKlass::cast(cp->pool_holder())->external_name());
    return;
  }
}

void ClassVerifier::verify_error(ErrorContext ctx, const char* msg, ...) {
  stringStream ss;

  ctx.reset_frames();
  _exception_type = vmSymbols::java_lang_VerifyError();
  _error_context = ctx;
  va_list va;
  va_start(va, msg);
  ss.vprint(msg, va);
  va_end(va);
  _message = ss.as_string();
#ifdef ASSERT
  ResourceMark rm;
  const char* exception_name = _exception_type->as_C_string();
  Exceptions::debug_check_abort(exception_name, NULL);
#endif // ndef ASSERT
}

void ClassVerifier::class_format_error(const char* msg, ...) {
  stringStream ss;
  _exception_type = vmSymbols::java_lang_ClassFormatError();
  va_list va;
  va_start(va, msg);
  ss.vprint(msg, va);
  va_end(va);
  if (!_method.is_null()) {
    ss.print(" in method %s", _method->name_and_sig_as_C_string());
  }
  _message = ss.as_string();
}

klassOop ClassVerifier::load_class(Symbol* name, TRAPS) {
  // Get current loader and protection domain first.
  oop loader = current_class()->class_loader();
  oop protection_domain = current_class()->protection_domain();

  return SystemDictionary::resolve_or_fail(
    name, Handle(THREAD, loader), Handle(THREAD, protection_domain),
    true, CHECK_NULL);
}

bool ClassVerifier::is_protected_access(instanceKlassHandle this_class,
                                        klassOop target_class,
                                        Symbol* field_name,
                                        Symbol* field_sig,
                                        bool is_method) {
  No_Safepoint_Verifier nosafepoint;

  // If target class isn't a super class of this class, we don't worry about this case
  if (!this_class->is_subclass_of(target_class)) {
    return false;
  }
  // Check if the specified method or field is protected
  instanceKlass* target_instance = instanceKlass::cast(target_class);
  fieldDescriptor fd;
  if (is_method) {
    methodOop m = target_instance->uncached_lookup_method(field_name, field_sig);
    if (m != NULL && m->is_protected()) {
      if (!this_class->is_same_class_package(m->method_holder())) {
        return true;
      }
    }
  } else {
    klassOop member_klass = target_instance->find_field(field_name, field_sig, &fd);
    if (member_klass != NULL && fd.is_protected()) {
      if (!this_class->is_same_class_package(member_klass)) {
        return true;
      }
    }
  }
  return false;
}

void ClassVerifier::verify_ldc(
    int opcode, u2 index, StackMapFrame* current_frame,
    constantPoolHandle cp, u2 bci, TRAPS) {
  verify_cp_index(bci, cp, index, CHECK_VERIFY(this));
  constantTag tag = cp->tag_at(index);
  unsigned int types;
  if (opcode == Bytecodes::_ldc || opcode == Bytecodes::_ldc_w) {
    if (!tag.is_unresolved_string() && !tag.is_unresolved_klass()) {
      types = (1 << JVM_CONSTANT_Integer) | (1 << JVM_CONSTANT_Float)
            | (1 << JVM_CONSTANT_String)  | (1 << JVM_CONSTANT_Class)
            | (1 << JVM_CONSTANT_MethodHandle) | (1 << JVM_CONSTANT_MethodType);
      // Note:  The class file parser already verified the legality of
      // MethodHandle and MethodType constants.
      verify_cp_type(bci, index, cp, types, CHECK_VERIFY(this));
    }
  } else {
    assert(opcode == Bytecodes::_ldc2_w, "must be ldc2_w");
    types = (1 << JVM_CONSTANT_Double) | (1 << JVM_CONSTANT_Long);
    verify_cp_type(bci, index, cp, types, CHECK_VERIFY(this));
  }
  if (tag.is_string() && cp->is_pseudo_string_at(index)) {
    current_frame->push_stack(object_type(), CHECK_VERIFY(this));
  } else if (tag.is_string() || tag.is_unresolved_string()) {
    current_frame->push_stack(
      VerificationType::reference_type(
        vmSymbols::java_lang_String()), CHECK_VERIFY(this));
  } else if (tag.is_klass() || tag.is_unresolved_klass()) {
    current_frame->push_stack(
      VerificationType::reference_type(
        vmSymbols::java_lang_Class()), CHECK_VERIFY(this));
  } else if (tag.is_int()) {
    current_frame->push_stack(
      VerificationType::integer_type(), CHECK_VERIFY(this));
  } else if (tag.is_float()) {
    current_frame->push_stack(
      VerificationType::float_type(), CHECK_VERIFY(this));
  } else if (tag.is_double()) {
    current_frame->push_stack_2(
      VerificationType::double_type(),
      VerificationType::double2_type(), CHECK_VERIFY(this));
  } else if (tag.is_long()) {
    current_frame->push_stack_2(
      VerificationType::long_type(),
      VerificationType::long2_type(), CHECK_VERIFY(this));
  } else if (tag.is_method_handle()) {
    current_frame->push_stack(
      VerificationType::reference_type(
        vmSymbols::java_lang_invoke_MethodHandle()), CHECK_VERIFY(this));
  } else if (tag.is_method_type()) {
    current_frame->push_stack(
      VerificationType::reference_type(
        vmSymbols::java_lang_invoke_MethodType()), CHECK_VERIFY(this));
  } else {
    /* Unreachable? verify_cp_type has already validated the cp type. */
    verify_error(
        ErrorContext::bad_cp_index(bci, index), "Invalid index in ldc");
    return;
  }
}

void ClassVerifier::verify_switch(
    RawBytecodeStream* bcs, u4 code_length, char* code_data,
    StackMapFrame* current_frame, StackMapTable* stackmap_table, TRAPS) {
  int bci = bcs->bci();
  address bcp = bcs->bcp();
  address aligned_bcp = (address) round_to((intptr_t)(bcp + 1), jintSize);

  // 4639449 & 4647081: padding bytes must be 0
  u2 padding_offset = 1;
  while ((bcp + padding_offset) < aligned_bcp) {
    if(*(bcp + padding_offset) != 0) {
      verify_error(ErrorContext::bad_code(bci),
                   "Nonzero padding byte in lookswitch or tableswitch");
      return;
    }
    padding_offset++;
  }
  int default_offset = (int) Bytes::get_Java_u4(aligned_bcp);
  int keys, delta;
  current_frame->pop_stack(
    VerificationType::integer_type(), CHECK_VERIFY(this));
  if (bcs->raw_code() == Bytecodes::_tableswitch) {
    jint low = (jint)Bytes::get_Java_u4(aligned_bcp + jintSize);
    jint high = (jint)Bytes::get_Java_u4(aligned_bcp + 2*jintSize);
    if (low > high) {
      verify_error(ErrorContext::bad_code(bci),
          "low must be less than or equal to high in tableswitch");
      return;
    }
    keys = high - low + 1;
    if (keys < 0) {
      verify_error(ErrorContext::bad_code(bci), "too many keys in tableswitch");
      return;
    }
    delta = 1;
  } else {
    keys = (int)Bytes::get_Java_u4(aligned_bcp + jintSize);
    if (keys < 0) {
      verify_error(ErrorContext::bad_code(bci),
                   "number of keys in lookupswitch less than 0");
      return;
    }
    delta = 2;
    // Make sure that the lookupswitch items are sorted
    for (int i = 0; i < (keys - 1); i++) {
      jint this_key = Bytes::get_Java_u4(aligned_bcp + (2+2*i)*jintSize);
      jint next_key = Bytes::get_Java_u4(aligned_bcp + (2+2*i+2)*jintSize);
      if (this_key >= next_key) {
        verify_error(ErrorContext::bad_code(bci),
                     "Bad lookupswitch instruction");
        return;
      }
    }
  }
  int target = bci + default_offset;
  stackmap_table->check_jump_target(current_frame, target, CHECK_VERIFY(this));
  for (int i = 0; i < keys; i++) {
    // Because check_jump_target() may safepoint, the bytecode could have
    // moved, which means 'aligned_bcp' is no good and needs to be recalculated.
    aligned_bcp = (address)round_to((intptr_t)(bcs->bcp() + 1), jintSize);
    target = bci + (jint)Bytes::get_Java_u4(aligned_bcp+(3+i*delta)*jintSize);
    stackmap_table->check_jump_target(
      current_frame, target, CHECK_VERIFY(this));
  }
  NOT_PRODUCT(aligned_bcp = NULL);  // no longer valid at this point
}

bool ClassVerifier::name_in_supers(
    Symbol* ref_name, instanceKlassHandle current) {
  klassOop super = current->super();
  while (super != NULL) {
    if (super->klass_part()->name() == ref_name) {
      return true;
    }
    super = super->klass_part()->super();
  }
  return false;
}

void ClassVerifier::verify_field_instructions(RawBytecodeStream* bcs,
                                              StackMapFrame* current_frame,
                                              constantPoolHandle cp,
                                              TRAPS) {
  u2 index = bcs->get_index_u2();
  verify_cp_type(bcs->bci(), index, cp,
      1 << JVM_CONSTANT_Fieldref, CHECK_VERIFY(this));

  // Get field name and signature
  Symbol* field_name = cp->name_ref_at(index);
  Symbol* field_sig = cp->signature_ref_at(index);

  if (!SignatureVerifier::is_valid_type_signature(field_sig)) {
    class_format_error(
      "Invalid signature for field in class %s referenced "
      "from constant pool index %d", _klass->external_name(), index);
    return;
  }

  // Get referenced class type
  VerificationType ref_class_type = cp_ref_index_to_type(
    index, cp, CHECK_VERIFY(this));
  if (!ref_class_type.is_object()) {
    /* Unreachable?  Class file parser verifies Fieldref contents */
    verify_error(ErrorContext::bad_type(bcs->bci(),
        TypeOrigin::cp(index, ref_class_type)),
        "Expecting reference to class in class %s at constant pool index %d",
        _klass->external_name(), index);
    return;
  }
  VerificationType target_class_type = ref_class_type;

  assert(sizeof(VerificationType) == sizeof(uintptr_t),
        "buffer type must match VerificationType size");
  uintptr_t field_type_buffer[2];
  VerificationType* field_type = (VerificationType*)field_type_buffer;
  // If we make a VerificationType[2] array directly, the compiler calls
  // to the c-runtime library to do the allocation instead of just
  // stack allocating it.  Plus it would run constructors.  This shows up
  // in performance profiles.

  SignatureStream sig_stream(field_sig, false);
  VerificationType stack_object_type;
  int n = change_sig_to_verificationType(
    &sig_stream, field_type, CHECK_VERIFY(this));
  u2 bci = bcs->bci();
  bool is_assignable;
  switch (bcs->raw_code()) {
    case Bytecodes::_getstatic: {
      for (int i = 0; i < n; i++) {
        current_frame->push_stack(field_type[i], CHECK_VERIFY(this));
      }
      break;
    }
    case Bytecodes::_putstatic: {
      for (int i = n - 1; i >= 0; i--) {
        current_frame->pop_stack(field_type[i], CHECK_VERIFY(this));
      }
      break;
    }
    case Bytecodes::_getfield: {
      stack_object_type = current_frame->pop_stack(
        target_class_type, CHECK_VERIFY(this));
      for (int i = 0; i < n; i++) {
        current_frame->push_stack(field_type[i], CHECK_VERIFY(this));
      }
      goto check_protected;
    }
    case Bytecodes::_putfield: {
      for (int i = n - 1; i >= 0; i--) {
        current_frame->pop_stack(field_type[i], CHECK_VERIFY(this));
      }
      stack_object_type = current_frame->pop_stack(CHECK_VERIFY(this));

      // The JVMS 2nd edition allows field initialization before the superclass
      // initializer, if the field is defined within the current class.
      fieldDescriptor fd;
      if (stack_object_type == VerificationType::uninitialized_this_type() &&
          target_class_type.equals(current_type()) &&
          _klass->find_local_field(field_name, field_sig, &fd)) {
        stack_object_type = current_type();
      }
      is_assignable = target_class_type.is_assignable_from(
        stack_object_type, this, CHECK_VERIFY(this));
      if (!is_assignable) {
        verify_error(ErrorContext::bad_type(bci,
            current_frame->stack_top_ctx(),
            TypeOrigin::cp(index, target_class_type)),
            "Bad type on operand stack in putfield");
        return;
      }
    }
    check_protected: {
      if (_this_type == stack_object_type)
        break; // stack_object_type must be assignable to _current_class_type
      Symbol* ref_class_name =
        cp->klass_name_at(cp->klass_ref_index_at(index));
      if (!name_in_supers(ref_class_name, current_class()))
        // stack_object_type must be assignable to _current_class_type since:
        // 1. stack_object_type must be assignable to ref_class.
        // 2. ref_class must be _current_class or a subclass of it. It can't
        //    be a superclass of it. See revised JVMS 5.4.4.
        break;

      klassOop ref_class_oop = load_class(ref_class_name, CHECK);
      if (is_protected_access(current_class(), ref_class_oop, field_name,
                              field_sig, false)) {
        // It's protected access, check if stack object is assignable to
        // current class.
        is_assignable = current_type().is_assignable_from(
          stack_object_type, this, CHECK_VERIFY(this));
        if (!is_assignable) {
          verify_error(ErrorContext::bad_type(bci,
              current_frame->stack_top_ctx(),
              TypeOrigin::implicit(current_type())),
              "Bad access to protected data in getfield");
          return;
        }
      }
      break;
    }
    default: ShouldNotReachHere();
  }
}

void ClassVerifier::verify_invoke_init(
    RawBytecodeStream* bcs, u2 ref_class_index, VerificationType ref_class_type,
    StackMapFrame* current_frame, u4 code_length, bool *this_uninit,
    constantPoolHandle cp, TRAPS) {
  u2 bci = bcs->bci();
  VerificationType type = current_frame->pop_stack(
    VerificationType::reference_check(), CHECK_VERIFY(this));
  if (type == VerificationType::uninitialized_this_type()) {
    // The method must be an <init> method of this class or its superclass
    klassOop superk = current_class()->super();
    if (ref_class_type.name() != current_class()->name() &&
        ref_class_type.name() != superk->klass_part()->name()) {
<<<<<<< HEAD
      verify_error(bci, "Bad <init> method call");
=======
      verify_error(ErrorContext::bad_type(bci,
          TypeOrigin::implicit(ref_class_type),
          TypeOrigin::implicit(current_type())),
          "Bad <init> method call");
>>>>>>> 8db97b07
      return;
    }
    current_frame->initialize_object(type, current_type());
    *this_uninit = true;
  } else if (type.is_uninitialized()) {
    u2 new_offset = type.bci();
    address new_bcp = bcs->bcp() - bci + new_offset;
    if (new_offset > (code_length - 3) || (*new_bcp) != Bytecodes::_new) {
      /* Unreachable?  Stack map parsing ensures valid type and new
       * instructions have a valid BCI. */
      verify_error(ErrorContext::bad_code(new_offset),
                   "Expecting new instruction");
      return;
    }
    u2 new_class_index = Bytes::get_Java_u2(new_bcp + 1);
    verify_cp_class_type(bci, new_class_index, cp, CHECK_VERIFY(this));

    // The method must be an <init> method of the indicated class
    VerificationType new_class_type = cp_index_to_type(
      new_class_index, cp, CHECK_VERIFY(this));
    if (!new_class_type.equals(ref_class_type)) {
      verify_error(ErrorContext::bad_type(bci,
          TypeOrigin::cp(new_class_index, new_class_type),
          TypeOrigin::cp(ref_class_index, ref_class_type)),
          "Call to wrong <init> method");
      return;
    }
    // According to the VM spec, if the referent class is a superclass of the
    // current class, and is in a different runtime package, and the method is
    // protected, then the objectref must be the current class or a subclass
    // of the current class.
    VerificationType objectref_type = new_class_type;
    if (name_in_supers(ref_class_type.name(), current_class())) {
      klassOop ref_klass = load_class(
        ref_class_type.name(), CHECK_VERIFY(this));
      methodOop m = instanceKlass::cast(ref_klass)->uncached_lookup_method(
        vmSymbols::object_initializer_name(),
        cp->signature_ref_at(bcs->get_index_u2()));
      instanceKlassHandle mh(THREAD, m->method_holder());
      if (m->is_protected() && !mh->is_same_class_package(_klass())) {
        bool assignable = current_type().is_assignable_from(
          objectref_type, this, CHECK_VERIFY(this));
        if (!assignable) {
          verify_error(ErrorContext::bad_type(bci,
              TypeOrigin::cp(new_class_index, objectref_type),
              TypeOrigin::implicit(current_type())),
              "Bad access to protected <init> method");
          return;
        }
      }
    }
    current_frame->initialize_object(type, new_class_type);
  } else {
    verify_error(ErrorContext::bad_type(bci, current_frame->stack_top_ctx()),
        "Bad operand type when invoking <init>");
    return;
  }
}

void ClassVerifier::verify_invoke_instructions(
    RawBytecodeStream* bcs, u4 code_length, StackMapFrame* current_frame,
    bool *this_uninit, VerificationType return_type,
    constantPoolHandle cp, TRAPS) {
  // Make sure the constant pool item is the right type
  u2 index = bcs->get_index_u2();
  Bytecodes::Code opcode = bcs->raw_code();
  unsigned int types = (opcode == Bytecodes::_invokeinterface
                                ? 1 << JVM_CONSTANT_InterfaceMethodref
                      : opcode == Bytecodes::_invokedynamic
                                ? 1 << JVM_CONSTANT_InvokeDynamic
                                : 1 << JVM_CONSTANT_Methodref);
  verify_cp_type(bcs->bci(), index, cp, types, CHECK_VERIFY(this));

  // Get method name and signature
  Symbol* method_name = cp->name_ref_at(index);
  Symbol* method_sig = cp->signature_ref_at(index);

  if (!SignatureVerifier::is_valid_method_signature(method_sig)) {
    class_format_error(
      "Invalid method signature in class %s referenced "
      "from constant pool index %d", _klass->external_name(), index);
    return;
  }

  // Get referenced class type
  VerificationType ref_class_type;
  if (opcode == Bytecodes::_invokedynamic) {
    if (!EnableInvokeDynamic ||
        _klass->major_version() < Verifier::INVOKEDYNAMIC_MAJOR_VERSION) {
      class_format_error(
        (!EnableInvokeDynamic ?
         "invokedynamic instructions not enabled in this JVM" :
         "invokedynamic instructions not supported by this class file version"),
        _klass->external_name());
      return;
    }
  } else {
    ref_class_type = cp_ref_index_to_type(index, cp, CHECK_VERIFY(this));
  }

  // For a small signature length, we just allocate 128 bytes instead
  // of parsing the signature once to find its size.
  // -3 is for '(', ')' and return descriptor; multiply by 2 is for
  // longs/doubles to be consertive.
  assert(sizeof(VerificationType) == sizeof(uintptr_t),
        "buffer type must match VerificationType size");
  uintptr_t on_stack_sig_types_buffer[128];
  // If we make a VerificationType[128] array directly, the compiler calls
  // to the c-runtime library to do the allocation instead of just
  // stack allocating it.  Plus it would run constructors.  This shows up
  // in performance profiles.

  VerificationType* sig_types;
  int size = (method_sig->utf8_length() - 3) * 2;
  if (size > 128) {
    // Long and double occupies two slots here.
    ArgumentSizeComputer size_it(method_sig);
    size = size_it.size();
    sig_types = NEW_RESOURCE_ARRAY_IN_THREAD(THREAD, VerificationType, size);
  } else{
    sig_types = (VerificationType*)on_stack_sig_types_buffer;
  }
  SignatureStream sig_stream(method_sig);
  int sig_i = 0;
  while (!sig_stream.at_return_type()) {
    sig_i += change_sig_to_verificationType(
      &sig_stream, &sig_types[sig_i], CHECK_VERIFY(this));
    sig_stream.next();
  }
  int nargs = sig_i;

#ifdef ASSERT
  {
    ArgumentSizeComputer size_it(method_sig);
    assert(nargs == size_it.size(), "Argument sizes do not match");
    assert(nargs <= (method_sig->utf8_length() - 3) * 2, "estimate of max size isn't conservative enough");
  }
#endif

  // Check instruction operands
  u2 bci = bcs->bci();
  if (opcode == Bytecodes::_invokeinterface) {
    address bcp = bcs->bcp();
    // 4905268: count operand in invokeinterface should be nargs+1, not nargs.
    // JSR202 spec: The count operand of an invokeinterface instruction is valid if it is
    // the difference between the size of the operand stack before and after the instruction
    // executes.
    if (*(bcp+3) != (nargs+1)) {
      verify_error(ErrorContext::bad_code(bci),
          "Inconsistent args count operand in invokeinterface");
      return;
    }
    if (*(bcp+4) != 0) {
      verify_error(ErrorContext::bad_code(bci),
          "Fourth operand byte of invokeinterface must be zero");
      return;
    }
  }

  if (opcode == Bytecodes::_invokedynamic) {
    address bcp = bcs->bcp();
    if (*(bcp+3) != 0 || *(bcp+4) != 0) {
      verify_error(ErrorContext::bad_code(bci),
          "Third and fourth operand bytes of invokedynamic must be zero");
      return;
    }
  }

  if (method_name->byte_at(0) == '<') {
    // Make sure <init> can only be invoked by invokespecial
    if (opcode != Bytecodes::_invokespecial ||
        method_name != vmSymbols::object_initializer_name()) {
      verify_error(ErrorContext::bad_code(bci),
          "Illegal call to internal method");
      return;
    }
  } else if (opcode == Bytecodes::_invokespecial
             && !ref_class_type.equals(current_type())
             && !ref_class_type.equals(VerificationType::reference_type(
                  current_class()->super()->klass_part()->name()))) {
    bool subtype = ref_class_type.is_assignable_from(
      current_type(), this, CHECK_VERIFY(this));
    if (!subtype) {
      verify_error(ErrorContext::bad_code(bci),
          "Bad invokespecial instruction: "
          "current class isn't assignable to reference class.");
       return;
    }
  }
  // Match method descriptor with operand stack
  for (int i = nargs - 1; i >= 0; i--) {  // Run backwards
    current_frame->pop_stack(sig_types[i], CHECK_VERIFY(this));
  }
  // Check objectref on operand stack
  if (opcode != Bytecodes::_invokestatic &&
      opcode != Bytecodes::_invokedynamic) {
    if (method_name == vmSymbols::object_initializer_name()) {  // <init> method
      verify_invoke_init(bcs, index, ref_class_type, current_frame,
        code_length, this_uninit, cp, CHECK_VERIFY(this));
    } else {   // other methods
      // Ensures that target class is assignable to method class.
      if (opcode == Bytecodes::_invokespecial) {
        current_frame->pop_stack(current_type(), CHECK_VERIFY(this));
      } else if (opcode == Bytecodes::_invokevirtual) {
        VerificationType stack_object_type =
          current_frame->pop_stack(ref_class_type, CHECK_VERIFY(this));
        if (current_type() != stack_object_type) {
          assert(cp->cache() == NULL, "not rewritten yet");
          Symbol* ref_class_name =
            cp->klass_name_at(cp->klass_ref_index_at(index));
          // See the comments in verify_field_instructions() for
          // the rationale behind this.
          if (name_in_supers(ref_class_name, current_class())) {
            klassOop ref_class = load_class(ref_class_name, CHECK);
            if (is_protected_access(
                  _klass, ref_class, method_name, method_sig, true)) {
              // It's protected access, check if stack object is
              // assignable to current class.
              bool is_assignable = current_type().is_assignable_from(
                stack_object_type, this, CHECK_VERIFY(this));
              if (!is_assignable) {
                if (ref_class_type.name() == vmSymbols::java_lang_Object()
                    && stack_object_type.is_array()
                    && method_name == vmSymbols::clone_name()) {
                  // Special case: arrays pretend to implement public Object
                  // clone().
                } else {
                  verify_error(ErrorContext::bad_type(bci,
                      current_frame->stack_top_ctx(),
                      TypeOrigin::implicit(current_type())),
                      "Bad access to protected data in invokevirtual");
                  return;
                }
              }
            }
          }
        }
      } else {
        assert(opcode == Bytecodes::_invokeinterface, "Unexpected opcode encountered");
        current_frame->pop_stack(ref_class_type, CHECK_VERIFY(this));
      }
    }
  }
  // Push the result type.
  if (sig_stream.type() != T_VOID) {
    if (method_name == vmSymbols::object_initializer_name()) {
      // <init> method must have a void return type
      /* Unreachable?  Class file parser verifies that methods with '<' have
       * void return */
      verify_error(ErrorContext::bad_code(bci),
          "Return type must be void in <init> method");
      return;
    }
    VerificationType return_type[2];
    int n = change_sig_to_verificationType(
      &sig_stream, return_type, CHECK_VERIFY(this));
    for (int i = 0; i < n; i++) {
      current_frame->push_stack(return_type[i], CHECK_VERIFY(this)); // push types backwards
    }
  }
}

VerificationType ClassVerifier::get_newarray_type(
    u2 index, u2 bci, TRAPS) {
  const char* from_bt[] = {
    NULL, NULL, NULL, NULL, "[Z", "[C", "[F", "[D", "[B", "[S", "[I", "[J",
  };
  if (index < T_BOOLEAN || index > T_LONG) {
    verify_error(ErrorContext::bad_code(bci), "Illegal newarray instruction");
    return VerificationType::bogus_type();
  }

  // from_bt[index] contains the array signature which has a length of 2
  Symbol* sig = create_temporary_symbol(
    from_bt[index], 2, CHECK_(VerificationType::bogus_type()));
  return VerificationType::reference_type(sig);
}

void ClassVerifier::verify_anewarray(
    u2 bci, u2 index, constantPoolHandle cp,
    StackMapFrame* current_frame, TRAPS) {
  verify_cp_class_type(bci, index, cp, CHECK_VERIFY(this));
  current_frame->pop_stack(
    VerificationType::integer_type(), CHECK_VERIFY(this));

  VerificationType component_type =
    cp_index_to_type(index, cp, CHECK_VERIFY(this));
  int length;
  char* arr_sig_str;
  if (component_type.is_array()) {     // it's an array
    const char* component_name = component_type.name()->as_utf8();
    // add one dimension to component
    length = (int)strlen(component_name) + 1;
    arr_sig_str = NEW_RESOURCE_ARRAY_IN_THREAD(THREAD, char, length);
    arr_sig_str[0] = '[';
    strncpy(&arr_sig_str[1], component_name, length - 1);
  } else {         // it's an object or interface
    const char* component_name = component_type.name()->as_utf8();
    // add one dimension to component with 'L' prepended and ';' postpended.
    length = (int)strlen(component_name) + 3;
    arr_sig_str = NEW_RESOURCE_ARRAY_IN_THREAD(THREAD, char, length);
    arr_sig_str[0] = '[';
    arr_sig_str[1] = 'L';
    strncpy(&arr_sig_str[2], component_name, length - 2);
    arr_sig_str[length - 1] = ';';
  }
  Symbol* arr_sig = create_temporary_symbol(
    arr_sig_str, length, CHECK_VERIFY(this));
  VerificationType new_array_type = VerificationType::reference_type(arr_sig);
  current_frame->push_stack(new_array_type, CHECK_VERIFY(this));
}

void ClassVerifier::verify_iload(u2 index, StackMapFrame* current_frame, TRAPS) {
  current_frame->get_local(
    index, VerificationType::integer_type(), CHECK_VERIFY(this));
  current_frame->push_stack(
    VerificationType::integer_type(), CHECK_VERIFY(this));
}

void ClassVerifier::verify_lload(u2 index, StackMapFrame* current_frame, TRAPS) {
  current_frame->get_local_2(
    index, VerificationType::long_type(),
    VerificationType::long2_type(), CHECK_VERIFY(this));
  current_frame->push_stack_2(
    VerificationType::long_type(),
    VerificationType::long2_type(), CHECK_VERIFY(this));
}

void ClassVerifier::verify_fload(u2 index, StackMapFrame* current_frame, TRAPS) {
  current_frame->get_local(
    index, VerificationType::float_type(), CHECK_VERIFY(this));
  current_frame->push_stack(
    VerificationType::float_type(), CHECK_VERIFY(this));
}

void ClassVerifier::verify_dload(u2 index, StackMapFrame* current_frame, TRAPS) {
  current_frame->get_local_2(
    index, VerificationType::double_type(),
    VerificationType::double2_type(), CHECK_VERIFY(this));
  current_frame->push_stack_2(
    VerificationType::double_type(),
    VerificationType::double2_type(), CHECK_VERIFY(this));
}

void ClassVerifier::verify_aload(u2 index, StackMapFrame* current_frame, TRAPS) {
  VerificationType type = current_frame->get_local(
    index, VerificationType::reference_check(), CHECK_VERIFY(this));
  current_frame->push_stack(type, CHECK_VERIFY(this));
}

void ClassVerifier::verify_istore(u2 index, StackMapFrame* current_frame, TRAPS) {
  current_frame->pop_stack(
    VerificationType::integer_type(), CHECK_VERIFY(this));
  current_frame->set_local(
    index, VerificationType::integer_type(), CHECK_VERIFY(this));
}

void ClassVerifier::verify_lstore(u2 index, StackMapFrame* current_frame, TRAPS) {
  current_frame->pop_stack_2(
    VerificationType::long2_type(),
    VerificationType::long_type(), CHECK_VERIFY(this));
  current_frame->set_local_2(
    index, VerificationType::long_type(),
    VerificationType::long2_type(), CHECK_VERIFY(this));
}

void ClassVerifier::verify_fstore(u2 index, StackMapFrame* current_frame, TRAPS) {
  current_frame->pop_stack(VerificationType::float_type(), CHECK_VERIFY(this));
  current_frame->set_local(
    index, VerificationType::float_type(), CHECK_VERIFY(this));
}

void ClassVerifier::verify_dstore(u2 index, StackMapFrame* current_frame, TRAPS) {
  current_frame->pop_stack_2(
    VerificationType::double2_type(),
    VerificationType::double_type(), CHECK_VERIFY(this));
  current_frame->set_local_2(
    index, VerificationType::double_type(),
    VerificationType::double2_type(), CHECK_VERIFY(this));
}

void ClassVerifier::verify_astore(u2 index, StackMapFrame* current_frame, TRAPS) {
  VerificationType type = current_frame->pop_stack(
    VerificationType::reference_check(), CHECK_VERIFY(this));
  current_frame->set_local(index, type, CHECK_VERIFY(this));
}

void ClassVerifier::verify_iinc(u2 index, StackMapFrame* current_frame, TRAPS) {
  VerificationType type = current_frame->get_local(
    index, VerificationType::integer_type(), CHECK_VERIFY(this));
  current_frame->set_local(index, type, CHECK_VERIFY(this));
}

void ClassVerifier::verify_return_value(
    VerificationType return_type, VerificationType type, u2 bci,
    StackMapFrame* current_frame, TRAPS) {
  if (return_type == VerificationType::bogus_type()) {
    verify_error(ErrorContext::bad_type(bci,
        current_frame->stack_top_ctx(), TypeOrigin::signature(return_type)),
        "Method expects a return value");
    return;
  }
  bool match = return_type.is_assignable_from(type, this, CHECK_VERIFY(this));
  if (!match) {
    verify_error(ErrorContext::bad_type(bci,
        current_frame->stack_top_ctx(), TypeOrigin::signature(return_type)),
        "Bad return type");
    return;
  }
}

// The verifier creates symbols which are substrings of Symbols.
// These are stored in the verifier until the end of verification so that
// they can be reference counted.
Symbol* ClassVerifier::create_temporary_symbol(const Symbol *s, int begin,
                                               int end, TRAPS) {
  Symbol* sym = SymbolTable::new_symbol(s, begin, end, CHECK_NULL);
  _symbols->push(sym);
  return sym;
}

Symbol* ClassVerifier::create_temporary_symbol(const char *s, int length, TRAPS) {
  Symbol* sym = SymbolTable::new_symbol(s, length, CHECK_NULL);
  _symbols->push(sym);
  return sym;
}<|MERGE_RESOLUTION|>--- conflicted
+++ resolved
@@ -2233,14 +2233,10 @@
     klassOop superk = current_class()->super();
     if (ref_class_type.name() != current_class()->name() &&
         ref_class_type.name() != superk->klass_part()->name()) {
-<<<<<<< HEAD
-      verify_error(bci, "Bad <init> method call");
-=======
       verify_error(ErrorContext::bad_type(bci,
           TypeOrigin::implicit(ref_class_type),
           TypeOrigin::implicit(current_type())),
           "Bad <init> method call");
->>>>>>> 8db97b07
       return;
     }
     current_frame->initialize_object(type, current_type());
