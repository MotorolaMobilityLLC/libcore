/*
 * Copyright (c) 1997, 2014, Oracle and/or its affiliates. All rights reserved.
 * DO NOT ALTER OR REMOVE COPYRIGHT NOTICES OR THIS FILE HEADER.
 *
 * This code is free software; you can redistribute it and/or modify it
 * under the terms of the GNU General Public License version 2 only, as
 * published by the Free Software Foundation.
 *
 * This code is distributed in the hope that it will be useful, but WITHOUT
 * ANY WARRANTY; without even the implied warranty of MERCHANTABILITY or
 * FITNESS FOR A PARTICULAR PURPOSE.  See the GNU General Public License
 * version 2 for more details (a copy is included in the LICENSE file that
 * accompanied this code).
 *
 * You should have received a copy of the GNU General Public License version
 * 2 along with this work; if not, write to the Free Software Foundation,
 * Inc., 51 Franklin St, Fifth Floor, Boston, MA 02110-1301 USA.
 *
 * Please contact Oracle, 500 Oracle Parkway, Redwood Shores, CA 94065 USA
 * or visit www.oracle.com if you need additional information or have any
 * questions.
 *
 */

#include "precompiled.hpp"
#include "classfile/classLoader.hpp"
#include "classfile/javaAssertions.hpp"
#include "classfile/symbolTable.hpp"
#include "compiler/compilerOracle.hpp"
#include "memory/allocation.inline.hpp"
#include "memory/cardTableRS.hpp"
#include "memory/genCollectedHeap.hpp"
#include "memory/referenceProcessor.hpp"
#include "memory/universe.inline.hpp"
#include "oops/oop.inline.hpp"
#include "prims/jvmtiExport.hpp"
#include "runtime/arguments.hpp"
#include "runtime/arguments_ext.hpp"
#include "runtime/globals_extension.hpp"
#include "runtime/java.hpp"
#include "services/management.hpp"
#include "services/memTracker.hpp"
#include "utilities/defaultStream.hpp"
#include "utilities/macros.hpp"
#include "utilities/stringUtils.hpp"
#include "utilities/taskqueue.hpp"
#ifdef TARGET_OS_FAMILY_linux
# include "os_linux.inline.hpp"
#endif
#ifdef TARGET_OS_FAMILY_solaris
# include "os_solaris.inline.hpp"
#endif
#ifdef TARGET_OS_FAMILY_windows
# include "os_windows.inline.hpp"
#endif
#ifdef TARGET_OS_FAMILY_aix
# include "os_aix.inline.hpp"
#endif
#ifdef TARGET_OS_FAMILY_bsd
# include "os_bsd.inline.hpp"
#endif
#if INCLUDE_ALL_GCS
#include "gc_implementation/concurrentMarkSweep/compactibleFreeListSpace.hpp"
#include "gc_implementation/g1/g1CollectedHeap.inline.hpp"
#include "gc_implementation/parallelScavenge/parallelScavengeHeap.hpp"
#endif // INCLUDE_ALL_GCS

// Note: This is a special bug reporting site for the JVM
#define DEFAULT_VENDOR_URL_BUG "http://bugreport.sun.com/bugreport/crash.jsp"
#define DEFAULT_JAVA_LAUNCHER  "generic"

// Disable options not supported in this release, with a warning if they
// were explicitly requested on the command-line
#define UNSUPPORTED_OPTION(opt, description)                    \
do {                                                            \
  if (opt) {                                                    \
    if (FLAG_IS_CMDLINE(opt)) {                                 \
      warning(description " is disabled in this release.");     \
    }                                                           \
    FLAG_SET_DEFAULT(opt, false);                               \
  }                                                             \
} while(0)

#define UNSUPPORTED_GC_OPTION(gc)                                     \
do {                                                                  \
  if (gc) {                                                           \
    if (FLAG_IS_CMDLINE(gc)) {                                        \
      warning(#gc " is not supported in this VM.  Using Serial GC."); \
    }                                                                 \
    FLAG_SET_DEFAULT(gc, false);                                      \
  }                                                                   \
} while(0)

char**  Arguments::_jvm_flags_array             = NULL;
int     Arguments::_num_jvm_flags               = 0;
char**  Arguments::_jvm_args_array              = NULL;
int     Arguments::_num_jvm_args                = 0;
char*  Arguments::_java_command                 = NULL;
SystemProperty* Arguments::_system_properties   = NULL;
const char*  Arguments::_gc_log_filename        = NULL;
bool   Arguments::_has_profile                  = false;
size_t Arguments::_conservative_max_heap_alignment = 0;
uintx  Arguments::_min_heap_size                = 0;
uintx  Arguments::_min_heap_free_ratio          = 0;
uintx  Arguments::_max_heap_free_ratio          = 0;
Arguments::Mode Arguments::_mode                = _mixed;
bool   Arguments::_java_compiler                = false;
bool   Arguments::_xdebug_mode                  = false;
const char*  Arguments::_java_vendor_url_bug    = DEFAULT_VENDOR_URL_BUG;
const char*  Arguments::_sun_java_launcher      = DEFAULT_JAVA_LAUNCHER;
int    Arguments::_sun_java_launcher_pid        = -1;
bool   Arguments::_created_by_gamma_launcher    = false;

// These parameters are reset in method parse_vm_init_args(JavaVMInitArgs*)
bool   Arguments::_AlwaysCompileLoopMethods     = AlwaysCompileLoopMethods;
bool   Arguments::_UseOnStackReplacement        = UseOnStackReplacement;
bool   Arguments::_BackgroundCompilation        = BackgroundCompilation;
bool   Arguments::_ClipInlining                 = ClipInlining;

char*  Arguments::SharedArchivePath             = NULL;

AgentLibraryList Arguments::_libraryList;
AgentLibraryList Arguments::_agentList;

abort_hook_t     Arguments::_abort_hook         = NULL;
exit_hook_t      Arguments::_exit_hook          = NULL;
vfprintf_hook_t  Arguments::_vfprintf_hook      = NULL;


SystemProperty *Arguments::_java_ext_dirs = NULL;
SystemProperty *Arguments::_java_endorsed_dirs = NULL;
SystemProperty *Arguments::_sun_boot_library_path = NULL;
SystemProperty *Arguments::_java_library_path = NULL;
SystemProperty *Arguments::_java_home = NULL;
SystemProperty *Arguments::_java_class_path = NULL;
SystemProperty *Arguments::_sun_boot_class_path = NULL;

char* Arguments::_meta_index_path = NULL;
char* Arguments::_meta_index_dir = NULL;

// Check if head of 'option' matches 'name', and sets 'tail' remaining part of option string

static bool match_option(const JavaVMOption *option, const char* name,
                         const char** tail) {
  int len = (int)strlen(name);
  if (strncmp(option->optionString, name, len) == 0) {
    *tail = option->optionString + len;
    return true;
  } else {
    return false;
  }
}

static void logOption(const char* opt) {
  if (PrintVMOptions) {
    jio_fprintf(defaultStream::output_stream(), "VM option '%s'\n", opt);
  }
}

// Process java launcher properties.
void Arguments::process_sun_java_launcher_properties(JavaVMInitArgs* args) {
  // See if sun.java.launcher or sun.java.launcher.pid is defined.
  // Must do this before setting up other system properties,
  // as some of them may depend on launcher type.
  for (int index = 0; index < args->nOptions; index++) {
    const JavaVMOption* option = args->options + index;
    const char* tail;

    if (match_option(option, "-Dsun.java.launcher=", &tail)) {
      process_java_launcher_argument(tail, option->extraInfo);
      continue;
    }
    if (match_option(option, "-Dsun.java.launcher.pid=", &tail)) {
      _sun_java_launcher_pid = atoi(tail);
      continue;
    }
  }
}

// Initialize system properties key and value.
void Arguments::init_system_properties() {

  PropertyList_add(&_system_properties, new SystemProperty("java.vm.specification.name",
                                                                 "Java Virtual Machine Specification",  false));
  PropertyList_add(&_system_properties, new SystemProperty("java.vm.version", VM_Version::vm_release(),  false));
  PropertyList_add(&_system_properties, new SystemProperty("java.vm.name", VM_Version::vm_name(),  false));
  PropertyList_add(&_system_properties, new SystemProperty("java.vm.info", VM_Version::vm_info_string(),  true));

  // following are JVMTI agent writeable properties.
  // Properties values are set to NULL and they are
  // os specific they are initialized in os::init_system_properties_values().
  _java_ext_dirs = new SystemProperty("java.ext.dirs", NULL,  true);
  _java_endorsed_dirs = new SystemProperty("java.endorsed.dirs", NULL,  true);
  _sun_boot_library_path = new SystemProperty("sun.boot.library.path", NULL,  true);
  _java_library_path = new SystemProperty("java.library.path", NULL,  true);
  _java_home =  new SystemProperty("java.home", NULL,  true);
  _sun_boot_class_path = new SystemProperty("sun.boot.class.path", NULL,  true);

  _java_class_path = new SystemProperty("java.class.path", "",  true);

  // Add to System Property list.
  PropertyList_add(&_system_properties, _java_ext_dirs);
  PropertyList_add(&_system_properties, _java_endorsed_dirs);
  PropertyList_add(&_system_properties, _sun_boot_library_path);
  PropertyList_add(&_system_properties, _java_library_path);
  PropertyList_add(&_system_properties, _java_home);
  PropertyList_add(&_system_properties, _java_class_path);
  PropertyList_add(&_system_properties, _sun_boot_class_path);

  // Set OS specific system properties values
  os::init_system_properties_values();
}


  // Update/Initialize System properties after JDK version number is known
void Arguments::init_version_specific_system_properties() {
  enum { bufsz = 16 };
  char buffer[bufsz];
  const char* spec_vendor = "Sun Microsystems Inc.";
  uint32_t spec_version = 0;

  if (JDK_Version::is_gte_jdk17x_version()) {
    spec_vendor = "Oracle Corporation";
    spec_version = JDK_Version::current().major_version();
  }
  jio_snprintf(buffer, bufsz, "1." UINT32_FORMAT, spec_version);

  PropertyList_add(&_system_properties,
      new SystemProperty("java.vm.specification.vendor",  spec_vendor, false));
  PropertyList_add(&_system_properties,
      new SystemProperty("java.vm.specification.version", buffer, false));
  PropertyList_add(&_system_properties,
      new SystemProperty("java.vm.vendor", VM_Version::vm_vendor(),  false));
}

/**
 * Provide a slightly more user-friendly way of eliminating -XX flags.
 * When a flag is eliminated, it can be added to this list in order to
 * continue accepting this flag on the command-line, while issuing a warning
 * and ignoring the value.  Once the JDK version reaches the 'accept_until'
 * limit, we flatly refuse to admit the existence of the flag.  This allows
 * a flag to die correctly over JDK releases using HSX.
 */
typedef struct {
  const char* name;
  JDK_Version obsoleted_in; // when the flag went away
  JDK_Version accept_until; // which version to start denying the existence
} ObsoleteFlag;

static ObsoleteFlag obsolete_jvm_flags[] = {
  { "UseTrainGC",                    JDK_Version::jdk(5), JDK_Version::jdk(7) },
  { "UseSpecialLargeObjectHandling", JDK_Version::jdk(5), JDK_Version::jdk(7) },
  { "UseOversizedCarHandling",       JDK_Version::jdk(5), JDK_Version::jdk(7) },
  { "TraceCarAllocation",            JDK_Version::jdk(5), JDK_Version::jdk(7) },
  { "PrintTrainGCProcessingStats",   JDK_Version::jdk(5), JDK_Version::jdk(7) },
  { "LogOfCarSpaceSize",             JDK_Version::jdk(5), JDK_Version::jdk(7) },
  { "OversizedCarThreshold",         JDK_Version::jdk(5), JDK_Version::jdk(7) },
  { "MinTickInterval",               JDK_Version::jdk(5), JDK_Version::jdk(7) },
  { "DefaultTickInterval",           JDK_Version::jdk(5), JDK_Version::jdk(7) },
  { "MaxTickInterval",               JDK_Version::jdk(5), JDK_Version::jdk(7) },
  { "DelayTickAdjustment",           JDK_Version::jdk(5), JDK_Version::jdk(7) },
  { "ProcessingToTenuringRatio",     JDK_Version::jdk(5), JDK_Version::jdk(7) },
  { "MinTrainLength",                JDK_Version::jdk(5), JDK_Version::jdk(7) },
  { "AppendRatio",         JDK_Version::jdk_update(6,10), JDK_Version::jdk(7) },
  { "DefaultMaxRAM",       JDK_Version::jdk_update(6,18), JDK_Version::jdk(7) },
  { "DefaultInitialRAMFraction",
                           JDK_Version::jdk_update(6,18), JDK_Version::jdk(7) },
  { "UseDepthFirstScavengeOrder",
                           JDK_Version::jdk_update(6,22), JDK_Version::jdk(7) },
  { "HandlePromotionFailure",
                           JDK_Version::jdk_update(6,24), JDK_Version::jdk(8) },
  { "MaxLiveObjectEvacuationRatio",
                           JDK_Version::jdk_update(6,24), JDK_Version::jdk(8) },
  { "ForceSharedSpaces",   JDK_Version::jdk_update(6,25), JDK_Version::jdk(8) },
  { "UseParallelOldGCCompacting",
                           JDK_Version::jdk_update(6,27), JDK_Version::jdk(8) },
  { "UseParallelDensePrefixUpdate",
                           JDK_Version::jdk_update(6,27), JDK_Version::jdk(8) },
  { "UseParallelOldGCDensePrefix",
                           JDK_Version::jdk_update(6,27), JDK_Version::jdk(8) },
  { "AllowTransitionalJSR292",       JDK_Version::jdk(7), JDK_Version::jdk(8) },
  { "UseCompressedStrings",          JDK_Version::jdk(7), JDK_Version::jdk(8) },
  { "CMSPermGenPrecleaningEnabled", JDK_Version::jdk(8),  JDK_Version::jdk(9) },
  { "CMSTriggerPermRatio", JDK_Version::jdk(8),  JDK_Version::jdk(9) },
  { "CMSInitiatingPermOccupancyFraction", JDK_Version::jdk(8),  JDK_Version::jdk(9) },
  { "AdaptivePermSizeWeight", JDK_Version::jdk(8),  JDK_Version::jdk(9) },
  { "PermGenPadding", JDK_Version::jdk(8),  JDK_Version::jdk(9) },
  { "PermMarkSweepDeadRatio", JDK_Version::jdk(8),  JDK_Version::jdk(9) },
  { "PermSize", JDK_Version::jdk(8),  JDK_Version::jdk(9) },
  { "MaxPermSize", JDK_Version::jdk(8),  JDK_Version::jdk(9) },
  { "MinPermHeapExpansion", JDK_Version::jdk(8),  JDK_Version::jdk(9) },
  { "MaxPermHeapExpansion", JDK_Version::jdk(8),  JDK_Version::jdk(9) },
  { "CMSRevisitStackSize",           JDK_Version::jdk(8), JDK_Version::jdk(9) },
  { "PrintRevisitStats",             JDK_Version::jdk(8), JDK_Version::jdk(9) },
  { "UseVectoredExceptions",         JDK_Version::jdk(8), JDK_Version::jdk(9) },
  { "UseSplitVerifier",              JDK_Version::jdk(8), JDK_Version::jdk(9) },
  { "UseISM",                        JDK_Version::jdk(8), JDK_Version::jdk(9) },
  { "UsePermISM",                    JDK_Version::jdk(8), JDK_Version::jdk(9) },
  { "UseMPSS",                       JDK_Version::jdk(8), JDK_Version::jdk(9) },
  { "UseStringCache",                JDK_Version::jdk(8), JDK_Version::jdk(9) },
  { "UseOldInlining",                JDK_Version::jdk(9), JDK_Version::jdk(10) },
  { "AutoShutdownNMT",               JDK_Version::jdk(9), JDK_Version::jdk(10) },
#ifdef PRODUCT
  { "DesiredMethodLimit",
                           JDK_Version::jdk_update(7, 2), JDK_Version::jdk(8) },
#endif // PRODUCT
  { NULL, JDK_Version(0), JDK_Version(0) }
};

// Returns true if the flag is obsolete and fits into the range specified
// for being ignored.  In the case that the flag is ignored, the 'version'
// value is filled in with the version number when the flag became
// obsolete so that that value can be displayed to the user.
bool Arguments::is_newly_obsolete(const char *s, JDK_Version* version) {
  int i = 0;
  assert(version != NULL, "Must provide a version buffer");
  while (obsolete_jvm_flags[i].name != NULL) {
    const ObsoleteFlag& flag_status = obsolete_jvm_flags[i];
    // <flag>=xxx form
    // [-|+]<flag> form
    if ((strncmp(flag_status.name, s, strlen(flag_status.name)) == 0) ||
        ((s[0] == '+' || s[0] == '-') &&
        (strncmp(flag_status.name, &s[1], strlen(flag_status.name)) == 0))) {
      if (JDK_Version::current().compare(flag_status.accept_until) == -1) {
          *version = flag_status.obsoleted_in;
          return true;
      }
    }
    i++;
  }
  return false;
}

// Constructs the system class path (aka boot class path) from the following
// components, in order:
//
//     prefix           // from -Xbootclasspath/p:...
//     endorsed         // the expansion of -Djava.endorsed.dirs=...
//     base             // from os::get_system_properties() or -Xbootclasspath=
//     suffix           // from -Xbootclasspath/a:...
//
// java.endorsed.dirs is a list of directories; any jar or zip files in the
// directories are added to the sysclasspath just before the base.
//
// This could be AllStatic, but it isn't needed after argument processing is
// complete.
class SysClassPath: public StackObj {
public:
  SysClassPath(const char* base);
  ~SysClassPath();

  inline void set_base(const char* base);
  inline void add_prefix(const char* prefix);
  inline void add_suffix_to_prefix(const char* suffix);
  inline void add_suffix(const char* suffix);
  inline void reset_path(const char* base);

  // Expand the jar/zip files in each directory listed by the java.endorsed.dirs
  // property.  Must be called after all command-line arguments have been
  // processed (in particular, -Djava.endorsed.dirs=...) and before calling
  // combined_path().
  void expand_endorsed();

  inline const char* get_base()     const { return _items[_scp_base]; }
  inline const char* get_prefix()   const { return _items[_scp_prefix]; }
  inline const char* get_suffix()   const { return _items[_scp_suffix]; }
  inline const char* get_endorsed() const { return _items[_scp_endorsed]; }

  // Combine all the components into a single c-heap-allocated string; caller
  // must free the string if/when no longer needed.
  char* combined_path();

private:
  // Utility routines.
  static char* add_to_path(const char* path, const char* str, bool prepend);
  static char* add_jars_to_path(char* path, const char* directory);

  inline void reset_item_at(int index);

  // Array indices for the items that make up the sysclasspath.  All except the
  // base are allocated in the C heap and freed by this class.
  enum {
    _scp_prefix,        // from -Xbootclasspath/p:...
    _scp_endorsed,      // the expansion of -Djava.endorsed.dirs=...
    _scp_base,          // the default sysclasspath
    _scp_suffix,        // from -Xbootclasspath/a:...
    _scp_nitems         // the number of items, must be last.
  };

  const char* _items[_scp_nitems];
  DEBUG_ONLY(bool _expansion_done;)
};

SysClassPath::SysClassPath(const char* base) {
  memset(_items, 0, sizeof(_items));
  _items[_scp_base] = base;
  DEBUG_ONLY(_expansion_done = false;)
}

SysClassPath::~SysClassPath() {
  // Free everything except the base.
  for (int i = 0; i < _scp_nitems; ++i) {
    if (i != _scp_base) reset_item_at(i);
  }
  DEBUG_ONLY(_expansion_done = false;)
}

inline void SysClassPath::set_base(const char* base) {
  _items[_scp_base] = base;
}

inline void SysClassPath::add_prefix(const char* prefix) {
  _items[_scp_prefix] = add_to_path(_items[_scp_prefix], prefix, true);
}

inline void SysClassPath::add_suffix_to_prefix(const char* suffix) {
  _items[_scp_prefix] = add_to_path(_items[_scp_prefix], suffix, false);
}

inline void SysClassPath::add_suffix(const char* suffix) {
  _items[_scp_suffix] = add_to_path(_items[_scp_suffix], suffix, false);
}

inline void SysClassPath::reset_item_at(int index) {
  assert(index < _scp_nitems && index != _scp_base, "just checking");
  if (_items[index] != NULL) {
    FREE_C_HEAP_ARRAY(char, _items[index], mtInternal);
    _items[index] = NULL;
  }
}

inline void SysClassPath::reset_path(const char* base) {
  // Clear the prefix and suffix.
  reset_item_at(_scp_prefix);
  reset_item_at(_scp_suffix);
  set_base(base);
}

//------------------------------------------------------------------------------

void SysClassPath::expand_endorsed() {
  assert(_items[_scp_endorsed] == NULL, "can only be called once.");

  const char* path = Arguments::get_property("java.endorsed.dirs");
  if (path == NULL) {
    path = Arguments::get_endorsed_dir();
    assert(path != NULL, "no default for java.endorsed.dirs");
  }

  char* expanded_path = NULL;
  const char separator = *os::path_separator();
  const char* const end = path + strlen(path);
  while (path < end) {
    const char* tmp_end = strchr(path, separator);
    if (tmp_end == NULL) {
      expanded_path = add_jars_to_path(expanded_path, path);
      path = end;
    } else {
      char* dirpath = NEW_C_HEAP_ARRAY(char, tmp_end - path + 1, mtInternal);
      memcpy(dirpath, path, tmp_end - path);
      dirpath[tmp_end - path] = '\0';
      expanded_path = add_jars_to_path(expanded_path, dirpath);
      FREE_C_HEAP_ARRAY(char, dirpath, mtInternal);
      path = tmp_end + 1;
    }
  }
  _items[_scp_endorsed] = expanded_path;
  DEBUG_ONLY(_expansion_done = true;)
}

// Combine the bootclasspath elements, some of which may be null, into a single
// c-heap-allocated string.
char* SysClassPath::combined_path() {
  assert(_items[_scp_base] != NULL, "empty default sysclasspath");
  assert(_expansion_done, "must call expand_endorsed() first.");

  size_t lengths[_scp_nitems];
  size_t total_len = 0;

  const char separator = *os::path_separator();

  // Get the lengths.
  int i;
  for (i = 0; i < _scp_nitems; ++i) {
    if (_items[i] != NULL) {
      lengths[i] = strlen(_items[i]);
      // Include space for the separator char (or a NULL for the last item).
      total_len += lengths[i] + 1;
    }
  }
  assert(total_len > 0, "empty sysclasspath not allowed");

  // Copy the _items to a single string.
  char* cp = NEW_C_HEAP_ARRAY(char, total_len, mtInternal);
  char* cp_tmp = cp;
  for (i = 0; i < _scp_nitems; ++i) {
    if (_items[i] != NULL) {
      memcpy(cp_tmp, _items[i], lengths[i]);
      cp_tmp += lengths[i];
      *cp_tmp++ = separator;
    }
  }
  *--cp_tmp = '\0';     // Replace the extra separator.
  return cp;
}

// Note:  path must be c-heap-allocated (or NULL); it is freed if non-null.
char*
SysClassPath::add_to_path(const char* path, const char* str, bool prepend) {
  char *cp;

  assert(str != NULL, "just checking");
  if (path == NULL) {
    size_t len = strlen(str) + 1;
    cp = NEW_C_HEAP_ARRAY(char, len, mtInternal);
    memcpy(cp, str, len);                       // copy the trailing null
  } else {
    const char separator = *os::path_separator();
    size_t old_len = strlen(path);
    size_t str_len = strlen(str);
    size_t len = old_len + str_len + 2;

    if (prepend) {
      cp = NEW_C_HEAP_ARRAY(char, len, mtInternal);
      char* cp_tmp = cp;
      memcpy(cp_tmp, str, str_len);
      cp_tmp += str_len;
      *cp_tmp = separator;
      memcpy(++cp_tmp, path, old_len + 1);      // copy the trailing null
      FREE_C_HEAP_ARRAY(char, path, mtInternal);
    } else {
      cp = REALLOC_C_HEAP_ARRAY(char, path, len, mtInternal);
      char* cp_tmp = cp + old_len;
      *cp_tmp = separator;
      memcpy(++cp_tmp, str, str_len + 1);       // copy the trailing null
    }
  }
  return cp;
}

// Scan the directory and append any jar or zip files found to path.
// Note:  path must be c-heap-allocated (or NULL); it is freed if non-null.
char* SysClassPath::add_jars_to_path(char* path, const char* directory) {
  DIR* dir = os::opendir(directory);
  if (dir == NULL) return path;

  char dir_sep[2] = { '\0', '\0' };
  size_t directory_len = strlen(directory);
  const char fileSep = *os::file_separator();
  if (directory[directory_len - 1] != fileSep) dir_sep[0] = fileSep;

  /* Scan the directory for jars/zips, appending them to path. */
  struct dirent *entry;
  char *dbuf = NEW_C_HEAP_ARRAY(char, os::readdir_buf_size(directory), mtInternal);
  while ((entry = os::readdir(dir, (dirent *) dbuf)) != NULL) {
    const char* name = entry->d_name;
    const char* ext = name + strlen(name) - 4;
    bool isJarOrZip = ext > name &&
      (os::file_name_strcmp(ext, ".jar") == 0 ||
       os::file_name_strcmp(ext, ".zip") == 0);
    if (isJarOrZip) {
      char* jarpath = NEW_C_HEAP_ARRAY(char, directory_len + 2 + strlen(name), mtInternal);
      sprintf(jarpath, "%s%s%s", directory, dir_sep, name);
      path = add_to_path(path, jarpath, false);
      FREE_C_HEAP_ARRAY(char, jarpath, mtInternal);
    }
  }
  FREE_C_HEAP_ARRAY(char, dbuf, mtInternal);
  os::closedir(dir);
  return path;
}

// Parses a memory size specification string.
static bool atomull(const char *s, julong* result) {
  julong n = 0;
  int args_read = sscanf(s, JULONG_FORMAT, &n);
  if (args_read != 1) {
    return false;
  }
  while (*s != '\0' && isdigit(*s)) {
    s++;
  }
  // 4705540: illegal if more characters are found after the first non-digit
  if (strlen(s) > 1) {
    return false;
  }
  switch (*s) {
    case 'T': case 't':
      *result = n * G * K;
      // Check for overflow.
      if (*result/((julong)G * K) != n) return false;
      return true;
    case 'G': case 'g':
      *result = n * G;
      if (*result/G != n) return false;
      return true;
    case 'M': case 'm':
      *result = n * M;
      if (*result/M != n) return false;
      return true;
    case 'K': case 'k':
      *result = n * K;
      if (*result/K != n) return false;
      return true;
    case '\0':
      *result = n;
      return true;
    default:
      return false;
  }
}

Arguments::ArgsRange Arguments::check_memory_size(julong size, julong min_size) {
  if (size < min_size) return arg_too_small;
  // Check that size will fit in a size_t (only relevant on 32-bit)
  if (size > max_uintx) return arg_too_big;
  return arg_in_range;
}

// Describe an argument out of range error
void Arguments::describe_range_error(ArgsRange errcode) {
  switch(errcode) {
  case arg_too_big:
    jio_fprintf(defaultStream::error_stream(),
                "The specified size exceeds the maximum "
                "representable size.\n");
    break;
  case arg_too_small:
  case arg_unreadable:
  case arg_in_range:
    // do nothing for now
    break;
  default:
    ShouldNotReachHere();
  }
}

static bool set_bool_flag(char* name, bool value, Flag::Flags origin) {
  return CommandLineFlags::boolAtPut(name, &value, origin);
}

static bool set_fp_numeric_flag(char* name, char* value, Flag::Flags origin) {
  double v;
  if (sscanf(value, "%lf", &v) != 1) {
    return false;
  }

  if (CommandLineFlags::doubleAtPut(name, &v, origin)) {
    return true;
  }
  return false;
}

static bool set_numeric_flag(char* name, char* value, Flag::Flags origin) {
  julong v;
  intx intx_v;
  bool is_neg = false;
  // Check the sign first since atomull() parses only unsigned values.
  if (*value == '-') {
    if (!CommandLineFlags::intxAt(name, &intx_v)) {
      return false;
    }
    value++;
    is_neg = true;
  }
  if (!atomull(value, &v)) {
    return false;
  }
  intx_v = (intx) v;
  if (is_neg) {
    intx_v = -intx_v;
  }
  if (CommandLineFlags::intxAtPut(name, &intx_v, origin)) {
    return true;
  }
  uintx uintx_v = (uintx) v;
  if (!is_neg && CommandLineFlags::uintxAtPut(name, &uintx_v, origin)) {
    return true;
  }
  uint64_t uint64_t_v = (uint64_t) v;
  if (!is_neg && CommandLineFlags::uint64_tAtPut(name, &uint64_t_v, origin)) {
    return true;
  }
  return false;
}

static bool set_string_flag(char* name, const char* value, Flag::Flags origin) {
  if (!CommandLineFlags::ccstrAtPut(name, &value, origin))  return false;
  // Contract:  CommandLineFlags always returns a pointer that needs freeing.
  FREE_C_HEAP_ARRAY(char, value, mtInternal);
  return true;
}

static bool append_to_string_flag(char* name, const char* new_value, Flag::Flags origin) {
  const char* old_value = "";
  if (!CommandLineFlags::ccstrAt(name, &old_value))  return false;
  size_t old_len = old_value != NULL ? strlen(old_value) : 0;
  size_t new_len = strlen(new_value);
  const char* value;
  char* free_this_too = NULL;
  if (old_len == 0) {
    value = new_value;
  } else if (new_len == 0) {
    value = old_value;
  } else {
    char* buf = NEW_C_HEAP_ARRAY(char, old_len + 1 + new_len + 1, mtInternal);
    // each new setting adds another LINE to the switch:
    sprintf(buf, "%s\n%s", old_value, new_value);
    value = buf;
    free_this_too = buf;
  }
  (void) CommandLineFlags::ccstrAtPut(name, &value, origin);
  // CommandLineFlags always returns a pointer that needs freeing.
  FREE_C_HEAP_ARRAY(char, value, mtInternal);
  if (free_this_too != NULL) {
    // CommandLineFlags made its own copy, so I must delete my own temp. buffer.
    FREE_C_HEAP_ARRAY(char, free_this_too, mtInternal);
  }
  return true;
}

bool Arguments::parse_argument(const char* arg, Flag::Flags origin) {

  // range of acceptable characters spelled out for portability reasons
#define NAME_RANGE  "[abcdefghijklmnopqrstuvwxyzABCDEFGHIJKLMNOPQRSTUVWXYZ0123456789_]"
#define BUFLEN 255
  char name[BUFLEN+1];
  char dummy;

  if (sscanf(arg, "-%" XSTR(BUFLEN) NAME_RANGE "%c", name, &dummy) == 1) {
    return set_bool_flag(name, false, origin);
  }
  if (sscanf(arg, "+%" XSTR(BUFLEN) NAME_RANGE "%c", name, &dummy) == 1) {
    return set_bool_flag(name, true, origin);
  }

  char punct;
  if (sscanf(arg, "%" XSTR(BUFLEN) NAME_RANGE "%c", name, &punct) == 2 && punct == '=') {
    const char* value = strchr(arg, '=') + 1;
    Flag* flag = Flag::find_flag(name, strlen(name));
    if (flag != NULL && flag->is_ccstr()) {
      if (flag->ccstr_accumulates()) {
        return append_to_string_flag(name, value, origin);
      } else {
        if (value[0] == '\0') {
          value = NULL;
        }
        return set_string_flag(name, value, origin);
      }
    }
  }

  if (sscanf(arg, "%" XSTR(BUFLEN) NAME_RANGE ":%c", name, &punct) == 2 && punct == '=') {
    const char* value = strchr(arg, '=') + 1;
    // -XX:Foo:=xxx will reset the string flag to the given value.
    if (value[0] == '\0') {
      value = NULL;
    }
    return set_string_flag(name, value, origin);
  }

#define SIGNED_FP_NUMBER_RANGE "[-0123456789.]"
#define SIGNED_NUMBER_RANGE    "[-0123456789]"
#define        NUMBER_RANGE    "[0123456789]"
  char value[BUFLEN + 1];
  char value2[BUFLEN + 1];
  if (sscanf(arg, "%" XSTR(BUFLEN) NAME_RANGE "=" "%" XSTR(BUFLEN) SIGNED_NUMBER_RANGE "." "%" XSTR(BUFLEN) NUMBER_RANGE "%c", name, value, value2, &dummy) == 3) {
    // Looks like a floating-point number -- try again with more lenient format string
    if (sscanf(arg, "%" XSTR(BUFLEN) NAME_RANGE "=" "%" XSTR(BUFLEN) SIGNED_FP_NUMBER_RANGE "%c", name, value, &dummy) == 2) {
      return set_fp_numeric_flag(name, value, origin);
    }
  }

#define VALUE_RANGE "[-kmgtKMGT0123456789]"
  if (sscanf(arg, "%" XSTR(BUFLEN) NAME_RANGE "=" "%" XSTR(BUFLEN) VALUE_RANGE "%c", name, value, &dummy) == 2) {
    return set_numeric_flag(name, value, origin);
  }

  return false;
}

void Arguments::add_string(char*** bldarray, int* count, const char* arg) {
  assert(bldarray != NULL, "illegal argument");

  if (arg == NULL) {
    return;
  }

  int new_count = *count + 1;

  // expand the array and add arg to the last element
  if (*bldarray == NULL) {
    *bldarray = NEW_C_HEAP_ARRAY(char*, new_count, mtInternal);
  } else {
    *bldarray = REALLOC_C_HEAP_ARRAY(char*, *bldarray, new_count, mtInternal);
  }
  (*bldarray)[*count] = strdup(arg);
  *count = new_count;
}

void Arguments::build_jvm_args(const char* arg) {
  add_string(&_jvm_args_array, &_num_jvm_args, arg);
}

void Arguments::build_jvm_flags(const char* arg) {
  add_string(&_jvm_flags_array, &_num_jvm_flags, arg);
}

// utility function to return a string that concatenates all
// strings in a given char** array
const char* Arguments::build_resource_string(char** args, int count) {
  if (args == NULL || count == 0) {
    return NULL;
  }
  size_t length = strlen(args[0]) + 1; // add 1 for the null terminator
  for (int i = 1; i < count; i++) {
    length += strlen(args[i]) + 1; // add 1 for a space
  }
  char* s = NEW_RESOURCE_ARRAY(char, length);
  strcpy(s, args[0]);
  for (int j = 1; j < count; j++) {
    strcat(s, " ");
    strcat(s, args[j]);
  }
  return (const char*) s;
}

void Arguments::print_on(outputStream* st) {
  st->print_cr("VM Arguments:");
  if (num_jvm_flags() > 0) {
    st->print("jvm_flags: "); print_jvm_flags_on(st);
  }
  if (num_jvm_args() > 0) {
    st->print("jvm_args: "); print_jvm_args_on(st);
  }
  st->print_cr("java_command: %s", java_command() ? java_command() : "<unknown>");
  if (_java_class_path != NULL) {
    char* path = _java_class_path->value();
    st->print_cr("java_class_path (initial): %s", strlen(path) == 0 ? "<not set>" : path );
  }
  st->print_cr("Launcher Type: %s", _sun_java_launcher);
}

void Arguments::print_jvm_flags_on(outputStream* st) {
  if (_num_jvm_flags > 0) {
    for (int i=0; i < _num_jvm_flags; i++) {
      st->print("%s ", _jvm_flags_array[i]);
    }
    st->cr();
  }
}

void Arguments::print_jvm_args_on(outputStream* st) {
  if (_num_jvm_args > 0) {
    for (int i=0; i < _num_jvm_args; i++) {
      st->print("%s ", _jvm_args_array[i]);
    }
    st->cr();
  }
}

bool Arguments::process_argument(const char* arg,
    jboolean ignore_unrecognized, Flag::Flags origin) {

  JDK_Version since = JDK_Version();

  if (parse_argument(arg, origin) || ignore_unrecognized) {
    return true;
  }

  bool has_plus_minus = (*arg == '+' || *arg == '-');
  const char* const argname = has_plus_minus ? arg + 1 : arg;
  if (is_newly_obsolete(arg, &since)) {
    char version[256];
    since.to_string(version, sizeof(version));
    warning("ignoring option %s; support was removed in %s", argname, version);
    return true;
  }

  // For locked flags, report a custom error message if available.
  // Otherwise, report the standard unrecognized VM option.

  size_t arg_len;
  const char* equal_sign = strchr(argname, '=');
  if (equal_sign == NULL) {
    arg_len = strlen(argname);
  } else {
    arg_len = equal_sign - argname;
  }

  Flag* found_flag = Flag::find_flag((const char*)argname, arg_len, true, true);
  if (found_flag != NULL) {
    char locked_message_buf[BUFLEN];
    found_flag->get_locked_message(locked_message_buf, BUFLEN);
    if (strlen(locked_message_buf) == 0) {
      if (found_flag->is_bool() && !has_plus_minus) {
        jio_fprintf(defaultStream::error_stream(),
          "Missing +/- setting for VM option '%s'\n", argname);
      } else if (!found_flag->is_bool() && has_plus_minus) {
        jio_fprintf(defaultStream::error_stream(),
          "Unexpected +/- setting in VM option '%s'\n", argname);
      } else {
        jio_fprintf(defaultStream::error_stream(),
          "Improperly specified VM option '%s'\n", argname);
      }
    } else {
      jio_fprintf(defaultStream::error_stream(), "%s", locked_message_buf);
    }
  } else {
    jio_fprintf(defaultStream::error_stream(),
                "Unrecognized VM option '%s'\n", argname);
    Flag* fuzzy_matched = Flag::fuzzy_match((const char*)argname, arg_len, true);
    if (fuzzy_matched != NULL) {
      jio_fprintf(defaultStream::error_stream(),
                  "Did you mean '%s%s%s'?\n",
                  (fuzzy_matched->is_bool()) ? "(+/-)" : "",
                  fuzzy_matched->_name,
                  (fuzzy_matched->is_bool()) ? "" : "=<value>");
    }
  }

  // allow for commandline "commenting out" options like -XX:#+Verbose
  return arg[0] == '#';
}

bool Arguments::process_settings_file(const char* file_name, bool should_exist, jboolean ignore_unrecognized) {
  FILE* stream = fopen(file_name, "rb");
  if (stream == NULL) {
    if (should_exist) {
      jio_fprintf(defaultStream::error_stream(),
                  "Could not open settings file %s\n", file_name);
      return false;
    } else {
      return true;
    }
  }

  char token[1024];
  int  pos = 0;

  bool in_white_space = true;
  bool in_comment     = false;
  bool in_quote       = false;
  char quote_c        = 0;
  bool result         = true;

  int c = getc(stream);
  while(c != EOF && pos < (int)(sizeof(token)-1)) {
    if (in_white_space) {
      if (in_comment) {
        if (c == '\n') in_comment = false;
      } else {
        if (c == '#') in_comment = true;
        else if (!isspace(c)) {
          in_white_space = false;
          token[pos++] = c;
        }
      }
    } else {
      if (c == '\n' || (!in_quote && isspace(c))) {
        // token ends at newline, or at unquoted whitespace
        // this allows a way to include spaces in string-valued options
        token[pos] = '\0';
        logOption(token);
        result &= process_argument(token, ignore_unrecognized, Flag::CONFIG_FILE);
        build_jvm_flags(token);
        pos = 0;
        in_white_space = true;
        in_quote = false;
      } else if (!in_quote && (c == '\'' || c == '"')) {
        in_quote = true;
        quote_c = c;
      } else if (in_quote && (c == quote_c)) {
        in_quote = false;
      } else {
        token[pos++] = c;
      }
    }
    c = getc(stream);
  }
  if (pos > 0) {
    token[pos] = '\0';
    result &= process_argument(token, ignore_unrecognized, Flag::CONFIG_FILE);
    build_jvm_flags(token);
  }
  fclose(stream);
  return result;
}

//=============================================================================================================
// Parsing of properties (-D)

const char* Arguments::get_property(const char* key) {
  return PropertyList_get_value(system_properties(), key);
}

bool Arguments::add_property(const char* prop) {
  const char* eq = strchr(prop, '=');
  char* key;
  // ns must be static--its address may be stored in a SystemProperty object.
  const static char ns[1] = {0};
  char* value = (char *)ns;

  size_t key_len = (eq == NULL) ? strlen(prop) : (eq - prop);
  key = AllocateHeap(key_len + 1, mtInternal);
  strncpy(key, prop, key_len);
  key[key_len] = '\0';

  if (eq != NULL) {
    size_t value_len = strlen(prop) - key_len - 1;
    value = AllocateHeap(value_len + 1, mtInternal);
    strncpy(value, &prop[key_len + 1], value_len + 1);
  }

  if (strcmp(key, "java.compiler") == 0) {
    process_java_compiler_argument(value);
    FreeHeap(key);
    if (eq != NULL) {
      FreeHeap(value);
    }
    return true;
  } else if (strcmp(key, "sun.java.command") == 0) {
    _java_command = value;

    // Record value in Arguments, but let it get passed to Java.
  } else if (strcmp(key, "sun.java.launcher.pid") == 0) {
    // launcher.pid property is private and is processed
    // in process_sun_java_launcher_properties();
    // the sun.java.launcher property is passed on to the java application
    FreeHeap(key);
    if (eq != NULL) {
      FreeHeap(value);
    }
    return true;
  } else if (strcmp(key, "java.vendor.url.bug") == 0) {
    // save it in _java_vendor_url_bug, so JVM fatal error handler can access
    // its value without going through the property list or making a Java call.
    _java_vendor_url_bug = value;
  } else if (strcmp(key, "sun.boot.library.path") == 0) {
    PropertyList_unique_add(&_system_properties, key, value, true);
    return true;
  }
  // Create new property and add at the end of the list
  PropertyList_unique_add(&_system_properties, key, value);
  return true;
}

//===========================================================================================================
// Setting int/mixed/comp mode flags

void Arguments::set_mode_flags(Mode mode) {
  // Set up default values for all flags.
  // If you add a flag to any of the branches below,
  // add a default value for it here.
  set_java_compiler(false);
  _mode                      = mode;

  // Ensure Agent_OnLoad has the correct initial values.
  // This may not be the final mode; mode may change later in onload phase.
  PropertyList_unique_add(&_system_properties, "java.vm.info",
                          (char*)VM_Version::vm_info_string(), false);

  UseInterpreter             = true;
  UseCompiler                = true;
  UseLoopCounter             = true;

#ifndef ZERO
  // Turn these off for mixed and comp.  Leave them on for Zero.
  if (FLAG_IS_DEFAULT(UseFastAccessorMethods)) {
    UseFastAccessorMethods = (mode == _int);
  }
  if (FLAG_IS_DEFAULT(UseFastEmptyMethods)) {
    UseFastEmptyMethods = (mode == _int);
  }
#endif

  // Default values may be platform/compiler dependent -
  // use the saved values
  ClipInlining               = Arguments::_ClipInlining;
  AlwaysCompileLoopMethods   = Arguments::_AlwaysCompileLoopMethods;
  UseOnStackReplacement      = Arguments::_UseOnStackReplacement;
  BackgroundCompilation      = Arguments::_BackgroundCompilation;

  // Change from defaults based on mode
  switch (mode) {
  default:
    ShouldNotReachHere();
    break;
  case _int:
    UseCompiler              = false;
    UseLoopCounter           = false;
    AlwaysCompileLoopMethods = false;
    UseOnStackReplacement    = false;
    break;
  case _mixed:
    // same as default
    break;
  case _comp:
    UseInterpreter           = false;
    BackgroundCompilation    = false;
    ClipInlining             = false;
    // Be much more aggressive in tiered mode with -Xcomp and exercise C2 more.
    // We will first compile a level 3 version (C1 with full profiling), then do one invocation of it and
    // compile a level 4 (C2) and then continue executing it.
    if (TieredCompilation) {
      Tier3InvokeNotifyFreqLog = 0;
      Tier4InvocationThreshold = 0;
    }
    break;
  }
}

#if defined(COMPILER2) || defined(_LP64) || !INCLUDE_CDS
// Conflict: required to use shared spaces (-Xshare:on), but
// incompatible command line options were chosen.

static void no_shared_spaces(const char* message) {
  if (RequireSharedSpaces) {
    jio_fprintf(defaultStream::error_stream(),
      "Class data sharing is inconsistent with other specified options.\n");
    vm_exit_during_initialization("Unable to use shared archive.", message);
  } else {
    FLAG_SET_DEFAULT(UseSharedSpaces, false);
  }
}
#endif

void Arguments::set_tiered_flags() {
  // With tiered, set default policy to AdvancedThresholdPolicy, which is 3.
  if (FLAG_IS_DEFAULT(CompilationPolicyChoice)) {
    FLAG_SET_DEFAULT(CompilationPolicyChoice, 3);
  }
  if (CompilationPolicyChoice < 2) {
    vm_exit_during_initialization(
      "Incompatible compilation policy selected", NULL);
  }
  // Increase the code cache size - tiered compiles a lot more.
  if (FLAG_IS_DEFAULT(ReservedCodeCacheSize)) {
    FLAG_SET_DEFAULT(ReservedCodeCacheSize, ReservedCodeCacheSize * 5);
  }
  if (!UseInterpreter) { // -Xcomp
    Tier3InvokeNotifyFreqLog = 0;
    Tier4InvocationThreshold = 0;
  }
}

#if INCLUDE_ALL_GCS
static void disable_adaptive_size_policy(const char* collector_name) {
  if (UseAdaptiveSizePolicy) {
    if (FLAG_IS_CMDLINE(UseAdaptiveSizePolicy)) {
      warning("disabling UseAdaptiveSizePolicy; it is incompatible with %s.",
              collector_name);
    }
    FLAG_SET_DEFAULT(UseAdaptiveSizePolicy, false);
  }
}

void Arguments::set_parnew_gc_flags() {
  assert(!UseSerialGC && !UseParallelOldGC && !UseParallelGC && !UseG1GC,
         "control point invariant");
  assert(UseParNewGC, "Error");

  // Turn off AdaptiveSizePolicy for parnew until it is complete.
  disable_adaptive_size_policy("UseParNewGC");

  if (FLAG_IS_DEFAULT(ParallelGCThreads)) {
    FLAG_SET_DEFAULT(ParallelGCThreads, Abstract_VM_Version::parallel_worker_threads());
    assert(ParallelGCThreads > 0, "We should always have at least one thread by default");
  } else if (ParallelGCThreads == 0) {
    jio_fprintf(defaultStream::error_stream(),
        "The ParNew GC can not be combined with -XX:ParallelGCThreads=0\n");
    vm_exit(1);
  }

  // By default YoungPLABSize and OldPLABSize are set to 4096 and 1024 respectively,
  // these settings are default for Parallel Scavenger. For ParNew+Tenured configuration
  // we set them to 1024 and 1024.
  // See CR 6362902.
  if (FLAG_IS_DEFAULT(YoungPLABSize)) {
    FLAG_SET_DEFAULT(YoungPLABSize, (intx)1024);
  }
  if (FLAG_IS_DEFAULT(OldPLABSize)) {
    FLAG_SET_DEFAULT(OldPLABSize, (intx)1024);
  }

  // AlwaysTenure flag should make ParNew promote all at first collection.
  // See CR 6362902.
  if (AlwaysTenure) {
    FLAG_SET_CMDLINE(uintx, MaxTenuringThreshold, 0);
  }
  // When using compressed oops, we use local overflow stacks,
  // rather than using a global overflow list chained through
  // the klass word of the object's pre-image.
  if (UseCompressedOops && !ParGCUseLocalOverflow) {
    if (!FLAG_IS_DEFAULT(ParGCUseLocalOverflow)) {
      warning("Forcing +ParGCUseLocalOverflow: needed if using compressed references");
    }
    FLAG_SET_DEFAULT(ParGCUseLocalOverflow, true);
  }
  assert(ParGCUseLocalOverflow || !UseCompressedOops, "Error");
}

// Adjust some sizes to suit CMS and/or ParNew needs; these work well on
// sparc/solaris for certain applications, but would gain from
// further optimization and tuning efforts, and would almost
// certainly gain from analysis of platform and environment.
void Arguments::set_cms_and_parnew_gc_flags() {
  assert(!UseSerialGC && !UseParallelOldGC && !UseParallelGC, "Error");
  assert(UseConcMarkSweepGC, "CMS is expected to be on here");

  // If we are using CMS, we prefer to UseParNewGC,
  // unless explicitly forbidden.
  if (FLAG_IS_DEFAULT(UseParNewGC)) {
    FLAG_SET_ERGO(bool, UseParNewGC, true);
  }

  // Turn off AdaptiveSizePolicy by default for cms until it is complete.
  disable_adaptive_size_policy("UseConcMarkSweepGC");

  // In either case, adjust ParallelGCThreads and/or UseParNewGC
  // as needed.
  if (UseParNewGC) {
    set_parnew_gc_flags();
  }

  size_t max_heap = align_size_down(MaxHeapSize,
                                    CardTableRS::ct_max_alignment_constraint());

  // Now make adjustments for CMS
  intx   tenuring_default = (intx)6;
  size_t young_gen_per_worker = CMSYoungGenPerWorker;

  // Preferred young gen size for "short" pauses:
  // upper bound depends on # of threads and NewRatio.
  const uintx parallel_gc_threads =
    (ParallelGCThreads == 0 ? 1 : ParallelGCThreads);
  const size_t preferred_max_new_size_unaligned =
    MIN2(max_heap/(NewRatio+1), ScaleForWordSize(young_gen_per_worker * parallel_gc_threads));
  size_t preferred_max_new_size =
    align_size_up(preferred_max_new_size_unaligned, os::vm_page_size());

  // Unless explicitly requested otherwise, size young gen
  // for "short" pauses ~ CMSYoungGenPerWorker*ParallelGCThreads

  // If either MaxNewSize or NewRatio is set on the command line,
  // assume the user is trying to set the size of the young gen.
  if (FLAG_IS_DEFAULT(MaxNewSize) && FLAG_IS_DEFAULT(NewRatio)) {

    // Set MaxNewSize to our calculated preferred_max_new_size unless
    // NewSize was set on the command line and it is larger than
    // preferred_max_new_size.
    if (!FLAG_IS_DEFAULT(NewSize)) {   // NewSize explicitly set at command-line
      FLAG_SET_ERGO(uintx, MaxNewSize, MAX2(NewSize, preferred_max_new_size));
    } else {
      FLAG_SET_ERGO(uintx, MaxNewSize, preferred_max_new_size);
    }
    if (PrintGCDetails && Verbose) {
      // Too early to use gclog_or_tty
      tty->print_cr("CMS ergo set MaxNewSize: " SIZE_FORMAT, MaxNewSize);
    }

    // Code along this path potentially sets NewSize and OldSize
    if (PrintGCDetails && Verbose) {
      // Too early to use gclog_or_tty
      tty->print_cr("CMS set min_heap_size: " SIZE_FORMAT
           " initial_heap_size:  " SIZE_FORMAT
           " max_heap: " SIZE_FORMAT,
           min_heap_size(), InitialHeapSize, max_heap);
    }
    size_t min_new = preferred_max_new_size;
    if (FLAG_IS_CMDLINE(NewSize)) {
      min_new = NewSize;
    }
    if (max_heap > min_new && min_heap_size() > min_new) {
      // Unless explicitly requested otherwise, make young gen
      // at least min_new, and at most preferred_max_new_size.
      if (FLAG_IS_DEFAULT(NewSize)) {
        FLAG_SET_ERGO(uintx, NewSize, MAX2(NewSize, min_new));
        FLAG_SET_ERGO(uintx, NewSize, MIN2(preferred_max_new_size, NewSize));
        if (PrintGCDetails && Verbose) {
          // Too early to use gclog_or_tty
          tty->print_cr("CMS ergo set NewSize: " SIZE_FORMAT, NewSize);
        }
      }
      // Unless explicitly requested otherwise, size old gen
      // so it's NewRatio x of NewSize.
      if (FLAG_IS_DEFAULT(OldSize)) {
        if (max_heap > NewSize) {
          FLAG_SET_ERGO(uintx, OldSize, MIN2(NewRatio*NewSize, max_heap - NewSize));
          if (PrintGCDetails && Verbose) {
            // Too early to use gclog_or_tty
            tty->print_cr("CMS ergo set OldSize: " SIZE_FORMAT, OldSize);
          }
        }
      }
    }
  }
  // Unless explicitly requested otherwise, definitely
  // promote all objects surviving "tenuring_default" scavenges.
  if (FLAG_IS_DEFAULT(MaxTenuringThreshold) &&
      FLAG_IS_DEFAULT(SurvivorRatio)) {
    FLAG_SET_ERGO(uintx, MaxTenuringThreshold, tenuring_default);
  }
  // If we decided above (or user explicitly requested)
  // `promote all' (via MaxTenuringThreshold := 0),
  // prefer minuscule survivor spaces so as not to waste
  // space for (non-existent) survivors
  if (FLAG_IS_DEFAULT(SurvivorRatio) && MaxTenuringThreshold == 0) {
    FLAG_SET_ERGO(uintx, SurvivorRatio, MAX2((uintx)1024, SurvivorRatio));
  }
  // If OldPLABSize is set and CMSParPromoteBlocksToClaim is not,
  // set CMSParPromoteBlocksToClaim equal to OldPLABSize.
  // This is done in order to make ParNew+CMS configuration to work
  // with YoungPLABSize and OldPLABSize options.
  // See CR 6362902.
  if (!FLAG_IS_DEFAULT(OldPLABSize)) {
    if (FLAG_IS_DEFAULT(CMSParPromoteBlocksToClaim)) {
      // OldPLABSize is not the default value but CMSParPromoteBlocksToClaim
      // is.  In this situtation let CMSParPromoteBlocksToClaim follow
      // the value (either from the command line or ergonomics) of
      // OldPLABSize.  Following OldPLABSize is an ergonomics decision.
      FLAG_SET_ERGO(uintx, CMSParPromoteBlocksToClaim, OldPLABSize);
    } else {
      // OldPLABSize and CMSParPromoteBlocksToClaim are both set.
      // CMSParPromoteBlocksToClaim is a collector-specific flag, so
      // we'll let it to take precedence.
      jio_fprintf(defaultStream::error_stream(),
                  "Both OldPLABSize and CMSParPromoteBlocksToClaim"
                  " options are specified for the CMS collector."
                  " CMSParPromoteBlocksToClaim will take precedence.\n");
    }
  }
  if (!FLAG_IS_DEFAULT(ResizeOldPLAB) && !ResizeOldPLAB) {
    // OldPLAB sizing manually turned off: Use a larger default setting,
    // unless it was manually specified. This is because a too-low value
    // will slow down scavenges.
    if (FLAG_IS_DEFAULT(CMSParPromoteBlocksToClaim)) {
      FLAG_SET_ERGO(uintx, CMSParPromoteBlocksToClaim, 50); // default value before 6631166
    }
  }
  // Overwrite OldPLABSize which is the variable we will internally use everywhere.
  FLAG_SET_ERGO(uintx, OldPLABSize, CMSParPromoteBlocksToClaim);
  // If either of the static initialization defaults have changed, note this
  // modification.
  if (!FLAG_IS_DEFAULT(CMSParPromoteBlocksToClaim) || !FLAG_IS_DEFAULT(OldPLABWeight)) {
    CFLS_LAB::modify_initialization(OldPLABSize, OldPLABWeight);
  }
  if (PrintGCDetails && Verbose) {
    tty->print_cr("MarkStackSize: %uk  MarkStackSizeMax: %uk",
      (unsigned int) (MarkStackSize / K), (uint) (MarkStackSizeMax / K));
    tty->print_cr("ConcGCThreads: %u", (uint) ConcGCThreads);
  }
}
#endif // INCLUDE_ALL_GCS

void set_object_alignment() {
  // Object alignment.
  assert(is_power_of_2(ObjectAlignmentInBytes), "ObjectAlignmentInBytes must be power of 2");
  MinObjAlignmentInBytes     = ObjectAlignmentInBytes;
  assert(MinObjAlignmentInBytes >= HeapWordsPerLong * HeapWordSize, "ObjectAlignmentInBytes value is too small");
  MinObjAlignment            = MinObjAlignmentInBytes / HeapWordSize;
  assert(MinObjAlignmentInBytes == MinObjAlignment * HeapWordSize, "ObjectAlignmentInBytes value is incorrect");
  MinObjAlignmentInBytesMask = MinObjAlignmentInBytes - 1;

  LogMinObjAlignmentInBytes  = exact_log2(ObjectAlignmentInBytes);
  LogMinObjAlignment         = LogMinObjAlignmentInBytes - LogHeapWordSize;

  // Oop encoding heap max
  OopEncodingHeapMax = (uint64_t(max_juint) + 1) << LogMinObjAlignmentInBytes;

#if INCLUDE_ALL_GCS
  // Set CMS global values
  CompactibleFreeListSpace::set_cms_values();
#endif // INCLUDE_ALL_GCS
}

bool verify_object_alignment() {
  // Object alignment.
  if (!is_power_of_2(ObjectAlignmentInBytes)) {
    jio_fprintf(defaultStream::error_stream(),
                "error: ObjectAlignmentInBytes=%d must be power of 2\n",
                (int)ObjectAlignmentInBytes);
    return false;
  }
  if ((int)ObjectAlignmentInBytes < BytesPerLong) {
    jio_fprintf(defaultStream::error_stream(),
                "error: ObjectAlignmentInBytes=%d must be greater or equal %d\n",
                (int)ObjectAlignmentInBytes, BytesPerLong);
    return false;
  }
  // It does not make sense to have big object alignment
  // since a space lost due to alignment will be greater
  // then a saved space from compressed oops.
  if ((int)ObjectAlignmentInBytes > 256) {
    jio_fprintf(defaultStream::error_stream(),
                "error: ObjectAlignmentInBytes=%d must not be greater than 256\n",
                (int)ObjectAlignmentInBytes);
    return false;
  }
  // In case page size is very small.
  if ((int)ObjectAlignmentInBytes >= os::vm_page_size()) {
    jio_fprintf(defaultStream::error_stream(),
                "error: ObjectAlignmentInBytes=%d must be less than page size %d\n",
                (int)ObjectAlignmentInBytes, os::vm_page_size());
    return false;
  }
  if(SurvivorAlignmentInBytes == 0) {
    SurvivorAlignmentInBytes = ObjectAlignmentInBytes;
  } else {
    if (!is_power_of_2(SurvivorAlignmentInBytes)) {
      jio_fprintf(defaultStream::error_stream(),
            "error: SurvivorAlignmentInBytes=%d must be power of 2\n",
            (int)SurvivorAlignmentInBytes);
      return false;
    }
    if (SurvivorAlignmentInBytes < ObjectAlignmentInBytes) {
      jio_fprintf(defaultStream::error_stream(),
          "error: SurvivorAlignmentInBytes=%d must be greater than ObjectAlignmentInBytes=%d \n",
          (int)SurvivorAlignmentInBytes, (int)ObjectAlignmentInBytes);
      return false;
    }
  }
  return true;
}

size_t Arguments::max_heap_for_compressed_oops() {
  // Avoid sign flip.
  assert(OopEncodingHeapMax > (uint64_t)os::vm_page_size(), "Unusual page size");
  // We need to fit both the NULL page and the heap into the memory budget, while
  // keeping alignment constraints of the heap. To guarantee the latter, as the
  // NULL page is located before the heap, we pad the NULL page to the conservative
  // maximum alignment that the GC may ever impose upon the heap.
  size_t displacement_due_to_null_page = align_size_up_(os::vm_page_size(),
                                                        _conservative_max_heap_alignment);

  LP64_ONLY(return OopEncodingHeapMax - displacement_due_to_null_page);
  NOT_LP64(ShouldNotReachHere(); return 0);
}

bool Arguments::should_auto_select_low_pause_collector() {
  if (UseAutoGCSelectPolicy &&
      !FLAG_IS_DEFAULT(MaxGCPauseMillis) &&
      (MaxGCPauseMillis <= AutoGCSelectPauseMillis)) {
    if (PrintGCDetails) {
      // Cannot use gclog_or_tty yet.
      tty->print_cr("Automatic selection of the low pause collector"
       " based on pause goal of %d (ms)", (int) MaxGCPauseMillis);
    }
    return true;
  }
  return false;
}

void Arguments::set_use_compressed_oops() {
#ifndef ZERO
#ifdef _LP64
  // MaxHeapSize is not set up properly at this point, but
  // the only value that can override MaxHeapSize if we are
  // to use UseCompressedOops is InitialHeapSize.
  size_t max_heap_size = MAX2(MaxHeapSize, InitialHeapSize);

  if (max_heap_size <= max_heap_for_compressed_oops()) {
#if !defined(COMPILER1) || defined(TIERED)
    if (FLAG_IS_DEFAULT(UseCompressedOops)) {
      FLAG_SET_ERGO(bool, UseCompressedOops, true);
    }
#endif
#ifdef _WIN64
    if (UseLargePages && UseCompressedOops) {
      // Cannot allocate guard pages for implicit checks in indexed addressing
      // mode, when large pages are specified on windows.
      // This flag could be switched ON if narrow oop base address is set to 0,
      // see code in Universe::initialize_heap().
      Universe::set_narrow_oop_use_implicit_null_checks(false);
    }
#endif //  _WIN64
  } else {
    if (UseCompressedOops && !FLAG_IS_DEFAULT(UseCompressedOops)) {
      warning("Max heap size too large for Compressed Oops");
      FLAG_SET_DEFAULT(UseCompressedOops, false);
      FLAG_SET_DEFAULT(UseCompressedClassPointers, false);
    }
  }
#endif // _LP64
#endif // ZERO
}


// NOTE: set_use_compressed_klass_ptrs() must be called after calling
// set_use_compressed_oops().
void Arguments::set_use_compressed_klass_ptrs() {
#ifndef ZERO
#ifdef _LP64
  // UseCompressedOops must be on for UseCompressedClassPointers to be on.
  if (!UseCompressedOops) {
    if (UseCompressedClassPointers) {
      warning("UseCompressedClassPointers requires UseCompressedOops");
    }
    FLAG_SET_DEFAULT(UseCompressedClassPointers, false);
  } else {
    // Turn on UseCompressedClassPointers too
    if (FLAG_IS_DEFAULT(UseCompressedClassPointers)) {
      FLAG_SET_ERGO(bool, UseCompressedClassPointers, true);
    }
    // Check the CompressedClassSpaceSize to make sure we use compressed klass ptrs.
    if (UseCompressedClassPointers) {
      if (CompressedClassSpaceSize > KlassEncodingMetaspaceMax) {
        warning("CompressedClassSpaceSize is too large for UseCompressedClassPointers");
        FLAG_SET_DEFAULT(UseCompressedClassPointers, false);
      }
    }
  }
#endif // _LP64
#endif // !ZERO
}

void Arguments::set_conservative_max_heap_alignment() {
  // The conservative maximum required alignment for the heap is the maximum of
  // the alignments imposed by several sources: any requirements from the heap
  // itself, the collector policy and the maximum page size we may run the VM
  // with.
  size_t heap_alignment = GenCollectedHeap::conservative_max_heap_alignment();
#if INCLUDE_ALL_GCS
  if (UseParallelGC) {
    heap_alignment = ParallelScavengeHeap::conservative_max_heap_alignment();
  } else if (UseG1GC) {
    heap_alignment = G1CollectedHeap::conservative_max_heap_alignment();
  }
#endif // INCLUDE_ALL_GCS
  _conservative_max_heap_alignment = MAX4(heap_alignment,
                                          (size_t)os::vm_allocation_granularity(),
                                          os::max_page_size(),
                                          CollectorPolicy::compute_heap_alignment());
}

void Arguments::select_gc_ergonomically() {
  if (os::is_server_class_machine()) {
    if (should_auto_select_low_pause_collector()) {
      FLAG_SET_ERGO(bool, UseConcMarkSweepGC, true);
    } else {
      FLAG_SET_ERGO(bool, UseParallelGC, true);
    }
  }
}

void Arguments::select_gc() {
  if (!gc_selected()) {
    ArgumentsExt::select_gc_ergonomically();
  }
}

void Arguments::set_ergonomics_flags() {
  select_gc();

#ifdef COMPILER2
  // Shared spaces work fine with other GCs but causes bytecode rewriting
  // to be disabled, which hurts interpreter performance and decreases
  // server performance.  When -server is specified, keep the default off
  // unless it is asked for.  Future work: either add bytecode rewriting
  // at link time, or rewrite bytecodes in non-shared methods.
  if (!DumpSharedSpaces && !RequireSharedSpaces &&
      (FLAG_IS_DEFAULT(UseSharedSpaces) || !UseSharedSpaces)) {
    no_shared_spaces("COMPILER2 default: -Xshare:auto | off, have to manually setup to on.");
  }
#endif

  set_conservative_max_heap_alignment();

#ifndef ZERO
#ifdef _LP64
  set_use_compressed_oops();

  // set_use_compressed_klass_ptrs() must be called after calling
  // set_use_compressed_oops().
  set_use_compressed_klass_ptrs();

  // Also checks that certain machines are slower with compressed oops
  // in vm_version initialization code.
#endif // _LP64
#endif // !ZERO
}

void Arguments::set_parallel_gc_flags() {
  assert(UseParallelGC || UseParallelOldGC, "Error");
  // Enable ParallelOld unless it was explicitly disabled (cmd line or rc file).
  if (FLAG_IS_DEFAULT(UseParallelOldGC)) {
    FLAG_SET_DEFAULT(UseParallelOldGC, true);
  }
  FLAG_SET_DEFAULT(UseParallelGC, true);

  // If no heap maximum was requested explicitly, use some reasonable fraction
  // of the physical memory, up to a maximum of 1GB.
  FLAG_SET_DEFAULT(ParallelGCThreads,
                   Abstract_VM_Version::parallel_worker_threads());
  if (ParallelGCThreads == 0) {
    jio_fprintf(defaultStream::error_stream(),
        "The Parallel GC can not be combined with -XX:ParallelGCThreads=0\n");
    vm_exit(1);
  }

  if (UseAdaptiveSizePolicy) {
    // We don't want to limit adaptive heap sizing's freedom to adjust the heap
    // unless the user actually sets these flags.
    if (FLAG_IS_DEFAULT(MinHeapFreeRatio)) {
      FLAG_SET_DEFAULT(MinHeapFreeRatio, 0);
      _min_heap_free_ratio = MinHeapFreeRatio;
    }
    if (FLAG_IS_DEFAULT(MaxHeapFreeRatio)) {
      FLAG_SET_DEFAULT(MaxHeapFreeRatio, 100);
      _max_heap_free_ratio = MaxHeapFreeRatio;
    }
  }

  // If InitialSurvivorRatio or MinSurvivorRatio were not specified, but the
  // SurvivorRatio has been set, reset their default values to SurvivorRatio +
  // 2.  By doing this we make SurvivorRatio also work for Parallel Scavenger.
  // See CR 6362902 for details.
  if (!FLAG_IS_DEFAULT(SurvivorRatio)) {
    if (FLAG_IS_DEFAULT(InitialSurvivorRatio)) {
       FLAG_SET_DEFAULT(InitialSurvivorRatio, SurvivorRatio + 2);
    }
    if (FLAG_IS_DEFAULT(MinSurvivorRatio)) {
      FLAG_SET_DEFAULT(MinSurvivorRatio, SurvivorRatio + 2);
    }
  }

  if (UseParallelOldGC) {
    // Par compact uses lower default values since they are treated as
    // minimums.  These are different defaults because of the different
    // interpretation and are not ergonomically set.
    if (FLAG_IS_DEFAULT(MarkSweepDeadRatio)) {
      FLAG_SET_DEFAULT(MarkSweepDeadRatio, 1);
    }
  }
}

void Arguments::set_g1_gc_flags() {
  assert(UseG1GC, "Error");
#ifdef COMPILER1
  FastTLABRefill = false;
#endif
  FLAG_SET_DEFAULT(ParallelGCThreads,
                     Abstract_VM_Version::parallel_worker_threads());
  if (ParallelGCThreads == 0) {
    FLAG_SET_DEFAULT(ParallelGCThreads,
                     Abstract_VM_Version::parallel_worker_threads());
  }

  // MarkStackSize will be set (if it hasn't been set by the user)
  // when concurrent marking is initialized.
  // Its value will be based upon the number of parallel marking threads.
  // But we do set the maximum mark stack size here.
  if (FLAG_IS_DEFAULT(MarkStackSizeMax)) {
    FLAG_SET_DEFAULT(MarkStackSizeMax, 128 * TASKQUEUE_SIZE);
  }

  if (FLAG_IS_DEFAULT(GCTimeRatio) || GCTimeRatio == 0) {
    // In G1, we want the default GC overhead goal to be higher than
    // say in PS. So we set it here to 10%. Otherwise the heap might
    // be expanded more aggressively than we would like it to. In
    // fact, even 10% seems to not be high enough in some cases
    // (especially small GC stress tests that the main thing they do
    // is allocation). We might consider increase it further.
    FLAG_SET_DEFAULT(GCTimeRatio, 9);
  }

  if (PrintGCDetails && Verbose) {
    tty->print_cr("MarkStackSize: %uk  MarkStackSizeMax: %uk",
      (unsigned int) (MarkStackSize / K), (uint) (MarkStackSizeMax / K));
    tty->print_cr("ConcGCThreads: %u", (uint) ConcGCThreads);
  }
}

#if !INCLUDE_ALL_GCS
#ifdef ASSERT
static bool verify_serial_gc_flags() {
  return (UseSerialGC &&
        !(UseParNewGC || (UseConcMarkSweepGC || CMSIncrementalMode) || UseG1GC ||
          UseParallelGC || UseParallelOldGC));
}
#endif // ASSERT
#endif // INCLUDE_ALL_GCS

void Arguments::set_gc_specific_flags() {
#if INCLUDE_ALL_GCS
  // Set per-collector flags
  if (UseParallelGC || UseParallelOldGC) {
    set_parallel_gc_flags();
  } else if (UseConcMarkSweepGC) { // Should be done before ParNew check below
    set_cms_and_parnew_gc_flags();
  } else if (UseParNewGC) {  // Skipped if CMS is set above
    set_parnew_gc_flags();
  } else if (UseG1GC) {
    set_g1_gc_flags();
  }
  check_deprecated_gcs();
  check_deprecated_gc_flags();
  if (AssumeMP && !UseSerialGC) {
    if (FLAG_IS_DEFAULT(ParallelGCThreads) && ParallelGCThreads == 1) {
      warning("If the number of processors is expected to increase from one, then"
              " you should configure the number of parallel GC threads appropriately"
              " using -XX:ParallelGCThreads=N");
    }
  }
  if (MinHeapFreeRatio == 100) {
    // Keeping the heap 100% free is hard ;-) so limit it to 99%.
    FLAG_SET_ERGO(uintx, MinHeapFreeRatio, 99);
  }
#else // INCLUDE_ALL_GCS
  assert(verify_serial_gc_flags(), "SerialGC unset");
#endif // INCLUDE_ALL_GCS
}

julong Arguments::limit_by_allocatable_memory(julong limit) {
  julong max_allocatable;
  julong result = limit;
  if (os::has_allocatable_memory_limit(&max_allocatable)) {
    result = MIN2(result, max_allocatable / MaxVirtMemFraction);
  }
  return result;
}

void Arguments::set_heap_size() {
  if (!FLAG_IS_DEFAULT(DefaultMaxRAMFraction)) {
    // Deprecated flag
    FLAG_SET_CMDLINE(uintx, MaxRAMFraction, DefaultMaxRAMFraction);
  }

  const julong phys_mem =
    FLAG_IS_DEFAULT(MaxRAM) ? MIN2(os::physical_memory(), (julong)MaxRAM)
                            : (julong)MaxRAM;

  // If the maximum heap size has not been set with -Xmx,
  // then set it as fraction of the size of physical memory,
  // respecting the maximum and minimum sizes of the heap.
  if (FLAG_IS_DEFAULT(MaxHeapSize)) {
    julong reasonable_max = phys_mem / MaxRAMFraction;

    if (phys_mem <= MaxHeapSize * MinRAMFraction) {
      // Small physical memory, so use a minimum fraction of it for the heap
      reasonable_max = phys_mem / MinRAMFraction;
    } else {
      // Not-small physical memory, so require a heap at least
      // as large as MaxHeapSize
      reasonable_max = MAX2(reasonable_max, (julong)MaxHeapSize);
    }
    if (!FLAG_IS_DEFAULT(ErgoHeapSizeLimit) && ErgoHeapSizeLimit != 0) {
      // Limit the heap size to ErgoHeapSizeLimit
      reasonable_max = MIN2(reasonable_max, (julong)ErgoHeapSizeLimit);
    }
    if (UseCompressedOops) {
      // Limit the heap size to the maximum possible when using compressed oops
      julong max_coop_heap = (julong)max_heap_for_compressed_oops();
      if (HeapBaseMinAddress + MaxHeapSize < max_coop_heap) {
        // Heap should be above HeapBaseMinAddress to get zero based compressed oops
        // but it should be not less than default MaxHeapSize.
        max_coop_heap -= HeapBaseMinAddress;
      }
      reasonable_max = MIN2(reasonable_max, max_coop_heap);
    }
    reasonable_max = limit_by_allocatable_memory(reasonable_max);

    if (!FLAG_IS_DEFAULT(InitialHeapSize)) {
      // An initial heap size was specified on the command line,
      // so be sure that the maximum size is consistent.  Done
      // after call to limit_by_allocatable_memory because that
      // method might reduce the allocation size.
      reasonable_max = MAX2(reasonable_max, (julong)InitialHeapSize);
    }

    if (PrintGCDetails && Verbose) {
      // Cannot use gclog_or_tty yet.
      tty->print_cr("  Maximum heap size " SIZE_FORMAT, (size_t) reasonable_max);
    }
    FLAG_SET_ERGO(uintx, MaxHeapSize, (uintx)reasonable_max);
  }

  // If the minimum or initial heap_size have not been set or requested to be set
  // ergonomically, set them accordingly.
  if (InitialHeapSize == 0 || min_heap_size() == 0) {
    julong reasonable_minimum = (julong)(OldSize + NewSize);

    reasonable_minimum = MIN2(reasonable_minimum, (julong)MaxHeapSize);

    reasonable_minimum = limit_by_allocatable_memory(reasonable_minimum);

    if (InitialHeapSize == 0) {
      julong reasonable_initial = phys_mem / InitialRAMFraction;

      reasonable_initial = MAX3(reasonable_initial, reasonable_minimum, (julong)min_heap_size());
      reasonable_initial = MIN2(reasonable_initial, (julong)MaxHeapSize);

      reasonable_initial = limit_by_allocatable_memory(reasonable_initial);

      if (PrintGCDetails && Verbose) {
        // Cannot use gclog_or_tty yet.
        tty->print_cr("  Initial heap size " SIZE_FORMAT, (uintx)reasonable_initial);
      }
      FLAG_SET_ERGO(uintx, InitialHeapSize, (uintx)reasonable_initial);
    }
    // If the minimum heap size has not been set (via -Xms),
    // synchronize with InitialHeapSize to avoid errors with the default value.
    if (min_heap_size() == 0) {
      set_min_heap_size(MIN2((uintx)reasonable_minimum, InitialHeapSize));
      if (PrintGCDetails && Verbose) {
        // Cannot use gclog_or_tty yet.
        tty->print_cr("  Minimum heap size " SIZE_FORMAT, min_heap_size());
      }
    }
  }
}

// This must be called after ergonomics because we want bytecode rewriting
// if the server compiler is used, or if UseSharedSpaces is disabled.
void Arguments::set_bytecode_flags() {
  // Better not attempt to store into a read-only space.
  if (UseSharedSpaces) {
    FLAG_SET_DEFAULT(RewriteBytecodes, false);
    FLAG_SET_DEFAULT(RewriteFrequentPairs, false);
  }

  if (!RewriteBytecodes) {
    FLAG_SET_DEFAULT(RewriteFrequentPairs, false);
  }
}

// Aggressive optimization flags  -XX:+AggressiveOpts
void Arguments::set_aggressive_opts_flags() {
#ifdef COMPILER2
  if (AggressiveUnboxing) {
    if (FLAG_IS_DEFAULT(EliminateAutoBox)) {
      FLAG_SET_DEFAULT(EliminateAutoBox, true);
    } else if (!EliminateAutoBox) {
      // warning("AggressiveUnboxing is disabled because EliminateAutoBox is disabled");
      AggressiveUnboxing = false;
    }
    if (FLAG_IS_DEFAULT(DoEscapeAnalysis)) {
      FLAG_SET_DEFAULT(DoEscapeAnalysis, true);
    } else if (!DoEscapeAnalysis) {
      // warning("AggressiveUnboxing is disabled because DoEscapeAnalysis is disabled");
      AggressiveUnboxing = false;
    }
  }
  if (AggressiveOpts || !FLAG_IS_DEFAULT(AutoBoxCacheMax)) {
    if (FLAG_IS_DEFAULT(EliminateAutoBox)) {
      FLAG_SET_DEFAULT(EliminateAutoBox, true);
    }
    if (FLAG_IS_DEFAULT(AutoBoxCacheMax)) {
      FLAG_SET_DEFAULT(AutoBoxCacheMax, 20000);
    }

    // Feed the cache size setting into the JDK
    char buffer[1024];
    sprintf(buffer, "java.lang.Integer.IntegerCache.high=" INTX_FORMAT, AutoBoxCacheMax);
    add_property(buffer);
  }
  if (AggressiveOpts && FLAG_IS_DEFAULT(BiasedLockingStartupDelay)) {
    FLAG_SET_DEFAULT(BiasedLockingStartupDelay, 500);
  }
#endif

  if (AggressiveOpts) {
// Sample flag setting code
//    if (FLAG_IS_DEFAULT(EliminateZeroing)) {
//      FLAG_SET_DEFAULT(EliminateZeroing, true);
//    }
  }
}

//===========================================================================================================
// Parsing of java.compiler property

void Arguments::process_java_compiler_argument(char* arg) {
  // For backwards compatibility, Djava.compiler=NONE or ""
  // causes us to switch to -Xint mode UNLESS -Xdebug
  // is also specified.
  if (strlen(arg) == 0 || strcasecmp(arg, "NONE") == 0) {
    set_java_compiler(true);    // "-Djava.compiler[=...]" most recently seen.
  }
}

void Arguments::process_java_launcher_argument(const char* launcher, void* extra_info) {
  _sun_java_launcher = strdup(launcher);
  if (strcmp("gamma", _sun_java_launcher) == 0) {
    _created_by_gamma_launcher = true;
  }
}

bool Arguments::created_by_java_launcher() {
  assert(_sun_java_launcher != NULL, "property must have value");
  return strcmp(DEFAULT_JAVA_LAUNCHER, _sun_java_launcher) != 0;
}

bool Arguments::created_by_gamma_launcher() {
  return _created_by_gamma_launcher;
}

//===========================================================================================================
// Parsing of main arguments

bool Arguments::verify_interval(uintx val, uintx min,
                                uintx max, const char* name) {
  // Returns true iff value is in the inclusive interval [min..max]
  // false, otherwise.
  if (val >= min && val <= max) {
    return true;
  }
  jio_fprintf(defaultStream::error_stream(),
              "%s of " UINTX_FORMAT " is invalid; must be between " UINTX_FORMAT
              " and " UINTX_FORMAT "\n",
              name, val, min, max);
  return false;
}

bool Arguments::verify_min_value(intx val, intx min, const char* name) {
  // Returns true if given value is at least specified min threshold
  // false, otherwise.
  if (val >= min ) {
      return true;
  }
  jio_fprintf(defaultStream::error_stream(),
              "%s of " INTX_FORMAT " is invalid; must be at least " INTX_FORMAT "\n",
              name, val, min);
  return false;
}

bool Arguments::verify_percentage(uintx value, const char* name) {
  if (is_percentage(value)) {
    return true;
  }
  jio_fprintf(defaultStream::error_stream(),
              "%s of " UINTX_FORMAT " is invalid; must be between 0 and 100\n",
              name, value);
  return false;
}

// check if do gclog rotation
// +UseGCLogFileRotation is a must,
// no gc log rotation when log file not supplied or
// NumberOfGCLogFiles is 0
void check_gclog_consistency() {
  if (UseGCLogFileRotation) {
    if ((Arguments::gc_log_filename() == NULL) || (NumberOfGCLogFiles == 0)) {
      jio_fprintf(defaultStream::output_stream(),
                  "To enable GC log rotation, use -Xloggc:<filename> -XX:+UseGCLogFileRotation -XX:NumberOfGCLogFiles=<num_of_files>\n"
                  "where num_of_file > 0\n"
                  "GC log rotation is turned off\n");
      UseGCLogFileRotation = false;
    }
  }

  if (UseGCLogFileRotation && (GCLogFileSize != 0) && (GCLogFileSize < 8*K)) {
    FLAG_SET_CMDLINE(uintx, GCLogFileSize, 8*K);
    jio_fprintf(defaultStream::output_stream(),
                "GCLogFileSize changed to minimum 8K\n");
  }
}

// This function is called for -Xloggc:<filename>, it can be used
// to check if a given file name(or string) conforms to the following
// specification:
// A valid string only contains "[A-Z][a-z][0-9].-_%[p|t]"
// %p and %t only allowed once. We only limit usage of filename not path
bool is_filename_valid(const char *file_name) {
  const char* p = file_name;
  char file_sep = os::file_separator()[0];
  const char* cp;
  // skip prefix path
  for (cp = file_name; *cp != '\0'; cp++) {
    if (*cp == '/' || *cp == file_sep) {
      p = cp + 1;
    }
  }

  int count_p = 0;
  int count_t = 0;
  while (*p != '\0') {
    if ((*p >= '0' && *p <= '9') ||
        (*p >= 'A' && *p <= 'Z') ||
        (*p >= 'a' && *p <= 'z') ||
         *p == '-'               ||
         *p == '_'               ||
         *p == '.') {
       p++;
       continue;
    }
    if (*p == '%') {
      if(*(p + 1) == 'p') {
        p += 2;
        count_p ++;
        continue;
      }
      if (*(p + 1) == 't') {
        p += 2;
        count_t ++;
        continue;
      }
    }
    return false;
  }
  return count_p < 2 && count_t < 2;
}

bool Arguments::verify_MinHeapFreeRatio(FormatBuffer<80>& err_msg, uintx min_heap_free_ratio) {
  if (!is_percentage(min_heap_free_ratio)) {
    err_msg.print("MinHeapFreeRatio must have a value between 0 and 100");
    return false;
  }
  if (min_heap_free_ratio > MaxHeapFreeRatio) {
    err_msg.print("MinHeapFreeRatio (" UINTX_FORMAT ") must be less than or "
                  "equal to MaxHeapFreeRatio (" UINTX_FORMAT ")", min_heap_free_ratio,
                  MaxHeapFreeRatio);
    return false;
  }
  // This does not set the flag itself, but stores the value in a safe place for later usage.
  _min_heap_free_ratio = min_heap_free_ratio;
  return true;
}

bool Arguments::verify_MaxHeapFreeRatio(FormatBuffer<80>& err_msg, uintx max_heap_free_ratio) {
  if (!is_percentage(max_heap_free_ratio)) {
    err_msg.print("MaxHeapFreeRatio must have a value between 0 and 100");
    return false;
  }
  if (max_heap_free_ratio < MinHeapFreeRatio) {
    err_msg.print("MaxHeapFreeRatio (" UINTX_FORMAT ") must be greater than or "
                  "equal to MinHeapFreeRatio (" UINTX_FORMAT ")", max_heap_free_ratio,
                  MinHeapFreeRatio);
    return false;
  }
  // This does not set the flag itself, but stores the value in a safe place for later usage.
  _max_heap_free_ratio = max_heap_free_ratio;
  return true;
}

// Check consistency of GC selection
bool Arguments::check_gc_consistency_user() {
  check_gclog_consistency();
  bool status = true;
  // Ensure that the user has not selected conflicting sets
  // of collectors. [Note: this check is merely a user convenience;
  // collectors over-ride each other so that only a non-conflicting
  // set is selected; however what the user gets is not what they
  // may have expected from the combination they asked for. It's
  // better to reduce user confusion by not allowing them to
  // select conflicting combinations.
  uint i = 0;
  if (UseSerialGC)                       i++;
  if (UseConcMarkSweepGC || UseParNewGC) i++;
  if (UseParallelGC || UseParallelOldGC) i++;
  if (UseG1GC)                           i++;
  if (i > 1) {
    jio_fprintf(defaultStream::error_stream(),
                "Conflicting collector combinations in option list; "
                "please refer to the release notes for the combinations "
                "allowed\n");
    status = false;
  }
  return status;
}

void Arguments::check_deprecated_gcs() {
  if (UseConcMarkSweepGC && !UseParNewGC) {
    warning("Using the DefNew young collector with the CMS collector is deprecated "
        "and will likely be removed in a future release");
  }

  if (UseParNewGC && !UseConcMarkSweepGC) {
    // !UseConcMarkSweepGC means that we are using serial old gc. Unfortunately we don't
    // set up UseSerialGC properly, so that can't be used in the check here.
    warning("Using the ParNew young collector with the Serial old collector is deprecated "
        "and will likely be removed in a future release");
  }

  if (CMSIncrementalMode) {
    warning("Using incremental CMS is deprecated and will likely be removed in a future release");
  }
}

void Arguments::check_deprecated_gc_flags() {
  if (FLAG_IS_CMDLINE(MaxGCMinorPauseMillis)) {
    warning("Using MaxGCMinorPauseMillis as minor pause goal is deprecated"
            "and will likely be removed in future release");
  }
  if (FLAG_IS_CMDLINE(DefaultMaxRAMFraction)) {
    warning("DefaultMaxRAMFraction is deprecated and will likely be removed in a future release. "
        "Use MaxRAMFraction instead.");
  }
  if (FLAG_IS_CMDLINE(UseCMSCompactAtFullCollection)) {
    warning("UseCMSCompactAtFullCollection is deprecated and will likely be removed in a future release.");
  }
  if (FLAG_IS_CMDLINE(CMSFullGCsBeforeCompaction)) {
    warning("CMSFullGCsBeforeCompaction is deprecated and will likely be removed in a future release.");
  }
  if (FLAG_IS_CMDLINE(UseCMSCollectionPassing)) {
    warning("UseCMSCollectionPassing is deprecated and will likely be removed in a future release.");
  }
}

// Check stack pages settings
bool Arguments::check_stack_pages()
{
  bool status = true;
  status = status && verify_min_value(StackYellowPages, 1, "StackYellowPages");
  status = status && verify_min_value(StackRedPages, 1, "StackRedPages");
  // greater stack shadow pages can't generate instruction to bang stack
  status = status && verify_interval(StackShadowPages, 1, 50, "StackShadowPages");
  return status;
}

// Check the consistency of vm_init_args
bool Arguments::check_vm_args_consistency() {
  // Method for adding checks for flag consistency.
  // The intent is to warn the user of all possible conflicts,
  // before returning an error.
  // Note: Needs platform-dependent factoring.
  bool status = true;

  // Allow both -XX:-UseStackBanging and -XX:-UseBoundThreads in non-product
  // builds so the cost of stack banging can be measured.
#if (defined(PRODUCT) && defined(SOLARIS))
  if (!UseBoundThreads && !UseStackBanging) {
    jio_fprintf(defaultStream::error_stream(),
                "-UseStackBanging conflicts with -UseBoundThreads\n");

     status = false;
  }
#endif

  if (TLABRefillWasteFraction == 0) {
    jio_fprintf(defaultStream::error_stream(),
                "TLABRefillWasteFraction should be a denominator, "
                "not " SIZE_FORMAT "\n",
                TLABRefillWasteFraction);
    status = false;
  }

  status = status && verify_interval(AdaptiveSizePolicyWeight, 0, 100,
                              "AdaptiveSizePolicyWeight");
  status = status && verify_percentage(ThresholdTolerance, "ThresholdTolerance");

  // Divide by bucket size to prevent a large size from causing rollover when
  // calculating amount of memory needed to be allocated for the String table.
  status = status && verify_interval(StringTableSize, minimumStringTableSize,
    (max_uintx / StringTable::bucket_size()), "StringTable size");

  status = status && verify_interval(SymbolTableSize, minimumSymbolTableSize,
    (max_uintx / SymbolTable::bucket_size()), "SymbolTable size");

  {
    // Using "else if" below to avoid printing two error messages if min > max.
    // This will also prevent us from reporting both min>100 and max>100 at the
    // same time, but that is less annoying than printing two identical errors IMHO.
    FormatBuffer<80> err_msg("%s","");
    if (!verify_MinHeapFreeRatio(err_msg, MinHeapFreeRatio)) {
      jio_fprintf(defaultStream::error_stream(), "%s\n", err_msg.buffer());
      status = false;
    } else if (!verify_MaxHeapFreeRatio(err_msg, MaxHeapFreeRatio)) {
      jio_fprintf(defaultStream::error_stream(), "%s\n", err_msg.buffer());
      status = false;
    }
  }

  // Min/MaxMetaspaceFreeRatio
  status = status && verify_percentage(MinMetaspaceFreeRatio, "MinMetaspaceFreeRatio");
  status = status && verify_percentage(MaxMetaspaceFreeRatio, "MaxMetaspaceFreeRatio");

  if (MinMetaspaceFreeRatio > MaxMetaspaceFreeRatio) {
    jio_fprintf(defaultStream::error_stream(),
                "MinMetaspaceFreeRatio (%s" UINTX_FORMAT ") must be less than or "
                "equal to MaxMetaspaceFreeRatio (%s" UINTX_FORMAT ")\n",
                FLAG_IS_DEFAULT(MinMetaspaceFreeRatio) ? "Default: " : "",
                MinMetaspaceFreeRatio,
                FLAG_IS_DEFAULT(MaxMetaspaceFreeRatio) ? "Default: " : "",
                MaxMetaspaceFreeRatio);
    status = false;
  }

  // Trying to keep 100% free is not practical
  MinMetaspaceFreeRatio = MIN2(MinMetaspaceFreeRatio, (uintx) 99);

  if (FullGCALot && FLAG_IS_DEFAULT(MarkSweepAlwaysCompactCount)) {
    MarkSweepAlwaysCompactCount = 1;  // Move objects every gc.
  }

  if (UseParallelOldGC && ParallelOldGCSplitALot) {
    // Settings to encourage splitting.
    if (!FLAG_IS_CMDLINE(NewRatio)) {
      FLAG_SET_CMDLINE(uintx, NewRatio, 2);
    }
    if (!FLAG_IS_CMDLINE(ScavengeBeforeFullGC)) {
      FLAG_SET_CMDLINE(bool, ScavengeBeforeFullGC, false);
    }
  }

  status = status && verify_percentage(GCHeapFreeLimit, "GCHeapFreeLimit");
  status = status && verify_percentage(GCTimeLimit, "GCTimeLimit");
  if (GCTimeLimit == 100) {
    // Turn off gc-overhead-limit-exceeded checks
    FLAG_SET_DEFAULT(UseGCOverheadLimit, false);
  }

  status = status && ArgumentsExt::check_gc_consistency_user();
  status = status && check_stack_pages();

  if (CMSIncrementalMode) {
    if (!UseConcMarkSweepGC) {
      jio_fprintf(defaultStream::error_stream(),
                  "error:  invalid argument combination.\n"
                  "The CMS collector (-XX:+UseConcMarkSweepGC) must be "
                  "selected in order\nto use CMSIncrementalMode.\n");
      status = false;
    } else {
      status = status && verify_percentage(CMSIncrementalDutyCycle,
                                  "CMSIncrementalDutyCycle");
      status = status && verify_percentage(CMSIncrementalDutyCycleMin,
                                  "CMSIncrementalDutyCycleMin");
      status = status && verify_percentage(CMSIncrementalSafetyFactor,
                                  "CMSIncrementalSafetyFactor");
      status = status && verify_percentage(CMSIncrementalOffset,
                                  "CMSIncrementalOffset");
      status = status && verify_percentage(CMSExpAvgFactor,
                                  "CMSExpAvgFactor");
      // If it was not set on the command line, set
      // CMSInitiatingOccupancyFraction to 1 so icms can initiate cycles early.
      if (CMSInitiatingOccupancyFraction < 0) {
        FLAG_SET_DEFAULT(CMSInitiatingOccupancyFraction, 1);
      }
    }
  }

  // CMS space iteration, which FLSVerifyAllHeapreferences entails,
  // insists that we hold the requisite locks so that the iteration is
  // MT-safe. For the verification at start-up and shut-down, we don't
  // yet have a good way of acquiring and releasing these locks,
  // which are not visible at the CollectedHeap level. We want to
  // be able to acquire these locks and then do the iteration rather
  // than just disable the lock verification. This will be fixed under
  // bug 4788986.
  if (UseConcMarkSweepGC && FLSVerifyAllHeapReferences) {
    if (VerifyDuringStartup) {
      warning("Heap verification at start-up disabled "
              "(due to current incompatibility with FLSVerifyAllHeapReferences)");
      VerifyDuringStartup = false; // Disable verification at start-up
    }

    if (VerifyBeforeExit) {
      warning("Heap verification at shutdown disabled "
              "(due to current incompatibility with FLSVerifyAllHeapReferences)");
      VerifyBeforeExit = false; // Disable verification at shutdown
    }
  }

  // Note: only executed in non-PRODUCT mode
  if (!UseAsyncConcMarkSweepGC &&
      (ExplicitGCInvokesConcurrent ||
       ExplicitGCInvokesConcurrentAndUnloadsClasses)) {
    jio_fprintf(defaultStream::error_stream(),
                "error: +ExplicitGCInvokesConcurrent[AndUnloadsClasses] conflicts"
                " with -UseAsyncConcMarkSweepGC");
    status = false;
  }

  status = status && verify_min_value(ParGCArrayScanChunk, 1, "ParGCArrayScanChunk");

#if INCLUDE_ALL_GCS
  if (UseG1GC) {
    status = status && verify_percentage(G1NewSizePercent, "G1NewSizePercent");
    status = status && verify_percentage(G1MaxNewSizePercent, "G1MaxNewSizePercent");
    status = status && verify_interval(G1NewSizePercent, 0, G1MaxNewSizePercent, "G1NewSizePercent");

    status = status && verify_percentage(InitiatingHeapOccupancyPercent,
                                         "InitiatingHeapOccupancyPercent");
    status = status && verify_min_value(G1RefProcDrainInterval, 1,
                                        "G1RefProcDrainInterval");
    status = status && verify_min_value((intx)G1ConcMarkStepDurationMillis, 1,
                                        "G1ConcMarkStepDurationMillis");
    status = status && verify_interval(G1ConcRSHotCardLimit, 0, max_jubyte,
                                       "G1ConcRSHotCardLimit");
    status = status && verify_interval(G1ConcRSLogCacheSize, 0, 31,
                                       "G1ConcRSLogCacheSize");
    status = status && verify_interval(StringDeduplicationAgeThreshold, 1, markOopDesc::max_age,
                                       "StringDeduplicationAgeThreshold");
  }
  if (UseConcMarkSweepGC) {
    status = status && verify_min_value(CMSOldPLABNumRefills, 1, "CMSOldPLABNumRefills");
    status = status && verify_min_value(CMSOldPLABToleranceFactor, 1, "CMSOldPLABToleranceFactor");
    status = status && verify_min_value(CMSOldPLABMax, 1, "CMSOldPLABMax");
    status = status && verify_interval(CMSOldPLABMin, 1, CMSOldPLABMax, "CMSOldPLABMin");

    status = status && verify_min_value(CMSYoungGenPerWorker, 1, "CMSYoungGenPerWorker");

    status = status && verify_min_value(CMSSamplingGrain, 1, "CMSSamplingGrain");
    status = status && verify_interval(CMS_SweepWeight, 0, 100, "CMS_SweepWeight");
    status = status && verify_interval(CMS_FLSWeight, 0, 100, "CMS_FLSWeight");

    status = status && verify_interval(FLSCoalescePolicy, 0, 4, "FLSCoalescePolicy");

    status = status && verify_min_value(CMSRescanMultiple, 1, "CMSRescanMultiple");
    status = status && verify_min_value(CMSConcMarkMultiple, 1, "CMSConcMarkMultiple");

    status = status && verify_interval(CMSPrecleanIter, 0, 9, "CMSPrecleanIter");
    status = status && verify_min_value(CMSPrecleanDenominator, 1, "CMSPrecleanDenominator");
    status = status && verify_interval(CMSPrecleanNumerator, 0, CMSPrecleanDenominator - 1, "CMSPrecleanNumerator");

    status = status && verify_percentage(CMSBootstrapOccupancy, "CMSBootstrapOccupancy");

    status = status && verify_min_value(CMSPrecleanThreshold, 100, "CMSPrecleanThreshold");

    status = status && verify_percentage(CMSScheduleRemarkEdenPenetration, "CMSScheduleRemarkEdenPenetration");
    status = status && verify_min_value(CMSScheduleRemarkSamplingRatio, 1, "CMSScheduleRemarkSamplingRatio");
    status = status && verify_min_value(CMSBitMapYieldQuantum, 1, "CMSBitMapYieldQuantum");
    status = status && verify_percentage(CMSTriggerRatio, "CMSTriggerRatio");
    status = status && verify_percentage(CMSIsTooFullPercentage, "CMSIsTooFullPercentage");
  }

  if (UseParallelGC || UseParallelOldGC) {
    status = status && verify_interval(ParallelOldDeadWoodLimiterMean, 0, 100, "ParallelOldDeadWoodLimiterMean");
    status = status && verify_interval(ParallelOldDeadWoodLimiterStdDev, 0, 100, "ParallelOldDeadWoodLimiterStdDev");

    status = status && verify_percentage(YoungGenerationSizeIncrement, "YoungGenerationSizeIncrement");
    status = status && verify_percentage(TenuredGenerationSizeIncrement, "TenuredGenerationSizeIncrement");

    status = status && verify_min_value(YoungGenerationSizeSupplementDecay, 1, "YoungGenerationSizeSupplementDecay");
    status = status && verify_min_value(TenuredGenerationSizeSupplementDecay, 1, "TenuredGenerationSizeSupplementDecay");

    status = status && verify_min_value(ParGCCardsPerStrideChunk, 1, "ParGCCardsPerStrideChunk");

    status = status && verify_min_value(ParallelOldGCSplitInterval, 0, "ParallelOldGCSplitInterval");
  }
#endif // INCLUDE_ALL_GCS

  status = status && verify_interval(RefDiscoveryPolicy,
                                     ReferenceProcessor::DiscoveryPolicyMin,
                                     ReferenceProcessor::DiscoveryPolicyMax,
                                     "RefDiscoveryPolicy");

  // Limit the lower bound of this flag to 1 as it is used in a division
  // expression.
  status = status && verify_interval(TLABWasteTargetPercent,
                                     1, 100, "TLABWasteTargetPercent");

  status = status && verify_object_alignment();

  status = status && verify_interval(CompressedClassSpaceSize, 1*M, 3*G,
                                      "CompressedClassSpaceSize");

  status = status && verify_interval(MarkStackSizeMax,
                                  1, (max_jint - 1), "MarkStackSizeMax");
  status = status && verify_interval(NUMAChunkResizeWeight, 0, 100, "NUMAChunkResizeWeight");

  status = status && verify_min_value(LogEventsBufferEntries, 1, "LogEventsBufferEntries");

  status = status && verify_min_value(HeapSizePerGCThread, (uintx) os::vm_page_size(), "HeapSizePerGCThread");

  status = status && verify_min_value(GCTaskTimeStampEntries, 1, "GCTaskTimeStampEntries");

  status = status && verify_percentage(ParallelGCBufferWastePct, "ParallelGCBufferWastePct");
  status = status && verify_interval(TargetPLABWastePct, 1, 100, "TargetPLABWastePct");

  status = status && verify_min_value(ParGCStridesPerThread, 1, "ParGCStridesPerThread");

  status = status && verify_min_value(MinRAMFraction, 1, "MinRAMFraction");
  status = status && verify_min_value(InitialRAMFraction, 1, "InitialRAMFraction");
  status = status && verify_min_value(MaxRAMFraction, 1, "MaxRAMFraction");
  status = status && verify_min_value(DefaultMaxRAMFraction, 1, "DefaultMaxRAMFraction");

  status = status && verify_interval(AdaptiveTimeWeight, 0, 100, "AdaptiveTimeWeight");
  status = status && verify_min_value(AdaptiveSizeDecrementScaleFactor, 1, "AdaptiveSizeDecrementScaleFactor");

  status = status && verify_interval(TLABAllocationWeight, 0, 100, "TLABAllocationWeight");
  status = status && verify_min_value(MinTLABSize, 1, "MinTLABSize");
  status = status && verify_min_value(TLABRefillWasteFraction, 1, "TLABRefillWasteFraction");

  status = status && verify_percentage(YoungGenerationSizeSupplement, "YoungGenerationSizeSupplement");
  status = status && verify_percentage(TenuredGenerationSizeSupplement, "TenuredGenerationSizeSupplement");

  // the "age" field in the oop header is 4 bits; do not want to pull in markOop.hpp
  // just for that, so hardcode here.
  status = status && verify_interval(MaxTenuringThreshold, 0, 15, "MaxTenuringThreshold");
  status = status && verify_interval(InitialTenuringThreshold, 0, MaxTenuringThreshold, "MaxTenuringThreshold");
  status = status && verify_percentage(TargetSurvivorRatio, "TargetSurvivorRatio");
  status = status && verify_percentage(MarkSweepDeadRatio, "MarkSweepDeadRatio");

  status = status && verify_min_value(MarkSweepAlwaysCompactCount, 1, "MarkSweepAlwaysCompactCount");

  if (PrintNMTStatistics) {
#if INCLUDE_NMT
    if (MemTracker::tracking_level() == NMT_off) {
#endif // INCLUDE_NMT
      warning("PrintNMTStatistics is disabled, because native memory tracking is not enabled");
      PrintNMTStatistics = false;
#if INCLUDE_NMT
    }
#endif
  }

  // Need to limit the extent of the padding to reasonable size.
  // 8K is well beyond the reasonable HW cache line size, even with the
  // aggressive prefetching, while still leaving the room for segregating
  // among the distinct pages.
  if (ContendedPaddingWidth < 0 || ContendedPaddingWidth > 8192) {
    jio_fprintf(defaultStream::error_stream(),
                "ContendedPaddingWidth=" INTX_FORMAT " must be in between %d and %d\n",
                ContendedPaddingWidth, 0, 8192);
    status = false;
  }

  // Need to enforce the padding not to break the existing field alignments.
  // It is sufficient to check against the largest type size.
  if ((ContendedPaddingWidth % BytesPerLong) != 0) {
    jio_fprintf(defaultStream::error_stream(),
                "ContendedPaddingWidth=" INTX_FORMAT " must be a multiple of %d\n",
                ContendedPaddingWidth, BytesPerLong);
    status = false;
  }

  // Check lower bounds of the code cache
  // Template Interpreter code is approximately 3X larger in debug builds.
  uint min_code_cache_size = (CodeCacheMinimumUseSpace DEBUG_ONLY(* 3)) + CodeCacheMinimumFreeSpace;
  if (InitialCodeCacheSize < (uintx)os::vm_page_size()) {
    jio_fprintf(defaultStream::error_stream(),
                "Invalid InitialCodeCacheSize=%dK. Must be at least %dK.\n", InitialCodeCacheSize/K,
                os::vm_page_size()/K);
    status = false;
  } else if (ReservedCodeCacheSize < InitialCodeCacheSize) {
    jio_fprintf(defaultStream::error_stream(),
                "Invalid ReservedCodeCacheSize: %dK. Must be at least InitialCodeCacheSize=%dK.\n",
                ReservedCodeCacheSize/K, InitialCodeCacheSize/K);
    status = false;
  } else if (ReservedCodeCacheSize < min_code_cache_size) {
    jio_fprintf(defaultStream::error_stream(),
                "Invalid ReservedCodeCacheSize=%dK. Must be at least %uK.\n", ReservedCodeCacheSize/K,
                min_code_cache_size/K);
    status = false;
  } else if (ReservedCodeCacheSize > 2*G) {
    // Code cache size larger than MAXINT is not supported.
    jio_fprintf(defaultStream::error_stream(),
                "Invalid ReservedCodeCacheSize=%dM. Must be at most %uM.\n", ReservedCodeCacheSize/M,
                (2*G)/M);
    status = false;
  }

  status &= verify_interval(NmethodSweepFraction, 1, ReservedCodeCacheSize/K, "NmethodSweepFraction");
  status &= verify_interval(NmethodSweepActivity, 0, 2000, "NmethodSweepActivity");

  if (!FLAG_IS_DEFAULT(CICompilerCount) && !FLAG_IS_DEFAULT(CICompilerCountPerCPU) && CICompilerCountPerCPU) {
    warning("The VM option CICompilerCountPerCPU overrides CICompilerCount.");
  }

  return status;
}

bool Arguments::is_bad_option(const JavaVMOption* option, jboolean ignore,
  const char* option_type) {
  if (ignore) return false;

  const char* spacer = " ";
  if (option_type == NULL) {
    option_type = ++spacer; // Set both to the empty string.
  }

  if (os::obsolete_option(option)) {
    jio_fprintf(defaultStream::error_stream(),
                "Obsolete %s%soption: %s\n", option_type, spacer,
      option->optionString);
    return false;
  } else {
    jio_fprintf(defaultStream::error_stream(),
                "Unrecognized %s%soption: %s\n", option_type, spacer,
      option->optionString);
    return true;
  }
}

static const char* user_assertion_options[] = {
  "-da", "-ea", "-disableassertions", "-enableassertions", 0
};

static const char* system_assertion_options[] = {
  "-dsa", "-esa", "-disablesystemassertions", "-enablesystemassertions", 0
};

// Return true if any of the strings in null-terminated array 'names' matches.
// If tail_allowed is true, then the tail must begin with a colon; otherwise,
// the option must match exactly.
static bool match_option(const JavaVMOption* option, const char** names, const char** tail,
  bool tail_allowed) {
  for (/* empty */; *names != NULL; ++names) {
    if (match_option(option, *names, tail)) {
      if (**tail == '\0' || tail_allowed && **tail == ':') {
        return true;
      }
    }
  }
  return false;
}

bool Arguments::parse_uintx(const char* value,
                            uintx* uintx_arg,
                            uintx min_size) {

  // Check the sign first since atomull() parses only unsigned values.
  bool value_is_positive = !(*value == '-');

  if (value_is_positive) {
    julong n;
    bool good_return = atomull(value, &n);
    if (good_return) {
      bool above_minimum = n >= min_size;
      bool value_is_too_large = n > max_uintx;

      if (above_minimum && !value_is_too_large) {
        *uintx_arg = n;
        return true;
      }
    }
  }
  return false;
}

Arguments::ArgsRange Arguments::parse_memory_size(const char* s,
                                                  julong* long_arg,
                                                  julong min_size) {
  if (!atomull(s, long_arg)) return arg_unreadable;
  return check_memory_size(*long_arg, min_size);
}

// Parse JavaVMInitArgs structure

jint Arguments::parse_vm_init_args(const JavaVMInitArgs* args) {
  // For components of the system classpath.
  SysClassPath scp(Arguments::get_sysclasspath());
  bool scp_assembly_required = false;

  // Save default settings for some mode flags
  Arguments::_AlwaysCompileLoopMethods = AlwaysCompileLoopMethods;
  Arguments::_UseOnStackReplacement    = UseOnStackReplacement;
  Arguments::_ClipInlining             = ClipInlining;
  Arguments::_BackgroundCompilation    = BackgroundCompilation;

  // Setup flags for mixed which is the default
  set_mode_flags(_mixed);

  // Parse JAVA_TOOL_OPTIONS environment variable (if present)
  jint result = parse_java_tool_options_environment_variable(&scp, &scp_assembly_required);
  if (result != JNI_OK) {
    return result;
  }

  // Parse JavaVMInitArgs structure passed in
  result = parse_each_vm_init_arg(args, &scp, &scp_assembly_required, Flag::COMMAND_LINE);
  if (result != JNI_OK) {
    return result;
  }

  // Parse _JAVA_OPTIONS environment variable (if present) (mimics classic VM)
  result = parse_java_options_environment_variable(&scp, &scp_assembly_required);
  if (result != JNI_OK) {
    return result;
  }

  // Do final processing now that all arguments have been parsed
  result = finalize_vm_init_args(&scp, scp_assembly_required);
  if (result != JNI_OK) {
    return result;
  }

  return JNI_OK;
}

// Checks if name in command-line argument -agent{lib,path}:name[=options]
// represents a valid HPROF of JDWP agent.  is_path==true denotes that we
// are dealing with -agentpath (case where name is a path), otherwise with
// -agentlib
bool valid_hprof_or_jdwp_agent(char *name, bool is_path) {
  char *_name;
  const char *_hprof = "hprof", *_jdwp = "jdwp";
  size_t _len_hprof, _len_jdwp, _len_prefix;

  if (is_path) {
    if ((_name = strrchr(name, (int) *os::file_separator())) == NULL) {
      return false;
    }

    _name++;  // skip past last path separator
    _len_prefix = strlen(JNI_LIB_PREFIX);

    if (strncmp(_name, JNI_LIB_PREFIX, _len_prefix) != 0) {
      return false;
    }

    _name += _len_prefix;
    _len_hprof = strlen(_hprof);
    _len_jdwp = strlen(_jdwp);

    if (strncmp(_name, _hprof, _len_hprof) == 0) {
      _name += _len_hprof;
    }
    else if (strncmp(_name, _jdwp, _len_jdwp) == 0) {
      _name += _len_jdwp;
    }
    else {
      return false;
    }

    if (strcmp(_name, JNI_LIB_SUFFIX) != 0) {
      return false;
    }

    return true;
  }

  if (strcmp(name, _hprof) == 0 || strcmp(name, _jdwp) == 0) {
    return true;
  }

  return false;
}

jint Arguments::parse_each_vm_init_arg(const JavaVMInitArgs* args,
                                       SysClassPath* scp_p,
                                       bool* scp_assembly_required_p,
                                       Flag::Flags origin) {
  // Remaining part of option string
  const char* tail;

  // iterate over arguments
  for (int index = 0; index < args->nOptions; index++) {
    bool is_absolute_path = false;  // for -agentpath vs -agentlib

    const JavaVMOption* option = args->options + index;

    if (!match_option(option, "-Djava.class.path", &tail) &&
        !match_option(option, "-Dsun.java.command", &tail) &&
        !match_option(option, "-Dsun.java.launcher", &tail)) {

        // add all jvm options to the jvm_args string. This string
        // is used later to set the java.vm.args PerfData string constant.
        // the -Djava.class.path and the -Dsun.java.command options are
        // omitted from jvm_args string as each have their own PerfData
        // string constant object.
        build_jvm_args(option->optionString);
    }

    // -verbose:[class/gc/jni]
    if (match_option(option, "-verbose", &tail)) {
      if (!strcmp(tail, ":class") || !strcmp(tail, "")) {
        FLAG_SET_CMDLINE(bool, TraceClassLoading, true);
        FLAG_SET_CMDLINE(bool, TraceClassUnloading, true);
      } else if (!strcmp(tail, ":gc")) {
        FLAG_SET_CMDLINE(bool, PrintGC, true);
      } else if (!strcmp(tail, ":jni")) {
        FLAG_SET_CMDLINE(bool, PrintJNIResolving, true);
      }
    // -da / -ea / -disableassertions / -enableassertions
    // These accept an optional class/package name separated by a colon, e.g.,
    // -da:java.lang.Thread.
    } else if (match_option(option, user_assertion_options, &tail, true)) {
      bool enable = option->optionString[1] == 'e';     // char after '-' is 'e'
      if (*tail == '\0') {
        JavaAssertions::setUserClassDefault(enable);
      } else {
        assert(*tail == ':', "bogus match by match_option()");
        JavaAssertions::addOption(tail + 1, enable);
      }
    // -dsa / -esa / -disablesystemassertions / -enablesystemassertions
    } else if (match_option(option, system_assertion_options, &tail, false)) {
      bool enable = option->optionString[1] == 'e';     // char after '-' is 'e'
      JavaAssertions::setSystemClassDefault(enable);
    // -bootclasspath:
    } else if (match_option(option, "-Xbootclasspath:", &tail)) {
      scp_p->reset_path(tail);
      *scp_assembly_required_p = true;
    // -bootclasspath/a:
    } else if (match_option(option, "-Xbootclasspath/a:", &tail)) {
      scp_p->add_suffix(tail);
      *scp_assembly_required_p = true;
    // -bootclasspath/p:
    } else if (match_option(option, "-Xbootclasspath/p:", &tail)) {
      scp_p->add_prefix(tail);
      *scp_assembly_required_p = true;
    // -Xrun
    } else if (match_option(option, "-Xrun", &tail)) {
      if (tail != NULL) {
        const char* pos = strchr(tail, ':');
        size_t len = (pos == NULL) ? strlen(tail) : pos - tail;
        char* name = (char*)memcpy(NEW_C_HEAP_ARRAY(char, len + 1, mtInternal), tail, len);
        name[len] = '\0';

        char *options = NULL;
        if(pos != NULL) {
          size_t len2 = strlen(pos+1) + 1; // options start after ':'.  Final zero must be copied.
          options = (char*)memcpy(NEW_C_HEAP_ARRAY(char, len2, mtInternal), pos+1, len2);
        }
#if !INCLUDE_JVMTI
        if ((strcmp(name, "hprof") == 0) || (strcmp(name, "jdwp") == 0)) {
          jio_fprintf(defaultStream::error_stream(),
            "Profiling and debugging agents are not supported in this VM\n");
          return JNI_ERR;
        }
#endif // !INCLUDE_JVMTI
        add_init_library(name, options);
      }
    // -agentlib and -agentpath
    } else if (match_option(option, "-agentlib:", &tail) ||
          (is_absolute_path = match_option(option, "-agentpath:", &tail))) {
      if(tail != NULL) {
        const char* pos = strchr(tail, '=');
        size_t len = (pos == NULL) ? strlen(tail) : pos - tail;
        char* name = strncpy(NEW_C_HEAP_ARRAY(char, len + 1, mtInternal), tail, len);
        name[len] = '\0';

        char *options = NULL;
        if(pos != NULL) {
          options = strcpy(NEW_C_HEAP_ARRAY(char, strlen(pos + 1) + 1, mtInternal), pos + 1);
        }
#if !INCLUDE_JVMTI
        if (valid_hprof_or_jdwp_agent(name, is_absolute_path)) {
          jio_fprintf(defaultStream::error_stream(),
            "Profiling and debugging agents are not supported in this VM\n");
          return JNI_ERR;
        }
#endif // !INCLUDE_JVMTI
        add_init_agent(name, options, is_absolute_path);
      }
    // -javaagent
    } else if (match_option(option, "-javaagent:", &tail)) {
#if !INCLUDE_JVMTI
      jio_fprintf(defaultStream::error_stream(),
        "Instrumentation agents are not supported in this VM\n");
      return JNI_ERR;
#else
      if(tail != NULL) {
        char *options = strcpy(NEW_C_HEAP_ARRAY(char, strlen(tail) + 1, mtInternal), tail);
        add_init_agent("instrument", options, false);
      }
#endif // !INCLUDE_JVMTI
    // -Xnoclassgc
    } else if (match_option(option, "-Xnoclassgc", &tail)) {
      FLAG_SET_CMDLINE(bool, ClassUnloading, false);
    // -Xincgc: i-CMS
    } else if (match_option(option, "-Xincgc", &tail)) {
      FLAG_SET_CMDLINE(bool, UseConcMarkSweepGC, true);
      FLAG_SET_CMDLINE(bool, CMSIncrementalMode, true);
    // -Xnoincgc: no i-CMS
    } else if (match_option(option, "-Xnoincgc", &tail)) {
      FLAG_SET_CMDLINE(bool, UseConcMarkSweepGC, false);
      FLAG_SET_CMDLINE(bool, CMSIncrementalMode, false);
    // -Xconcgc
    } else if (match_option(option, "-Xconcgc", &tail)) {
      FLAG_SET_CMDLINE(bool, UseConcMarkSweepGC, true);
    // -Xnoconcgc
    } else if (match_option(option, "-Xnoconcgc", &tail)) {
      FLAG_SET_CMDLINE(bool, UseConcMarkSweepGC, false);
    // -Xbatch
    } else if (match_option(option, "-Xbatch", &tail)) {
      FLAG_SET_CMDLINE(bool, BackgroundCompilation, false);
    // -Xmn for compatibility with other JVM vendors
    } else if (match_option(option, "-Xmn", &tail)) {
      julong long_initial_young_size = 0;
      ArgsRange errcode = parse_memory_size(tail, &long_initial_young_size, 1);
      if (errcode != arg_in_range) {
        jio_fprintf(defaultStream::error_stream(),
                    "Invalid initial young generation size: %s\n", option->optionString);
        describe_range_error(errcode);
        return JNI_EINVAL;
      }
      FLAG_SET_CMDLINE(uintx, MaxNewSize, (uintx)long_initial_young_size);
      FLAG_SET_CMDLINE(uintx, NewSize, (uintx)long_initial_young_size);
    // -Xms
    } else if (match_option(option, "-Xms", &tail)) {
      julong long_initial_heap_size = 0;
      // an initial heap size of 0 means automatically determine
      ArgsRange errcode = parse_memory_size(tail, &long_initial_heap_size, 0);
      if (errcode != arg_in_range) {
        jio_fprintf(defaultStream::error_stream(),
                    "Invalid initial heap size: %s\n", option->optionString);
        describe_range_error(errcode);
        return JNI_EINVAL;
      }
      set_min_heap_size((uintx)long_initial_heap_size);
      // Currently the minimum size and the initial heap sizes are the same.
      // Can be overridden with -XX:InitialHeapSize.
      FLAG_SET_CMDLINE(uintx, InitialHeapSize, (uintx)long_initial_heap_size);
    // -Xmx
    } else if (match_option(option, "-Xmx", &tail) || match_option(option, "-XX:MaxHeapSize=", &tail)) {
      julong long_max_heap_size = 0;
      ArgsRange errcode = parse_memory_size(tail, &long_max_heap_size, 1);
      if (errcode != arg_in_range) {
        jio_fprintf(defaultStream::error_stream(),
                    "Invalid maximum heap size: %s\n", option->optionString);
        describe_range_error(errcode);
        return JNI_EINVAL;
      }
      FLAG_SET_CMDLINE(uintx, MaxHeapSize, (uintx)long_max_heap_size);
    // Xmaxf
    } else if (match_option(option, "-Xmaxf", &tail)) {
      char* err;
      int maxf = (int)(strtod(tail, &err) * 100);
      if (*err != '\0' || *tail == '\0' || maxf < 0 || maxf > 100) {
        jio_fprintf(defaultStream::error_stream(),
                    "Bad max heap free percentage size: %s\n",
                    option->optionString);
        return JNI_EINVAL;
      } else {
        FLAG_SET_CMDLINE(uintx, MaxHeapFreeRatio, maxf);
      }
    // Xminf
    } else if (match_option(option, "-Xminf", &tail)) {
      char* err;
      int minf = (int)(strtod(tail, &err) * 100);
      if (*err != '\0' || *tail == '\0' || minf < 0 || minf > 100) {
        jio_fprintf(defaultStream::error_stream(),
                    "Bad min heap free percentage size: %s\n",
                    option->optionString);
        return JNI_EINVAL;
      } else {
        FLAG_SET_CMDLINE(uintx, MinHeapFreeRatio, minf);
      }
    // -Xss
    } else if (match_option(option, "-Xss", &tail)) {
      julong long_ThreadStackSize = 0;
      ArgsRange errcode = parse_memory_size(tail, &long_ThreadStackSize, 1000);
      if (errcode != arg_in_range) {
        jio_fprintf(defaultStream::error_stream(),
                    "Invalid thread stack size: %s\n", option->optionString);
        describe_range_error(errcode);
        return JNI_EINVAL;
      }
      // Internally track ThreadStackSize in units of 1024 bytes.
      FLAG_SET_CMDLINE(intx, ThreadStackSize,
                              round_to((int)long_ThreadStackSize, K) / K);
    // -Xoss
    } else if (match_option(option, "-Xoss", &tail)) {
          // HotSpot does not have separate native and Java stacks, ignore silently for compatibility
    } else if (match_option(option, "-XX:CodeCacheExpansionSize=", &tail)) {
      julong long_CodeCacheExpansionSize = 0;
      ArgsRange errcode = parse_memory_size(tail, &long_CodeCacheExpansionSize, os::vm_page_size());
      if (errcode != arg_in_range) {
        jio_fprintf(defaultStream::error_stream(),
                   "Invalid argument: %s. Must be at least %luK.\n", option->optionString,
                   os::vm_page_size()/K);
        return JNI_EINVAL;
      }
      FLAG_SET_CMDLINE(uintx, CodeCacheExpansionSize, (uintx)long_CodeCacheExpansionSize);
    } else if (match_option(option, "-Xmaxjitcodesize", &tail) ||
               match_option(option, "-XX:ReservedCodeCacheSize=", &tail)) {
      julong long_ReservedCodeCacheSize = 0;

      ArgsRange errcode = parse_memory_size(tail, &long_ReservedCodeCacheSize, 1);
      if (errcode != arg_in_range) {
        jio_fprintf(defaultStream::error_stream(),
                    "Invalid maximum code cache size: %s.\n", option->optionString);
        return JNI_EINVAL;
      }
      FLAG_SET_CMDLINE(uintx, ReservedCodeCacheSize, (uintx)long_ReservedCodeCacheSize);
      //-XX:IncreaseFirstTierCompileThresholdAt=
      } else if (match_option(option, "-XX:IncreaseFirstTierCompileThresholdAt=", &tail)) {
        uintx uint_IncreaseFirstTierCompileThresholdAt = 0;
        if (!parse_uintx(tail, &uint_IncreaseFirstTierCompileThresholdAt, 0) || uint_IncreaseFirstTierCompileThresholdAt > 99) {
          jio_fprintf(defaultStream::error_stream(),
                      "Invalid value for IncreaseFirstTierCompileThresholdAt: %s. Should be between 0 and 99.\n",
                      option->optionString);
          return JNI_EINVAL;
        }
        FLAG_SET_CMDLINE(uintx, IncreaseFirstTierCompileThresholdAt, (uintx)uint_IncreaseFirstTierCompileThresholdAt);
    // -green
    } else if (match_option(option, "-green", &tail)) {
      jio_fprintf(defaultStream::error_stream(),
                  "Green threads support not available\n");
          return JNI_EINVAL;
    // -native
    } else if (match_option(option, "-native", &tail)) {
          // HotSpot always uses native threads, ignore silently for compatibility
    // -Xsqnopause
    } else if (match_option(option, "-Xsqnopause", &tail)) {
          // EVM option, ignore silently for compatibility
    // -Xrs
    } else if (match_option(option, "-Xrs", &tail)) {
          // Classic/EVM option, new functionality
      FLAG_SET_CMDLINE(bool, ReduceSignalUsage, true);
    } else if (match_option(option, "-Xusealtsigs", &tail)) {
          // change default internal VM signals used - lower case for back compat
      FLAG_SET_CMDLINE(bool, UseAltSigs, true);
    // -Xoptimize
    } else if (match_option(option, "-Xoptimize", &tail)) {
          // EVM option, ignore silently for compatibility
    // -Xprof
    } else if (match_option(option, "-Xprof", &tail)) {
#if INCLUDE_FPROF
      _has_profile = true;
#else // INCLUDE_FPROF
      jio_fprintf(defaultStream::error_stream(),
        "Flat profiling is not supported in this VM.\n");
      return JNI_ERR;
#endif // INCLUDE_FPROF
    // -Xconcurrentio
    } else if (match_option(option, "-Xconcurrentio", &tail)) {
      FLAG_SET_CMDLINE(bool, UseLWPSynchronization, true);
      FLAG_SET_CMDLINE(bool, BackgroundCompilation, false);
      FLAG_SET_CMDLINE(intx, DeferThrSuspendLoopCount, 1);
      FLAG_SET_CMDLINE(bool, UseTLAB, false);
      FLAG_SET_CMDLINE(uintx, NewSizeThreadIncrease, 16 * K);  // 20Kb per thread added to new generation

      // -Xinternalversion
    } else if (match_option(option, "-Xinternalversion", &tail)) {
      jio_fprintf(defaultStream::output_stream(), "%s\n",
                  VM_Version::internal_vm_info_string());
      vm_exit(0);
#ifndef PRODUCT
    // -Xprintflags
    } else if (match_option(option, "-Xprintflags", &tail)) {
      CommandLineFlags::printFlags(tty, false);
      vm_exit(0);
#endif
    // -D
    } else if (match_option(option, "-D", &tail)) {
      if (!add_property(tail)) {
        return JNI_ENOMEM;
      }
      // Out of the box management support
      if (match_option(option, "-Dcom.sun.management", &tail)) {
#if INCLUDE_MANAGEMENT
        FLAG_SET_CMDLINE(bool, ManagementServer, true);
#else
        jio_fprintf(defaultStream::output_stream(),
          "-Dcom.sun.management is not supported in this VM.\n");
        return JNI_ERR;
#endif
      }
    // -Xint
    } else if (match_option(option, "-Xint", &tail)) {
          set_mode_flags(_int);
    // -Xmixed
    } else if (match_option(option, "-Xmixed", &tail)) {
          set_mode_flags(_mixed);
    // -Xcomp
    } else if (match_option(option, "-Xcomp", &tail)) {
      // for testing the compiler; turn off all flags that inhibit compilation
          set_mode_flags(_comp);
    // -Xshare:dump
    } else if (match_option(option, "-Xshare:dump", &tail)) {
      FLAG_SET_CMDLINE(bool, DumpSharedSpaces, true);
      set_mode_flags(_int);     // Prevent compilation, which creates objects
    // -Xshare:on
    } else if (match_option(option, "-Xshare:on", &tail)) {
      FLAG_SET_CMDLINE(bool, UseSharedSpaces, true);
      FLAG_SET_CMDLINE(bool, RequireSharedSpaces, true);
    // -Xshare:auto
    } else if (match_option(option, "-Xshare:auto", &tail)) {
      FLAG_SET_CMDLINE(bool, UseSharedSpaces, true);
      FLAG_SET_CMDLINE(bool, RequireSharedSpaces, false);
    // -Xshare:off
    } else if (match_option(option, "-Xshare:off", &tail)) {
      FLAG_SET_CMDLINE(bool, UseSharedSpaces, false);
      FLAG_SET_CMDLINE(bool, RequireSharedSpaces, false);
    // -Xverify
    } else if (match_option(option, "-Xverify", &tail)) {
      if (strcmp(tail, ":all") == 0 || strcmp(tail, "") == 0) {
        FLAG_SET_CMDLINE(bool, BytecodeVerificationLocal, true);
        FLAG_SET_CMDLINE(bool, BytecodeVerificationRemote, true);
      } else if (strcmp(tail, ":remote") == 0) {
        FLAG_SET_CMDLINE(bool, BytecodeVerificationLocal, false);
        FLAG_SET_CMDLINE(bool, BytecodeVerificationRemote, true);
      } else if (strcmp(tail, ":none") == 0) {
        FLAG_SET_CMDLINE(bool, BytecodeVerificationLocal, false);
        FLAG_SET_CMDLINE(bool, BytecodeVerificationRemote, false);
      } else if (is_bad_option(option, args->ignoreUnrecognized, "verification")) {
        return JNI_EINVAL;
      }
    // -Xdebug
    } else if (match_option(option, "-Xdebug", &tail)) {
      // note this flag has been used, then ignore
      set_xdebug_mode(true);
    // -Xnoagent
    } else if (match_option(option, "-Xnoagent", &tail)) {
      // For compatibility with classic. HotSpot refuses to load the old style agent.dll.
    } else if (match_option(option, "-Xboundthreads", &tail)) {
      // Bind user level threads to kernel threads (Solaris only)
      FLAG_SET_CMDLINE(bool, UseBoundThreads, true);
    } else if (match_option(option, "-Xloggc:", &tail)) {
      // Redirect GC output to the file. -Xloggc:<filename>
      // ostream_init_log(), when called will use this filename
      // to initialize a fileStream.
      _gc_log_filename = strdup(tail);
     if (!is_filename_valid(_gc_log_filename)) {
       jio_fprintf(defaultStream::output_stream(),
                  "Invalid file name for use with -Xloggc: Filename can only contain the "
                  "characters [A-Z][a-z][0-9]-_.%%[p|t] but it has been %s\n"
                  "Note %%p or %%t can only be used once\n", _gc_log_filename);
        return JNI_EINVAL;
      }
      FLAG_SET_CMDLINE(bool, PrintGC, true);
      FLAG_SET_CMDLINE(bool, PrintGCTimeStamps, true);

    // JNI hooks
    } else if (match_option(option, "-Xcheck", &tail)) {
      if (!strcmp(tail, ":jni")) {
#if !INCLUDE_JNI_CHECK
        warning("JNI CHECKING is not supported in this VM");
#else
        CheckJNICalls = true;
#endif // INCLUDE_JNI_CHECK
      } else if (is_bad_option(option, args->ignoreUnrecognized,
                                     "check")) {
        return JNI_EINVAL;
      }
    } else if (match_option(option, "vfprintf", &tail)) {
      _vfprintf_hook = CAST_TO_FN_PTR(vfprintf_hook_t, option->extraInfo);
    } else if (match_option(option, "exit", &tail)) {
      _exit_hook = CAST_TO_FN_PTR(exit_hook_t, option->extraInfo);
    } else if (match_option(option, "abort", &tail)) {
      _abort_hook = CAST_TO_FN_PTR(abort_hook_t, option->extraInfo);
    // -XX:+AggressiveHeap
    } else if (match_option(option, "-XX:+AggressiveHeap", &tail)) {

      // This option inspects the machine and attempts to set various
      // parameters to be optimal for long-running, memory allocation
      // intensive jobs.  It is intended for machines with large
      // amounts of cpu and memory.

      // initHeapSize is needed since _initial_heap_size is 4 bytes on a 32 bit
      // VM, but we may not be able to represent the total physical memory
      // available (like having 8gb of memory on a box but using a 32bit VM).
      // Thus, we need to make sure we're using a julong for intermediate
      // calculations.
      julong initHeapSize;
      julong total_memory = os::physical_memory();

      if (total_memory < (julong)256*M) {
        jio_fprintf(defaultStream::error_stream(),
                    "You need at least 256mb of memory to use -XX:+AggressiveHeap\n");
        vm_exit(1);
      }

      // The heap size is half of available memory, or (at most)
      // all of possible memory less 160mb (leaving room for the OS
      // when using ISM).  This is the maximum; because adaptive sizing
      // is turned on below, the actual space used may be smaller.

      initHeapSize = MIN2(total_memory / (julong)2,
                          total_memory - (julong)160*M);

      initHeapSize = limit_by_allocatable_memory(initHeapSize);

      if (FLAG_IS_DEFAULT(MaxHeapSize)) {
         FLAG_SET_CMDLINE(uintx, MaxHeapSize, initHeapSize);
         FLAG_SET_CMDLINE(uintx, InitialHeapSize, initHeapSize);
         // Currently the minimum size and the initial heap sizes are the same.
         set_min_heap_size(initHeapSize);
      }
      if (FLAG_IS_DEFAULT(NewSize)) {
         // Make the young generation 3/8ths of the total heap.
         FLAG_SET_CMDLINE(uintx, NewSize,
                                ((julong)MaxHeapSize / (julong)8) * (julong)3);
         FLAG_SET_CMDLINE(uintx, MaxNewSize, NewSize);
      }

#ifndef _ALLBSD_SOURCE  // UseLargePages is not yet supported on BSD.
      FLAG_SET_DEFAULT(UseLargePages, true);
#endif

      // Increase some data structure sizes for efficiency
      FLAG_SET_CMDLINE(uintx, BaseFootPrintEstimate, MaxHeapSize);
      FLAG_SET_CMDLINE(bool, ResizeTLAB, false);
      FLAG_SET_CMDLINE(uintx, TLABSize, 256*K);

      // See the OldPLABSize comment below, but replace 'after promotion'
      // with 'after copying'.  YoungPLABSize is the size of the survivor
      // space per-gc-thread buffers.  The default is 4kw.
      FLAG_SET_CMDLINE(uintx, YoungPLABSize, 256*K);      // Note: this is in words

      // OldPLABSize is the size of the buffers in the old gen that
      // UseParallelGC uses to promote live data that doesn't fit in the
      // survivor spaces.  At any given time, there's one for each gc thread.
      // The default size is 1kw. These buffers are rarely used, since the
      // survivor spaces are usually big enough.  For specjbb, however, there
      // are occasions when there's lots of live data in the young gen
      // and we end up promoting some of it.  We don't have a definite
      // explanation for why bumping OldPLABSize helps, but the theory
      // is that a bigger PLAB results in retaining something like the
      // original allocation order after promotion, which improves mutator
      // locality.  A minor effect may be that larger PLABs reduce the
      // number of PLAB allocation events during gc.  The value of 8kw
      // was arrived at by experimenting with specjbb.
      FLAG_SET_CMDLINE(uintx, OldPLABSize, 8*K);  // Note: this is in words

      // Enable parallel GC and adaptive generation sizing
      FLAG_SET_CMDLINE(bool, UseParallelGC, true);
      FLAG_SET_DEFAULT(ParallelGCThreads,
                       Abstract_VM_Version::parallel_worker_threads());

      // Encourage steady state memory management
      FLAG_SET_CMDLINE(uintx, ThresholdTolerance, 100);

      // This appears to improve mutator locality
      FLAG_SET_CMDLINE(bool, ScavengeBeforeFullGC, false);

      // Get around early Solaris scheduling bug
      // (affinity vs other jobs on system)
      // but disallow DR and offlining (5008695).
      FLAG_SET_CMDLINE(bool, BindGCTaskThreadsToCPUs, true);

    } else if (match_option(option, "-XX:+NeverTenure", &tail)) {
      // The last option must always win.
      FLAG_SET_CMDLINE(bool, AlwaysTenure, false);
      FLAG_SET_CMDLINE(bool, NeverTenure, true);
    } else if (match_option(option, "-XX:+AlwaysTenure", &tail)) {
      // The last option must always win.
      FLAG_SET_CMDLINE(bool, NeverTenure, false);
      FLAG_SET_CMDLINE(bool, AlwaysTenure, true);
    } else if (match_option(option, "-XX:+CMSPermGenSweepingEnabled", &tail) ||
               match_option(option, "-XX:-CMSPermGenSweepingEnabled", &tail)) {
      jio_fprintf(defaultStream::error_stream(),
        "Please use CMSClassUnloadingEnabled in place of "
        "CMSPermGenSweepingEnabled in the future\n");
    } else if (match_option(option, "-XX:+UseGCTimeLimit", &tail)) {
      FLAG_SET_CMDLINE(bool, UseGCOverheadLimit, true);
      jio_fprintf(defaultStream::error_stream(),
        "Please use -XX:+UseGCOverheadLimit in place of "
        "-XX:+UseGCTimeLimit in the future\n");
    } else if (match_option(option, "-XX:-UseGCTimeLimit", &tail)) {
      FLAG_SET_CMDLINE(bool, UseGCOverheadLimit, false);
      jio_fprintf(defaultStream::error_stream(),
        "Please use -XX:-UseGCOverheadLimit in place of "
        "-XX:-UseGCTimeLimit in the future\n");
    // The TLE options are for compatibility with 1.3 and will be
    // removed without notice in a future release.  These options
    // are not to be documented.
    } else if (match_option(option, "-XX:MaxTLERatio=", &tail)) {
      // No longer used.
    } else if (match_option(option, "-XX:+ResizeTLE", &tail)) {
      FLAG_SET_CMDLINE(bool, ResizeTLAB, true);
    } else if (match_option(option, "-XX:-ResizeTLE", &tail)) {
      FLAG_SET_CMDLINE(bool, ResizeTLAB, false);
    } else if (match_option(option, "-XX:+PrintTLE", &tail)) {
      FLAG_SET_CMDLINE(bool, PrintTLAB, true);
    } else if (match_option(option, "-XX:-PrintTLE", &tail)) {
      FLAG_SET_CMDLINE(bool, PrintTLAB, false);
    } else if (match_option(option, "-XX:TLEFragmentationRatio=", &tail)) {
      // No longer used.
    } else if (match_option(option, "-XX:TLESize=", &tail)) {
      julong long_tlab_size = 0;
      ArgsRange errcode = parse_memory_size(tail, &long_tlab_size, 1);
      if (errcode != arg_in_range) {
        jio_fprintf(defaultStream::error_stream(),
                    "Invalid TLAB size: %s\n", option->optionString);
        describe_range_error(errcode);
        return JNI_EINVAL;
      }
      FLAG_SET_CMDLINE(uintx, TLABSize, long_tlab_size);
    } else if (match_option(option, "-XX:TLEThreadRatio=", &tail)) {
      // No longer used.
    } else if (match_option(option, "-XX:+UseTLE", &tail)) {
      FLAG_SET_CMDLINE(bool, UseTLAB, true);
    } else if (match_option(option, "-XX:-UseTLE", &tail)) {
      FLAG_SET_CMDLINE(bool, UseTLAB, false);
    } else if (match_option(option, "-XX:+DisplayVMOutputToStderr", &tail)) {
      FLAG_SET_CMDLINE(bool, DisplayVMOutputToStdout, false);
      FLAG_SET_CMDLINE(bool, DisplayVMOutputToStderr, true);
    } else if (match_option(option, "-XX:+DisplayVMOutputToStdout", &tail)) {
      FLAG_SET_CMDLINE(bool, DisplayVMOutputToStderr, false);
      FLAG_SET_CMDLINE(bool, DisplayVMOutputToStdout, true);
    } else if (match_option(option, "-XX:+ExtendedDTraceProbes", &tail)) {
#if defined(DTRACE_ENABLED)
      FLAG_SET_CMDLINE(bool, ExtendedDTraceProbes, true);
      FLAG_SET_CMDLINE(bool, DTraceMethodProbes, true);
      FLAG_SET_CMDLINE(bool, DTraceAllocProbes, true);
      FLAG_SET_CMDLINE(bool, DTraceMonitorProbes, true);
#else // defined(DTRACE_ENABLED)
      jio_fprintf(defaultStream::error_stream(),
                  "ExtendedDTraceProbes flag is not applicable for this configuration\n");
      return JNI_EINVAL;
#endif // defined(DTRACE_ENABLED)
#ifdef ASSERT
    } else if (match_option(option, "-XX:+FullGCALot", &tail)) {
      FLAG_SET_CMDLINE(bool, FullGCALot, true);
      // disable scavenge before parallel mark-compact
      FLAG_SET_CMDLINE(bool, ScavengeBeforeFullGC, false);
#endif
    } else if (match_option(option, "-XX:CMSParPromoteBlocksToClaim=", &tail)) {
      julong cms_blocks_to_claim = (julong)atol(tail);
      FLAG_SET_CMDLINE(uintx, CMSParPromoteBlocksToClaim, cms_blocks_to_claim);
      jio_fprintf(defaultStream::error_stream(),
        "Please use -XX:OldPLABSize in place of "
        "-XX:CMSParPromoteBlocksToClaim in the future\n");
    } else if (match_option(option, "-XX:ParCMSPromoteBlocksToClaim=", &tail)) {
      julong cms_blocks_to_claim = (julong)atol(tail);
      FLAG_SET_CMDLINE(uintx, CMSParPromoteBlocksToClaim, cms_blocks_to_claim);
      jio_fprintf(defaultStream::error_stream(),
        "Please use -XX:OldPLABSize in place of "
        "-XX:ParCMSPromoteBlocksToClaim in the future\n");
    } else if (match_option(option, "-XX:ParallelGCOldGenAllocBufferSize=", &tail)) {
      julong old_plab_size = 0;
      ArgsRange errcode = parse_memory_size(tail, &old_plab_size, 1);
      if (errcode != arg_in_range) {
        jio_fprintf(defaultStream::error_stream(),
                    "Invalid old PLAB size: %s\n", option->optionString);
        describe_range_error(errcode);
        return JNI_EINVAL;
      }
      FLAG_SET_CMDLINE(uintx, OldPLABSize, old_plab_size);
      jio_fprintf(defaultStream::error_stream(),
                  "Please use -XX:OldPLABSize in place of "
                  "-XX:ParallelGCOldGenAllocBufferSize in the future\n");
    } else if (match_option(option, "-XX:ParallelGCToSpaceAllocBufferSize=", &tail)) {
      julong young_plab_size = 0;
      ArgsRange errcode = parse_memory_size(tail, &young_plab_size, 1);
      if (errcode != arg_in_range) {
        jio_fprintf(defaultStream::error_stream(),
                    "Invalid young PLAB size: %s\n", option->optionString);
        describe_range_error(errcode);
        return JNI_EINVAL;
      }
      FLAG_SET_CMDLINE(uintx, YoungPLABSize, young_plab_size);
      jio_fprintf(defaultStream::error_stream(),
                  "Please use -XX:YoungPLABSize in place of "
                  "-XX:ParallelGCToSpaceAllocBufferSize in the future\n");
    } else if (match_option(option, "-XX:CMSMarkStackSize=", &tail) ||
               match_option(option, "-XX:G1MarkStackSize=", &tail)) {
      julong stack_size = 0;
      ArgsRange errcode = parse_memory_size(tail, &stack_size, 1);
      if (errcode != arg_in_range) {
        jio_fprintf(defaultStream::error_stream(),
                    "Invalid mark stack size: %s\n", option->optionString);
        describe_range_error(errcode);
        return JNI_EINVAL;
      }
      FLAG_SET_CMDLINE(uintx, MarkStackSize, stack_size);
    } else if (match_option(option, "-XX:CMSMarkStackSizeMax=", &tail)) {
      julong max_stack_size = 0;
      ArgsRange errcode = parse_memory_size(tail, &max_stack_size, 1);
      if (errcode != arg_in_range) {
        jio_fprintf(defaultStream::error_stream(),
                    "Invalid maximum mark stack size: %s\n",
                    option->optionString);
        describe_range_error(errcode);
        return JNI_EINVAL;
      }
      FLAG_SET_CMDLINE(uintx, MarkStackSizeMax, max_stack_size);
    } else if (match_option(option, "-XX:ParallelMarkingThreads=", &tail) ||
               match_option(option, "-XX:ParallelCMSThreads=", &tail)) {
      uintx conc_threads = 0;
      if (!parse_uintx(tail, &conc_threads, 1)) {
        jio_fprintf(defaultStream::error_stream(),
                    "Invalid concurrent threads: %s\n", option->optionString);
        return JNI_EINVAL;
      }
      FLAG_SET_CMDLINE(uintx, ConcGCThreads, conc_threads);
    } else if (match_option(option, "-XX:MaxDirectMemorySize=", &tail)) {
      julong max_direct_memory_size = 0;
      ArgsRange errcode = parse_memory_size(tail, &max_direct_memory_size, 0);
      if (errcode != arg_in_range) {
        jio_fprintf(defaultStream::error_stream(),
                    "Invalid maximum direct memory size: %s\n",
                    option->optionString);
        describe_range_error(errcode);
        return JNI_EINVAL;
      }
      FLAG_SET_CMDLINE(uintx, MaxDirectMemorySize, max_direct_memory_size);
    } else if (match_option(option, "-XX:+UseVMInterruptibleIO", &tail)) {
      // NOTE! In JDK 9, the UseVMInterruptibleIO flag will completely go
      //       away and will cause VM initialization failures!
      warning("-XX:+UseVMInterruptibleIO is obsolete and will be removed in a future release.");
      FLAG_SET_CMDLINE(bool, UseVMInterruptibleIO, true);
#if !INCLUDE_MANAGEMENT
    } else if (match_option(option, "-XX:+ManagementServer", &tail)) {
        jio_fprintf(defaultStream::error_stream(),
          "ManagementServer is not supported in this VM.\n");
        return JNI_ERR;
#endif // INCLUDE_MANAGEMENT
    } else if (match_option(option, "-XX:", &tail)) { // -XX:xxxx
      // Skip -XX:Flags= since that case has already been handled
      if (strncmp(tail, "Flags=", strlen("Flags=")) != 0) {
        if (!process_argument(tail, args->ignoreUnrecognized, origin)) {
          return JNI_EINVAL;
        }
      }
    // Unknown option
    } else if (is_bad_option(option, args->ignoreUnrecognized)) {
      return JNI_ERR;
    }
  }

  // PrintSharedArchiveAndExit will turn on
  //   -Xshare:on
  //   -XX:+TraceClassPaths
  if (PrintSharedArchiveAndExit) {
    FLAG_SET_CMDLINE(bool, UseSharedSpaces, true);
    FLAG_SET_CMDLINE(bool, RequireSharedSpaces, true);
    FLAG_SET_CMDLINE(bool, TraceClassPaths, true);
  }

  // Change the default value for flags  which have different default values
  // when working with older JDKs.
#ifdef LINUX
 if (JDK_Version::current().compare_major(6) <= 0 &&
      FLAG_IS_DEFAULT(UseLinuxPosixThreadCPUClocks)) {
    FLAG_SET_DEFAULT(UseLinuxPosixThreadCPUClocks, false);
  }
#endif // LINUX
  fix_appclasspath();
  return JNI_OK;
}

// Remove all empty paths from the app classpath (if IgnoreEmptyClassPaths is enabled)
//
// This is necessary because some apps like to specify classpath like -cp foo.jar:${XYZ}:bar.jar
// in their start-up scripts. If XYZ is empty, the classpath will look like "-cp foo.jar::bar.jar".
// Java treats such empty paths as if the user specified "-cp foo.jar:.:bar.jar". I.e., an empty
// path is treated as the current directory.
//
// This causes problems with CDS, which requires that all directories specified in the classpath
// must be empty. In most cases, applications do NOT want to load classes from the current
// directory anyway. Adding -XX:+IgnoreEmptyClassPaths will make these applications' start-up
// scripts compatible with CDS.
void Arguments::fix_appclasspath() {
  if (IgnoreEmptyClassPaths) {
    const char separator = *os::path_separator();
    const char* src = _java_class_path->value();

    // skip over all the leading empty paths
    while (*src == separator) {
      src ++;
    }

    char* copy = AllocateHeap(strlen(src) + 1, mtInternal);
    strncpy(copy, src, strlen(src) + 1);

    // trim all trailing empty paths
    for (char* tail = copy + strlen(copy) - 1; tail >= copy && *tail == separator; tail--) {
      *tail = '\0';
    }

    char from[3] = {separator, separator, '\0'};
    char to  [2] = {separator, '\0'};
    while (StringUtils::replace_no_expand(copy, from, to) > 0) {
      // Keep replacing "::" -> ":" until we have no more "::" (non-windows)
      // Keep replacing ";;" -> ";" until we have no more ";;" (windows)
    }

    _java_class_path->set_value(copy);
    FreeHeap(copy); // a copy was made by set_value, so don't need this anymore
  }

  if (!PrintSharedArchiveAndExit) {
    ClassLoader::trace_class_path("[classpath: ", _java_class_path->value());
  }
}

jint Arguments::finalize_vm_init_args(SysClassPath* scp_p, bool scp_assembly_required) {
  // This must be done after all -D arguments have been processed.
  scp_p->expand_endorsed();

  if (scp_assembly_required || scp_p->get_endorsed() != NULL) {
    // Assemble the bootclasspath elements into the final path.
    Arguments::set_sysclasspath(scp_p->combined_path());
  }

  // This must be done after all arguments have been processed.
  // java_compiler() true means set to "NONE" or empty.
  if (java_compiler() && !xdebug_mode()) {
    // For backwards compatibility, we switch to interpreted mode if
    // -Djava.compiler="NONE" or "" is specified AND "-Xdebug" was
    // not specified.
    set_mode_flags(_int);
  }
  if (CompileThreshold == 0) {
    set_mode_flags(_int);
  }

  // eventually fix up InitialTenuringThreshold if only MaxTenuringThreshold is set
  if (FLAG_IS_DEFAULT(InitialTenuringThreshold) && (InitialTenuringThreshold > MaxTenuringThreshold)) {
    FLAG_SET_ERGO(uintx, InitialTenuringThreshold, MaxTenuringThreshold);
  }

#ifndef COMPILER2
  // Don't degrade server performance for footprint
  if (FLAG_IS_DEFAULT(UseLargePages) &&
      MaxHeapSize < LargePageHeapSizeThreshold) {
    // No need for large granularity pages w/small heaps.
    // Note that large pages are enabled/disabled for both the
    // Java heap and the code cache.
    FLAG_SET_DEFAULT(UseLargePages, false);
  }

#else
  if (!FLAG_IS_DEFAULT(OptoLoopAlignment) && FLAG_IS_DEFAULT(MaxLoopPad)) {
    FLAG_SET_DEFAULT(MaxLoopPad, OptoLoopAlignment-1);
  }
#endif

#ifndef TIERED
  // Tiered compilation is undefined.
  UNSUPPORTED_OPTION(TieredCompilation, "TieredCompilation");
#endif

  // If we are running in a headless jre, force java.awt.headless property
  // to be true unless the property has already been set.
  // Also allow the OS environment variable JAVA_AWT_HEADLESS to set headless state.
  if (os::is_headless_jre()) {
    const char* headless = Arguments::get_property("java.awt.headless");
    if (headless == NULL) {
      char envbuffer[128];
      if (!os::getenv("JAVA_AWT_HEADLESS", envbuffer, sizeof(envbuffer))) {
        if (!add_property("java.awt.headless=true")) {
          return JNI_ENOMEM;
        }
      } else {
        char buffer[256];
        strcpy(buffer, "java.awt.headless=");
        strcat(buffer, envbuffer);
        if (!add_property(buffer)) {
          return JNI_ENOMEM;
        }
      }
    }
  }

  if (!ArgumentsExt::check_vm_args_consistency()) {
    return JNI_ERR;
  }

  return JNI_OK;
}

jint Arguments::parse_java_options_environment_variable(SysClassPath* scp_p, bool* scp_assembly_required_p) {
  return parse_options_environment_variable("_JAVA_OPTIONS", scp_p,
                                            scp_assembly_required_p);
}

jint Arguments::parse_java_tool_options_environment_variable(SysClassPath* scp_p, bool* scp_assembly_required_p) {
  return parse_options_environment_variable("JAVA_TOOL_OPTIONS", scp_p,
                                            scp_assembly_required_p);
}

jint Arguments::parse_options_environment_variable(const char* name, SysClassPath* scp_p, bool* scp_assembly_required_p) {
  const int N_MAX_OPTIONS = 64;
  const int OPTION_BUFFER_SIZE = 1024;
  char buffer[OPTION_BUFFER_SIZE];

  // The variable will be ignored if it exceeds the length of the buffer.
  // Don't check this variable if user has special privileges
  // (e.g. unix su command).
  if (os::getenv(name, buffer, sizeof(buffer)) &&
      !os::have_special_privileges()) {
    JavaVMOption options[N_MAX_OPTIONS];      // Construct option array
    jio_fprintf(defaultStream::error_stream(),
                "Picked up %s: %s\n", name, buffer);
    char* rd = buffer;                        // pointer to the input string (rd)
    int i;
    for (i = 0; i < N_MAX_OPTIONS;) {         // repeat for all options in the input string
      while (isspace(*rd)) rd++;              // skip whitespace
      if (*rd == 0) break;                    // we re done when the input string is read completely

      // The output, option string, overwrites the input string.
      // Because of quoting, the pointer to the option string (wrt) may lag the pointer to
      // input string (rd).
      char* wrt = rd;

      options[i++].optionString = wrt;        // Fill in option
      while (*rd != 0 && !isspace(*rd)) {     // unquoted strings terminate with a space or NULL
        if (*rd == '\'' || *rd == '"') {      // handle a quoted string
          int quote = *rd;                    // matching quote to look for
          rd++;                               // don't copy open quote
          while (*rd != quote) {              // include everything (even spaces) up until quote
            if (*rd == 0) {                   // string termination means unmatched string
              jio_fprintf(defaultStream::error_stream(),
                          "Unmatched quote in %s\n", name);
              return JNI_ERR;
            }
            *wrt++ = *rd++;                   // copy to option string
          }
          rd++;                               // don't copy close quote
        } else {
          *wrt++ = *rd++;                     // copy to option string
        }
      }
      // Need to check if we're done before writing a NULL,
      // because the write could be to the byte that rd is pointing to.
      if (*rd++ == 0) {
        *wrt = 0;
        break;
      }
      *wrt = 0;                               // Zero terminate option
    }
    // Construct JavaVMInitArgs structure and parse as if it was part of the command line
    JavaVMInitArgs vm_args;
    vm_args.version = JNI_VERSION_1_2;
    vm_args.options = options;
    vm_args.nOptions = i;
    vm_args.ignoreUnrecognized = IgnoreUnrecognizedVMOptions;

    if (PrintVMOptions) {
      const char* tail;
      for (int i = 0; i < vm_args.nOptions; i++) {
        const JavaVMOption *option = vm_args.options + i;
        if (match_option(option, "-XX:", &tail)) {
          logOption(tail);
        }
      }
    }

    return(parse_each_vm_init_arg(&vm_args, scp_p, scp_assembly_required_p, Flag::ENVIRON_VAR));
  }
  return JNI_OK;
}

void Arguments::set_shared_spaces_flags() {
  if (DumpSharedSpaces) {
    if (RequireSharedSpaces) {
      warning("cannot dump shared archive while using shared archive");
    }
    UseSharedSpaces = false;
#ifdef _LP64
    if (!UseCompressedOops || !UseCompressedClassPointers) {
      vm_exit_during_initialization(
        "Cannot dump shared archive when UseCompressedOops or UseCompressedClassPointers is off.", NULL);
    }
  } else {
    if (!UseCompressedOops || !UseCompressedClassPointers) {
      no_shared_spaces("UseCompressedOops and UseCompressedClassPointers must be on for UseSharedSpaces.");
    }
#endif
  }
}

#if !INCLUDE_ALL_GCS
static void force_serial_gc() {
  FLAG_SET_DEFAULT(UseSerialGC, true);
  FLAG_SET_DEFAULT(CMSIncrementalMode, false);  // special CMS suboption
  UNSUPPORTED_GC_OPTION(UseG1GC);
  UNSUPPORTED_GC_OPTION(UseParallelGC);
  UNSUPPORTED_GC_OPTION(UseParallelOldGC);
  UNSUPPORTED_GC_OPTION(UseConcMarkSweepGC);
  UNSUPPORTED_GC_OPTION(UseParNewGC);
}
#endif // INCLUDE_ALL_GCS

// Sharing support
// Construct the path to the archive
static char* get_shared_archive_path() {
  char *shared_archive_path;
  if (SharedArchiveFile == NULL) {
    char jvm_path[JVM_MAXPATHLEN];
    os::jvm_path(jvm_path, sizeof(jvm_path));
    char *end = strrchr(jvm_path, *os::file_separator());
    if (end != NULL) *end = '\0';
    size_t jvm_path_len = strlen(jvm_path);
    size_t file_sep_len = strlen(os::file_separator());
    shared_archive_path = NEW_C_HEAP_ARRAY(char, jvm_path_len +
        file_sep_len + 20, mtInternal);
    if (shared_archive_path != NULL) {
      strncpy(shared_archive_path, jvm_path, jvm_path_len + 1);
      strncat(shared_archive_path, os::file_separator(), file_sep_len);
      strncat(shared_archive_path, "classes.jsa", 11);
    }
  } else {
    shared_archive_path = NEW_C_HEAP_ARRAY(char, strlen(SharedArchiveFile) + 1, mtInternal);
    if (shared_archive_path != NULL) {
      strncpy(shared_archive_path, SharedArchiveFile, strlen(SharedArchiveFile) + 1);
    }
  }
  return shared_archive_path;
}

#ifndef PRODUCT
// Determine whether LogVMOutput should be implicitly turned on.
static bool use_vm_log() {
  if (LogCompilation || !FLAG_IS_DEFAULT(LogFile) ||
      PrintCompilation || PrintInlining || PrintDependencies || PrintNativeNMethods ||
      PrintDebugInfo || PrintRelocations || PrintNMethods || PrintExceptionHandlers ||
      PrintAssembly || TraceDeoptimization || TraceDependencies ||
      (VerifyDependencies && FLAG_IS_CMDLINE(VerifyDependencies))) {
    return true;
  }

#ifdef COMPILER1
  if (PrintC1Statistics) {
    return true;
  }
#endif // COMPILER1

#ifdef COMPILER2
  if (PrintOptoAssembly || PrintOptoStatistics) {
    return true;
  }
#endif // COMPILER2

  return false;
}
#endif // PRODUCT

// Parse entry point called from JNI_CreateJavaVM

jint Arguments::parse(const JavaVMInitArgs* args) {

  // Remaining part of option string
  const char* tail;

  // If flag "-XX:Flags=flags-file" is used it will be the first option to be processed.
  const char* hotspotrc = ".hotspotrc";
  bool settings_file_specified = false;
  bool needs_hotspotrc_warning = false;

  const char* flags_file;
  int index;
  for (index = 0; index < args->nOptions; index++) {
    const JavaVMOption *option = args->options + index;
    if (match_option(option, "-XX:Flags=", &tail)) {
      flags_file = tail;
      settings_file_specified = true;
    }
    if (match_option(option, "-XX:+PrintVMOptions", &tail)) {
      PrintVMOptions = true;
    }
    if (match_option(option, "-XX:-PrintVMOptions", &tail)) {
      PrintVMOptions = false;
    }
    if (match_option(option, "-XX:+IgnoreUnrecognizedVMOptions", &tail)) {
      IgnoreUnrecognizedVMOptions = true;
    }
    if (match_option(option, "-XX:-IgnoreUnrecognizedVMOptions", &tail)) {
      IgnoreUnrecognizedVMOptions = false;
    }
    if (match_option(option, "-XX:+PrintFlagsInitial", &tail)) {
      CommandLineFlags::printFlags(tty, false);
      vm_exit(0);
    }
#if INCLUDE_NMT
    if (match_option(option, "-XX:NativeMemoryTracking", &tail)) {
      // The launcher did not setup nmt environment variable properly.
<<<<<<< HEAD
//      if (!MemTracker::check_launcher_nmt_support(tail)) {
//        warning("Native Memory Tracking did not setup properly, using wrong launcher?");
//      }
=======
      if (!MemTracker::check_launcher_nmt_support(tail)) {
        warning("Native Memory Tracking did not setup properly, using wrong launcher?");
      }
>>>>>>> a7a9fb10

      // Verify if nmt option is valid.
      if (MemTracker::verify_nmt_option()) {
        // Late initialization, still in single-threaded mode.
        if (MemTracker::tracking_level() >= NMT_summary) {
          MemTracker::init();
        }
      } else {
        vm_exit_during_initialization("Syntax error, expecting -XX:NativeMemoryTracking=[off|summary|detail]", NULL);
      }
    }
#endif


#ifndef PRODUCT
    if (match_option(option, "-XX:+PrintFlagsWithComments", &tail)) {
      CommandLineFlags::printFlags(tty, true);
      vm_exit(0);
    }
#endif
  }

  if (IgnoreUnrecognizedVMOptions) {
    // uncast const to modify the flag args->ignoreUnrecognized
    *(jboolean*)(&args->ignoreUnrecognized) = true;
  }

  // Parse specified settings file
  if (settings_file_specified) {
    if (!process_settings_file(flags_file, true, args->ignoreUnrecognized)) {
      return JNI_EINVAL;
    }
  } else {
#ifdef ASSERT
    // Parse default .hotspotrc settings file
    if (!process_settings_file(".hotspotrc", false, args->ignoreUnrecognized)) {
      return JNI_EINVAL;
    }
#else
    struct stat buf;
    if (os::stat(hotspotrc, &buf) == 0) {
      needs_hotspotrc_warning = true;
    }
#endif
  }

  if (PrintVMOptions) {
    for (index = 0; index < args->nOptions; index++) {
      const JavaVMOption *option = args->options + index;
      if (match_option(option, "-XX:", &tail)) {
        logOption(tail);
      }
    }
  }

  // Parse JavaVMInitArgs structure passed in, as well as JAVA_TOOL_OPTIONS and _JAVA_OPTIONS
  jint result = parse_vm_init_args(args);
  if (result != JNI_OK) {
    return result;
  }

  // Call get_shared_archive_path() here, after possible SharedArchiveFile option got parsed.
  SharedArchivePath = get_shared_archive_path();
  if (SharedArchivePath == NULL) {
    return JNI_ENOMEM;
  }

  // Delay warning until here so that we've had a chance to process
  // the -XX:-PrintWarnings flag
  if (needs_hotspotrc_warning) {
    warning("%s file is present but has been ignored.  "
            "Run with -XX:Flags=%s to load the file.",
            hotspotrc, hotspotrc);
  }

#ifdef _ALLBSD_SOURCE  // UseLargePages is not yet supported on BSD.
  UNSUPPORTED_OPTION(UseLargePages, "-XX:+UseLargePages");
#endif

#if INCLUDE_ALL_GCS
  #if (defined JAVASE_EMBEDDED || defined ARM)
    UNSUPPORTED_OPTION(UseG1GC, "G1 GC");
  #endif
#endif

#ifndef PRODUCT
  if (TraceBytecodesAt != 0) {
    TraceBytecodes = true;
  }
  if (CountCompiledCalls) {
    if (UseCounterDecay) {
      warning("UseCounterDecay disabled because CountCalls is set");
      UseCounterDecay = false;
    }
  }
#endif // PRODUCT

  // JSR 292 is not supported before 1.7
  if (!JDK_Version::is_gte_jdk17x_version()) {
    if (EnableInvokeDynamic) {
      if (!FLAG_IS_DEFAULT(EnableInvokeDynamic)) {
        warning("JSR 292 is not supported before 1.7.  Disabling support.");
      }
      EnableInvokeDynamic = false;
    }
  }

  if (EnableInvokeDynamic && ScavengeRootsInCode == 0) {
    if (!FLAG_IS_DEFAULT(ScavengeRootsInCode)) {
      warning("forcing ScavengeRootsInCode non-zero because EnableInvokeDynamic is true");
    }
    ScavengeRootsInCode = 1;
  }

  if (PrintGCDetails) {
    // Turn on -verbose:gc options as well
    PrintGC = true;
  }

  if (!JDK_Version::is_gte_jdk18x_version()) {
    // To avoid changing the log format for 7 updates this flag is only
    // true by default in JDK8 and above.
    if (FLAG_IS_DEFAULT(PrintGCCause)) {
      FLAG_SET_DEFAULT(PrintGCCause, false);
    }
  }

  // Set object alignment values.
  set_object_alignment();

#if !INCLUDE_ALL_GCS
  force_serial_gc();
#endif // INCLUDE_ALL_GCS
#if !INCLUDE_CDS
  if (DumpSharedSpaces || RequireSharedSpaces) {
    jio_fprintf(defaultStream::error_stream(),
      "Shared spaces are not supported in this VM\n");
    return JNI_ERR;
  }
  if ((UseSharedSpaces && FLAG_IS_CMDLINE(UseSharedSpaces)) || PrintSharedSpaces) {
    warning("Shared spaces are not supported in this VM");
    FLAG_SET_DEFAULT(UseSharedSpaces, false);
    FLAG_SET_DEFAULT(PrintSharedSpaces, false);
  }
  no_shared_spaces("CDS Disabled");
#endif // INCLUDE_CDS

  return JNI_OK;
}

jint Arguments::apply_ergo() {

  // Set flags based on ergonomics.
  set_ergonomics_flags();

  set_shared_spaces_flags();

  // Check the GC selections again.
  if (!ArgumentsExt::check_gc_consistency_ergo()) {
    return JNI_EINVAL;
  }

  if (TieredCompilation) {
    set_tiered_flags();
  } else {
    // Check if the policy is valid. Policies 0 and 1 are valid for non-tiered setup.
    if (CompilationPolicyChoice >= 2) {
      vm_exit_during_initialization(
        "Incompatible compilation policy selected", NULL);
    }
  }
  // Set NmethodSweepFraction after the size of the code cache is adapted (in case of tiered)
  if (FLAG_IS_DEFAULT(NmethodSweepFraction)) {
    FLAG_SET_DEFAULT(NmethodSweepFraction, 1 + ReservedCodeCacheSize / (16 * M));
  }


  // Set heap size based on available physical memory
  set_heap_size();

  set_gc_specific_flags();

  // Initialize Metaspace flags and alignments.
  Metaspace::ergo_initialize();

  // Set bytecode rewriting flags
  set_bytecode_flags();

  // Set flags if Aggressive optimization flags (-XX:+AggressiveOpts) enabled.
  set_aggressive_opts_flags();

  // Turn off biased locking for locking debug mode flags,
  // which are subtlely different from each other but neither works with
  // biased locking.
  if (UseHeavyMonitors
#ifdef COMPILER1
      || !UseFastLocking
#endif // COMPILER1
    ) {
    if (!FLAG_IS_DEFAULT(UseBiasedLocking) && UseBiasedLocking) {
      // flag set to true on command line; warn the user that they
      // can't enable biased locking here
      warning("Biased Locking is not supported with locking debug flags"
              "; ignoring UseBiasedLocking flag." );
    }
    UseBiasedLocking = false;
  }

#ifdef ZERO
  // Clear flags not supported on zero.
  FLAG_SET_DEFAULT(ProfileInterpreter, false);
  FLAG_SET_DEFAULT(UseBiasedLocking, false);
  LP64_ONLY(FLAG_SET_DEFAULT(UseCompressedOops, false));
  LP64_ONLY(FLAG_SET_DEFAULT(UseCompressedClassPointers, false));
#endif // CC_INTERP

#ifdef COMPILER2
  if (!EliminateLocks) {
    EliminateNestedLocks = false;
  }
  if (!Inline) {
    IncrementalInline = false;
  }
#ifndef PRODUCT
  if (!IncrementalInline) {
    AlwaysIncrementalInline = false;
  }
#endif
  if (IncrementalInline && FLAG_IS_DEFAULT(MaxNodeLimit)) {
    // incremental inlining: bump MaxNodeLimit
    FLAG_SET_DEFAULT(MaxNodeLimit, (intx)75000);
  }
  if (!UseTypeSpeculation && FLAG_IS_DEFAULT(TypeProfileLevel)) {
    // nothing to use the profiling, turn if off
    FLAG_SET_DEFAULT(TypeProfileLevel, 0);
  }
#endif

  if (PrintAssembly && FLAG_IS_DEFAULT(DebugNonSafepoints)) {
    warning("PrintAssembly is enabled; turning on DebugNonSafepoints to gain additional output");
    DebugNonSafepoints = true;
  }

  if (FLAG_IS_CMDLINE(CompressedClassSpaceSize) && !UseCompressedClassPointers) {
    warning("Setting CompressedClassSpaceSize has no effect when compressed class pointers are not used");
  }

#ifndef PRODUCT
  if (CompileTheWorld) {
    // Force NmethodSweeper to sweep whole CodeCache each time.
    if (FLAG_IS_DEFAULT(NmethodSweepFraction)) {
      NmethodSweepFraction = 1;
    }
  }

  if (!LogVMOutput && FLAG_IS_DEFAULT(LogVMOutput)) {
    if (use_vm_log()) {
      LogVMOutput = true;
    }
  }
#endif // PRODUCT

  if (PrintCommandLineFlags) {
    CommandLineFlags::printSetFlags(tty);
  }

  // Apply CPU specific policy for the BiasedLocking
  if (UseBiasedLocking) {
    if (!VM_Version::use_biased_locking() &&
        !(FLAG_IS_CMDLINE(UseBiasedLocking))) {
      UseBiasedLocking = false;
    }
  }
#ifdef COMPILER2
  if (!UseBiasedLocking || EmitSync != 0) {
    UseOptoBiasInlining = false;
  }
#endif

  // set PauseAtExit if the gamma launcher was used and a debugger is attached
  // but only if not already set on the commandline
  if (Arguments::created_by_gamma_launcher() && os::is_debugger_attached()) {
    bool set = false;
    CommandLineFlags::wasSetOnCmdline("PauseAtExit", &set);
    if (!set) {
      FLAG_SET_DEFAULT(PauseAtExit, true);
    }
  }

  return JNI_OK;
}

jint Arguments::adjust_after_os() {
  if (UseNUMA) {
    if (UseParallelGC || UseParallelOldGC) {
      if (FLAG_IS_DEFAULT(MinHeapDeltaBytes)) {
         FLAG_SET_DEFAULT(MinHeapDeltaBytes, 64*M);
      }
    }
    // UseNUMAInterleaving is set to ON for all collectors and
    // platforms when UseNUMA is set to ON. NUMA-aware collectors
    // such as the parallel collector for Linux and Solaris will
    // interleave old gen and survivor spaces on top of NUMA
    // allocation policy for the eden space.
    // Non NUMA-aware collectors such as CMS, G1 and Serial-GC on
    // all platforms and ParallelGC on Windows will interleave all
    // of the heap spaces across NUMA nodes.
    if (FLAG_IS_DEFAULT(UseNUMAInterleaving)) {
      FLAG_SET_ERGO(bool, UseNUMAInterleaving, true);
    }
  }
  return JNI_OK;
}

int Arguments::PropertyList_count(SystemProperty* pl) {
  int count = 0;
  while(pl != NULL) {
    count++;
    pl = pl->next();
  }
  return count;
}

const char* Arguments::PropertyList_get_value(SystemProperty *pl, const char* key) {
  assert(key != NULL, "just checking");
  SystemProperty* prop;
  for (prop = pl; prop != NULL; prop = prop->next()) {
    if (strcmp(key, prop->key()) == 0) return prop->value();
  }
  return NULL;
}

const char* Arguments::PropertyList_get_key_at(SystemProperty *pl, int index) {
  int count = 0;
  const char* ret_val = NULL;

  while(pl != NULL) {
    if(count >= index) {
      ret_val = pl->key();
      break;
    }
    count++;
    pl = pl->next();
  }

  return ret_val;
}

char* Arguments::PropertyList_get_value_at(SystemProperty* pl, int index) {
  int count = 0;
  char* ret_val = NULL;

  while(pl != NULL) {
    if(count >= index) {
      ret_val = pl->value();
      break;
    }
    count++;
    pl = pl->next();
  }

  return ret_val;
}

void Arguments::PropertyList_add(SystemProperty** plist, SystemProperty *new_p) {
  SystemProperty* p = *plist;
  if (p == NULL) {
    *plist = new_p;
  } else {
    while (p->next() != NULL) {
      p = p->next();
    }
    p->set_next(new_p);
  }
}

void Arguments::PropertyList_add(SystemProperty** plist, const char* k, char* v) {
  if (plist == NULL)
    return;

  SystemProperty* new_p = new SystemProperty(k, v, true);
  PropertyList_add(plist, new_p);
}

// This add maintains unique property key in the list.
void Arguments::PropertyList_unique_add(SystemProperty** plist, const char* k, char* v, jboolean append) {
  if (plist == NULL)
    return;

  // If property key exist then update with new value.
  SystemProperty* prop;
  for (prop = *plist; prop != NULL; prop = prop->next()) {
    if (strcmp(k, prop->key()) == 0) {
      if (append) {
        prop->append_value(v);
      } else {
        prop->set_value(v);
      }
      return;
    }
  }

  PropertyList_add(plist, k, v);
}

// Copies src into buf, replacing "%%" with "%" and "%p" with pid
// Returns true if all of the source pointed by src has been copied over to
// the destination buffer pointed by buf. Otherwise, returns false.
// Notes:
// 1. If the length (buflen) of the destination buffer excluding the
// NULL terminator character is not long enough for holding the expanded
// pid characters, it also returns false instead of returning the partially
// expanded one.
// 2. The passed in "buflen" should be large enough to hold the null terminator.
bool Arguments::copy_expand_pid(const char* src, size_t srclen,
                                char* buf, size_t buflen) {
  const char* p = src;
  char* b = buf;
  const char* src_end = &src[srclen];
  char* buf_end = &buf[buflen - 1];

  while (p < src_end && b < buf_end) {
    if (*p == '%') {
      switch (*(++p)) {
      case '%':         // "%%" ==> "%"
        *b++ = *p++;
        break;
      case 'p':  {       //  "%p" ==> current process id
        // buf_end points to the character before the last character so
        // that we could write '\0' to the end of the buffer.
        size_t buf_sz = buf_end - b + 1;
        int ret = jio_snprintf(b, buf_sz, "%d", os::current_process_id());

        // if jio_snprintf fails or the buffer is not long enough to hold
        // the expanded pid, returns false.
        if (ret < 0 || ret >= (int)buf_sz) {
          return false;
        } else {
          b += ret;
          assert(*b == '\0', "fail in copy_expand_pid");
          if (p == src_end && b == buf_end + 1) {
            // reach the end of the buffer.
            return true;
          }
        }
        p++;
        break;
      }
      default :
        *b++ = '%';
      }
    } else {
      *b++ = *p++;
    }
  }
  *b = '\0';
  return (p == src_end); // return false if not all of the source was copied
}<|MERGE_RESOLUTION|>--- conflicted
+++ resolved
@@ -3631,15 +3631,9 @@
 #if INCLUDE_NMT
     if (match_option(option, "-XX:NativeMemoryTracking", &tail)) {
       // The launcher did not setup nmt environment variable properly.
-<<<<<<< HEAD
-//      if (!MemTracker::check_launcher_nmt_support(tail)) {
-//        warning("Native Memory Tracking did not setup properly, using wrong launcher?");
-//      }
-=======
       if (!MemTracker::check_launcher_nmt_support(tail)) {
         warning("Native Memory Tracking did not setup properly, using wrong launcher?");
       }
->>>>>>> a7a9fb10
 
       // Verify if nmt option is valid.
       if (MemTracker::verify_nmt_option()) {
