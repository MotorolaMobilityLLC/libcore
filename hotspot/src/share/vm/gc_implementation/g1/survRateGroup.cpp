/*
 * Copyright (c) 2001, 2012, Oracle and/or its affiliates. All rights reserved.
 * DO NOT ALTER OR REMOVE COPYRIGHT NOTICES OR THIS FILE HEADER.
 *
 * This code is free software; you can redistribute it and/or modify it
 * under the terms of the GNU General Public License version 2 only, as
 * published by the Free Software Foundation.
 *
 * This code is distributed in the hope that it will be useful, but WITHOUT
 * ANY WARRANTY; without even the implied warranty of MERCHANTABILITY or
 * FITNESS FOR A PARTICULAR PURPOSE.  See the GNU General Public License
 * version 2 for more details (a copy is included in the LICENSE file that
 * accompanied this code).
 *
 * You should have received a copy of the GNU General Public License version
 * 2 along with this work; if not, write to the Free Software Foundation,
 * Inc., 51 Franklin St, Fifth Floor, Boston, MA 02110-1301 USA.
 *
 * Please contact Oracle, 500 Oracle Parkway, Redwood Shores, CA 94065 USA
 * or visit www.oracle.com if you need additional information or have any
 * questions.
 *
 */

#include "precompiled.hpp"
#include "gc_implementation/g1/g1CollectedHeap.inline.hpp"
#include "gc_implementation/g1/g1CollectorPolicy.hpp"
#include "gc_implementation/g1/heapRegion.hpp"
#include "gc_implementation/g1/survRateGroup.hpp"
#include "memory/allocation.hpp"

SurvRateGroup::SurvRateGroup(G1CollectorPolicy* g1p,
                             const char* name,
                             size_t summary_surv_rates_len) :
    _g1p(g1p), _name(name),
    _summary_surv_rates_len(summary_surv_rates_len),
    _summary_surv_rates_max_len(0),
    _summary_surv_rates(NULL),
    _surv_rate(NULL),
    _accum_surv_rate_pred(NULL),
    _surv_rate_pred(NULL),
    _stats_arrays_length(0) {
  reset();
  if (summary_surv_rates_len > 0) {
    size_t length = summary_surv_rates_len;
<<<<<<< HEAD
    _summary_surv_rates = NEW_C_HEAP_ARRAY(NumberSeq*, length);
=======
      _summary_surv_rates = NEW_C_HEAP_ARRAY(NumberSeq*, length, mtGC);
>>>>>>> 8db97b07
    for (size_t i = 0; i < length; ++i) {
      _summary_surv_rates[i] = new NumberSeq();
    }
  }

  start_adding_regions();
}

void SurvRateGroup::reset() {
  _all_regions_allocated = 0;
  _setup_seq_num         = 0;
  _accum_surv_rate       = 0.0;
  _last_pred             = 0.0;
  // the following will set up the arrays with length 1
  _region_num            = 1;

  // The call to stop_adding_regions() will use "new" to refill
  // the _surv_rate_pred array, so we need to make sure to call
  // "delete".
  for (size_t i = 0; i < _stats_arrays_length; ++i) {
    delete _surv_rate_pred[i];
  }
  _stats_arrays_length = 0;

  stop_adding_regions();
  guarantee( _stats_arrays_length == 1, "invariant" );
  guarantee( _surv_rate_pred[0] != NULL, "invariant" );
  _surv_rate_pred[0]->add(0.4);
  all_surviving_words_recorded(false);
  _region_num = 0;
}

void
SurvRateGroup::start_adding_regions() {
  _setup_seq_num   = _stats_arrays_length;
  _region_num      = 0;
  _accum_surv_rate = 0.0;
}

void
SurvRateGroup::stop_adding_regions() {
  if (_region_num > _stats_arrays_length) {
    double* old_surv_rate = _surv_rate;
    double* old_accum_surv_rate_pred = _accum_surv_rate_pred;
    TruncatedSeq** old_surv_rate_pred = _surv_rate_pred;

<<<<<<< HEAD
    _surv_rate = NEW_C_HEAP_ARRAY(double, _region_num);
    _accum_surv_rate_pred = NEW_C_HEAP_ARRAY(double, _region_num);
    _surv_rate_pred = NEW_C_HEAP_ARRAY(TruncatedSeq*, _region_num);
=======
    _surv_rate = NEW_C_HEAP_ARRAY(double, _region_num, mtGC);
    _accum_surv_rate_pred = NEW_C_HEAP_ARRAY(double, _region_num, mtGC);
    _surv_rate_pred = NEW_C_HEAP_ARRAY(TruncatedSeq*, _region_num, mtGC);
>>>>>>> 8db97b07

    for (size_t i = 0; i < _stats_arrays_length; ++i) {
      _surv_rate_pred[i] = old_surv_rate_pred[i];
    }
    for (size_t i = _stats_arrays_length; i < _region_num; ++i) {
      _surv_rate_pred[i] = new TruncatedSeq(10);
    }

    _stats_arrays_length = _region_num;

    if (old_surv_rate != NULL) {
<<<<<<< HEAD
      FREE_C_HEAP_ARRAY(double, old_surv_rate);
    }
    if (old_accum_surv_rate_pred != NULL) {
      FREE_C_HEAP_ARRAY(double, old_accum_surv_rate_pred);
    }
    if (old_surv_rate_pred != NULL) {
      FREE_C_HEAP_ARRAY(TruncatedSeq*, old_surv_rate_pred);
=======
      FREE_C_HEAP_ARRAY(double, old_surv_rate, mtGC);
    }
    if (old_accum_surv_rate_pred != NULL) {
      FREE_C_HEAP_ARRAY(double, old_accum_surv_rate_pred, mtGC);
    }
    if (old_surv_rate_pred != NULL) {
      FREE_C_HEAP_ARRAY(TruncatedSeq*, old_surv_rate_pred, mtGC);
>>>>>>> 8db97b07
    }
  }

  for (size_t i = 0; i < _stats_arrays_length; ++i) {
    _surv_rate[i] = 0.0;
  }
}

double
SurvRateGroup::accum_surv_rate(size_t adjustment) {
  // we might relax this one in the future...
  guarantee( adjustment == 0 || adjustment == 1, "pre-condition" );

  double ret = _accum_surv_rate;
  if (adjustment > 0) {
    TruncatedSeq* seq = get_seq(_region_num+1);
    double surv_rate = _g1p->get_new_prediction(seq);
    ret += surv_rate;
  }

  return ret;
}

int
SurvRateGroup::next_age_index() {
  TruncatedSeq* seq = get_seq(_region_num);
  double surv_rate = _g1p->get_new_prediction(seq);
  _accum_surv_rate += surv_rate;

  ++_region_num;
  return (int) ++_all_regions_allocated;
}

void
SurvRateGroup::record_surviving_words(int age_in_group, size_t surv_words) {
  guarantee( 0 <= age_in_group && (size_t) age_in_group < _region_num,
             "pre-condition" );
  guarantee( _surv_rate[age_in_group] <= 0.00001,
             "should only update each slot once" );

  double surv_rate = (double) surv_words / (double) HeapRegion::GrainWords;
  _surv_rate[age_in_group] = surv_rate;
  _surv_rate_pred[age_in_group]->add(surv_rate);
  if ((size_t)age_in_group < _summary_surv_rates_len) {
    _summary_surv_rates[age_in_group]->add(surv_rate);
    if ((size_t)(age_in_group+1) > _summary_surv_rates_max_len)
      _summary_surv_rates_max_len = age_in_group+1;
  }
}

void
SurvRateGroup::all_surviving_words_recorded(bool propagate) {
  if (propagate && _region_num > 0) { // conservative
    double surv_rate = _surv_rate_pred[_region_num-1]->last();
    for (size_t i = _region_num; i < _stats_arrays_length; ++i) {
      guarantee( _surv_rate[i] <= 0.00001,
                 "the slot should not have been updated" );
      _surv_rate_pred[i]->add(surv_rate);
    }
  }

  double accum = 0.0;
  double pred = 0.0;
  for (size_t i = 0; i < _stats_arrays_length; ++i) {
    pred = _g1p->get_new_prediction(_surv_rate_pred[i]);
    if (pred > 1.0) pred = 1.0;
    accum += pred;
    _accum_surv_rate_pred[i] = accum;
    // gclog_or_tty->print_cr("age %3d, accum %10.2lf", i, accum);
  }
  _last_pred = pred;
}

#ifndef PRODUCT
void
SurvRateGroup::print() {
  gclog_or_tty->print_cr("Surv Rate Group: %s (%d entries)",
                _name, _region_num);
  for (size_t i = 0; i < _region_num; ++i) {
    gclog_or_tty->print_cr("    age %4d   surv rate %6.2lf %%   pred %6.2lf %%",
                  i, _surv_rate[i] * 100.0,
                  _g1p->get_new_prediction(_surv_rate_pred[i]) * 100.0);
  }
}

void
SurvRateGroup::print_surv_rate_summary() {
  size_t length = _summary_surv_rates_max_len;
  if (length == 0)
    return;

  gclog_or_tty->print_cr("");
  gclog_or_tty->print_cr("%s Rate Summary (for up to age %d)", _name, length-1);
  gclog_or_tty->print_cr("      age range     survival rate (avg)      samples (avg)");
  gclog_or_tty->print_cr("  ---------------------------------------------------------");

  size_t index = 0;
  size_t limit = MIN2((int) length, 10);
  while (index < limit) {
    gclog_or_tty->print_cr("           %4d                 %6.2lf%%             %6.2lf",
                  index, _summary_surv_rates[index]->avg() * 100.0,
                  (double) _summary_surv_rates[index]->num());
    ++index;
  }

  gclog_or_tty->print_cr("  ---------------------------------------------------------");

  int num = 0;
  double sum = 0.0;
  int samples = 0;
  while (index < length) {
    ++num;
    sum += _summary_surv_rates[index]->avg() * 100.0;
    samples += _summary_surv_rates[index]->num();
    ++index;

    if (index == length || num % 10 == 0) {
      gclog_or_tty->print_cr("   %4d .. %4d                 %6.2lf%%             %6.2lf",
                    (index-1) / 10 * 10, index-1, sum / (double) num,
                    (double) samples / (double) num);
      sum = 0.0;
      num = 0;
      samples = 0;
    }
  }

  gclog_or_tty->print_cr("  ---------------------------------------------------------");
}
#endif // PRODUCT<|MERGE_RESOLUTION|>--- conflicted
+++ resolved
@@ -43,11 +43,7 @@
   reset();
   if (summary_surv_rates_len > 0) {
     size_t length = summary_surv_rates_len;
-<<<<<<< HEAD
-    _summary_surv_rates = NEW_C_HEAP_ARRAY(NumberSeq*, length);
-=======
       _summary_surv_rates = NEW_C_HEAP_ARRAY(NumberSeq*, length, mtGC);
->>>>>>> 8db97b07
     for (size_t i = 0; i < length; ++i) {
       _summary_surv_rates[i] = new NumberSeq();
     }
@@ -94,15 +90,9 @@
     double* old_accum_surv_rate_pred = _accum_surv_rate_pred;
     TruncatedSeq** old_surv_rate_pred = _surv_rate_pred;
 
-<<<<<<< HEAD
-    _surv_rate = NEW_C_HEAP_ARRAY(double, _region_num);
-    _accum_surv_rate_pred = NEW_C_HEAP_ARRAY(double, _region_num);
-    _surv_rate_pred = NEW_C_HEAP_ARRAY(TruncatedSeq*, _region_num);
-=======
     _surv_rate = NEW_C_HEAP_ARRAY(double, _region_num, mtGC);
     _accum_surv_rate_pred = NEW_C_HEAP_ARRAY(double, _region_num, mtGC);
     _surv_rate_pred = NEW_C_HEAP_ARRAY(TruncatedSeq*, _region_num, mtGC);
->>>>>>> 8db97b07
 
     for (size_t i = 0; i < _stats_arrays_length; ++i) {
       _surv_rate_pred[i] = old_surv_rate_pred[i];
@@ -114,15 +104,6 @@
     _stats_arrays_length = _region_num;
 
     if (old_surv_rate != NULL) {
-<<<<<<< HEAD
-      FREE_C_HEAP_ARRAY(double, old_surv_rate);
-    }
-    if (old_accum_surv_rate_pred != NULL) {
-      FREE_C_HEAP_ARRAY(double, old_accum_surv_rate_pred);
-    }
-    if (old_surv_rate_pred != NULL) {
-      FREE_C_HEAP_ARRAY(TruncatedSeq*, old_surv_rate_pred);
-=======
       FREE_C_HEAP_ARRAY(double, old_surv_rate, mtGC);
     }
     if (old_accum_surv_rate_pred != NULL) {
@@ -130,7 +111,6 @@
     }
     if (old_surv_rate_pred != NULL) {
       FREE_C_HEAP_ARRAY(TruncatedSeq*, old_surv_rate_pred, mtGC);
->>>>>>> 8db97b07
     }
   }
 
