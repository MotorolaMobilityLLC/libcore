--- conflicted
+++ resolved
@@ -219,29 +219,6 @@
   // Free the buckets in this hashtable
   void free_buckets();
 
-  // Check that the table is unbalanced
-  bool check_rehash_table(int count);
-
-  // Used when moving the entry to another table
-  // Clean up links, but do not add to free_list
-  void unlink_entry(BasicHashtableEntry* entry) {
-    entry->set_next(NULL);
-    --_number_of_entries;
-  }
-
-  // Move over freelist and free block for allocation
-  void copy_freelist(BasicHashtable* src) {
-    _free_list = src->_free_list;
-    src->_free_list = NULL;
-    _first_free_entry = src->_first_free_entry;
-    src->_first_free_entry = NULL;
-    _end_block = src->_end_block;
-    src->_end_block = NULL;
-  }
-
-  // Free the buckets in this hashtable
-  void free_buckets();
-
 public:
   int table_size() { return _table_size; }
   void set_entry(int index, BasicHashtableEntry<F>* entry);
@@ -300,11 +277,7 @@
   }
 
   // Function to move these elements into the new table.
-<<<<<<< HEAD
-  void move_to(Hashtable<T>* new_table);
-=======
   void move_to(Hashtable<T, F>* new_table);
->>>>>>> 8db97b07
   static bool use_alternate_hashcode()  { return _seed != 0; }
   static jint seed()                    { return _seed; }
 
