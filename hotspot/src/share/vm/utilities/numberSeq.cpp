/*
 * Copyright (c) 2001, 2012, Oracle and/or its affiliates. All rights reserved.
 * DO NOT ALTER OR REMOVE COPYRIGHT NOTICES OR THIS FILE HEADER.
 *
 * This code is free software; you can redistribute it and/or modify it
 * under the terms of the GNU General Public License version 2 only, as
 * published by the Free Software Foundation.
 *
 * This code is distributed in the hope that it will be useful, but WITHOUT
 * ANY WARRANTY; without even the implied warranty of MERCHANTABILITY or
 * FITNESS FOR A PARTICULAR PURPOSE.  See the GNU General Public License
 * version 2 for more details (a copy is included in the LICENSE file that
 * accompanied this code).
 *
 * You should have received a copy of the GNU General Public License version
 * 2 along with this work; if not, write to the Free Software Foundation,
 * Inc., 51 Franklin St, Fifth Floor, Boston, MA 02110-1301 USA.
 *
 * Please contact Oracle, 500 Oracle Parkway, Redwood Shores, CA 94065 USA
 * or visit www.oracle.com if you need additional information or have any
 * questions.
 *
 */

#include "precompiled.hpp"
#include "memory/allocation.inline.hpp"
#include "utilities/debug.hpp"
#include "utilities/globalDefinitions.hpp"
#include "utilities/numberSeq.hpp"

AbsSeq::AbsSeq(double alpha) :
  _num(0), _sum(0.0), _sum_of_squares(0.0),
  _davg(0.0), _dvariance(0.0), _alpha(alpha) {
}

void AbsSeq::add(double val) {
  if (_num == 0) {
    // if the sequence is empty, the davg is the same as the value
    _davg = val;
    // and the variance is 0
    _dvariance = 0.0;
  } else {
    // otherwise, calculate both
    _davg = (1.0 - _alpha) * val + _alpha * _davg;
    double diff = val - _davg;
    _dvariance = (1.0 - _alpha) * diff * diff + _alpha * _dvariance;
  }
}

double AbsSeq::avg() const {
  if (_num == 0)
    return 0.0;
  else
    return _sum / total();
}

double AbsSeq::variance() const {
  if (_num <= 1)
    return 0.0;

  double x_bar = avg();
  double result = _sum_of_squares / total() - x_bar * x_bar;
  if (result < 0.0) {
    // due to loss-of-precision errors, the variance might be negative
    // by a small bit

    //    guarantee(-0.1 < result && result < 0.0,
    //        "if variance is negative, it should be very small");
    result = 0.0;
  }
  return result;
}

double AbsSeq::sd() const {
  double var = variance();
  guarantee( var >= 0.0, "variance should not be negative" );
  return sqrt(var);
}

double AbsSeq::davg() const {
  return _davg;
}

double AbsSeq::dvariance() const {
  if (_num <= 1)
    return 0.0;

  double result = _dvariance;
  if (result < 0.0) {
    // due to loss-of-precision errors, the variance might be negative
    // by a small bit

    guarantee(-0.1 < result && result < 0.0,
               "if variance is negative, it should be very small");
    result = 0.0;
  }
  return result;
}

double AbsSeq::dsd() const {
  double var = dvariance();
  guarantee( var >= 0.0, "variance should not be negative" );
  return sqrt(var);
}

NumberSeq::NumberSeq(double alpha) :
  AbsSeq(alpha), _maximum(0.0), _last(0.0) {
}

bool NumberSeq::check_nums(NumberSeq *total, int n, NumberSeq **parts) {
  for (int i = 0; i < n; ++i) {
    if (parts[i] != NULL && total->num() != parts[i]->num())
      return false;
  }
  return true;
}

void NumberSeq::add(double val) {
  AbsSeq::add(val);

  _last = val;
  if (_num == 0) {
    _maximum = val;
  } else {
    if (val > _maximum)
      _maximum = val;
  }
  _sum += val;
  _sum_of_squares += val * val;
  ++_num;
}


TruncatedSeq::TruncatedSeq(int length, double alpha):
  AbsSeq(alpha), _length(length), _next(0) {
  _sequence = NEW_C_HEAP_ARRAY(double, _length, mtInternal);
  for (int i = 0; i < _length; ++i)
    _sequence[i] = 0.0;
}

TruncatedSeq::~TruncatedSeq() {
<<<<<<< HEAD
  FREE_C_HEAP_ARRAY(double, _sequence);
=======
  FREE_C_HEAP_ARRAY(double, _sequence, mtGC);
>>>>>>> 8db97b07
}

void TruncatedSeq::add(double val) {
  AbsSeq::add(val);

  // get the oldest value in the sequence...
  double old_val = _sequence[_next];
  // ...remove it from the sum and sum of squares
  _sum -= old_val;
  _sum_of_squares -= old_val * old_val;

  // ...and update them with the new value
  _sum += val;
  _sum_of_squares += val * val;

  // now replace the old value with the new one
  _sequence[_next] = val;
  _next = (_next + 1) % _length;

  // only increase it if the buffer is not full
  if (_num < _length)
    ++_num;

  guarantee( variance() > -1.0, "variance should be >= 0" );
}

// can't easily keep track of this incrementally...
double TruncatedSeq::maximum() const {
  if (_num == 0)
    return 0.0;
  double ret = _sequence[0];
  for (int i = 1; i < _num; ++i) {
    double val = _sequence[i];
    if (val > ret)
      ret = val;
  }
  return ret;
}

double TruncatedSeq::last() const {
  if (_num == 0)
    return 0.0;
  unsigned last_index = (_next + _length - 1) % _length;
  return _sequence[last_index];
}

double TruncatedSeq::oldest() const {
  if (_num == 0)
    return 0.0;
  else if (_num < _length)
    // index 0 always oldest value until the array is full
    return _sequence[0];
  else {
    // since the array is full, _next is over the oldest value
    return _sequence[_next];
  }
}

double TruncatedSeq::predict_next() const {
  if (_num == 0)
    return 0.0;

  double num           = (double) _num;
  double x_squared_sum = 0.0;
  double x_sum         = 0.0;
  double y_sum         = 0.0;
  double xy_sum        = 0.0;
  double x_avg         = 0.0;
  double y_avg         = 0.0;

  int first = (_next + _length - _num) % _length;
  for (int i = 0; i < _num; ++i) {
    double x = (double) i;
    double y =  _sequence[(first + i) % _length];

    x_squared_sum += x * x;
    x_sum         += x;
    y_sum         += y;
    xy_sum        += x * y;
  }
  x_avg = x_sum / num;
  y_avg = y_sum / num;

  double Sxx = x_squared_sum - x_sum * x_sum / num;
  double Sxy = xy_sum - x_sum * y_sum / num;
  double b1 = Sxy / Sxx;
  double b0 = y_avg - b1 * x_avg;

  return b0 + b1 * num;
}


// Printing/Debugging Support

void AbsSeq::dump() { dump_on(gclog_or_tty); }

void AbsSeq::dump_on(outputStream* s) {
  s->print_cr("\t _num = %d, _sum = %7.3f, _sum_of_squares = %7.3f",
                  _num,      _sum,         _sum_of_squares);
  s->print_cr("\t _davg = %7.3f, _dvariance = %7.3f, _alpha = %7.3f",
                  _davg,         _dvariance,         _alpha);
}

void NumberSeq::dump_on(outputStream* s) {
  AbsSeq::dump_on(s);
  s->print_cr("\t\t _last = %7.3f, _maximum = %7.3f");
}

void TruncatedSeq::dump_on(outputStream* s) {
  AbsSeq::dump_on(s);
  s->print_cr("\t\t _length = %d, _next = %d", _length, _next);
  for (int i = 0; i < _length; i++) {
    if (i%5 == 0) {
      s->cr();
      s->print("\t");
    }
    s->print("\t[%d]=%7.3f", i, _sequence[i]);
  }
  s->print_cr("");
}<|MERGE_RESOLUTION|>--- conflicted
+++ resolved
@@ -139,11 +139,7 @@
 }
 
 TruncatedSeq::~TruncatedSeq() {
-<<<<<<< HEAD
-  FREE_C_HEAP_ARRAY(double, _sequence);
-=======
   FREE_C_HEAP_ARRAY(double, _sequence, mtGC);
->>>>>>> 8db97b07
 }
 
 void TruncatedSeq::add(double val) {
