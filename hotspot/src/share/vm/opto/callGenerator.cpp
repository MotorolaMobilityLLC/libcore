--- conflicted
+++ resolved
@@ -155,78 +155,6 @@
   kit.set_edges_for_java_call(call, false, _separate_io_proj);
   Node* ret = kit.set_results_for_java_call(call, _separate_io_proj);
   kit.push_node(method()->return_type()->basic_type(), ret);
-<<<<<<< HEAD
-  _call_node = call;  // Save the call node in case we need it later
-  return kit.transfer_exceptions_into_jvms();
-}
-
-//---------------------------DynamicCallGenerator-----------------------------
-// Internal class which handles all out-of-line invokedynamic calls.
-class DynamicCallGenerator : public CallGenerator {
-public:
-  DynamicCallGenerator(ciMethod* method)
-    : CallGenerator(method)
-  {
-  }
-  virtual JVMState* generate(JVMState* jvms);
-};
-
-JVMState* DynamicCallGenerator::generate(JVMState* jvms) {
-  GraphKit kit(jvms);
-  Compile* C = kit.C;
-  PhaseGVN& gvn = kit.gvn();
-
-  if (C->log() != NULL) {
-    C->log()->elem("dynamic_call bci='%d'", jvms->bci());
-  }
-
-  // Get the constant pool cache from the caller class.
-  ciMethod* caller_method = jvms->method();
-  ciBytecodeStream str(caller_method);
-  str.force_bci(jvms->bci());  // Set the stream to the invokedynamic bci.
-  assert(str.cur_bc() == Bytecodes::_invokedynamic, "wrong place to issue a dynamic call!");
-  ciCPCache* cpcache = str.get_cpcache();
-
-  // Get the offset of the CallSite from the constant pool cache
-  // pointer.
-  int index = str.get_method_index();
-  size_t call_site_offset = cpcache->get_f1_offset(index);
-
-  // Load the CallSite object from the constant pool cache.
-  const TypeOopPtr* cpcache_type   = TypeOopPtr::make_from_constant(cpcache);  // returns TypeAryPtr of type T_OBJECT
-  const TypeOopPtr* call_site_type = TypeOopPtr::make_from_klass(C->env()->CallSite_klass());
-  Node* cpcache_adr   = kit.makecon(cpcache_type);
-  Node* call_site_adr = kit.basic_plus_adr(cpcache_adr, call_site_offset);
-  // The oops in the constant pool cache are not compressed; load then as raw pointers.
-  Node* call_site     = kit.make_load(kit.control(), call_site_adr, call_site_type, T_ADDRESS, Compile::AliasIdxRaw);
-
-  // Load the target MethodHandle from the CallSite object.
-  const TypeOopPtr* target_type = TypeOopPtr::make_from_klass(C->env()->MethodHandle_klass());
-  Node* target_mh_adr = kit.basic_plus_adr(call_site, java_lang_invoke_CallSite::target_offset_in_bytes());
-  Node* target_mh     = kit.make_load(kit.control(), target_mh_adr, target_type, T_OBJECT);
-
-  address resolve_stub = SharedRuntime::get_resolve_opt_virtual_call_stub();
-
-  CallStaticJavaNode* call = new (C, tf()->domain()->cnt()) CallStaticJavaNode(tf(), resolve_stub, method(), kit.bci());
-  // invokedynamic is treated as an optimized invokevirtual.
-  call->set_optimized_virtual(true);
-  // Take extra care (in the presence of argument motion) not to trash the SP:
-  call->set_method_handle_invoke(true);
-
-  // Pass the target MethodHandle as first argument and shift the
-  // other arguments.
-  call->init_req(0 + TypeFunc::Parms, target_mh);
-  uint nargs = call->method()->arg_size();
-  for (uint i = 1; i < nargs; i++) {
-    Node* arg = kit.argument(i - 1);
-    call->init_req(i + TypeFunc::Parms, arg);
-  }
-
-  kit.set_edges_for_java_call(call);
-  Node* ret = kit.set_results_for_java_call(call);
-  kit.push_node(method()->return_type()->basic_type(), ret);
-=======
->>>>>>> 8db97b07
   return kit.transfer_exceptions_into_jvms();
 }
 
@@ -734,143 +662,11 @@
     }
     break;
 
-<<<<<<< HEAD
-JVMState* PredictedDynamicCallGenerator::generate(JVMState* jvms) {
-  GraphKit kit(jvms);
-  Compile* C = kit.C;
-  PhaseGVN& gvn = kit.gvn();
-
-  CompileLog* log = C->log();
-  if (log != NULL) {
-    log->elem("predicted_dynamic_call bci='%d'", jvms->bci());
-  }
-
-  const TypeOopPtr* predicted_mh_ptr = TypeOopPtr::make_from_constant(_predicted_method_handle, true);
-  Node* predicted_mh = kit.makecon(predicted_mh_ptr);
-
-  Node* bol = NULL;
-  int bc = jvms->method()->java_code_at_bci(jvms->bci());
-  if (bc != Bytecodes::_invokedynamic) {
-    // This is the selectAlternative idiom for guardWithTest or
-    // similar idioms.
-    Node* receiver = kit.argument(0);
-
-    // Check if the MethodHandle is the expected one
-    Node* cmp = gvn.transform(new (C, 3) CmpPNode(receiver, predicted_mh));
-    bol = gvn.transform(new (C, 2) BoolNode(cmp, BoolTest::eq) );
-  } else {
-    // Get the constant pool cache from the caller class.
-    ciMethod* caller_method = jvms->method();
-    ciBytecodeStream str(caller_method);
-    str.force_bci(jvms->bci());  // Set the stream to the invokedynamic bci.
-    ciCPCache* cpcache = str.get_cpcache();
-
-    // Get the offset of the CallSite from the constant pool cache
-    // pointer.
-    int index = str.get_method_index();
-    size_t call_site_offset = cpcache->get_f1_offset(index);
-
-    // Load the CallSite object from the constant pool cache.
-    const TypeOopPtr* cpcache_type   = TypeOopPtr::make_from_constant(cpcache);  // returns TypeAryPtr of type T_OBJECT
-    const TypeOopPtr* call_site_type = TypeOopPtr::make_from_klass(C->env()->CallSite_klass());
-    Node* cpcache_adr   = kit.makecon(cpcache_type);
-    Node* call_site_adr = kit.basic_plus_adr(cpcache_adr, call_site_offset);
-    // The oops in the constant pool cache are not compressed; load then as raw pointers.
-    Node* call_site     = kit.make_load(kit.control(), call_site_adr, call_site_type, T_ADDRESS, Compile::AliasIdxRaw);
-
-    // Load the target MethodHandle from the CallSite object.
-    const TypeOopPtr* target_type = TypeOopPtr::make_from_klass(C->env()->MethodHandle_klass());
-    Node* target_adr = kit.basic_plus_adr(call_site, call_site, java_lang_invoke_CallSite::target_offset_in_bytes());
-    Node* target_mh  = kit.make_load(kit.control(), target_adr, target_type, T_OBJECT);
-
-    // Check if the MethodHandle is still the same.
-    Node* cmp = gvn.transform(new (C, 3) CmpPNode(target_mh, predicted_mh));
-    bol = gvn.transform(new (C, 2) BoolNode(cmp, BoolTest::eq) );
-  }
-  IfNode* iff = kit.create_and_xform_if(kit.control(), bol, _hit_prob, COUNT_UNKNOWN);
-  kit.set_control( gvn.transform(new (C, 1) IfTrueNode (iff)));
-  Node* slow_ctl = gvn.transform(new (C, 1) IfFalseNode(iff));
-
-  SafePointNode* slow_map = NULL;
-  JVMState* slow_jvms;
-  { PreserveJVMState pjvms(&kit);
-    kit.set_control(slow_ctl);
-    if (!kit.stopped()) {
-      slow_jvms = _if_missed->generate(kit.sync_jvms());
-      if (kit.failing())
-        return NULL;  // might happen because of NodeCountInliningCutoff
-      assert(slow_jvms != NULL, "must be");
-      kit.add_exception_states_from(slow_jvms);
-      kit.set_map(slow_jvms->map());
-      if (!kit.stopped())
-        slow_map = kit.stop();
-    }
-  }
-
-  if (kit.stopped()) {
-    // Instance exactly does not matches the desired type.
-    kit.set_jvms(slow_jvms);
-    return kit.transfer_exceptions_into_jvms();
-  }
-
-  // Make the hot call:
-  JVMState* new_jvms = _if_hit->generate(kit.sync_jvms());
-  if (new_jvms == NULL) {
-    // Inline failed, so make a direct call.
-    assert(_if_hit->is_inline(), "must have been a failed inline");
-    CallGenerator* cg = CallGenerator::for_direct_call(_if_hit->method());
-    new_jvms = cg->generate(kit.sync_jvms());
-  }
-  kit.add_exception_states_from(new_jvms);
-  kit.set_jvms(new_jvms);
-
-  // Need to merge slow and fast?
-  if (slow_map == NULL) {
-    // The fast path is the only path remaining.
-    return kit.transfer_exceptions_into_jvms();
-  }
-
-  if (kit.stopped()) {
-    // Inlined method threw an exception, so it's just the slow path after all.
-    kit.set_jvms(slow_jvms);
-    return kit.transfer_exceptions_into_jvms();
-  }
-
-  // Finish the diamond.
-  kit.C->set_has_split_ifs(true); // Has chance for split-if optimization
-  RegionNode* region = new (C, 3) RegionNode(3);
-  region->init_req(1, kit.control());
-  region->init_req(2, slow_map->control());
-  kit.set_control(gvn.transform(region));
-  Node* iophi = PhiNode::make(region, kit.i_o(), Type::ABIO);
-  iophi->set_req(2, slow_map->i_o());
-  kit.set_i_o(gvn.transform(iophi));
-  kit.merge_memory(slow_map->merged_memory(), region, 2);
-  uint tos = kit.jvms()->stkoff() + kit.sp();
-  uint limit = slow_map->req();
-  for (uint i = TypeFunc::Parms; i < limit; i++) {
-    // Skip unused stack slots; fast forward to monoff();
-    if (i == tos) {
-      i = kit.jvms()->monoff();
-      if( i >= limit ) break;
-    }
-    Node* m = kit.map()->in(i);
-    Node* n = slow_map->in(i);
-    if (m != n) {
-      const Type* t = gvn.type(m)->meet(gvn.type(n));
-      Node* phi = PhiNode::make(region, m, t);
-      phi->set_req(2, n);
-      kit.map()->set_req(i, gvn.transform(phi));
-    }
-  }
-  return kit.transfer_exceptions_into_jvms();
-=======
   default:
     fatal(err_msg_res("unexpected intrinsic %d: %s", iid, vmIntrinsics::name_at(iid)));
     break;
   }
   return NULL;
->>>>>>> 8db97b07
 }
 
 
