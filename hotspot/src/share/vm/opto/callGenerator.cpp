/*
 * Copyright (c) 2000, 2011, Oracle and/or its affiliates. All rights reserved.
 * DO NOT ALTER OR REMOVE COPYRIGHT NOTICES OR THIS FILE HEADER.
 *
 * This code is free software; you can redistribute it and/or modify it
 * under the terms of the GNU General Public License version 2 only, as
 * published by the Free Software Foundation.
 *
 * This code is distributed in the hope that it will be useful, but WITHOUT
 * ANY WARRANTY; without even the implied warranty of MERCHANTABILITY or
 * FITNESS FOR A PARTICULAR PURPOSE.  See the GNU General Public License
 * version 2 for more details (a copy is included in the LICENSE file that
 * accompanied this code).
 *
 * You should have received a copy of the GNU General Public License version
 * 2 along with this work; if not, write to the Free Software Foundation,
 * Inc., 51 Franklin St, Fifth Floor, Boston, MA 02110-1301 USA.
 *
 * Please contact Oracle, 500 Oracle Parkway, Redwood Shores, CA 94065 USA
 * or visit www.oracle.com if you need additional information or have any
 * questions.
 *
 */

#include "precompiled.hpp"
#include "ci/bcEscapeAnalyzer.hpp"
#include "ci/ciCallSite.hpp"
#include "ci/ciCPCache.hpp"
#include "ci/ciMethodHandle.hpp"
#include "classfile/javaClasses.hpp"
#include "compiler/compileLog.hpp"
#include "opto/addnode.hpp"
#include "opto/callGenerator.hpp"
#include "opto/callnode.hpp"
#include "opto/cfgnode.hpp"
#include "opto/connode.hpp"
#include "opto/parse.hpp"
#include "opto/rootnode.hpp"
#include "opto/runtime.hpp"
#include "opto/subnode.hpp"

CallGenerator::CallGenerator(ciMethod* method) {
  _method = method;
}

// Utility function.
const TypeFunc* CallGenerator::tf() const {
  return TypeFunc::make(method());
}

//-----------------------------ParseGenerator---------------------------------
// Internal class which handles all direct bytecode traversal.
class ParseGenerator : public InlineCallGenerator {
private:
  bool  _is_osr;
  float _expected_uses;

public:
  ParseGenerator(ciMethod* method, float expected_uses, bool is_osr = false)
    : InlineCallGenerator(method)
  {
    _is_osr        = is_osr;
    _expected_uses = expected_uses;
    assert(can_parse(method, is_osr), "parse must be possible");
  }

  // Can we build either an OSR or a regular parser for this method?
  static bool can_parse(ciMethod* method, int is_osr = false);

  virtual bool      is_parse() const           { return true; }
  virtual JVMState* generate(JVMState* jvms);
  int is_osr() { return _is_osr; }

};

JVMState* ParseGenerator::generate(JVMState* jvms) {
  Compile* C = Compile::current();

  if (is_osr()) {
    // The JVMS for a OSR has a single argument (see its TypeFunc).
    assert(jvms->depth() == 1, "no inline OSR");
  }

  if (C->failing()) {
    return NULL;  // bailing out of the compile; do not try to parse
  }

  Parse parser(jvms, method(), _expected_uses);
  // Grab signature for matching/allocation
#ifdef ASSERT
  if (parser.tf() != (parser.depth() == 1 ? C->tf() : tf())) {
    MutexLockerEx ml(Compile_lock, Mutex::_no_safepoint_check_flag);
    assert(C->env()->system_dictionary_modification_counter_changed(),
           "Must invalidate if TypeFuncs differ");
  }
#endif

  GraphKit& exits = parser.exits();

  if (C->failing()) {
    while (exits.pop_exception_state() != NULL) ;
    return NULL;
  }

  assert(exits.jvms()->same_calls_as(jvms), "sanity");

  // Simply return the exit state of the parser,
  // augmented by any exceptional states.
  return exits.transfer_exceptions_into_jvms();
}

//---------------------------DirectCallGenerator------------------------------
// Internal class which handles all out-of-line calls w/o receiver type checks.
class DirectCallGenerator : public CallGenerator {
 private:
  CallStaticJavaNode* _call_node;
  // Force separate memory and I/O projections for the exceptional
  // paths to facilitate late inlinig.
  bool                _separate_io_proj;

 public:
  DirectCallGenerator(ciMethod* method, bool separate_io_proj)
    : CallGenerator(method),
      _separate_io_proj(separate_io_proj)
  {
  }
  virtual JVMState* generate(JVMState* jvms);

  CallStaticJavaNode* call_node() const { return _call_node; }
};

JVMState* DirectCallGenerator::generate(JVMState* jvms) {
  GraphKit kit(jvms);
  bool is_static = method()->is_static();
  address target = is_static ? SharedRuntime::get_resolve_static_call_stub()
                             : SharedRuntime::get_resolve_opt_virtual_call_stub();

  if (kit.C->log() != NULL) {
    kit.C->log()->elem("direct_call bci='%d'", jvms->bci());
  }

  CallStaticJavaNode *call = new (kit.C, tf()->domain()->cnt()) CallStaticJavaNode(tf(), target, method(), kit.bci());
  if (!is_static) {
    // Make an explicit receiver null_check as part of this call.
    // Since we share a map with the caller, his JVMS gets adjusted.
    kit.null_check_receiver(method());
    if (kit.stopped()) {
      // And dump it back to the caller, decorated with any exceptions:
      return kit.transfer_exceptions_into_jvms();
    }
    // Mark the call node as virtual, sort of:
    call->set_optimized_virtual(true);
    if (method()->is_method_handle_invoke()) {
      call->set_method_handle_invoke(true);
      kit.C->set_has_method_handle_invokes(true);
    }
  }
  kit.set_arguments_for_java_call(call);
  kit.set_edges_for_java_call(call, false, _separate_io_proj);
  Node* ret = kit.set_results_for_java_call(call, _separate_io_proj);
  kit.push_node(method()->return_type()->basic_type(), ret);
  _call_node = call;  // Save the call node in case we need it later
  return kit.transfer_exceptions_into_jvms();
}

//---------------------------DynamicCallGenerator-----------------------------
// Internal class which handles all out-of-line invokedynamic calls.
class DynamicCallGenerator : public CallGenerator {
public:
  DynamicCallGenerator(ciMethod* method)
    : CallGenerator(method)
  {
  }
  virtual JVMState* generate(JVMState* jvms);
};

JVMState* DynamicCallGenerator::generate(JVMState* jvms) {
  GraphKit kit(jvms);

  if (kit.C->log() != NULL) {
    kit.C->log()->elem("dynamic_call bci='%d'", jvms->bci());
  }

  // Get the constant pool cache from the caller class.
  ciMethod* caller_method = jvms->method();
  ciBytecodeStream str(caller_method);
  str.force_bci(jvms->bci());  // Set the stream to the invokedynamic bci.
  assert(str.cur_bc() == Bytecodes::_invokedynamic, "wrong place to issue a dynamic call!");
  ciCPCache* cpcache = str.get_cpcache();

  // Get the offset of the CallSite from the constant pool cache
  // pointer.
  int index = str.get_method_index();
  size_t call_site_offset = cpcache->get_f1_offset(index);

  // Load the CallSite object from the constant pool cache.
  const TypeOopPtr* cpcache_ptr = TypeOopPtr::make_from_constant(cpcache);
  Node* cpcache_adr = kit.makecon(cpcache_ptr);
  Node* call_site_adr = kit.basic_plus_adr(cpcache_adr, cpcache_adr, call_site_offset);
  Node* call_site = kit.make_load(kit.control(), call_site_adr, TypeInstPtr::BOTTOM, T_OBJECT, Compile::AliasIdxRaw);

  // Load the target MethodHandle from the CallSite object.
  Node* target_mh_adr = kit.basic_plus_adr(call_site, call_site, java_lang_invoke_CallSite::target_offset_in_bytes());
  Node* target_mh = kit.make_load(kit.control(), target_mh_adr, TypeInstPtr::BOTTOM, T_OBJECT);

  address resolve_stub = SharedRuntime::get_resolve_opt_virtual_call_stub();

  CallStaticJavaNode *call = new (kit.C, tf()->domain()->cnt()) CallStaticJavaNode(tf(), resolve_stub, method(), kit.bci());
  // invokedynamic is treated as an optimized invokevirtual.
  call->set_optimized_virtual(true);
  // Take extra care (in the presence of argument motion) not to trash the SP:
  call->set_method_handle_invoke(true);
  kit.C->set_has_method_handle_invokes(true);

  // Pass the target MethodHandle as first argument and shift the
  // other arguments.
  call->init_req(0 + TypeFunc::Parms, target_mh);
  uint nargs = call->method()->arg_size();
  for (uint i = 1; i < nargs; i++) {
    Node* arg = kit.argument(i - 1);
    call->init_req(i + TypeFunc::Parms, arg);
  }

  kit.set_edges_for_java_call(call);
  Node* ret = kit.set_results_for_java_call(call);
  kit.push_node(method()->return_type()->basic_type(), ret);
  return kit.transfer_exceptions_into_jvms();
}

//--------------------------VirtualCallGenerator------------------------------
// Internal class which handles all out-of-line calls checking receiver type.
class VirtualCallGenerator : public CallGenerator {
private:
  int _vtable_index;
public:
  VirtualCallGenerator(ciMethod* method, int vtable_index)
    : CallGenerator(method), _vtable_index(vtable_index)
  {
    assert(vtable_index == methodOopDesc::invalid_vtable_index ||
           vtable_index >= 0, "either invalid or usable");
  }
  virtual bool      is_virtual() const          { return true; }
  virtual JVMState* generate(JVMState* jvms);
};

JVMState* VirtualCallGenerator::generate(JVMState* jvms) {
  GraphKit kit(jvms);
  Node* receiver = kit.argument(0);

  if (kit.C->log() != NULL) {
    kit.C->log()->elem("virtual_call bci='%d'", jvms->bci());
  }

  // If the receiver is a constant null, do not torture the system
  // by attempting to call through it.  The compile will proceed
  // correctly, but may bail out in final_graph_reshaping, because
  // the call instruction will have a seemingly deficient out-count.
  // (The bailout says something misleading about an "infinite loop".)
  if (kit.gvn().type(receiver)->higher_equal(TypePtr::NULL_PTR)) {
    kit.inc_sp(method()->arg_size());  // restore arguments
    kit.uncommon_trap(Deoptimization::Reason_null_check,
                      Deoptimization::Action_none,
                      NULL, "null receiver");
    return kit.transfer_exceptions_into_jvms();
  }

  // Ideally we would unconditionally do a null check here and let it
  // be converted to an implicit check based on profile information.
  // However currently the conversion to implicit null checks in
  // Block::implicit_null_check() only looks for loads and stores, not calls.
  ciMethod *caller = kit.method();
  ciMethodData *caller_md = (caller == NULL) ? NULL : caller->method_data();
  if (!UseInlineCaches || !ImplicitNullChecks ||
       ((ImplicitNullCheckThreshold > 0) && caller_md &&
       (caller_md->trap_count(Deoptimization::Reason_null_check)
       >= (uint)ImplicitNullCheckThreshold))) {
    // Make an explicit receiver null_check as part of this call.
    // Since we share a map with the caller, his JVMS gets adjusted.
    receiver = kit.null_check_receiver(method());
    if (kit.stopped()) {
      // And dump it back to the caller, decorated with any exceptions:
      return kit.transfer_exceptions_into_jvms();
    }
  }

  assert(!method()->is_static(), "virtual call must not be to static");
  assert(!method()->is_final(), "virtual call should not be to final");
  assert(!method()->is_private(), "virtual call should not be to private");
  assert(_vtable_index == methodOopDesc::invalid_vtable_index || !UseInlineCaches,
         "no vtable calls if +UseInlineCaches ");
  address target = SharedRuntime::get_resolve_virtual_call_stub();
  // Normal inline cache used for call
  CallDynamicJavaNode *call = new (kit.C, tf()->domain()->cnt()) CallDynamicJavaNode(tf(), target, method(), _vtable_index, kit.bci());
  kit.set_arguments_for_java_call(call);
  kit.set_edges_for_java_call(call);
  Node* ret = kit.set_results_for_java_call(call);
  kit.push_node(method()->return_type()->basic_type(), ret);

  // Represent the effect of an implicit receiver null_check
  // as part of this call.  Since we share a map with the caller,
  // his JVMS gets adjusted.
  kit.cast_not_null(receiver);
  return kit.transfer_exceptions_into_jvms();
}

bool ParseGenerator::can_parse(ciMethod* m, int entry_bci) {
  // Certain methods cannot be parsed at all:
  if (!m->can_be_compiled())              return false;
  if (!m->has_balanced_monitors())        return false;
  if (m->get_flow_analysis()->failing())  return false;

  // (Methods may bail out for other reasons, after the parser is run.
  // We try to avoid this, but if forced, we must return (Node*)NULL.
  // The user of the CallGenerator must check for this condition.)
  return true;
}

CallGenerator* CallGenerator::for_inline(ciMethod* m, float expected_uses) {
  if (!ParseGenerator::can_parse(m))  return NULL;
  return new ParseGenerator(m, expected_uses);
}

// As a special case, the JVMS passed to this CallGenerator is
// for the method execution already in progress, not just the JVMS
// of the caller.  Thus, this CallGenerator cannot be mixed with others!
CallGenerator* CallGenerator::for_osr(ciMethod* m, int osr_bci) {
  if (!ParseGenerator::can_parse(m, true))  return NULL;
  float past_uses = m->interpreter_invocation_count();
  float expected_uses = past_uses;
  return new ParseGenerator(m, expected_uses, true);
}

CallGenerator* CallGenerator::for_direct_call(ciMethod* m, bool separate_io_proj) {
  assert(!m->is_abstract(), "for_direct_call mismatch");
  return new DirectCallGenerator(m, separate_io_proj);
}

CallGenerator* CallGenerator::for_dynamic_call(ciMethod* m) {
  assert(m->is_method_handle_invoke(), "for_dynamic_call mismatch");
  return new DynamicCallGenerator(m);
}

CallGenerator* CallGenerator::for_virtual_call(ciMethod* m, int vtable_index) {
  assert(!m->is_static(), "for_virtual_call mismatch");
  assert(!m->is_method_handle_invoke(), "should be a direct call");
  return new VirtualCallGenerator(m, vtable_index);
}

// Allow inlining decisions to be delayed
class LateInlineCallGenerator : public DirectCallGenerator {
  CallGenerator* _inline_cg;

 public:
  LateInlineCallGenerator(ciMethod* method, CallGenerator* inline_cg) :
    DirectCallGenerator(method, true), _inline_cg(inline_cg) {}

  virtual bool      is_late_inline() const { return true; }

  // Convert the CallStaticJava into an inline
  virtual void do_late_inline();

  JVMState* generate(JVMState* jvms) {
    // Record that this call site should be revisited once the main
    // parse is finished.
    Compile::current()->add_late_inline(this);

    // Emit the CallStaticJava and request separate projections so
    // that the late inlining logic can distinguish between fall
    // through and exceptional uses of the memory and io projections
    // as is done for allocations and macro expansion.
    return DirectCallGenerator::generate(jvms);
  }

};


void LateInlineCallGenerator::do_late_inline() {
  // Can't inline it
  if (call_node() == NULL || call_node()->outcnt() == 0 ||
      call_node()->in(0) == NULL || call_node()->in(0)->is_top())
    return;

  CallStaticJavaNode* call = call_node();

  // Make a clone of the JVMState that appropriate to use for driving a parse
  Compile* C = Compile::current();
  JVMState* jvms     = call->jvms()->clone_shallow(C);
  uint size = call->req();
  SafePointNode* map = new (C, size) SafePointNode(size, jvms);
  for (uint i1 = 0; i1 < size; i1++) {
    map->init_req(i1, call->in(i1));
  }

  // Make sure the state is a MergeMem for parsing.
  if (!map->in(TypeFunc::Memory)->is_MergeMem()) {
    map->set_req(TypeFunc::Memory, MergeMemNode::make(C, map->in(TypeFunc::Memory)));
  }

  // Make enough space for the expression stack and transfer the incoming arguments
  int nargs    = method()->arg_size();
  jvms->set_map(map);
  map->ensure_stack(jvms, jvms->method()->max_stack());
  if (nargs > 0) {
    for (int i1 = 0; i1 < nargs; i1++) {
      map->set_req(i1 + jvms->argoff(), call->in(TypeFunc::Parms + i1));
    }
  }

  CompileLog* log = C->log();
  if (log != NULL) {
    log->head("late_inline method='%d'", log->identify(method()));
    JVMState* p = jvms;
    while (p != NULL) {
      log->elem("jvms bci='%d' method='%d'", p->bci(), log->identify(p->method()));
      p = p->caller();
    }
    log->tail("late_inline");
  }

  // Setup default node notes to be picked up by the inlining
  Node_Notes* old_nn = C->default_node_notes();
  if (old_nn != NULL) {
    Node_Notes* entry_nn = old_nn->clone(C);
    entry_nn->set_jvms(jvms);
    C->set_default_node_notes(entry_nn);
  }

  // Now perform the inling using the synthesized JVMState
  JVMState* new_jvms = _inline_cg->generate(jvms);
  if (new_jvms == NULL)  return;  // no change
  if (C->failing())      return;

  // Capture any exceptional control flow
  GraphKit kit(new_jvms);

  // Find the result object
  Node* result = C->top();
  int   result_size = method()->return_type()->size();
  if (result_size != 0 && !kit.stopped()) {
    result = (result_size == 1) ? kit.pop() : kit.pop_pair();
  }

  kit.replace_call(call, result);
}


CallGenerator* CallGenerator::for_late_inline(ciMethod* method, CallGenerator* inline_cg) {
  return new LateInlineCallGenerator(method, inline_cg);
}


//---------------------------WarmCallGenerator--------------------------------
// Internal class which handles initial deferral of inlining decisions.
class WarmCallGenerator : public CallGenerator {
  WarmCallInfo*   _call_info;
  CallGenerator*  _if_cold;
  CallGenerator*  _if_hot;
  bool            _is_virtual;   // caches virtuality of if_cold
  bool            _is_inline;    // caches inline-ness of if_hot

public:
  WarmCallGenerator(WarmCallInfo* ci,
                    CallGenerator* if_cold,
                    CallGenerator* if_hot)
    : CallGenerator(if_cold->method())
  {
    assert(method() == if_hot->method(), "consistent choices");
    _call_info  = ci;
    _if_cold    = if_cold;
    _if_hot     = if_hot;
    _is_virtual = if_cold->is_virtual();
    _is_inline  = if_hot->is_inline();
  }

  virtual bool      is_inline() const           { return _is_inline; }
  virtual bool      is_virtual() const          { return _is_virtual; }
  virtual bool      is_deferred() const         { return true; }

  virtual JVMState* generate(JVMState* jvms);
};


CallGenerator* CallGenerator::for_warm_call(WarmCallInfo* ci,
                                            CallGenerator* if_cold,
                                            CallGenerator* if_hot) {
  return new WarmCallGenerator(ci, if_cold, if_hot);
}

JVMState* WarmCallGenerator::generate(JVMState* jvms) {
  Compile* C = Compile::current();
  if (C->log() != NULL) {
    C->log()->elem("warm_call bci='%d'", jvms->bci());
  }
  jvms = _if_cold->generate(jvms);
  if (jvms != NULL) {
    Node* m = jvms->map()->control();
    if (m->is_CatchProj()) m = m->in(0);  else m = C->top();
    if (m->is_Catch())     m = m->in(0);  else m = C->top();
    if (m->is_Proj())      m = m->in(0);  else m = C->top();
    if (m->is_CallJava()) {
      _call_info->set_call(m->as_Call());
      _call_info->set_hot_cg(_if_hot);
#ifndef PRODUCT
      if (PrintOpto || PrintOptoInlining) {
        tty->print_cr("Queueing for warm inlining at bci %d:", jvms->bci());
        tty->print("WCI: ");
        _call_info->print();
      }
#endif
      _call_info->set_heat(_call_info->compute_heat());
      C->set_warm_calls(_call_info->insert_into(C->warm_calls()));
    }
  }
  return jvms;
}

void WarmCallInfo::make_hot() {
  Unimplemented();
}

void WarmCallInfo::make_cold() {
  // No action:  Just dequeue.
}


//------------------------PredictedCallGenerator------------------------------
// Internal class which handles all out-of-line calls checking receiver type.
class PredictedCallGenerator : public CallGenerator {
  ciKlass*       _predicted_receiver;
  CallGenerator* _if_missed;
  CallGenerator* _if_hit;
  float          _hit_prob;

public:
  PredictedCallGenerator(ciKlass* predicted_receiver,
                         CallGenerator* if_missed,
                         CallGenerator* if_hit, float hit_prob)
    : CallGenerator(if_missed->method())
  {
    // The call profile data may predict the hit_prob as extreme as 0 or 1.
    // Remove the extremes values from the range.
    if (hit_prob > PROB_MAX)   hit_prob = PROB_MAX;
    if (hit_prob < PROB_MIN)   hit_prob = PROB_MIN;

    _predicted_receiver = predicted_receiver;
    _if_missed          = if_missed;
    _if_hit             = if_hit;
    _hit_prob           = hit_prob;
  }

  virtual bool      is_virtual()   const    { return true; }
  virtual bool      is_inline()    const    { return _if_hit->is_inline(); }
  virtual bool      is_deferred()  const    { return _if_hit->is_deferred(); }

  virtual JVMState* generate(JVMState* jvms);
};


CallGenerator* CallGenerator::for_predicted_call(ciKlass* predicted_receiver,
                                                 CallGenerator* if_missed,
                                                 CallGenerator* if_hit,
                                                 float hit_prob) {
  return new PredictedCallGenerator(predicted_receiver, if_missed, if_hit, hit_prob);
}


JVMState* PredictedCallGenerator::generate(JVMState* jvms) {
  GraphKit kit(jvms);
  PhaseGVN& gvn = kit.gvn();
  // We need an explicit receiver null_check before checking its type.
  // We share a map with the caller, so his JVMS gets adjusted.
  Node* receiver = kit.argument(0);

  CompileLog* log = kit.C->log();
  if (log != NULL) {
    log->elem("predicted_call bci='%d' klass='%d'",
              jvms->bci(), log->identify(_predicted_receiver));
  }

  receiver = kit.null_check_receiver(method());
  if (kit.stopped()) {
    return kit.transfer_exceptions_into_jvms();
  }

  Node* exact_receiver = receiver;  // will get updated in place...
  Node* slow_ctl = kit.type_check_receiver(receiver,
                                           _predicted_receiver, _hit_prob,
                                           &exact_receiver);

  SafePointNode* slow_map = NULL;
  JVMState* slow_jvms;
  { PreserveJVMState pjvms(&kit);
    kit.set_control(slow_ctl);
    if (!kit.stopped()) {
      slow_jvms = _if_missed->generate(kit.sync_jvms());
      assert(slow_jvms != NULL, "miss path must not fail to generate");
      kit.add_exception_states_from(slow_jvms);
      kit.set_map(slow_jvms->map());
      if (!kit.stopped())
        slow_map = kit.stop();
    }
  }

  if (kit.stopped()) {
    // Instance exactly does not matches the desired type.
    kit.set_jvms(slow_jvms);
    return kit.transfer_exceptions_into_jvms();
  }

  // fall through if the instance exactly matches the desired type
  kit.replace_in_map(receiver, exact_receiver);

  // Make the hot call:
  JVMState* new_jvms = _if_hit->generate(kit.sync_jvms());
  if (new_jvms == NULL) {
    // Inline failed, so make a direct call.
    assert(_if_hit->is_inline(), "must have been a failed inline");
    CallGenerator* cg = CallGenerator::for_direct_call(_if_hit->method());
    new_jvms = cg->generate(kit.sync_jvms());
  }
  kit.add_exception_states_from(new_jvms);
  kit.set_jvms(new_jvms);

  // Need to merge slow and fast?
  if (slow_map == NULL) {
    // The fast path is the only path remaining.
    return kit.transfer_exceptions_into_jvms();
  }

  if (kit.stopped()) {
    // Inlined method threw an exception, so it's just the slow path after all.
    kit.set_jvms(slow_jvms);
    return kit.transfer_exceptions_into_jvms();
  }

  // Finish the diamond.
  kit.C->set_has_split_ifs(true); // Has chance for split-if optimization
  RegionNode* region = new (kit.C, 3) RegionNode(3);
  region->init_req(1, kit.control());
  region->init_req(2, slow_map->control());
  kit.set_control(gvn.transform(region));
  Node* iophi = PhiNode::make(region, kit.i_o(), Type::ABIO);
  iophi->set_req(2, slow_map->i_o());
  kit.set_i_o(gvn.transform(iophi));
  kit.merge_memory(slow_map->merged_memory(), region, 2);
  uint tos = kit.jvms()->stkoff() + kit.sp();
  uint limit = slow_map->req();
  for (uint i = TypeFunc::Parms; i < limit; i++) {
    // Skip unused stack slots; fast forward to monoff();
    if (i == tos) {
      i = kit.jvms()->monoff();
      if( i >= limit ) break;
    }
    Node* m = kit.map()->in(i);
    Node* n = slow_map->in(i);
    if (m != n) {
      const Type* t = gvn.type(m)->meet(gvn.type(n));
      Node* phi = PhiNode::make(region, m, t);
      phi->set_req(2, n);
      kit.map()->set_req(i, gvn.transform(phi));
    }
  }
  return kit.transfer_exceptions_into_jvms();
}


//------------------------PredictedDynamicCallGenerator-----------------------
// Internal class which handles all out-of-line calls checking receiver type.
class PredictedDynamicCallGenerator : public CallGenerator {
  ciMethodHandle* _predicted_method_handle;
  CallGenerator*  _if_missed;
  CallGenerator*  _if_hit;
  float           _hit_prob;

public:
  PredictedDynamicCallGenerator(ciMethodHandle* predicted_method_handle,
                                CallGenerator* if_missed,
                                CallGenerator* if_hit,
                                float hit_prob)
    : CallGenerator(if_missed->method()),
      _predicted_method_handle(predicted_method_handle),
      _if_missed(if_missed),
      _if_hit(if_hit),
      _hit_prob(hit_prob)
  {}

  virtual bool is_inline()   const { return _if_hit->is_inline(); }
  virtual bool is_deferred() const { return _if_hit->is_deferred(); }

  virtual JVMState* generate(JVMState* jvms);
};


CallGenerator* CallGenerator::for_predicted_dynamic_call(ciMethodHandle* predicted_method_handle,
                                                         CallGenerator* if_missed,
                                                         CallGenerator* if_hit,
                                                         float hit_prob) {
  return new PredictedDynamicCallGenerator(predicted_method_handle, if_missed, if_hit, hit_prob);
}


CallGenerator* CallGenerator::for_method_handle_inline(Node* method_handle, JVMState* jvms,
                                                       ciMethod* caller, ciMethod* callee, ciCallProfile profile) {
  if (method_handle->Opcode() == Op_ConP) {
    const TypeOopPtr* oop_ptr = method_handle->bottom_type()->is_oopptr();
    ciObject* const_oop = oop_ptr->const_oop();
    ciMethodHandle* method_handle = const_oop->as_method_handle();

    // Set the callee to have access to the class and signature in
    // the MethodHandleCompiler.
    method_handle->set_callee(callee);
    method_handle->set_caller(caller);
    method_handle->set_call_profile(profile);

    // Get an adapter for the MethodHandle.
    ciMethod* target_method = method_handle->get_method_handle_adapter();
    if (target_method != NULL) {
      CallGenerator* hit_cg = Compile::current()->call_generator(target_method, -1, false, jvms, true, 1);
      if (hit_cg != NULL && hit_cg->is_inline())
        return hit_cg;
    }
  } else if (method_handle->Opcode() == Op_Phi && method_handle->req() == 3 &&
             method_handle->in(1)->Opcode() == Op_ConP && method_handle->in(2)->Opcode() == Op_ConP) {
    // selectAlternative idiom merging two constant MethodHandles.
    // Generate a guard so that each can be inlined.  We might want to
    // do more inputs at later point but this gets the most common
    // case.
    const TypeOopPtr* oop_ptr = method_handle->in(1)->bottom_type()->is_oopptr();
    ciObject* const_oop = oop_ptr->const_oop();
    ciMethodHandle* mh = const_oop->as_method_handle();

    CallGenerator* cg1 = for_method_handle_inline(method_handle->in(1), jvms, caller, callee, profile);
    CallGenerator* cg2 = for_method_handle_inline(method_handle->in(2), jvms, caller, callee, profile);
    if (cg1 != NULL && cg2 != NULL) {
      return new PredictedDynamicCallGenerator(mh, cg2, cg1, PROB_FAIR);
    }
  }
  return NULL;
}


<<<<<<< HEAD
=======
CallGenerator* CallGenerator::for_invokedynamic_inline(ciCallSite* call_site, JVMState* jvms,
                                                       ciMethod* caller, ciMethod* callee, ciCallProfile profile) {
  assert(call_site->is_constant_call_site() || call_site->is_mutable_call_site(), "must be");
  ciMethodHandle* method_handle = call_site->get_target();

  // Set the callee to have access to the class and signature in the
  // MethodHandleCompiler.
  method_handle->set_callee(callee);
  method_handle->set_caller(caller);
  method_handle->set_call_profile(profile);

  // Get an adapter for the MethodHandle.
  ciMethod* target_method = method_handle->get_invokedynamic_adapter();
  if (target_method != NULL) {
    Compile *C = Compile::current();
    CallGenerator* hit_cg = C->call_generator(target_method, -1, false, jvms, true, PROB_ALWAYS);
    if (hit_cg != NULL && hit_cg->is_inline()) {
      // Add a dependence for invalidation of the optimization.
      if (call_site->is_mutable_call_site()) {
        C->dependencies()->assert_call_site_target_value(C->env()->CallSite_klass(), call_site, method_handle);
      }
      return hit_cg;
    }
  }
  return NULL;
}


>>>>>>> 5adfcca0
JVMState* PredictedDynamicCallGenerator::generate(JVMState* jvms) {
  GraphKit kit(jvms);
  PhaseGVN& gvn = kit.gvn();

  CompileLog* log = kit.C->log();
  if (log != NULL) {
    log->elem("predicted_dynamic_call bci='%d'", jvms->bci());
  }

  const TypeOopPtr* predicted_mh_ptr = TypeOopPtr::make_from_constant(_predicted_method_handle, true);
  Node* predicted_mh = kit.makecon(predicted_mh_ptr);

  Node* bol = NULL;
  int bc = jvms->method()->java_code_at_bci(jvms->bci());
  if (bc == Bytecodes::_invokespecial) {
    // This is the selectAlternative idiom for guardWithTest
    Node* receiver = kit.argument(0);

    // Check if the MethodHandle is the expected one
    Node* cmp = gvn.transform(new(kit.C, 3) CmpPNode(receiver, predicted_mh));
    bol = gvn.transform(new(kit.C, 2) BoolNode(cmp, BoolTest::eq) );
  } else {
    assert(bc == Bytecodes::_invokedynamic, "must be");
    // Get the constant pool cache from the caller class.
    ciMethod* caller_method = jvms->method();
    ciBytecodeStream str(caller_method);
    str.force_bci(jvms->bci());  // Set the stream to the invokedynamic bci.
    ciCPCache* cpcache = str.get_cpcache();

    // Get the offset of the CallSite from the constant pool cache
    // pointer.
    int index = str.get_method_index();
    size_t call_site_offset = cpcache->get_f1_offset(index);

    // Load the CallSite object from the constant pool cache.
    const TypeOopPtr* cpcache_ptr = TypeOopPtr::make_from_constant(cpcache);
    Node* cpcache_adr   = kit.makecon(cpcache_ptr);
    Node* call_site_adr = kit.basic_plus_adr(cpcache_adr, cpcache_adr, call_site_offset);
    Node* call_site     = kit.make_load(kit.control(), call_site_adr, TypeInstPtr::BOTTOM, T_OBJECT, Compile::AliasIdxRaw);

    // Load the target MethodHandle from the CallSite object.
    Node* target_adr = kit.basic_plus_adr(call_site, call_site, java_lang_invoke_CallSite::target_offset_in_bytes());
    Node* target_mh  = kit.make_load(kit.control(), target_adr, TypeInstPtr::BOTTOM, T_OBJECT);

    // Check if the MethodHandle is still the same.
    Node* cmp = gvn.transform(new(kit.C, 3) CmpPNode(target_mh, predicted_mh));
    bol = gvn.transform(new(kit.C, 2) BoolNode(cmp, BoolTest::eq) );
  }
  IfNode* iff = kit.create_and_xform_if(kit.control(), bol, _hit_prob, COUNT_UNKNOWN);
  kit.set_control( gvn.transform(new(kit.C, 1) IfTrueNode (iff)));
  Node* slow_ctl = gvn.transform(new(kit.C, 1) IfFalseNode(iff));

  SafePointNode* slow_map = NULL;
  JVMState* slow_jvms;
  { PreserveJVMState pjvms(&kit);
    kit.set_control(slow_ctl);
    if (!kit.stopped()) {
      slow_jvms = _if_missed->generate(kit.sync_jvms());
      assert(slow_jvms != NULL, "miss path must not fail to generate");
      kit.add_exception_states_from(slow_jvms);
      kit.set_map(slow_jvms->map());
      if (!kit.stopped())
        slow_map = kit.stop();
    }
  }

  if (kit.stopped()) {
    // Instance exactly does not matches the desired type.
    kit.set_jvms(slow_jvms);
    return kit.transfer_exceptions_into_jvms();
  }

  // Make the hot call:
  JVMState* new_jvms = _if_hit->generate(kit.sync_jvms());
  if (new_jvms == NULL) {
    // Inline failed, so make a direct call.
    assert(_if_hit->is_inline(), "must have been a failed inline");
    CallGenerator* cg = CallGenerator::for_direct_call(_if_hit->method());
    new_jvms = cg->generate(kit.sync_jvms());
  }
  kit.add_exception_states_from(new_jvms);
  kit.set_jvms(new_jvms);

  // Need to merge slow and fast?
  if (slow_map == NULL) {
    // The fast path is the only path remaining.
    return kit.transfer_exceptions_into_jvms();
  }

  if (kit.stopped()) {
    // Inlined method threw an exception, so it's just the slow path after all.
    kit.set_jvms(slow_jvms);
    return kit.transfer_exceptions_into_jvms();
  }

  // Finish the diamond.
  kit.C->set_has_split_ifs(true); // Has chance for split-if optimization
  RegionNode* region = new (kit.C, 3) RegionNode(3);
  region->init_req(1, kit.control());
  region->init_req(2, slow_map->control());
  kit.set_control(gvn.transform(region));
  Node* iophi = PhiNode::make(region, kit.i_o(), Type::ABIO);
  iophi->set_req(2, slow_map->i_o());
  kit.set_i_o(gvn.transform(iophi));
  kit.merge_memory(slow_map->merged_memory(), region, 2);
  uint tos = kit.jvms()->stkoff() + kit.sp();
  uint limit = slow_map->req();
  for (uint i = TypeFunc::Parms; i < limit; i++) {
    // Skip unused stack slots; fast forward to monoff();
    if (i == tos) {
      i = kit.jvms()->monoff();
      if( i >= limit ) break;
    }
    Node* m = kit.map()->in(i);
    Node* n = slow_map->in(i);
    if (m != n) {
      const Type* t = gvn.type(m)->meet(gvn.type(n));
      Node* phi = PhiNode::make(region, m, t);
      phi->set_req(2, n);
      kit.map()->set_req(i, gvn.transform(phi));
    }
  }
  return kit.transfer_exceptions_into_jvms();
}


//-------------------------UncommonTrapCallGenerator-----------------------------
// Internal class which handles all out-of-line calls checking receiver type.
class UncommonTrapCallGenerator : public CallGenerator {
  Deoptimization::DeoptReason _reason;
  Deoptimization::DeoptAction _action;

public:
  UncommonTrapCallGenerator(ciMethod* m,
                            Deoptimization::DeoptReason reason,
                            Deoptimization::DeoptAction action)
    : CallGenerator(m)
  {
    _reason = reason;
    _action = action;
  }

  virtual bool      is_virtual() const          { ShouldNotReachHere(); return false; }
  virtual bool      is_trap() const             { return true; }

  virtual JVMState* generate(JVMState* jvms);
};


CallGenerator*
CallGenerator::for_uncommon_trap(ciMethod* m,
                                 Deoptimization::DeoptReason reason,
                                 Deoptimization::DeoptAction action) {
  return new UncommonTrapCallGenerator(m, reason, action);
}


JVMState* UncommonTrapCallGenerator::generate(JVMState* jvms) {
  GraphKit kit(jvms);
  // Take the trap with arguments pushed on the stack.  (Cf. null_check_receiver).
  int nargs = method()->arg_size();
  kit.inc_sp(nargs);
  assert(nargs <= kit.sp() && kit.sp() <= jvms->stk_size(), "sane sp w/ args pushed");
  if (_reason == Deoptimization::Reason_class_check &&
      _action == Deoptimization::Action_maybe_recompile) {
    // Temp fix for 6529811
    // Don't allow uncommon_trap to override our decision to recompile in the event
    // of a class cast failure for a monomorphic call as it will never let us convert
    // the call to either bi-morphic or megamorphic and can lead to unc-trap loops
    bool keep_exact_action = true;
    kit.uncommon_trap(_reason, _action, NULL, "monomorphic vcall checkcast", false, keep_exact_action);
  } else {
    kit.uncommon_trap(_reason, _action);
  }
  return kit.transfer_exceptions_into_jvms();
}

// (Note:  Moved hook_up_call to GraphKit::set_edges_for_java_call.)

// (Node:  Merged hook_up_exits into ParseGenerator::generate.)

#define NODES_OVERHEAD_PER_METHOD (30.0)
#define NODES_PER_BYTECODE (9.5)

void WarmCallInfo::init(JVMState* call_site, ciMethod* call_method, ciCallProfile& profile, float prof_factor) {
  int call_count = profile.count();
  int code_size = call_method->code_size();

  // Expected execution count is based on the historical count:
  _count = call_count < 0 ? 1 : call_site->method()->scale_count(call_count, prof_factor);

  // Expected profit from inlining, in units of simple call-overheads.
  _profit = 1.0;

  // Expected work performed by the call in units of call-overheads.
  // %%% need an empirical curve fit for "work" (time in call)
  float bytecodes_per_call = 3;
  _work = 1.0 + code_size / bytecodes_per_call;

  // Expected size of compilation graph:
  // -XX:+PrintParseStatistics once reported:
  //  Methods seen: 9184  Methods parsed: 9184  Nodes created: 1582391
  //  Histogram of 144298 parsed bytecodes:
  // %%% Need an better predictor for graph size.
  _size = NODES_OVERHEAD_PER_METHOD + (NODES_PER_BYTECODE * code_size);
}

// is_cold:  Return true if the node should never be inlined.
// This is true if any of the key metrics are extreme.
bool WarmCallInfo::is_cold() const {
  if (count()  <  WarmCallMinCount)        return true;
  if (profit() <  WarmCallMinProfit)       return true;
  if (work()   >  WarmCallMaxWork)         return true;
  if (size()   >  WarmCallMaxSize)         return true;
  return false;
}

// is_hot:  Return true if the node should be inlined immediately.
// This is true if any of the key metrics are extreme.
bool WarmCallInfo::is_hot() const {
  assert(!is_cold(), "eliminate is_cold cases before testing is_hot");
  if (count()  >= HotCallCountThreshold)   return true;
  if (profit() >= HotCallProfitThreshold)  return true;
  if (work()   <= HotCallTrivialWork)      return true;
  if (size()   <= HotCallTrivialSize)      return true;
  return false;
}

// compute_heat:
float WarmCallInfo::compute_heat() const {
  assert(!is_cold(), "compute heat only on warm nodes");
  assert(!is_hot(),  "compute heat only on warm nodes");
  int min_size = MAX2(0,   (int)HotCallTrivialSize);
  int max_size = MIN2(500, (int)WarmCallMaxSize);
  float method_size = (size() - min_size) / MAX2(1, max_size - min_size);
  float size_factor;
  if      (method_size < 0.05)  size_factor = 4;   // 2 sigmas better than avg.
  else if (method_size < 0.15)  size_factor = 2;   // 1 sigma better than avg.
  else if (method_size < 0.5)   size_factor = 1;   // better than avg.
  else                          size_factor = 0.5; // worse than avg.
  return (count() * profit() * size_factor);
}

bool WarmCallInfo::warmer_than(WarmCallInfo* that) {
  assert(this != that, "compare only different WCIs");
  assert(this->heat() != 0 && that->heat() != 0, "call compute_heat 1st");
  if (this->heat() > that->heat())   return true;
  if (this->heat() < that->heat())   return false;
  assert(this->heat() == that->heat(), "no NaN heat allowed");
  // Equal heat.  Break the tie some other way.
  if (!this->call() || !that->call())  return (address)this > (address)that;
  return this->call()->_idx > that->call()->_idx;
}

//#define UNINIT_NEXT ((WarmCallInfo*)badAddress)
#define UNINIT_NEXT ((WarmCallInfo*)NULL)

WarmCallInfo* WarmCallInfo::insert_into(WarmCallInfo* head) {
  assert(next() == UNINIT_NEXT, "not yet on any list");
  WarmCallInfo* prev_p = NULL;
  WarmCallInfo* next_p = head;
  while (next_p != NULL && next_p->warmer_than(this)) {
    prev_p = next_p;
    next_p = prev_p->next();
  }
  // Install this between prev_p and next_p.
  this->set_next(next_p);
  if (prev_p == NULL)
    head = this;
  else
    prev_p->set_next(this);
  return head;
}

WarmCallInfo* WarmCallInfo::remove_from(WarmCallInfo* head) {
  WarmCallInfo* prev_p = NULL;
  WarmCallInfo* next_p = head;
  while (next_p != this) {
    assert(next_p != NULL, "this must be in the list somewhere");
    prev_p = next_p;
    next_p = prev_p->next();
  }
  next_p = this->next();
  debug_only(this->set_next(UNINIT_NEXT));
  // Remove this from between prev_p and next_p.
  if (prev_p == NULL)
    head = next_p;
  else
    prev_p->set_next(next_p);
  return head;
}

WarmCallInfo WarmCallInfo::_always_hot(WarmCallInfo::MAX_VALUE(), WarmCallInfo::MAX_VALUE(),
                                       WarmCallInfo::MIN_VALUE(), WarmCallInfo::MIN_VALUE());
WarmCallInfo WarmCallInfo::_always_cold(WarmCallInfo::MIN_VALUE(), WarmCallInfo::MIN_VALUE(),
                                        WarmCallInfo::MAX_VALUE(), WarmCallInfo::MAX_VALUE());

WarmCallInfo* WarmCallInfo::always_hot() {
  assert(_always_hot.is_hot(), "must always be hot");
  return &_always_hot;
}

WarmCallInfo* WarmCallInfo::always_cold() {
  assert(_always_cold.is_cold(), "must always be cold");
  return &_always_cold;
}


#ifndef PRODUCT

void WarmCallInfo::print() const {
  tty->print("%s : C=%6.1f P=%6.1f W=%6.1f S=%6.1f H=%6.1f -> %p",
             is_cold() ? "cold" : is_hot() ? "hot " : "warm",
             count(), profit(), work(), size(), compute_heat(), next());
  tty->cr();
  if (call() != NULL)  call()->dump();
}

void print_wci(WarmCallInfo* ci) {
  ci->print();
}

void WarmCallInfo::print_all() const {
  for (const WarmCallInfo* p = this; p != NULL; p = p->next())
    p->print();
}

int WarmCallInfo::count_all() const {
  int cnt = 0;
  for (const WarmCallInfo* p = this; p != NULL; p = p->next())
    cnt++;
  return cnt;
}

#endif //PRODUCT<|MERGE_RESOLUTION|>--- conflicted
+++ resolved
@@ -739,8 +739,6 @@
 }
 
 
-<<<<<<< HEAD
-=======
 CallGenerator* CallGenerator::for_invokedynamic_inline(ciCallSite* call_site, JVMState* jvms,
                                                        ciMethod* caller, ciMethod* callee, ciCallProfile profile) {
   assert(call_site->is_constant_call_site() || call_site->is_mutable_call_site(), "must be");
@@ -769,7 +767,6 @@
 }
 
 
->>>>>>> 5adfcca0
 JVMState* PredictedDynamicCallGenerator::generate(JVMState* jvms) {
   GraphKit kit(jvms);
   PhaseGVN& gvn = kit.gvn();
