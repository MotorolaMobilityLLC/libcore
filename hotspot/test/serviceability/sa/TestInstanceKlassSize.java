--- conflicted
+++ resolved
@@ -45,28 +45,11 @@
  * @test
  * @library /test/lib
  * @modules java.base/jdk.internal.misc
-<<<<<<< HEAD
- * @compile -XDignore.symbol.file=true
- *          --add-modules=jdk.hotspot.agent
- *          --add-exports=jdk.hotspot.agent/sun.jvm.hotspot=ALL-UNNAMED
- *          --add-exports=jdk.hotspot.agent/sun.jvm.hotspot.utilities=ALL-UNNAMED
- *          --add-exports=jdk.hotspot.agent/sun.jvm.hotspot.oops=ALL-UNNAMED
- *          --add-exports=jdk.hotspot.agent/sun.jvm.hotspot.debugger=ALL-UNNAMED
- *          TestInstanceKlassSize.java
- * @run main/othervm
- *          --add-modules=jdk.hotspot.agent
- *          --add-exports=jdk.hotspot.agent/sun.jvm.hotspot=ALL-UNNAMED
- *          --add-exports=jdk.hotspot.agent/sun.jvm.hotspot.utilities=ALL-UNNAMED
- *          --add-exports=jdk.hotspot.agent/sun.jvm.hotspot.oops=ALL-UNNAMED
- *          --add-exports=jdk.hotspot.agent/sun.jvm.hotspot.debugger=ALL-UNNAMED
- *          TestInstanceKlassSize
-=======
  *          jdk.hotspot.agent/sun.jvm.hotspot
  *          jdk.hotspot.agent/sun.jvm.hotspot.utilities
  *          jdk.hotspot.agent/sun.jvm.hotspot.oops
  *          jdk.hotspot.agent/sun.jvm.hotspot.debugger
  * @run main/othervm TestInstanceKlassSize
->>>>>>> bdf15eb4
  */
 
 public class TestInstanceKlassSize {
