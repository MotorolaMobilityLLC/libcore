--- conflicted
+++ resolved
@@ -24,11 +24,7 @@
 /*
  * @test IsMethodCompilableTest
  * @bug 8007270 8006683 8007288 8022832
-<<<<<<< HEAD
- * @library /testlibrary /test/lib
-=======
- * @library /testlibrary /../../test/lib /
->>>>>>> eee22b28
+ * @library /testlibrary /test/lib /
  * @modules java.base/sun.misc
  *          java.management
  * @build jdk.test.lib.* sun.hotspot.WhiteBox
