--- conflicted
+++ resolved
@@ -1130,11 +1130,8 @@
         } catch (ConcurrentModificationException expected) {
         }
 
-<<<<<<< HEAD
-=======
         ArrayList<Integer> list2 = new ArrayList<>();
         list2.add(52);
->>>>>>> 9b9970e1
         try {
             sp.forEachRemaining(value -> list2.add(value));
             fail();
