/*
 * Licensed to the Apache Software Foundation (ASF) under one or more
 * contributor license agreements. See the NOTICE file distributed with this
 * work for additional information regarding copyright ownership. The ASF
 * licenses this file to You under the Apache License, Version 2.0 (the
 * "License"); you may not use this file except in compliance with the License.
 * You may obtain a copy of the License at
 *
 * http://www.apache.org/licenses/LICENSE-2.0
 *
 * Unless required by applicable law or agreed to in writing, software
 * distributed under the License is distributed on an "AS IS" BASIS, WITHOUT
 * WARRANTIES OR CONDITIONS OF ANY KIND, either express or implied. See the
 * License for the specific language governing permissions and limitations under
 * the License.
 */

package org.apache.harmony.tests.javax.net.ssl;

import java.io.ByteArrayInputStream;
import java.io.InputStream;
import java.security.cert.CertificateFactory;
import java.security.cert.X509Certificate;
import javax.net.ssl.HostnameVerifier;
import javax.net.ssl.HttpsURLConnection;
import javax.security.auth.x500.X500Principal;
import junit.framework.TestCase;
import org.apache.harmony.xnet.tests.support.mySSLSession;

public class HostnameVerifierTest extends TestCase implements
        CertificatesToPlayWith {

    /**
     * javax.net.ssl.HostnameVerifier#verify(String hostname, SSLSession
     *        session)
     */
    public final void test_verify() throws Exception {
        mySSLSession session = new mySSLSession("localhost", 1080, null);
        HostnameVerifier hv = HttpsURLConnection.getDefaultHostnameVerifier();
        assertFalse(hv.verify("localhost", session));
    }

<<<<<<< HEAD
=======
    // copied and modified from apache http client test suite.
    public void testVerify() throws Exception {
        HostnameVerifier verifier = HttpsURLConnection.getDefaultHostnameVerifier();
        CertificateFactory cf = CertificateFactory.getInstance("X.509");
        InputStream in;
        X509Certificate x509;
        // CN=foo.com, no subjectAlt
        in = new ByteArrayInputStream(X509_FOO);
        x509 = (X509Certificate) cf.generateCertificate(in);
        mySSLSession session = new mySSLSession(new X509Certificate[] {x509});
        assertFalse(verifier.verify("foo.com", session));
        assertFalse(verifier.verify("a.foo.com", session));
        assertFalse(verifier.verify("bar.com", session));

        // CN=花子.co.jp, no subjectAlt
        in = new ByteArrayInputStream(X509_HANAKO);
        x509 = (X509Certificate) cf.generateCertificate(in);
        session = new mySSLSession(new X509Certificate[] {x509});
        assertFalse(verifier.verify("\u82b1\u5b50.co.jp", session));
        assertFalse(verifier.verify("a.\u82b1\u5b50.co.jp", session));

        // CN=foo.com, subjectAlt=bar.com
        in = new ByteArrayInputStream(X509_FOO_BAR);
        x509 = (X509Certificate) cf.generateCertificate(in);
        session = new mySSLSession(new X509Certificate[] {x509});
        assertFalse(verifier.verify("foo.com", session));
        assertFalse(verifier.verify("a.foo.com", session));
        assertTrue(verifier.verify("bar.com", session));
        assertFalse(verifier.verify("a.bar.com", session));

        // CN=foo.com, subjectAlt=bar.com, subjectAlt=花子.co.jp
        in = new ByteArrayInputStream(X509_FOO_BAR_HANAKO);
        x509 = (X509Certificate) cf.generateCertificate(in);
        session = new mySSLSession(new X509Certificate[] {x509});
        assertFalse(verifier.verify("foo.com", session));
        assertFalse(verifier.verify("a.foo.com", session));
        assertTrue(verifier.verify("bar.com", session));
        assertFalse(verifier.verify("a.bar.com", session));
        // The certificate has this name in the altnames section, but OkHostnameVerifier drops
        // any altnames that are improperly encoded according to RFC 5280, which requires
        // non-ASCII characters to be encoded in ASCII via Punycode.
        assertFalse(verifier.verify("\u82b1\u5b50.co.jp", session));
        assertFalse(verifier.verify("a.\u82b1\u5b50.co.jp", session));

        // no CN, subjectAlt=foo.com
        in = new ByteArrayInputStream(X509_NO_CNS_FOO);
        x509 = (X509Certificate) cf.generateCertificate(in);
        session = new mySSLSession(new X509Certificate[] {x509});
        assertTrue(verifier.verify("foo.com", session));
        assertFalse(verifier.verify("a.foo.com", session));

        // CN=foo.com, CN=bar.com, CN=花子.co.jp, no subjectAlt
        in = new ByteArrayInputStream(X509_THREE_CNS_FOO_BAR_HANAKO);
        x509 = (X509Certificate) cf.generateCertificate(in);
        session = new mySSLSession(new X509Certificate[] {x509});
        assertFalse(verifier.verify("foo.com", session));
        assertFalse(verifier.verify("a.foo.com", session));
        assertFalse(verifier.verify("bar.com", session));
        assertFalse(verifier.verify("a.bar.com", session));
        assertFalse(verifier.verify("\u82b1\u5b50.co.jp", session));
        assertFalse(verifier.verify("a.\u82b1\u5b50.co.jp", session));

        // CN=*.foo.com, no subjectAlt
        in = new ByteArrayInputStream(X509_WILD_FOO);
        x509 = (X509Certificate) cf.generateCertificate(in);
        session = new mySSLSession(new X509Certificate[] {x509});
        assertFalse(verifier.verify("foo.com", session));
        assertFalse(verifier.verify("www.foo.com", session));
        assertFalse(verifier.verify("\u82b1\u5b50.foo.com", session));
        assertFalse(verifier.verify("a.b.foo.com", session));

        // CN=*.co.jp, no subjectAlt
        in = new ByteArrayInputStream(X509_WILD_CO_JP);
        x509 = (X509Certificate) cf.generateCertificate(in);
        session = new mySSLSession(new X509Certificate[] {x509});
        assertFalse(verifier.verify("foo.co.jp", session));
        assertFalse(verifier.verify("\u82b1\u5b50.co.jp", session));

        // CN=*.foo.com, subjectAlt=*.bar.com, subjectAlt=花子.co.jp
        in = new ByteArrayInputStream(X509_WILD_FOO_BAR_HANAKO);
        x509 = (X509Certificate) cf.generateCertificate(in);
        session = new mySSLSession(new X509Certificate[] {x509});
        // try the foo.com variations
        assertFalse(verifier.verify("foo.com", session));
        assertFalse(verifier.verify("www.foo.com", session));
        assertFalse(verifier.verify("\u82b1\u5b50.foo.com", session));
        assertFalse(verifier.verify("a.b.foo.com", session));
        assertFalse(verifier.verify("bar.com", session));
        assertTrue(verifier.verify("www.bar.com", session));
        assertFalse(verifier.verify("a.b.bar.com", session));
        // The certificate has this name in the altnames section, but OkHostnameVerifier drops
        // any altnames that are improperly encoded according to RFC 5280, which requires
        // non-ASCII characters to be encoded in ASCII via Punycode.
        assertFalse(verifier.verify("\u82b1\u5b50.bar.com", session));
        assertFalse(verifier.verify("\u82b1\u5b50.co.jp", session));
        assertFalse(verifier.verify("a.\u82b1\u5b50.co.jp", session));
    }

>>>>>>> eaef5e33
    public void testSubjectAlt() throws Exception {
        CertificateFactory cf = CertificateFactory.getInstance("X.509");
        InputStream in = new ByteArrayInputStream(X509_MULTIPLE_SUBJECT_ALT);
        X509Certificate x509 = (X509Certificate) cf.generateCertificate(in);
        mySSLSession session = new mySSLSession(new X509Certificate[] {x509});

        HostnameVerifier verifier = HttpsURLConnection.getDefaultHostnameVerifier();
        assertEquals(new X500Principal("CN=localhost"), x509.getSubjectX500Principal());

        assertTrue(verifier.verify("localhost", session));
        assertTrue(verifier.verify("localhost.localdomain", session));
        assertFalse(verifier.verify("local.host", session));
    }

    public void testVerifyIpAddress() throws Exception {
        CertificateFactory cf = CertificateFactory.getInstance("X.509");
        InputStream in = new ByteArrayInputStream(X509_MULTIPLE_SUBJECT_ALT);
        X509Certificate x509 = (X509Certificate) cf.generateCertificate(in);
        mySSLSession session = new mySSLSession(new X509Certificate[] { x509 });
        HostnameVerifier verifier = HttpsURLConnection.getDefaultHostnameVerifier();

        assertTrue(verifier.verify("127.0.0.1", session));
        assertFalse(verifier.verify("127.0.0.2", session));
    }

    public void testWildcardsCannotMatchIpAddresses() throws Exception {
        // openssl req -x509 -nodes -days 36500 -subj '/CN=*.0.0.1' -newkey rsa:512 -out cert.pem
        String cert = "-----BEGIN CERTIFICATE-----\n"
                + "MIIBkjCCATygAwIBAgIJAMdemqOwd/BEMA0GCSqGSIb3DQEBBQUAMBIxEDAOBgNV\n"
                + "BAMUByouMC4wLjEwIBcNMTAxMjIwMTY0NDI1WhgPMjExMDExMjYxNjQ0MjVaMBIx\n"
                + "EDAOBgNVBAMUByouMC4wLjEwXDANBgkqhkiG9w0BAQEFAANLADBIAkEAqY8c9Qrt\n"
                + "YPWCvb7lclI+aDHM6fgbJcHsS9Zg8nUOh5dWrS7AgeA25wyaokFl4plBbbHQe2j+\n"
                + "cCjsRiJIcQo9HwIDAQABo3MwcTAdBgNVHQ4EFgQUJ436TZPJvwCBKklZZqIvt1Yt\n"
                + "JjEwQgYDVR0jBDswOYAUJ436TZPJvwCBKklZZqIvt1YtJjGhFqQUMBIxEDAOBgNV\n"
                + "BAMUByouMC4wLjGCCQDHXpqjsHfwRDAMBgNVHRMEBTADAQH/MA0GCSqGSIb3DQEB\n"
                + "BQUAA0EAk9i88xdjWoewqvE+iMC9tD2obMchgFDaHH0ogxxiRaIKeEly3g0uGxIt\n"
                + "fl2WRY8hb4x+zRrwsFaLEpdEvqcjOQ==\n"
                + "-----END CERTIFICATE-----";
        CertificateFactory cf = CertificateFactory.getInstance("X.509");
        InputStream in = new ByteArrayInputStream(cert.getBytes("UTF-8"));
        X509Certificate x509 = (X509Certificate) cf.generateCertificate(in);
        mySSLSession session = new mySSLSession(new X509Certificate[] { x509 });
        HostnameVerifier verifier = HttpsURLConnection.getDefaultHostnameVerifier();

        assertFalse(verifier.verify("127.0.0.1", session));
    }

    /**
     * Earlier implementations of Android's hostname verifier required that
     * wildcard names wouldn't match "*.com" or similar. This was a nonstandard
     * check that we've since dropped. It is the CA's responsibility to not hand
     * out certificates that match so broadly.
     */
    public void testWildcardsDoesNotNeedTwoDots() throws Exception {
        /*
         * $ cat ./cert.cnf
         * [req]
         * distinguished_name=distinguished_name
         * req_extensions=req_extensions
         * x509_extensions=x509_extensions
         * [distinguished_name]
         * [req_extensions]
         * [x509_extensions]
         * subjectAltName=DNS:*.com
         */
        // openssl req -x509 -nodes -days 36500 -subj '/CN=CommonName' -config ./cert.cnf -newkey rsa:512 -out cert.pem
        String cert = "-----BEGIN CERTIFICATE-----\n"
                + "MIIBODCB46ADAgECAgkA5o09Q/EN/kMwDQYJKoZIhvcNAQELBQAwFTETMBEGA1UE\n"
                + "AxMKQ29tbW9uTmFtZTAgFw0xODAxMTEwMDM1MDNaGA8yMTE3MTIxODAwMzUwM1ow\n"
                + "FTETMBEGA1UEAxMKQ29tbW9uTmFtZTBcMA0GCSqGSIb3DQEBAQUAA0sAMEgCQQDE\n"
                + "u2Yguj/n8mUvmEVIJeSxbtcK98yCkg07BIVPQaRBpBTjWk/lxRWlMGVAWTcls1El\n"
                + "IvLn+/NsBLx5l4UFfkDFAgMBAAGjFDASMBAGA1UdEQQJMAeCBSouY29tMA0GCSqG\n"
                + "SIb3DQEBCwUAA0EASyUpA60cGL8ePVO5XD4XGGIms5Dwd147+wiqKcYodnB8rlbF\n"
                + "nxeiH6VZH3lBKJjrAXB0rOaBzb9jCuVxjYldew==\n"
                + "-----END CERTIFICATE-----\n";
        CertificateFactory cf = CertificateFactory.getInstance("X.509");
        InputStream in = new ByteArrayInputStream(cert.getBytes("UTF-8"));
        X509Certificate x509 = (X509Certificate) cf.generateCertificate(in);
        mySSLSession session = new mySSLSession(new X509Certificate[] { x509 });
        HostnameVerifier verifier = HttpsURLConnection.getDefaultHostnameVerifier();

        assertTrue(verifier.verify("google.com", session));
    }

    public void testSubjectAltName() throws Exception {
        /*
         * $ cat ./cert.cnf
         * [req]
         * distinguished_name=distinguished_name
         * req_extensions=req_extensions
         * x509_extensions=x509_extensions
         * [distinguished_name]
         * [req_extensions]
         * [x509_extensions]
         * subjectAltName=DNS:bar.com,DNS:baz.com
         *
         * $ openssl req -x509 -nodes -days 36500 -subj '/CN=foo.com' -config ./cert.cnf \
         *     -newkey rsa:512 -out cert.pem
         */
        String cert = "-----BEGIN CERTIFICATE-----\n"
                + "MIIBPTCB6KADAgECAgkA7zoHaaqNGHQwDQYJKoZIhvcNAQEFBQAwEjEQMA4GA1UE\n"
                + "AxMHZm9vLmNvbTAgFw0xMDEyMjAxODM5MzZaGA8yMTEwMTEyNjE4MzkzNlowEjEQ\n"
                + "MA4GA1UEAxMHZm9vLmNvbTBcMA0GCSqGSIb3DQEBAQUAA0sAMEgCQQC+gmoSxF+8\n"
                + "hbV+rgRQqHIJd50216OWQJbU3BvdlPbca779NYO4+UZWTFdBM8BdQqs3H4B5Agvp\n"
                + "y7HeSff1F7XRAgMBAAGjHzAdMBsGA1UdEQQUMBKCB2Jhci5jb22CB2Jhei5jb20w\n"
                + "DQYJKoZIhvcNAQEFBQADQQBXpZZPOY2Dy1lGG81JTr8L4or9jpKacD7n51eS8iqI\n"
                + "oTznPNuXHU5bFN0AAGX2ij47f/EahqTpo5RdS95P4sVm\n"
                + "-----END CERTIFICATE-----";
        CertificateFactory cf = CertificateFactory.getInstance("X.509");
        InputStream in = new ByteArrayInputStream(cert.getBytes("UTF-8"));
        X509Certificate x509 = (X509Certificate) cf.generateCertificate(in);
        mySSLSession session = new mySSLSession(new X509Certificate[] { x509 });
        HostnameVerifier verifier = HttpsURLConnection.getDefaultHostnameVerifier();

        assertFalse(verifier.verify("foo.com", session));
        assertTrue(verifier.verify("bar.com", session));
        assertTrue(verifier.verify("baz.com", session));
        assertFalse(verifier.verify("a.foo.com", session));
        assertFalse(verifier.verify("quux.com", session));
    }

    public void testSubjectAltNameWithWildcard() throws Exception {
        /*
         * $ cat ./cert.cnf
         * [req]
         * distinguished_name=distinguished_name
         * req_extensions=req_extensions
         * x509_extensions=x509_extensions
         * [distinguished_name]
         * [req_extensions]
         * [x509_extensions]
         * subjectAltName=DNS:bar.com,DNS:*.baz.com
         *
         * $ openssl req -x509 -nodes -days 36500 -subj '/CN=foo.com' -config ./cert.cnf \
         *     -newkey rsa:512 -out cert.pem
         */
        String cert = "-----BEGIN CERTIFICATE-----\n"
                + "MIIBPzCB6qADAgECAgkAnv/7Jv5r7pMwDQYJKoZIhvcNAQEFBQAwEjEQMA4GA1UE\n"
                + "AxMHZm9vLmNvbTAgFw0xMDEyMjAxODQ2MDFaGA8yMTEwMTEyNjE4NDYwMVowEjEQ\n"
                + "MA4GA1UEAxMHZm9vLmNvbTBcMA0GCSqGSIb3DQEBAQUAA0sAMEgCQQDAz2YXnyog\n"
                + "YdYLSFr/OEgSumtwqtZKJTB4wqTW/eKbBCEzxnyUMxWZIqUGu353PzwfOuWp2re3\n"
                + "nvVV+QDYQlh9AgMBAAGjITAfMB0GA1UdEQQWMBSCB2Jhci5jb22CCSouYmF6LmNv\n"
                + "bTANBgkqhkiG9w0BAQUFAANBAB8yrSl8zqy07i0SNYx2B/FnvQY734pxioaqFWfO\n"
                + "Bqo1ZZl/9aPHEWIwBrxYNVB0SGu/kkbt/vxqOjzzrkXukmI=\n"
                + "-----END CERTIFICATE-----";
        CertificateFactory cf = CertificateFactory.getInstance("X.509");
        InputStream in = new ByteArrayInputStream(cert.getBytes("UTF-8"));
        X509Certificate x509 = (X509Certificate) cf.generateCertificate(in);
        mySSLSession session = new mySSLSession(new X509Certificate[] { x509 });
        HostnameVerifier verifier = HttpsURLConnection.getDefaultHostnameVerifier();

        assertFalse(verifier.verify("foo.com", session));
        assertTrue(verifier.verify("bar.com", session));
        assertTrue(verifier.verify("a.baz.com", session));
        assertFalse(verifier.verify("baz.com", session));
        assertFalse(verifier.verify("a.foo.com", session));
        assertFalse(verifier.verify("a.bar.com", session));
        assertFalse(verifier.verify("quux.com", session));
    }
}<|MERGE_RESOLUTION|>--- conflicted
+++ resolved
@@ -40,8 +40,6 @@
         assertFalse(hv.verify("localhost", session));
     }
 
-<<<<<<< HEAD
-=======
     // copied and modified from apache http client test suite.
     public void testVerify() throws Exception {
         HostnameVerifier verifier = HttpsURLConnection.getDefaultHostnameVerifier();
@@ -140,7 +138,6 @@
         assertFalse(verifier.verify("a.\u82b1\u5b50.co.jp", session));
     }
 
->>>>>>> eaef5e33
     public void testSubjectAlt() throws Exception {
         CertificateFactory cf = CertificateFactory.getInstance("X.509");
         InputStream in = new ByteArrayInputStream(X509_MULTIPLE_SUBJECT_ALT);
