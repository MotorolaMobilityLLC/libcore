<?xml version="1.0" encoding="UTF-8"?>
<issues format="6" by="lint 7.1.0-dev" type="baseline" client="" dependencies="true" name="" variant="all" version="7.1.0-dev">

    <issue
        id="NewApi"
        message="Class requires API level 33 (current min is 31): `java.lang.invoke.VarHandle`"
<<<<<<< HEAD
        errorLine1="final class ArrayElementVarHandle extends VarHandle {"
        errorLine2="                                          ~~~~~~~~~">
        <location
            file="libcore/libart/src/main/java/java/lang/invoke/ArrayElementVarHandle.java"
            line="26"
            column="43"/>
    </issue>

    <issue
        id="NewApi"
        message="Class requires API level 33 (current min is 31): `java.lang.invoke.VarHandle`"
        errorLine1="final class ByteArrayViewVarHandle extends VarHandle {"
        errorLine2="                                           ~~~~~~~~~">
        <location
            file="libcore/libart/src/main/java/java/lang/invoke/ByteArrayViewVarHandle.java"
            line="25"
            column="44"/>
    </issue>

    <issue
        id="NewApi"
        message="Class requires API level 33 (current min is 31): `java.lang.invoke.VarHandle`"
        errorLine1="final class ByteBufferViewVarHandle extends VarHandle {"
        errorLine2="                                            ~~~~~~~~~">
        <location
            file="libcore/libart/src/main/java/java/lang/invoke/ByteBufferViewVarHandle.java"
            line="26"
            column="45"/>
    </issue>

    <issue
        id="NewApi"
        message="Class requires API level 33 (current min is 31): `java.lang.invoke.VarHandle`"
        errorLine1="class FieldVarHandle extends VarHandle {"
        errorLine2="                             ~~~~~~~~~">
        <location
            file="libcore/libart/src/main/java/java/lang/invoke/FieldVarHandle.java"
            line="26"
            column="30"/>
    </issue>

    <issue
        id="NewApi"
        message="Class requires API level 33 (current min is 31): `java.lang.invoke.VarHandle`"
        errorLine1="            } else if (refc == VarHandle.class) {"
        errorLine2="                               ~~~~~~~~~">
        <location
            file="libcore/ojluni/src/main/java/java/lang/invoke/MethodHandles.java"
            line="901"
            column="32"/>
    </issue>

    <issue
        id="NewApi"
        message="Class requires API level 33 (current min is 31): `java.lang.invoke.VarHandle`"
        errorLine1="        Class&lt;?> refc = VarHandle.class;"
        errorLine2="                        ~~~~~~~~~">
        <location
            file="libcore/ojluni/src/main/java/java/lang/invoke/MethodHandles.java"
            line="2471"
            column="25"/>
    </issue>

    <issue
        id="NewApi"
        message="Class requires API level 33 (current min is 31): `java.lang.invoke.VarHandle`"
        errorLine1="        MethodType methodType = type.insertParameterTypes(0, VarHandle.class);"
        errorLine2="                                                             ~~~~~~~~~">
        <location
            file="libcore/ojluni/src/main/java/java/lang/invoke/MethodHandles.java"
            line="2478"
            column="62"/>
    </issue>


    <issue
        id="NewApi"
        message="Class requires API level 33 (current min is 31): `java.security.cert.URICertStoreParameters`"
        errorLine1="        if (p == null || (!(p instanceof URICertStoreParameters))) {"
        errorLine2="                                         ~~~~~~~~~~~~~~~~~~~~~~">
        <location
            file="libcore/ojluni/src/main/java/java/security/cert/URICertStoreParameters.java"
            line="127"
            column="42"/>
    </issue>

    <issue
        id="NewApi"
        message="Class requires API level 33 (current min is 31): `java.security.cert.URICertStoreParameters`"
        errorLine1="        URICertStoreParameters other = (URICertStoreParameters)p;"
        errorLine2="                                        ~~~~~~~~~~~~~~~~~~~~~~">
        <location
            file="libcore/ojluni/src/main/java/java/security/cert/URICertStoreParameters.java"
            line="135"
            column="41"/>
    </issue>

    <issue
        id="NewApi"
        message="Field requires API level 33 (current min is 31): `java.math.BigInteger#TWO`"
        errorLine1="            return TWO;"
        errorLine2="                   ~~~">
        <location
            file="libcore/ojluni/src/main/java/java/math/BigInteger.java"
            line="864"
            column="20" />
    </issue>

    <issue
        id="NewApi"
        message="Field requires API level 33 (current min is 31): `java.math.BigInteger#TWO`"
        errorLine1="                        result = result.add(TWO);"
        errorLine2="                                            ~~~">
        <location
            file="libcore/ojluni/src/main/java/java/math/BigInteger.java"
            line="882"
            column="45" />
    </issue>

    <issue
        id="NewApi"
        message="Field requires API level 33 (current min is 31): `java.math.BigInteger#TWO`"
        errorLine1="                result = result.add(TWO);"
        errorLine2="                                    ~~~">
        <location
            file="libcore/ojluni/src/main/java/java/math/BigInteger.java"
            line="895"
            column="37" />
    </issue>

    <issue
        id="NewApi"
        message="Field requires API level 33 (current min is 31): `java.math.BigInteger#TWO`"
        errorLine1="                z = z.modPow(TWO, this);"
        errorLine2="                             ~~~">
        <location
            file="libcore/ojluni/src/main/java/java/math/BigInteger.java"
            line="1112"
            column="30" />
    </issue>

    <issue
        id="NewApi"
        message="Field requires API level 33 (current min is 31): `java.math.BigInteger#TWO`"
        errorLine1="        if (w.equals(TWO))"
        errorLine2="                     ~~~">
        <location
            file="libcore/ojluni/src/main/java/java/math/BigInteger.java"
            line="3821"
            column="22" />
    </issue>

    <issue
        id="NewApi"
        message="Field requires API level 33 (current min is 31): `java.math.BigInteger#TWO`"
        errorLine1="        new BigDecimal(BigInteger.TWO,        2,  0, 1),"
        errorLine2="                       ~~~~~~~~~~~~~~">
        <location
            file="libcore/ojluni/src/main/java/java/math/BigDecimal.java"
            line="296"
            column="24" />
    </issue>

    <issue
        id="NewApi"
        message="Field requires API level 33 (current min is 31): `java.math.BigInteger#TWO`"
        errorLine1="                rb = BigInteger.TWO.pow(exponent).multiply(compactVal);"
        errorLine2="                     ~~~~~~~~~~~~~~">
        <location
            file="libcore/ojluni/src/main/java/java/math/BigDecimal.java"
            line="956"
            column="22" />
    </issue>

    <!-- TODO(b/205570605): The following repeats all the issues above, but with
         required API level 32 instead of 33 in the messages. This happens in
         unbundled Mainline builds, e.g.
         m TARGET_PRODUCT=mainline_modules_arm TARGET_BUILD_APPS=com.android.art TARGET_BUILD_UNBUNDLED=true lint-check
    -->

    <issue
        id="NewApi"
        message="Class requires API level 32 (current min is 31): `java.lang.invoke.VarHandle`"
=======
>>>>>>> cc9e216f
        errorLine1="final class ArrayElementVarHandle extends VarHandle {"
        errorLine2="                                          ~~~~~~~~~">
        <location
            file="libcore/libart/src/main/java/java/lang/invoke/ArrayElementVarHandle.java"
            line="26"
            column="43"/>
    </issue>

    <issue
        id="NewApi"
        message="Field requires API level 33 (current min is 31): `java.math.BigInteger#TWO`"
        errorLine1="        new BigDecimal(BigInteger.TWO,        2,  0, 1),"
        errorLine2="                       ~~~~~~~~~~~~~~">
        <location
            file="libcore/ojluni/src/main/java/java/math/BigDecimal.java"
            line="296"
            column="24"/>
    </issue>

    <issue
        id="NewApi"
        message="Field requires API level 33 (current min is 31): `java.math.BigInteger#TWO`"
        errorLine1="                rb = BigInteger.TWO.pow(exponent).multiply(compactVal);"
        errorLine2="                     ~~~~~~~~~~~~~~">
        <location
            file="libcore/ojluni/src/main/java/java/math/BigDecimal.java"
            line="956"
            column="22"/>
    </issue>

    <issue
        id="NewApi"
        message="Field requires API level 33 (current min is 31): `java.math.BigInteger#TWO`"
        errorLine1="            return TWO;"
        errorLine2="                   ~~~">
        <location
            file="libcore/ojluni/src/main/java/java/math/BigInteger.java"
            line="865"
            column="20"/>
    </issue>

    <issue
        id="NewApi"
        message="Field requires API level 33 (current min is 31): `java.math.BigInteger#TWO`"
        errorLine1="                        result = result.add(TWO);"
        errorLine2="                                            ~~~">
        <location
            file="libcore/ojluni/src/main/java/java/math/BigInteger.java"
            line="883"
            column="45"/>
    </issue>

    <issue
        id="NewApi"
        message="Field requires API level 33 (current min is 31): `java.math.BigInteger#TWO`"
        errorLine1="                result = result.add(TWO);"
        errorLine2="                                    ~~~">
        <location
            file="libcore/ojluni/src/main/java/java/math/BigInteger.java"
            line="896"
            column="37"/>
    </issue>

    <issue
        id="NewApi"
        message="Field requires API level 33 (current min is 31): `java.math.BigInteger#TWO`"
        errorLine1="                z = z.modPow(TWO, this);"
        errorLine2="                             ~~~">
        <location
            file="libcore/ojluni/src/main/java/java/math/BigInteger.java"
            line="1113"
            column="30"/>
    </issue>

    <issue
        id="NewApi"
        message="Field requires API level 33 (current min is 31): `java.math.BigInteger#TWO`"
        errorLine1="        if (w.equals(TWO))"
        errorLine2="                     ~~~">
        <location
            file="libcore/ojluni/src/main/java/java/math/BigInteger.java"
            line="3846"
            column="22"/>
    </issue>

    <issue
        id="NewApi"
        message="Class requires API level 33 (current min is 31): `java.lang.invoke.VarHandle`"
        errorLine1="final class ByteArrayViewVarHandle extends VarHandle {"
        errorLine2="                                           ~~~~~~~~~">
        <location
            file="libcore/libart/src/main/java/java/lang/invoke/ByteArrayViewVarHandle.java"
            line="25"
            column="44"/>
    </issue>

    <issue
        id="NewApi"
        message="Class requires API level 33 (current min is 31): `java.lang.invoke.VarHandle`"
        errorLine1="final class ByteBufferViewVarHandle extends VarHandle {"
        errorLine2="                                            ~~~~~~~~~">
        <location
            file="libcore/libart/src/main/java/java/lang/invoke/ByteBufferViewVarHandle.java"
            line="26"
            column="45"/>
    </issue>

    <issue
        id="NewApi"
        message="Class requires API level 33 (current min is 31): `java.lang.invoke.VarHandle`"
        errorLine1="class FieldVarHandle extends VarHandle {"
        errorLine2="                             ~~~~~~~~~">
        <location
            file="libcore/libart/src/main/java/java/lang/invoke/FieldVarHandle.java"
            line="26"
            column="30"/>
    </issue>

    <issue
        id="NewApi"
        message="Class requires API level 33 (current min is 31): `java.lang.invoke.VarHandle`"
        errorLine1="                                || VarHandle.class.isAssignableFrom(declaringClass))) {"
        errorLine2="                                   ~~~~~~~~~">
        <location
            file="libcore/ojluni/src/main/java/java/lang/invoke/MethodHandleImpl.java"
            line="165"
            column="36"/>
    </issue>

    <issue
        id="NewApi"
        message="Class requires API level 33 (current min is 31): `java.lang.invoke.VarHandle`"
        errorLine1="            } else if (refc == VarHandle.class) {"
        errorLine2="                               ~~~~~~~~~">
        <location
            file="libcore/ojluni/src/main/java/java/lang/invoke/MethodHandles.java"
            line="949"
            column="32"/>
    </issue>

    <issue
        id="NewApi"
        message="Class requires API level 33 (current min is 31): `java.lang.invoke.VarHandle`"
        errorLine1="        Class&lt;?> refc = VarHandle.class;"
        errorLine2="                        ~~~~~~~~~">
        <location
            file="libcore/ojluni/src/main/java/java/lang/invoke/MethodHandles.java"
            line="2519"
            column="25"/>
    </issue>

    <issue
        id="NewApi"
        message="Class requires API level 33 (current min is 31): `java.lang.invoke.VarHandle`"
        errorLine1="        MethodType methodType = type.insertParameterTypes(0, VarHandle.class);"
        errorLine2="                                                             ~~~~~~~~~">
        <location
            file="libcore/ojluni/src/main/java/java/lang/invoke/MethodHandles.java"
            line="2526"
            column="62"/>
    </issue>

    <issue
        id="NewApi"
        message="Class requires API level 33 (current min is 31): `java.security.cert.URICertStoreParameters`"
        errorLine1="        if (p == null || (!(p instanceof URICertStoreParameters))) {"
        errorLine2="                                         ~~~~~~~~~~~~~~~~~~~~~~">
        <location
            file="libcore/ojluni/src/main/java/java/security/cert/URICertStoreParameters.java"
            line="127"
            column="42"/>
    </issue>

    <issue
        id="NewApi"
        message="Class requires API level 33 (current min is 31): `java.security.cert.URICertStoreParameters`"
        errorLine1="        URICertStoreParameters other = (URICertStoreParameters)p;"
        errorLine2="                                        ~~~~~~~~~~~~~~~~~~~~~~">
        <location
            file="libcore/ojluni/src/main/java/java/security/cert/URICertStoreParameters.java"
            line="135"
            column="41"/>
    </issue>

    <!-- TODO(b/205570605): The following repeats all the issues above, but with
         required API level 32 instead of 33 in the messages. This happens in
         unbundled Mainline builds, e.g.
         m TARGET_PRODUCT=mainline_modules_arm TARGET_BUILD_APPS=com.android.art TARGET_BUILD_UNBUNDLED=true lint-check
    -->

    <issue
        id="NewApi"
        message="Class requires API level 32 (current min is 31): `java.lang.invoke.VarHandle`"
        errorLine1="final class ArrayElementVarHandle extends VarHandle {"
        errorLine2="                                          ~~~~~~~~~">
        <location
            file="libcore/libart/src/main/java/java/lang/invoke/ArrayElementVarHandle.java"
            line="26"
            column="43"/>
    </issue>

    <issue
        id="NewApi"
        message="Field requires API level 32 (current min is 31): `java.math.BigInteger#TWO`"
        errorLine1="        new BigDecimal(BigInteger.TWO,        2,  0, 1),"
        errorLine2="                       ~~~~~~~~~~~~~~">
        <location
            file="libcore/ojluni/src/main/java/java/math/BigDecimal.java"
            line="296"
            column="24"/>
    </issue>

    <issue
        id="NewApi"
        message="Field requires API level 32 (current min is 31): `java.math.BigInteger#TWO`"
        errorLine1="                rb = BigInteger.TWO.pow(exponent).multiply(compactVal);"
        errorLine2="                     ~~~~~~~~~~~~~~">
        <location
            file="libcore/ojluni/src/main/java/java/math/BigDecimal.java"
            line="956"
            column="22"/>
    </issue>

    <issue
        id="NewApi"
        message="Field requires API level 32 (current min is 31): `java.math.BigInteger#TWO`"
        errorLine1="            return TWO;"
        errorLine2="                   ~~~">
        <location
            file="libcore/ojluni/src/main/java/java/math/BigInteger.java"
            line="865"
            column="20"/>
    </issue>

    <issue
        id="NewApi"
        message="Field requires API level 32 (current min is 31): `java.math.BigInteger#TWO`"
        errorLine1="                        result = result.add(TWO);"
        errorLine2="                                            ~~~">
        <location
            file="libcore/ojluni/src/main/java/java/math/BigInteger.java"
            line="883"
            column="45"/>
    </issue>

    <issue
        id="NewApi"
        message="Field requires API level 32 (current min is 31): `java.math.BigInteger#TWO`"
        errorLine1="                result = result.add(TWO);"
        errorLine2="                                    ~~~">
        <location
            file="libcore/ojluni/src/main/java/java/math/BigInteger.java"
            line="896"
            column="37"/>
    </issue>

    <issue
        id="NewApi"
        message="Field requires API level 32 (current min is 31): `java.math.BigInteger#TWO`"
        errorLine1="                z = z.modPow(TWO, this);"
        errorLine2="                             ~~~">
        <location
            file="libcore/ojluni/src/main/java/java/math/BigInteger.java"
            line="1113"
            column="30"/>
    </issue>

    <issue
        id="NewApi"
        message="Field requires API level 32 (current min is 31): `java.math.BigInteger#TWO`"
        errorLine1="        if (w.equals(TWO))"
        errorLine2="                     ~~~">
        <location
            file="libcore/ojluni/src/main/java/java/math/BigInteger.java"
            line="3846"
            column="22"/>
    </issue>

    <issue
        id="NewApi"
        message="Class requires API level 32 (current min is 31): `java.lang.invoke.VarHandle`"
        errorLine1="final class ByteArrayViewVarHandle extends VarHandle {"
        errorLine2="                                           ~~~~~~~~~">
        <location
            file="libcore/libart/src/main/java/java/lang/invoke/ByteArrayViewVarHandle.java"
            line="25"
            column="44"/>
    </issue>

    <issue
        id="NewApi"
        message="Class requires API level 32 (current min is 31): `java.lang.invoke.VarHandle`"
        errorLine1="final class ByteBufferViewVarHandle extends VarHandle {"
        errorLine2="                                            ~~~~~~~~~">
        <location
            file="libcore/libart/src/main/java/java/lang/invoke/ByteBufferViewVarHandle.java"
            line="26"
            column="45"/>
    </issue>

    <issue
        id="NewApi"
        message="Class requires API level 32 (current min is 31): `java.lang.invoke.VarHandle`"
        errorLine1="class FieldVarHandle extends VarHandle {"
        errorLine2="                             ~~~~~~~~~">
        <location
            file="libcore/libart/src/main/java/java/lang/invoke/FieldVarHandle.java"
            line="26"
            column="30"/>
    </issue>

    <issue
        id="NewApi"
        message="Class requires API level 32 (current min is 31): `java.lang.invoke.VarHandle`"
        errorLine1="                                || VarHandle.class.isAssignableFrom(declaringClass))) {"
        errorLine2="                                   ~~~~~~~~~">
        <location
            file="libcore/ojluni/src/main/java/java/lang/invoke/MethodHandleImpl.java"
            line="165"
            column="36"/>
    </issue>

    <issue
        id="NewApi"
        message="Class requires API level 32 (current min is 31): `java.lang.invoke.VarHandle`"
        errorLine1="            } else if (refc == VarHandle.class) {"
        errorLine2="                               ~~~~~~~~~">
        <location
            file="libcore/ojluni/src/main/java/java/lang/invoke/MethodHandles.java"
            line="949"
            column="32"/>
    </issue>

    <issue
        id="NewApi"
        message="Class requires API level 32 (current min is 31): `java.lang.invoke.VarHandle`"
        errorLine1="        Class&lt;?> refc = VarHandle.class;"
        errorLine2="                        ~~~~~~~~~">
        <location
            file="libcore/ojluni/src/main/java/java/lang/invoke/MethodHandles.java"
            line="2519"
            column="25"/>
    </issue>

    <issue
        id="NewApi"
        message="Class requires API level 32 (current min is 31): `java.lang.invoke.VarHandle`"
        errorLine1="        MethodType methodType = type.insertParameterTypes(0, VarHandle.class);"
        errorLine2="                                                             ~~~~~~~~~">
        <location
            file="libcore/ojluni/src/main/java/java/lang/invoke/MethodHandles.java"
            line="2526"
            column="62"/>
    </issue>

    <issue
        id="NewApi"
        message="Class requires API level 32 (current min is 31): `java.security.cert.URICertStoreParameters`"
        errorLine1="        if (p == null || (!(p instanceof URICertStoreParameters))) {"
        errorLine2="                                         ~~~~~~~~~~~~~~~~~~~~~~">
        <location
            file="libcore/ojluni/src/main/java/java/security/cert/URICertStoreParameters.java"
            line="127"
            column="42"/>
    </issue>

    <issue
        id="NewApi"
        message="Class requires API level 32 (current min is 31): `java.security.cert.URICertStoreParameters`"
        errorLine1="        URICertStoreParameters other = (URICertStoreParameters)p;"
        errorLine2="                                        ~~~~~~~~~~~~~~~~~~~~~~">
        <location
            file="libcore/ojluni/src/main/java/java/security/cert/URICertStoreParameters.java"
            line="135"
            column="41"/>
    </issue>

</issues><|MERGE_RESOLUTION|>--- conflicted
+++ resolved
@@ -4,13 +4,89 @@
     <issue
         id="NewApi"
         message="Class requires API level 33 (current min is 31): `java.lang.invoke.VarHandle`"
-<<<<<<< HEAD
         errorLine1="final class ArrayElementVarHandle extends VarHandle {"
         errorLine2="                                          ~~~~~~~~~">
         <location
             file="libcore/libart/src/main/java/java/lang/invoke/ArrayElementVarHandle.java"
             line="26"
             column="43"/>
+    </issue>
+
+    <issue
+        id="NewApi"
+        message="Field requires API level 33 (current min is 31): `java.math.BigInteger#TWO`"
+        errorLine1="        new BigDecimal(BigInteger.TWO,        2,  0, 1),"
+        errorLine2="                       ~~~~~~~~~~~~~~">
+        <location
+            file="libcore/ojluni/src/main/java/java/math/BigDecimal.java"
+            line="296"
+            column="24"/>
+    </issue>
+
+    <issue
+        id="NewApi"
+        message="Field requires API level 33 (current min is 31): `java.math.BigInteger#TWO`"
+        errorLine1="                rb = BigInteger.TWO.pow(exponent).multiply(compactVal);"
+        errorLine2="                     ~~~~~~~~~~~~~~">
+        <location
+            file="libcore/ojluni/src/main/java/java/math/BigDecimal.java"
+            line="956"
+            column="22"/>
+    </issue>
+
+    <issue
+        id="NewApi"
+        message="Field requires API level 33 (current min is 31): `java.math.BigInteger#TWO`"
+        errorLine1="            return TWO;"
+        errorLine2="                   ~~~">
+        <location
+            file="libcore/ojluni/src/main/java/java/math/BigInteger.java"
+            line="865"
+            column="20"/>
+    </issue>
+
+    <issue
+        id="NewApi"
+        message="Field requires API level 33 (current min is 31): `java.math.BigInteger#TWO`"
+        errorLine1="                        result = result.add(TWO);"
+        errorLine2="                                            ~~~">
+        <location
+            file="libcore/ojluni/src/main/java/java/math/BigInteger.java"
+            line="883"
+            column="45"/>
+    </issue>
+
+    <issue
+        id="NewApi"
+        message="Field requires API level 33 (current min is 31): `java.math.BigInteger#TWO`"
+        errorLine1="                result = result.add(TWO);"
+        errorLine2="                                    ~~~">
+        <location
+            file="libcore/ojluni/src/main/java/java/math/BigInteger.java"
+            line="896"
+            column="37"/>
+    </issue>
+
+    <issue
+        id="NewApi"
+        message="Field requires API level 33 (current min is 31): `java.math.BigInteger#TWO`"
+        errorLine1="                z = z.modPow(TWO, this);"
+        errorLine2="                             ~~~">
+        <location
+            file="libcore/ojluni/src/main/java/java/math/BigInteger.java"
+            line="1113"
+            column="30"/>
+    </issue>
+
+    <issue
+        id="NewApi"
+        message="Field requires API level 33 (current min is 31): `java.math.BigInteger#TWO`"
+        errorLine1="        if (w.equals(TWO))"
+        errorLine2="                     ~~~">
+        <location
+            file="libcore/ojluni/src/main/java/java/math/BigInteger.java"
+            line="3846"
+            column="22"/>
     </issue>
 
     <issue
@@ -49,11 +125,22 @@
     <issue
         id="NewApi"
         message="Class requires API level 33 (current min is 31): `java.lang.invoke.VarHandle`"
+        errorLine1="                                || VarHandle.class.isAssignableFrom(declaringClass))) {"
+        errorLine2="                                   ~~~~~~~~~">
+        <location
+            file="libcore/ojluni/src/main/java/java/lang/invoke/MethodHandleImpl.java"
+            line="165"
+            column="36"/>
+    </issue>
+
+    <issue
+        id="NewApi"
+        message="Class requires API level 33 (current min is 31): `java.lang.invoke.VarHandle`"
         errorLine1="            } else if (refc == VarHandle.class) {"
         errorLine2="                               ~~~~~~~~~">
         <location
             file="libcore/ojluni/src/main/java/java/lang/invoke/MethodHandles.java"
-            line="901"
+            line="949"
             column="32"/>
     </issue>
 
@@ -64,7 +151,7 @@
         errorLine2="                        ~~~~~~~~~">
         <location
             file="libcore/ojluni/src/main/java/java/lang/invoke/MethodHandles.java"
-            line="2471"
+            line="2519"
             column="25"/>
     </issue>
 
@@ -75,10 +162,9 @@
         errorLine2="                                                             ~~~~~~~~~">
         <location
             file="libcore/ojluni/src/main/java/java/lang/invoke/MethodHandles.java"
-            line="2478"
+            line="2526"
             column="62"/>
     </issue>
-
 
     <issue
         id="NewApi"
@@ -100,83 +186,6 @@
             file="libcore/ojluni/src/main/java/java/security/cert/URICertStoreParameters.java"
             line="135"
             column="41"/>
-    </issue>
-
-    <issue
-        id="NewApi"
-        message="Field requires API level 33 (current min is 31): `java.math.BigInteger#TWO`"
-        errorLine1="            return TWO;"
-        errorLine2="                   ~~~">
-        <location
-            file="libcore/ojluni/src/main/java/java/math/BigInteger.java"
-            line="864"
-            column="20" />
-    </issue>
-
-    <issue
-        id="NewApi"
-        message="Field requires API level 33 (current min is 31): `java.math.BigInteger#TWO`"
-        errorLine1="                        result = result.add(TWO);"
-        errorLine2="                                            ~~~">
-        <location
-            file="libcore/ojluni/src/main/java/java/math/BigInteger.java"
-            line="882"
-            column="45" />
-    </issue>
-
-    <issue
-        id="NewApi"
-        message="Field requires API level 33 (current min is 31): `java.math.BigInteger#TWO`"
-        errorLine1="                result = result.add(TWO);"
-        errorLine2="                                    ~~~">
-        <location
-            file="libcore/ojluni/src/main/java/java/math/BigInteger.java"
-            line="895"
-            column="37" />
-    </issue>
-
-    <issue
-        id="NewApi"
-        message="Field requires API level 33 (current min is 31): `java.math.BigInteger#TWO`"
-        errorLine1="                z = z.modPow(TWO, this);"
-        errorLine2="                             ~~~">
-        <location
-            file="libcore/ojluni/src/main/java/java/math/BigInteger.java"
-            line="1112"
-            column="30" />
-    </issue>
-
-    <issue
-        id="NewApi"
-        message="Field requires API level 33 (current min is 31): `java.math.BigInteger#TWO`"
-        errorLine1="        if (w.equals(TWO))"
-        errorLine2="                     ~~~">
-        <location
-            file="libcore/ojluni/src/main/java/java/math/BigInteger.java"
-            line="3821"
-            column="22" />
-    </issue>
-
-    <issue
-        id="NewApi"
-        message="Field requires API level 33 (current min is 31): `java.math.BigInteger#TWO`"
-        errorLine1="        new BigDecimal(BigInteger.TWO,        2,  0, 1),"
-        errorLine2="                       ~~~~~~~~~~~~~~">
-        <location
-            file="libcore/ojluni/src/main/java/java/math/BigDecimal.java"
-            line="296"
-            column="24" />
-    </issue>
-
-    <issue
-        id="NewApi"
-        message="Field requires API level 33 (current min is 31): `java.math.BigInteger#TWO`"
-        errorLine1="                rb = BigInteger.TWO.pow(exponent).multiply(compactVal);"
-        errorLine2="                     ~~~~~~~~~~~~~~">
-        <location
-            file="libcore/ojluni/src/main/java/java/math/BigDecimal.java"
-            line="956"
-            column="22" />
     </issue>
 
     <!-- TODO(b/205570605): The following repeats all the issues above, but with
@@ -188,8 +197,6 @@
     <issue
         id="NewApi"
         message="Class requires API level 32 (current min is 31): `java.lang.invoke.VarHandle`"
-=======
->>>>>>> cc9e216f
         errorLine1="final class ArrayElementVarHandle extends VarHandle {"
         errorLine2="                                          ~~~~~~~~~">
         <location
@@ -200,7 +207,7 @@
 
     <issue
         id="NewApi"
-        message="Field requires API level 33 (current min is 31): `java.math.BigInteger#TWO`"
+        message="Field requires API level 32 (current min is 31): `java.math.BigInteger#TWO`"
         errorLine1="        new BigDecimal(BigInteger.TWO,        2,  0, 1),"
         errorLine2="                       ~~~~~~~~~~~~~~">
         <location
@@ -211,7 +218,7 @@
 
     <issue
         id="NewApi"
-        message="Field requires API level 33 (current min is 31): `java.math.BigInteger#TWO`"
+        message="Field requires API level 32 (current min is 31): `java.math.BigInteger#TWO`"
         errorLine1="                rb = BigInteger.TWO.pow(exponent).multiply(compactVal);"
         errorLine2="                     ~~~~~~~~~~~~~~">
         <location
@@ -222,7 +229,7 @@
 
     <issue
         id="NewApi"
-        message="Field requires API level 33 (current min is 31): `java.math.BigInteger#TWO`"
+        message="Field requires API level 32 (current min is 31): `java.math.BigInteger#TWO`"
         errorLine1="            return TWO;"
         errorLine2="                   ~~~">
         <location
@@ -233,7 +240,7 @@
 
     <issue
         id="NewApi"
-        message="Field requires API level 33 (current min is 31): `java.math.BigInteger#TWO`"
+        message="Field requires API level 32 (current min is 31): `java.math.BigInteger#TWO`"
         errorLine1="                        result = result.add(TWO);"
         errorLine2="                                            ~~~">
         <location
@@ -244,7 +251,7 @@
 
     <issue
         id="NewApi"
-        message="Field requires API level 33 (current min is 31): `java.math.BigInteger#TWO`"
+        message="Field requires API level 32 (current min is 31): `java.math.BigInteger#TWO`"
         errorLine1="                result = result.add(TWO);"
         errorLine2="                                    ~~~">
         <location
@@ -255,7 +262,7 @@
 
     <issue
         id="NewApi"
-        message="Field requires API level 33 (current min is 31): `java.math.BigInteger#TWO`"
+        message="Field requires API level 32 (current min is 31): `java.math.BigInteger#TWO`"
         errorLine1="                z = z.modPow(TWO, this);"
         errorLine2="                             ~~~">
         <location
@@ -266,7 +273,7 @@
 
     <issue
         id="NewApi"
-        message="Field requires API level 33 (current min is 31): `java.math.BigInteger#TWO`"
+        message="Field requires API level 32 (current min is 31): `java.math.BigInteger#TWO`"
         errorLine1="        if (w.equals(TWO))"
         errorLine2="                     ~~~">
         <location
@@ -277,7 +284,7 @@
 
     <issue
         id="NewApi"
-        message="Class requires API level 33 (current min is 31): `java.lang.invoke.VarHandle`"
+        message="Class requires API level 32 (current min is 31): `java.lang.invoke.VarHandle`"
         errorLine1="final class ByteArrayViewVarHandle extends VarHandle {"
         errorLine2="                                           ~~~~~~~~~">
         <location
@@ -288,7 +295,7 @@
 
     <issue
         id="NewApi"
-        message="Class requires API level 33 (current min is 31): `java.lang.invoke.VarHandle`"
+        message="Class requires API level 32 (current min is 31): `java.lang.invoke.VarHandle`"
         errorLine1="final class ByteBufferViewVarHandle extends VarHandle {"
         errorLine2="                                            ~~~~~~~~~">
         <location
@@ -299,7 +306,7 @@
 
     <issue
         id="NewApi"
-        message="Class requires API level 33 (current min is 31): `java.lang.invoke.VarHandle`"
+        message="Class requires API level 32 (current min is 31): `java.lang.invoke.VarHandle`"
         errorLine1="class FieldVarHandle extends VarHandle {"
         errorLine2="                             ~~~~~~~~~">
         <location
@@ -310,7 +317,7 @@
 
     <issue
         id="NewApi"
-        message="Class requires API level 33 (current min is 31): `java.lang.invoke.VarHandle`"
+        message="Class requires API level 32 (current min is 31): `java.lang.invoke.VarHandle`"
         errorLine1="                                || VarHandle.class.isAssignableFrom(declaringClass))) {"
         errorLine2="                                   ~~~~~~~~~">
         <location
@@ -321,7 +328,7 @@
 
     <issue
         id="NewApi"
-        message="Class requires API level 33 (current min is 31): `java.lang.invoke.VarHandle`"
+        message="Class requires API level 32 (current min is 31): `java.lang.invoke.VarHandle`"
         errorLine1="            } else if (refc == VarHandle.class) {"
         errorLine2="                               ~~~~~~~~~">
         <location
@@ -332,7 +339,7 @@
 
     <issue
         id="NewApi"
-        message="Class requires API level 33 (current min is 31): `java.lang.invoke.VarHandle`"
+        message="Class requires API level 32 (current min is 31): `java.lang.invoke.VarHandle`"
         errorLine1="        Class&lt;?> refc = VarHandle.class;"
         errorLine2="                        ~~~~~~~~~">
         <location
@@ -343,7 +350,7 @@
 
     <issue
         id="NewApi"
-        message="Class requires API level 33 (current min is 31): `java.lang.invoke.VarHandle`"
+        message="Class requires API level 32 (current min is 31): `java.lang.invoke.VarHandle`"
         errorLine1="        MethodType methodType = type.insertParameterTypes(0, VarHandle.class);"
         errorLine2="                                                             ~~~~~~~~~">
         <location
@@ -354,7 +361,7 @@
 
     <issue
         id="NewApi"
-        message="Class requires API level 33 (current min is 31): `java.security.cert.URICertStoreParameters`"
+        message="Class requires API level 32 (current min is 31): `java.security.cert.URICertStoreParameters`"
         errorLine1="        if (p == null || (!(p instanceof URICertStoreParameters))) {"
         errorLine2="                                         ~~~~~~~~~~~~~~~~~~~~~~">
         <location
@@ -365,7 +372,7 @@
 
     <issue
         id="NewApi"
-        message="Class requires API level 33 (current min is 31): `java.security.cert.URICertStoreParameters`"
+        message="Class requires API level 32 (current min is 31): `java.security.cert.URICertStoreParameters`"
         errorLine1="        URICertStoreParameters other = (URICertStoreParameters)p;"
         errorLine2="                                        ~~~~~~~~~~~~~~~~~~~~~~">
         <location
@@ -374,197 +381,4 @@
             column="41"/>
     </issue>
 
-    <!-- TODO(b/205570605): The following repeats all the issues above, but with
-         required API level 32 instead of 33 in the messages. This happens in
-         unbundled Mainline builds, e.g.
-         m TARGET_PRODUCT=mainline_modules_arm TARGET_BUILD_APPS=com.android.art TARGET_BUILD_UNBUNDLED=true lint-check
-    -->
-
-    <issue
-        id="NewApi"
-        message="Class requires API level 32 (current min is 31): `java.lang.invoke.VarHandle`"
-        errorLine1="final class ArrayElementVarHandle extends VarHandle {"
-        errorLine2="                                          ~~~~~~~~~">
-        <location
-            file="libcore/libart/src/main/java/java/lang/invoke/ArrayElementVarHandle.java"
-            line="26"
-            column="43"/>
-    </issue>
-
-    <issue
-        id="NewApi"
-        message="Field requires API level 32 (current min is 31): `java.math.BigInteger#TWO`"
-        errorLine1="        new BigDecimal(BigInteger.TWO,        2,  0, 1),"
-        errorLine2="                       ~~~~~~~~~~~~~~">
-        <location
-            file="libcore/ojluni/src/main/java/java/math/BigDecimal.java"
-            line="296"
-            column="24"/>
-    </issue>
-
-    <issue
-        id="NewApi"
-        message="Field requires API level 32 (current min is 31): `java.math.BigInteger#TWO`"
-        errorLine1="                rb = BigInteger.TWO.pow(exponent).multiply(compactVal);"
-        errorLine2="                     ~~~~~~~~~~~~~~">
-        <location
-            file="libcore/ojluni/src/main/java/java/math/BigDecimal.java"
-            line="956"
-            column="22"/>
-    </issue>
-
-    <issue
-        id="NewApi"
-        message="Field requires API level 32 (current min is 31): `java.math.BigInteger#TWO`"
-        errorLine1="            return TWO;"
-        errorLine2="                   ~~~">
-        <location
-            file="libcore/ojluni/src/main/java/java/math/BigInteger.java"
-            line="865"
-            column="20"/>
-    </issue>
-
-    <issue
-        id="NewApi"
-        message="Field requires API level 32 (current min is 31): `java.math.BigInteger#TWO`"
-        errorLine1="                        result = result.add(TWO);"
-        errorLine2="                                            ~~~">
-        <location
-            file="libcore/ojluni/src/main/java/java/math/BigInteger.java"
-            line="883"
-            column="45"/>
-    </issue>
-
-    <issue
-        id="NewApi"
-        message="Field requires API level 32 (current min is 31): `java.math.BigInteger#TWO`"
-        errorLine1="                result = result.add(TWO);"
-        errorLine2="                                    ~~~">
-        <location
-            file="libcore/ojluni/src/main/java/java/math/BigInteger.java"
-            line="896"
-            column="37"/>
-    </issue>
-
-    <issue
-        id="NewApi"
-        message="Field requires API level 32 (current min is 31): `java.math.BigInteger#TWO`"
-        errorLine1="                z = z.modPow(TWO, this);"
-        errorLine2="                             ~~~">
-        <location
-            file="libcore/ojluni/src/main/java/java/math/BigInteger.java"
-            line="1113"
-            column="30"/>
-    </issue>
-
-    <issue
-        id="NewApi"
-        message="Field requires API level 32 (current min is 31): `java.math.BigInteger#TWO`"
-        errorLine1="        if (w.equals(TWO))"
-        errorLine2="                     ~~~">
-        <location
-            file="libcore/ojluni/src/main/java/java/math/BigInteger.java"
-            line="3846"
-            column="22"/>
-    </issue>
-
-    <issue
-        id="NewApi"
-        message="Class requires API level 32 (current min is 31): `java.lang.invoke.VarHandle`"
-        errorLine1="final class ByteArrayViewVarHandle extends VarHandle {"
-        errorLine2="                                           ~~~~~~~~~">
-        <location
-            file="libcore/libart/src/main/java/java/lang/invoke/ByteArrayViewVarHandle.java"
-            line="25"
-            column="44"/>
-    </issue>
-
-    <issue
-        id="NewApi"
-        message="Class requires API level 32 (current min is 31): `java.lang.invoke.VarHandle`"
-        errorLine1="final class ByteBufferViewVarHandle extends VarHandle {"
-        errorLine2="                                            ~~~~~~~~~">
-        <location
-            file="libcore/libart/src/main/java/java/lang/invoke/ByteBufferViewVarHandle.java"
-            line="26"
-            column="45"/>
-    </issue>
-
-    <issue
-        id="NewApi"
-        message="Class requires API level 32 (current min is 31): `java.lang.invoke.VarHandle`"
-        errorLine1="class FieldVarHandle extends VarHandle {"
-        errorLine2="                             ~~~~~~~~~">
-        <location
-            file="libcore/libart/src/main/java/java/lang/invoke/FieldVarHandle.java"
-            line="26"
-            column="30"/>
-    </issue>
-
-    <issue
-        id="NewApi"
-        message="Class requires API level 32 (current min is 31): `java.lang.invoke.VarHandle`"
-        errorLine1="                                || VarHandle.class.isAssignableFrom(declaringClass))) {"
-        errorLine2="                                   ~~~~~~~~~">
-        <location
-            file="libcore/ojluni/src/main/java/java/lang/invoke/MethodHandleImpl.java"
-            line="165"
-            column="36"/>
-    </issue>
-
-    <issue
-        id="NewApi"
-        message="Class requires API level 32 (current min is 31): `java.lang.invoke.VarHandle`"
-        errorLine1="            } else if (refc == VarHandle.class) {"
-        errorLine2="                               ~~~~~~~~~">
-        <location
-            file="libcore/ojluni/src/main/java/java/lang/invoke/MethodHandles.java"
-            line="949"
-            column="32"/>
-    </issue>
-
-    <issue
-        id="NewApi"
-        message="Class requires API level 32 (current min is 31): `java.lang.invoke.VarHandle`"
-        errorLine1="        Class&lt;?> refc = VarHandle.class;"
-        errorLine2="                        ~~~~~~~~~">
-        <location
-            file="libcore/ojluni/src/main/java/java/lang/invoke/MethodHandles.java"
-            line="2519"
-            column="25"/>
-    </issue>
-
-    <issue
-        id="NewApi"
-        message="Class requires API level 32 (current min is 31): `java.lang.invoke.VarHandle`"
-        errorLine1="        MethodType methodType = type.insertParameterTypes(0, VarHandle.class);"
-        errorLine2="                                                             ~~~~~~~~~">
-        <location
-            file="libcore/ojluni/src/main/java/java/lang/invoke/MethodHandles.java"
-            line="2526"
-            column="62"/>
-    </issue>
-
-    <issue
-        id="NewApi"
-        message="Class requires API level 32 (current min is 31): `java.security.cert.URICertStoreParameters`"
-        errorLine1="        if (p == null || (!(p instanceof URICertStoreParameters))) {"
-        errorLine2="                                         ~~~~~~~~~~~~~~~~~~~~~~">
-        <location
-            file="libcore/ojluni/src/main/java/java/security/cert/URICertStoreParameters.java"
-            line="127"
-            column="42"/>
-    </issue>
-
-    <issue
-        id="NewApi"
-        message="Class requires API level 32 (current min is 31): `java.security.cert.URICertStoreParameters`"
-        errorLine1="        URICertStoreParameters other = (URICertStoreParameters)p;"
-        errorLine2="                                        ~~~~~~~~~~~~~~~~~~~~~~">
-        <location
-            file="libcore/ojluni/src/main/java/java/security/cert/URICertStoreParameters.java"
-            line="135"
-            column="41"/>
-    </issue>
-
 </issues>