--- conflicted
+++ resolved
@@ -67,16 +67,10 @@
 
     public static final boolean IS_RI
             = !"Dalvik Core Library".equals(System.getProperty("java.specification.name"));
-<<<<<<< HEAD
-
-    public static final String SECURITY_PROVIDER_NAME = (IS_RI) ? "SUN" : "BC";
-
-=======
 
     public static final String JSSE_PROVIDER_NAME = (IS_RI) ? "SunJSSE" : "AndroidOpenSSL";
     public static final String SECURITY_PROVIDER_NAME = (IS_RI) ? "SUN" : "BC";
 
->>>>>>> e7330de3
     public static final String KEY_STORE_ALGORITHM = (IS_RI) ? "JKS" : "BKS";
 
     /**
