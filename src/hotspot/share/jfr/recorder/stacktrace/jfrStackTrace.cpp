/*
 * Copyright (c) 2011, 2019, Oracle and/or its affiliates. All rights reserved.
 * DO NOT ALTER OR REMOVE COPYRIGHT NOTICES OR THIS FILE HEADER.
 *
 * This code is free software; you can redistribute it and/or modify it
 * under the terms of the GNU General Public License version 2 only, as
 * published by the Free Software Foundation.
 *
 * This code is distributed in the hope that it will be useful, but WITHOUT
 * ANY WARRANTY; without even the implied warranty of MERCHANTABILITY or
 * FITNESS FOR A PARTICULAR PURPOSE.  See the GNU General Public License
 * version 2 for more details (a copy is included in the LICENSE file that
 * accompanied this code).
 *
 * You should have received a copy of the GNU General Public License version
 * 2 along with this work; if not, write to the Free Software Foundation,
 * Inc., 51 Franklin St, Fifth Floor, Boston, MA 02110-1301 USA.
 *
 * Please contact Oracle, 500 Oracle Parkway, Redwood Shores, CA 94065 USA
 * or visit www.oracle.com if you need additional information or have any
 * questions.
 *
 */

#include "precompiled.hpp"
#include "jfr/recorder/checkpoint/jfrCheckpointWriter.hpp"
#include "jfr/recorder/checkpoint/types/traceid/jfrTraceId.inline.hpp"
#include "jfr/recorder/repository/jfrChunkWriter.hpp"
#include "jfr/recorder/stacktrace/jfrStackTrace.hpp"
#include "memory/allocation.inline.hpp"
#include "runtime/vframe.inline.hpp"

static void copy_frames(JfrStackFrame** lhs_frames, u4 length, const JfrStackFrame* rhs_frames) {
  assert(lhs_frames != NULL, "invariant");
  assert(rhs_frames != NULL, "invariant");
  if (length > 0) {
    *lhs_frames = NEW_C_HEAP_ARRAY(JfrStackFrame, length, mtTracing);
    memcpy(*lhs_frames, rhs_frames, length * sizeof(JfrStackFrame));
  }
}

JfrStackFrame::JfrStackFrame(const traceid& id, int bci, int type, const Method* method) :
  _method(method), _methodid(id), _line(0), _bci(bci), _type(type) {}

JfrStackFrame::JfrStackFrame(const traceid& id, int bci, int type, int lineno) :
  _method(NULL), _methodid(id), _line(lineno), _bci(bci), _type(type) {}

JfrStackTrace::JfrStackTrace(JfrStackFrame* frames, u4 max_frames) :
  _next(NULL),
  _frames(frames),
  _id(0),
  _hash(0),
  _nr_of_frames(0),
  _max_frames(max_frames),
  _frames_ownership(false),
  _reached_root(false),
  _lineno(false),
  _written(false) {}

JfrStackTrace::JfrStackTrace(traceid id, const JfrStackTrace& trace, const JfrStackTrace* next) :
  _next(next),
  _frames(NULL),
  _id(id),
  _hash(trace._hash),
  _nr_of_frames(trace._nr_of_frames),
  _max_frames(trace._max_frames),
  _frames_ownership(true),
  _reached_root(trace._reached_root),
  _lineno(trace._lineno),
  _written(false) {
  copy_frames(&_frames, trace._nr_of_frames, trace._frames);
}

JfrStackTrace::~JfrStackTrace() {
  if (_frames_ownership) {
    FREE_C_HEAP_ARRAY(JfrStackFrame, _frames);
  }
}

template <typename Writer>
static void write_stacktrace(Writer& w, traceid id, bool reached_root, u4 nr_of_frames, const JfrStackFrame* frames) {
  w.write((u8)id);
  w.write((u1)!reached_root);
  w.write(nr_of_frames);
  for (u4 i = 0; i < nr_of_frames; ++i) {
    frames[i].write(w);
  }
}

void JfrStackTrace::write(JfrChunkWriter& sw) const {
  assert(!_written, "invariant");
  write_stacktrace(sw, _id, _reached_root, _nr_of_frames, _frames);
  _written = true;
}

void JfrStackTrace::write(JfrCheckpointWriter& cpw) const {
  write_stacktrace(cpw, _id, _reached_root, _nr_of_frames, _frames);
}

bool JfrStackFrame::equals(const JfrStackFrame& rhs) const {
  return _methodid == rhs._methodid && _bci == rhs._bci && _type == rhs._type;
}

bool JfrStackTrace::equals(const JfrStackTrace& rhs) const {
  if (_reached_root != rhs._reached_root || _nr_of_frames != rhs._nr_of_frames || _hash != rhs._hash) {
    return false;
  }
  for (u4 i = 0; i < _nr_of_frames; ++i) {
    if (!_frames[i].equals(rhs._frames[i])) {
      return false;
    }
  }
  return true;
}

template <typename Writer>
static void write_frame(Writer& w, traceid methodid, int line, int bci, u1 type) {
  w.write((u8)methodid);
  w.write((u4)line);
  w.write((u4)bci);
  w.write((u8)type);
}

void JfrStackFrame::write(JfrChunkWriter& cw) const {
  write_frame(cw, _methodid, _line, _bci, _type);
}

void JfrStackFrame::write(JfrCheckpointWriter& cpw) const {
  write_frame(cpw, _methodid, _line, _bci, _type);
}

class vframeStreamSamples : public vframeStreamCommon {
 public:
  // constructor that starts with sender of frame fr (top_frame)
  vframeStreamSamples(JavaThread *jt, frame fr, bool stop_at_java_call_stub) : vframeStreamCommon(jt) {
    _stop_at_java_call_stub = stop_at_java_call_stub;
    _frame = fr;

    // We must always have a valid frame to start filling
    bool filled_in = fill_from_frame();
    assert(filled_in, "invariant");
  }
  void samples_next();
  void stop() {}
};

// Solaris SPARC Compiler1 needs an additional check on the grandparent
// of the top_frame when the parent of the top_frame is interpreted and
// the grandparent is compiled. However, in this method we do not know
// the relationship of the current _frame relative to the top_frame so
// we implement a more broad sanity check. When the previous callee is
// interpreted and the current sender is compiled, we verify that the
// current sender is also walkable. If it is not walkable, then we mark
// the current vframeStream as at the end.
void vframeStreamSamples::samples_next() {
  // handle frames with inlining
  if (_mode == compiled_mode &&
    vframeStreamCommon::fill_in_compiled_inlined_sender()) {
    return;
  }

  // handle general case
  u4 loop_count = 0;
  u4 loop_max = MAX_STACK_DEPTH * 2;
  do {
    loop_count++;
    // By the time we get here we should never see unsafe but better safe then segv'd
    if (loop_count > loop_max || !_frame.safe_for_sender(_thread)) {
      _mode = at_end_mode;
      return;
    }
    _frame = _frame.sender(&_reg_map);
  } while (!fill_from_frame());
}

bool JfrStackTrace::record_thread(JavaThread& thread, frame& frame) {
  vframeStreamSamples st(&thread, frame, false);
  u4 count = 0;
  _reached_root = true;

  _hash = 1;
  while (!st.at_end()) {
    if (count >= _max_frames) {
      _reached_root = false;
      break;
    }
    const Method* method = st.method();
    if (!method->is_valid_method()) {
      // we throw away everything we've gathered in this sample since
      // none of it is safe
      return false;
    }
    const traceid mid = JfrTraceId::use(method);
    int type = st.is_interpreted_frame() ? JfrStackFrame::FRAME_INTERPRETER : JfrStackFrame::FRAME_JIT;
    int bci = 0;
    if (method->is_native()) {
      type = JfrStackFrame::FRAME_NATIVE;
    } else {
      bci = st.bci();
    }
    const int lineno = method->line_number_from_bci(bci);
    // Can we determine if it's inlined?
<<<<<<< HEAD
    _hash = (_hash * 31) + mid;
    _hash = (_hash * 31) + bci;
    _hash = (_hash * 31) + type;
    _frames[count] = JfrStackFrame(mid, bci, type, lineno);
=======
    _hash = (_hash << 2) + (unsigned int)(((size_t)mid >> 2) + (bci << 4) + type);
    _frames[count] = JfrStackFrame(mid, bci, type, method);
>>>>>>> 727ddb06
    st.samples_next();
    count++;
  }

  _lineno = true;
  _nr_of_frames = count;
  return true;
}

void JfrStackFrame::resolve_lineno() const {
  assert(_method, "no method pointer");
  assert(_line == 0, "already have linenumber");
  _line = _method->line_number_from_bci(_bci);
}

void JfrStackTrace::resolve_linenos() const {
  for (unsigned int i = 0; i < _nr_of_frames; i++) {
    _frames[i].resolve_lineno();
  }
  _lineno = true;
}

bool JfrStackTrace::record_safe(JavaThread* thread, int skip) {
  assert(thread == Thread::current(), "Thread stack needs to be walkable");
  vframeStream vfs(thread);
  u4 count = 0;
  _reached_root = true;
  for (int i = 0; i < skip; i++) {
    if (vfs.at_end()) {
      break;
    }
    vfs.next();
  }

  _hash = 1;
  while (!vfs.at_end()) {
    if (count >= _max_frames) {
      _reached_root = false;
      break;
    }
    const Method* method = vfs.method();
    const traceid mid = JfrTraceId::use(method);
    int type = vfs.is_interpreted_frame() ? JfrStackFrame::FRAME_INTERPRETER : JfrStackFrame::FRAME_JIT;
    int bci = 0;
    if (method->is_native()) {
      type = JfrStackFrame::FRAME_NATIVE;
    }
    else {
      bci = vfs.bci();
    }
    // Can we determine if it's inlined?
    _hash = (_hash * 31) + mid;
    _hash = (_hash * 31) + bci;
    _hash = (_hash * 31) + type;
    _frames[count] = JfrStackFrame(mid, bci, type, method);
    vfs.next();
    count++;
  }

  _nr_of_frames = count;
  return true;
}
<|MERGE_RESOLUTION|>--- conflicted
+++ resolved
@@ -200,15 +200,10 @@
     }
     const int lineno = method->line_number_from_bci(bci);
     // Can we determine if it's inlined?
-<<<<<<< HEAD
     _hash = (_hash * 31) + mid;
     _hash = (_hash * 31) + bci;
     _hash = (_hash * 31) + type;
-    _frames[count] = JfrStackFrame(mid, bci, type, lineno);
-=======
-    _hash = (_hash << 2) + (unsigned int)(((size_t)mid >> 2) + (bci << 4) + type);
     _frames[count] = JfrStackFrame(mid, bci, type, method);
->>>>>>> 727ddb06
     st.samples_next();
     count++;
   }
