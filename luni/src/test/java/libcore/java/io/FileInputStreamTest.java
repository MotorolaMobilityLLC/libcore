/*
 * Copyright (C) 2010 The Android Open Source Project
 *
 * Licensed under the Apache License, Version 2.0 (the "License");
 * you may not use this file except in compliance with the License.
 * You may obtain a copy of the License at
 *
 *      http://www.apache.org/licenses/LICENSE-2.0
 *
 * Unless required by applicable law or agreed to in writing, software
 * distributed under the License is distributed on an "AS IS" BASIS,
 * WITHOUT WARRANTIES OR CONDITIONS OF ANY KIND, either express or implied.
 * See the License for the specific language governing permissions and
 * limitations under the License.
 */

package libcore.java.io;

import java.io.File;
import java.io.FileDescriptor;
import java.io.FileInputStream;
import java.io.FileNotFoundException;
import java.io.FileOutputStream;
import java.io.IOException;
import java.util.ArrayList;
import java.util.List;

import android.system.ErrnoException;
import android.system.Os;
import android.system.OsConstants;
import android.system.StructStatVfs;
<<<<<<< HEAD
import android.util.MutableInt;
=======
import junit.framework.TestCase;
>>>>>>> 777bf641

import libcore.io.IoUtils;
import libcore.io.Libcore;
import libcore.junit.junit3.TestCaseWithRules;
import libcore.junit.util.ResourceLeakageDetector;
import org.junit.Rule;
import org.junit.rules.TestRule;

public final class FileInputStreamTest extends TestCaseWithRules {
    @Rule
    public TestRule guardRule = ResourceLeakageDetector.getRule();

    private static final int TOTAL_SIZE = 1024;
    private static final int SKIP_SIZE = 100;

    private static class DataFeeder extends Thread {
        private FileDescriptor mOutFd;

        public DataFeeder(FileDescriptor fd) {
            mOutFd = fd;
        }

        @Override
        public void run() {
            try {
                FileOutputStream fos = new FileOutputStream(mOutFd);
                try {
                    byte[] buffer = new byte[TOTAL_SIZE];
                    for (int i = 0; i < buffer.length; ++i) {
                        buffer[i] = (byte) i;
                    }
                    fos.write(buffer);
                } finally {
                    IoUtils.closeQuietly(fos);
                    IoUtils.close(mOutFd);
                }
            } catch (IOException e) {
                throw new RuntimeException(e);
            }
        }
    }

    private void verifyData(FileInputStream is, int start, int count) throws IOException {
        byte buffer[] = new byte[count];
        assertEquals(count, is.read(buffer));
        for (int i = 0; i < count; ++i) {
            assertEquals((byte) (i + start), buffer[i]);
        }
    }

    public void testSkipInPipes() throws Exception {
        FileDescriptor[] pipe = Libcore.os.pipe2(0);
        DataFeeder feeder = new DataFeeder(pipe[1]);
        try {
            feeder.start();
            FileInputStream fis = new FileInputStream(pipe[0]);
            fis.skip(SKIP_SIZE);
            verifyData(fis, SKIP_SIZE, TOTAL_SIZE - SKIP_SIZE);
            assertEquals(-1, fis.read());
            feeder.join(1000);
            assertFalse(feeder.isAlive());
        } finally {
            IoUtils.closeQuietly(pipe[0]);
        }
    }

    public void testDirectories() throws Exception {
        try {
            new FileInputStream(".");
            fail();
        } catch (FileNotFoundException expected) {
        }
    }

    private File makeFile() throws Exception {
        File tmp = File.createTempFile("FileOutputStreamTest", "tmp");
        FileOutputStream fos = new FileOutputStream(tmp);
        fos.write(1);
        fos.write(1);
        fos.close();
        return tmp;
    }

    public void testFileDescriptorOwnership() throws Exception {
        File tmp = makeFile();

        FileInputStream fis1 = new FileInputStream(tmp);
        FileInputStream fis2 = new FileInputStream(fis1.getFD());

        // Close the second FileDescriptor and check we can't use it...
        fis2.close();

        try {
            fis2.available();
            fail();
        } catch (IOException expected) {
        }
        try {
            fis2.read();
            fail();
        } catch (IOException expected) {
        }
        try {
            fis2.read(new byte[1], 0, 1);
            fail();
        } catch (IOException expected) {
        }
        try {
            fis2.skip(1);
            fail();
        } catch (IOException expected) {
        }
        // ...but that we can still use the first.
        assertTrue(fis1.getFD().valid());
        assertFalse(fis1.read() == -1);

        // Close the first FileDescriptor and check we can't use it...
        fis1.close();
        try {
            fis1.available();
            fail();
        } catch (IOException expected) {
        }
        try {
            fis1.read();
            fail();
        } catch (IOException expected) {
        }
        try {
            fis1.read(new byte[1], 0, 1);
            fail();
        } catch (IOException expected) {
        }
        try {
            fis1.skip(1);
            fail();
        } catch (IOException expected) {
        }

        // FD is no longer owned by any stream, should be invalidated.
        assertFalse(fis1.getFD().valid());
    }

    public void testClose() throws Exception {
        File tmp = makeFile();
        FileInputStream fis = new FileInputStream(tmp);

        // Closing an already-closed stream is a no-op...
        fis.close();
        fis.close();

        // But any explicit activity is an error.
        try {
            fis.available();
            fail();
        } catch (IOException expected) {
        }
        try {
            fis.read();
            fail();
        } catch (IOException expected) {
        }
        try {
            fis.read(new byte[1], 0, 1);
            fail();
        } catch (IOException expected) {
        }
        try {
            fis.skip(1);
            fail();
        } catch (IOException expected) {
        }
        // Including 0-byte skips...
        try {
            fis.skip(0);
            fail();
        } catch (IOException expected) {
        }
        // ...but not 0-byte reads...
        fis.read(new byte[0], 0, 0);
    }

    // http://b/26117827
    //
    // Return 0 (the conservative estimate) for files for which ioctl is not implemented.
    public void test_available_on_nonIOCTL_supported_file() throws Exception {
        File file = new File("/dev/zero");
        try (FileInputStream input = new FileInputStream(file)) {
            assertEquals(0, input.available());
        }

        try (FileInputStream input = new FileInputStream(file)) {
            android.system.Os.ioctlInt(input.getFD(), OsConstants.FIONREAD, new MutableInt(0));
            fail();
        } catch (ErrnoException expected) {
            assertEquals("FIONREAD should have returned ENOTTY for the file. If it doesn't return"
                    + " FIONREAD, the test is no longer valid.", OsConstants.ENOTTY,
                    expected.errno);
        }
    }

    // http://b/25695227
    public void testFdLeakWhenOpeningDirectory() throws Exception {
        File phile = IoUtils.createTemporaryDirectory("test_bug_25695227");

        try {
            new FileInputStream(phile);
            fail();
        } catch (FileNotFoundException expected) {
        }

        assertTrue(getOpenFdsForPrefix("test_bug_25695227").isEmpty());
    }

    // http://b/28192631
    public void testSkipOnLargeFiles() throws Exception {
        File largeFile = File.createTempFile("FileInputStreamTest_testSkipOnLargeFiles", "");
<<<<<<< HEAD
        // Required space is 3.1 GB: 3GB for file plus 100M headroom.
        final long requiredFreeSpaceBytes = 3172L * 1024 * 1024;
        long fileSize = 3 * 1024L * 1024 * 1024; // 3 GiB
=======

        // Required space is 3.1 GB: 3GB for file plus 100M headroom.
        final long requiredFreeSpaceBytes = 3172L * 1024 * 1024;

>>>>>>> 777bf641
        // If system doesn't have enough space free for this test, skip it.
        final StructStatVfs statVfs = Os.statvfs(largeFile.getPath());
        final long freeSpaceAvailableBytes = statVfs.f_bsize * statVfs.f_bavail;
        if (freeSpaceAvailableBytes < requiredFreeSpaceBytes) {
            return;
        }
<<<<<<< HEAD
        try {
            allocateEmptyFile(largeFile, fileSize);
            assertEquals(fileSize, largeFile.length());
            try (FileInputStream fis = new FileInputStream(largeFile)) {
                long lastByte = fileSize - 1;
                assertEquals(0, Libcore.os.lseek(fis.getFD(), 0, OsConstants.SEEK_CUR));
                assertEquals(lastByte, fis.skip(lastByte));
=======

        try {
            FileOutputStream fos = new FileOutputStream(largeFile);
            try {
                byte[] buffer = new byte[1024 * 1024]; // 1 MB
                for (int i = 0; i < 3 * 1024; i++) { // 3 GB
                    fos.write(buffer);
                }
            } finally {
                fos.close();
>>>>>>> 777bf641
            }

            FileInputStream fis = new FileInputStream(largeFile);
            long lastByte = 3 * 1024 * 1024 * 1024L - 1;
            assertEquals(0, Libcore.os.lseek(fis.getFD(), 0, OsConstants.SEEK_CUR));
            assertEquals(lastByte, fis.skip(lastByte));
        } finally {
            // Proactively cleanup - it's a pretty large file.
            assertTrue(largeFile.delete());
        }
<<<<<<< HEAD
    }

    /**
     * Allocates a file to the specified size using fallocate, falling back to ftruncate.
     */
    private static void allocateEmptyFile(File file, long fileSize)
            throws IOException, InterruptedException {
        // fallocate is much faster than ftruncate (<<1sec rather than 24sec for 3 GiB on Nexus 6P)
        try (FileOutputStream fos = new FileOutputStream(file)) {
            try {
                Os.posix_fallocate(fos.getFD(), 0, fileSize);
                return;
            } catch (ErrnoException e) {
                // Fall back to ftruncate, which works on all filesystems but is slower
            }
        }
        // Need to reopen the file to get a valid FileDescriptor
        try (FileOutputStream fos = new FileOutputStream(file)) {
            Os.ftruncate(fos.getFD(), fileSize);
        } catch (ErrnoException e2) {
            throw new IOException("Failed to truncate: " + file, e2);
        }
=======
>>>>>>> 777bf641
    }

    private static List<Integer> getOpenFdsForPrefix(String path) throws Exception {
        File[] fds = new File("/proc/self/fd").listFiles();
        List<Integer> list = new ArrayList<>();
        for (File fd : fds) {
            try {
                File fdPath = new File(android.system.Os.readlink(fd.getAbsolutePath()));
                if (fdPath.getName().startsWith(path)) {
                    list.add(Integer.valueOf(fd.getName()));
                }
            } catch (ErrnoException e) {
                if (e.errno != OsConstants.ENOENT) {
                    throw e.rethrowAsIOException();
                }
            }
        }

        return list;
    }
}<|MERGE_RESOLUTION|>--- conflicted
+++ resolved
@@ -29,11 +29,7 @@
 import android.system.Os;
 import android.system.OsConstants;
 import android.system.StructStatVfs;
-<<<<<<< HEAD
 import android.util.MutableInt;
-=======
-import junit.framework.TestCase;
->>>>>>> 777bf641
 
 import libcore.io.IoUtils;
 import libcore.io.Libcore;
@@ -251,23 +247,15 @@
     // http://b/28192631
     public void testSkipOnLargeFiles() throws Exception {
         File largeFile = File.createTempFile("FileInputStreamTest_testSkipOnLargeFiles", "");
-<<<<<<< HEAD
         // Required space is 3.1 GB: 3GB for file plus 100M headroom.
         final long requiredFreeSpaceBytes = 3172L * 1024 * 1024;
         long fileSize = 3 * 1024L * 1024 * 1024; // 3 GiB
-=======
-
-        // Required space is 3.1 GB: 3GB for file plus 100M headroom.
-        final long requiredFreeSpaceBytes = 3172L * 1024 * 1024;
-
->>>>>>> 777bf641
         // If system doesn't have enough space free for this test, skip it.
         final StructStatVfs statVfs = Os.statvfs(largeFile.getPath());
         final long freeSpaceAvailableBytes = statVfs.f_bsize * statVfs.f_bavail;
         if (freeSpaceAvailableBytes < requiredFreeSpaceBytes) {
             return;
         }
-<<<<<<< HEAD
         try {
             allocateEmptyFile(largeFile, fileSize);
             assertEquals(fileSize, largeFile.length());
@@ -275,18 +263,6 @@
                 long lastByte = fileSize - 1;
                 assertEquals(0, Libcore.os.lseek(fis.getFD(), 0, OsConstants.SEEK_CUR));
                 assertEquals(lastByte, fis.skip(lastByte));
-=======
-
-        try {
-            FileOutputStream fos = new FileOutputStream(largeFile);
-            try {
-                byte[] buffer = new byte[1024 * 1024]; // 1 MB
-                for (int i = 0; i < 3 * 1024; i++) { // 3 GB
-                    fos.write(buffer);
-                }
-            } finally {
-                fos.close();
->>>>>>> 777bf641
             }
 
             FileInputStream fis = new FileInputStream(largeFile);
@@ -297,7 +273,6 @@
             // Proactively cleanup - it's a pretty large file.
             assertTrue(largeFile.delete());
         }
-<<<<<<< HEAD
     }
 
     /**
@@ -320,8 +295,6 @@
         } catch (ErrnoException e2) {
             throw new IOException("Failed to truncate: " + file, e2);
         }
-=======
->>>>>>> 777bf641
     }
 
     private static List<Integer> getOpenFdsForPrefix(String path) throws Exception {
