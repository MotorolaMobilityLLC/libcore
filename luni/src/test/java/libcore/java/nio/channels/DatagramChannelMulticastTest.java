--- conflicted
+++ resolved
@@ -1298,10 +1298,7 @@
         dc.close();
     }
 
-<<<<<<< HEAD
-
-=======
->>>>>>> f1a85914
+
     private static void createChannelAndSendMulticastMessage(
             InetAddress group, int port, String msg, NetworkInterface sendingInterface, ProtocolFamily protocolFamily)
             throws IOException {
