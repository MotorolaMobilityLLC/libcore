/*
 * Copyright (C) 2010 The Android Open Source Project
 *
 * Licensed under the Apache License, Version 2.0 (the "License");
 * you may not use this file except in compliance with the License.
 * You may obtain a copy of the License at
 *
 *      http://www.apache.org/licenses/LICENSE-2.0
 *
 * Unless required by applicable law or agreed to in writing, software
 * distributed under the License is distributed on an "AS IS" BASIS,
 * WITHOUT WARRANTIES OR CONDITIONS OF ANY KIND, either express or implied.
 * See the License for the specific language governing permissions and
 * limitations under the License.
 */

package libcore.java.text;

import java.text.DateFormat;
import java.text.DateFormatSymbols;
import java.text.ParseException;
import java.text.ParsePosition;
import java.text.SimpleDateFormat;
import java.util.Calendar;
import java.util.Date;
import java.util.GregorianCalendar;
import java.util.Locale;
import java.util.TimeZone;

public class SimpleDateFormatTest extends junit.framework.TestCase {

    private static final TimeZone AMERICA_LOS_ANGELES = TimeZone.getTimeZone("America/Los_Angeles");
    private static final TimeZone AUSTRALIA_LORD_HOWE = TimeZone.getTimeZone("Australia/Lord_Howe");
    private static final TimeZone UTC = TimeZone.getTimeZone("Etc/UTC");

    private Locale defaultLocale;

    @Override
    public void setUp() throws Exception {
        super.setUp();
        defaultLocale = Locale.getDefault();
        // Locale affects timezone names / abbreviations so can affect formatting and parsing.
        Locale.setDefault(Locale.US);
    }

    @Override
    public void tearDown() throws Exception {
        Locale.setDefault(defaultLocale);
        super.tearDown();
    }

    private Locale defaultLocale;

    @Override
    public void setUp() throws Exception {
        super.setUp();
        defaultLocale = Locale.getDefault();
        // Locale affects timezone names / abbreviations so can affect formatting and parsing.
        Locale.setDefault(Locale.US);
    }

    @Override
    public void tearDown() throws Exception {
        Locale.setDefault(defaultLocale);
        super.tearDown();
    }

    // The RI fails this test.
    public void test2DigitYearStartIsCloned() throws Exception {
        // Test that get2DigitYearStart returns a clone.
        SimpleDateFormat sdf = new SimpleDateFormat();
        sdf.setTimeZone(UTC);

        Date originalDate = sdf.get2DigitYearStart();
        assertNotSame(sdf.get2DigitYearStart(), originalDate);
        assertEquals(sdf.get2DigitYearStart(), originalDate);
        originalDate.setTime(0);
        assertFalse(sdf.get2DigitYearStart().equals(originalDate));
        // Test that set2DigitYearStart takes a clone.
        Date newDate = new Date();
        sdf.set2DigitYearStart(newDate);
        assertNotSame(sdf.get2DigitYearStart(), newDate);
        assertEquals(sdf.get2DigitYearStart(), newDate);
        newDate.setTime(0);
        assertFalse(sdf.get2DigitYearStart().equals(newDate));
    }

    // The RI fails this test because this is an ICU-compatible Android extension.
    // Necessary for correct localization in various languages (http://b/2633414).
    public void testStandAloneNames() throws Exception {
        Locale en = Locale.ENGLISH;
        Locale pl = new Locale("pl");
        Locale ru = new Locale("ru");

<<<<<<< HEAD
        assertEquals("January", formatDate(en, "MMMM"));
        assertEquals("January", formatDate(en, "LLLL"));
        assertEquals("stycznia", formatDate(pl, "MMMM"));
        assertEquals("stycze\u0144", formatDate(pl, "LLLL"));

        assertEquals("Thursday", formatDate(en, "EEEE"));
        assertEquals("Thursday", formatDate(en, "cccc"));
        assertEquals("\u0447\u0435\u0442\u0432\u0435\u0440\u0433", formatDate(ru, "EEEE"));
        assertEquals("\u0447\u0435\u0442\u0432\u0435\u0440\u0433", formatDate(ru, "cccc"));

        assertEquals(Calendar.JUNE, parseDate(en, "yyyy-MMMM-dd", "1980-June-12").get(Calendar.MONTH));
        assertEquals(Calendar.JUNE, parseDate(en, "yyyy-LLLL-dd", "1980-June-12").get(Calendar.MONTH));
        assertEquals(Calendar.JUNE, parseDate(pl, "yyyy-MMMM-dd", "1980-czerwca-12").get(Calendar.MONTH));
        assertEquals(Calendar.JUNE, parseDate(pl, "yyyy-LLLL-dd", "1980-czerwiec-12").get(Calendar.MONTH));

        assertEquals(Calendar.TUESDAY, parseDate(en, "EEEE", "Tuesday").get(Calendar.DAY_OF_WEEK));
        assertEquals(Calendar.TUESDAY, parseDate(en, "cccc", "Tuesday").get(Calendar.DAY_OF_WEEK));
        assertEquals(Calendar.TUESDAY, parseDate(ru, "EEEE", "\u0432\u0442\u043e\u0440\u043d\u0438\u043a").get(Calendar.DAY_OF_WEEK));
        assertEquals(Calendar.TUESDAY, parseDate(ru, "cccc", "\u0412\u0442\u043e\u0440\u043d\u0438\u043a").get(Calendar.DAY_OF_WEEK));
=======
        assertEquals("January", formatDateUtc(en, "MMMM"));
        assertEquals("January", formatDateUtc(en, "LLLL"));
        assertEquals("stycznia", formatDateUtc(pl, "MMMM"));
        assertEquals("stycze\u0144", formatDateUtc(pl, "LLLL"));

        assertEquals("Thursday", formatDateUtc(en, "EEEE"));
        assertEquals("Thursday", formatDateUtc(en, "cccc"));
        assertEquals("\u0447\u0435\u0442\u0432\u0435\u0440\u0433", formatDateUtc(ru, "EEEE"));
        assertEquals("\u0447\u0435\u0442\u0432\u0435\u0440\u0433", formatDateUtc(ru, "cccc"));

        assertEquals(Calendar.JUNE, parseDateUtc(en, "yyyy-MMMM-dd", "1980-June-12").get(Calendar.MONTH));
        assertEquals(Calendar.JUNE, parseDateUtc(en, "yyyy-LLLL-dd", "1980-June-12").get(Calendar.MONTH));
        assertEquals(Calendar.JUNE, parseDateUtc(pl, "yyyy-MMMM-dd", "1980-czerwca-12").get(Calendar.MONTH));
        assertEquals(Calendar.JUNE, parseDateUtc(pl, "yyyy-LLLL-dd", "1980-czerwiec-12").get(Calendar.MONTH));

        assertEquals(Calendar.TUESDAY, parseDateUtc(en, "EEEE", "Tuesday").get(Calendar.DAY_OF_WEEK));
        assertEquals(Calendar.TUESDAY, parseDateUtc(en, "cccc", "Tuesday").get(Calendar.DAY_OF_WEEK));
        assertEquals(Calendar.TUESDAY, parseDateUtc(ru, "EEEE", "\u0432\u0442\u043e\u0440\u043d\u0438\u043a").get(Calendar.DAY_OF_WEEK));
        assertEquals(Calendar.TUESDAY, parseDateUtc(ru, "cccc", "\u0412\u0442\u043e\u0440\u043d\u0438\u043a").get(Calendar.DAY_OF_WEEK));
>>>>>>> 964e4eb6
    }

    // The RI fails this test because it doesn't fully support UTS #35.
    // https://code.google.com/p/android/issues/detail?id=39616
    public void testFiveCount_parsing() throws Exception {
      // It's pretty silly to try to parse the shortest names, because they're almost always
      // ambiguous.
      assertCannotParse(Locale.ENGLISH, "MMMMM", "J");
      assertCannotParse(Locale.ENGLISH, "LLLLL", "J");
      assertCannotParse(Locale.ENGLISH, "EEEEE", "T");
      assertCannotParse(Locale.ENGLISH, "ccccc", "T");
    }

    // The RI fails this test because it doesn't fully support UTS #35.
    // https://code.google.com/p/android/issues/detail?id=39616
    public void testFiveCount_M() throws Exception {
      assertEquals("1", formatDateUtc(Locale.ENGLISH, "M"));
      assertEquals("01", formatDateUtc(Locale.ENGLISH, "MM"));
      assertEquals("Jan", formatDateUtc(Locale.ENGLISH, "MMM"));
      assertEquals("January", formatDateUtc(Locale.ENGLISH, "MMMM"));
      assertEquals("J", formatDateUtc(Locale.ENGLISH, "MMMMM"));
    }

    // The RI fails this test because it doesn't fully support UTS #35.
    // https://code.google.com/p/android/issues/detail?id=39616
    public void testFiveCount_L() throws Exception {
      assertEquals("1", formatDateUtc(Locale.ENGLISH, "L"));
      assertEquals("01", formatDateUtc(Locale.ENGLISH, "LL"));
      assertEquals("Jan", formatDateUtc(Locale.ENGLISH, "LLL"));
      assertEquals("January", formatDateUtc(Locale.ENGLISH, "LLLL"));
      assertEquals("J", formatDateUtc(Locale.ENGLISH, "LLLLL"));
    }

    // The RI fails this test because it doesn't fully support UTS #35.
    // https://code.google.com/p/android/issues/detail?id=39616
    public void testFiveCount_E() throws Exception {
      assertEquals("Thu", formatDateUtc(Locale.ENGLISH, "E"));
      assertEquals("Thu", formatDateUtc(Locale.ENGLISH, "EE"));
      assertEquals("Thu", formatDateUtc(Locale.ENGLISH, "EEE"));
      assertEquals("Thursday", formatDateUtc(Locale.ENGLISH, "EEEE"));
      assertEquals("T", formatDateUtc(Locale.ENGLISH, "EEEEE"));
      // assertEquals("Th", formatDate(Locale.ENGLISH, "EEEEEE")); // icu4c doesn't support 6.
    }

    // The RI fails this test because it doesn't fully support UTS #35.
    // https://code.google.com/p/android/issues/detail?id=39616
    public void testFiveCount_c() throws Exception {
<<<<<<< HEAD
      assertEquals("Thu", formatDate(Locale.ENGLISH, "c"));
      assertEquals("Thu", formatDate(Locale.ENGLISH, "cc"));
      assertEquals("Thu", formatDate(Locale.ENGLISH, "ccc"));
      assertEquals("Thursday", formatDate(Locale.ENGLISH, "cccc"));
      assertEquals("T", formatDate(Locale.ENGLISH, "ccccc"));
=======
      assertEquals("Thu", formatDateUtc(Locale.ENGLISH, "c"));
      assertEquals("Thu", formatDateUtc(Locale.ENGLISH, "cc"));
      assertEquals("Thu", formatDateUtc(Locale.ENGLISH, "ccc"));
      assertEquals("Thursday", formatDateUtc(Locale.ENGLISH, "cccc"));
      assertEquals("T", formatDateUtc(Locale.ENGLISH, "ccccc"));
>>>>>>> 964e4eb6
      // assertEquals("Th", formatDate(Locale.ENGLISH, "cccccc")); // icu4c doesn't support 6.
    }

    // The RI fails this test because it doesn't fully support UTS #35.
    // https://code.google.com/p/android/issues/detail?id=39616
    public void testFiveCount_Z() throws Exception {
<<<<<<< HEAD
      assertEquals("+0000", formatDate(Locale.ENGLISH, "Z"));
      assertEquals("+0000", formatDate(Locale.ENGLISH, "ZZ"));
      assertEquals("+0000", formatDate(Locale.ENGLISH, "ZZZ"));
      assertEquals("GMT+00:00", formatDate(Locale.ENGLISH, "ZZZZ"));
      assertEquals("+00:00", formatDate(Locale.ENGLISH, "ZZZZZ"));

      TimeZone tz = TimeZone.getTimeZone("America/Los_Angeles");
=======
      assertEquals("+0000", formatDateUtc(Locale.ENGLISH, "Z"));
      assertEquals("+0000", formatDateUtc(Locale.ENGLISH, "ZZ"));
      assertEquals("+0000", formatDateUtc(Locale.ENGLISH, "ZZZ"));
      assertEquals("GMT+00:00", formatDateUtc(Locale.ENGLISH, "ZZZZ"));
      assertEquals("+00:00", formatDateUtc(Locale.ENGLISH, "ZZZZZ"));

      TimeZone tz = AMERICA_LOS_ANGELES;
>>>>>>> 964e4eb6
      assertEquals("-0800", formatDate(Locale.ENGLISH, "Z", tz));
      assertEquals("-0800", formatDate(Locale.ENGLISH, "ZZ", tz));
      assertEquals("-0800", formatDate(Locale.ENGLISH, "ZZZ", tz));
      assertEquals("GMT-08:00", formatDate(Locale.ENGLISH, "ZZZZ", tz));
      assertEquals("-08:00", formatDate(Locale.ENGLISH, "ZZZZZ", tz));
    }

    // The RI fails this test because it doesn't fully support UTS #35.
    // https://code.google.com/p/android/issues/detail?id=39616
    public void test_parsing_Z() throws Exception {
      assertEquals(1325421240000L, parseTimeUtc("yyyy-MM-dd' 'Z", "2012-01-01 -1234"));
      assertEquals(1325421240000L, parseTimeUtc("yyyy-MM-dd' 'ZZ", "2012-01-01 -1234"));
      assertEquals(1325421240000L, parseTimeUtc("yyyy-MM-dd' 'ZZZ", "2012-01-01 -1234"));
      assertEquals(1325421240000L, parseTimeUtc("yyyy-MM-dd' 'ZZZZ", "2012-01-01 GMT-12:34"));
      assertEquals(1325421240000L, parseTimeUtc("yyyy-MM-dd' 'ZZZZZ", "2012-01-01 -12:34"));
    }

    private static long parseTimeUtc(String fmt, String value) {
      return parseDateUtc(Locale.ENGLISH, fmt, value).getTime().getTime();
    }

    public void test2038() {
        SimpleDateFormat format = new SimpleDateFormat("EEE MMM dd HH:mm:ss yyyy", Locale.US);
        format.setTimeZone(UTC);

        assertEquals("Sun Nov 24 17:31:44 1833",
                format.format(new Date(((long) Integer.MIN_VALUE + Integer.MIN_VALUE) * 1000L)));
        assertEquals("Fri Dec 13 20:45:52 1901",
                format.format(new Date(Integer.MIN_VALUE * 1000L)));
        assertEquals("Thu Jan 01 00:00:00 1970",
                format.format(new Date(0L)));
        assertEquals("Tue Jan 19 03:14:07 2038",
                format.format(new Date(Integer.MAX_VALUE * 1000L)));
        assertEquals("Sun Feb 07 06:28:16 2106",
                format.format(new Date((2L + Integer.MAX_VALUE + Integer.MAX_VALUE) * 1000L)));
    }

<<<<<<< HEAD
    private String formatDate(Locale l, String fmt) {
        return formatDate(l, fmt, TimeZone.getTimeZone("UTC"));
=======
    private String formatDateUtc(Locale l, String fmt) {
        return formatDate(l, fmt, UTC);
>>>>>>> 964e4eb6
    }

    private String formatDate(Locale l, String fmt, TimeZone tz) {
        DateFormat dateFormat = new SimpleDateFormat(fmt, l);
        dateFormat.setTimeZone(tz);
        return dateFormat.format(new Date(0));
    }

    private static void assertCannotParse(Locale l, String fmt, String value) {
        SimpleDateFormat sdf = new SimpleDateFormat(fmt, l);
        sdf.setTimeZone(UTC);
        ParsePosition pp = new ParsePosition(0);
        Date d = sdf.parse(value, pp);
        assertNull("Value " + value + " must not parse in locale " + l + " with format " + fmt, d);
    }

    /**
     * Parse a date with a SimpleDateFormat set to use UTC. If fmt contains a pattern for zone the
     * use of UTC should have no effect, but in other cases it can affect the outcome. The returned
     * calendar will also be set to UTC.
     */
    private static Calendar parseDateUtc(Locale l, String fmt, String value) {
        return parseDate(l, fmt, value, UTC);
    }

    private static Calendar parseDate(Locale l, String fmt, String value, TimeZone tz) {
        SimpleDateFormat sdf = new SimpleDateFormat(fmt, l);
        sdf.setTimeZone(tz);
        ParsePosition pp = new ParsePosition(0);
        Date d = sdf.parse(value, pp);
        if (d == null) {
            fail(pp.toString());
        }
        if (pp.getIndex() != value.length()) {
            fail("Value " + value + " must be fully consumed: " +  pp.toString());
        }
<<<<<<< HEAD
        Calendar c = Calendar.getInstance(TimeZone.getTimeZone("UTC"));
=======
        Calendar c = Calendar.getInstance(tz);
>>>>>>> 964e4eb6
        c.setTime(d);
        return c;
    }

    // http://code.google.com/p/android/issues/detail?id=13420
    public void testParsingUncommonTimeZoneAbbreviations() {
        String fmt = "yyyy-MM-dd HH:mm:ss.SSS z";
        String date = "2010-12-23 12:44:57.0 CET";
        // ICU considers "CET" (Central European Time) to be common in Britain...
        assertEquals(1293104697000L, parseDateUtc(Locale.UK, fmt, date).getTimeInMillis());
        // ...but not in the US.
        assertCannotParse(Locale.US, fmt, date);
    }

    // In Honeycomb, only one Olson id was associated with CET (or any other "uncommon"
    // abbreviation). This was changed after KitKat to avoid Java hacks on top of ICU data.
    // ICU data only provides abbreviations for timezones in the locales where they would
    // not be ambiguous to most people of that locale.
    public void testFormattingUncommonTimeZoneAbbreviations() {
        String fmt = "yyyy-MM-dd HH:mm:ss.SSS z";
        String unambiguousDate = "1970-01-01 01:00:00.000 CET";
        String ambiguousDate = "1970-01-01 01:00:00.000 GMT+01:00";

        // The locale to use when formatting. Not every Locale renders "Europe/Berlin" as "CET". The
        // UK is one that does, the US is one that does not.
        Locale cetUnambiguousLocale = Locale.UK;
        Locale cetAmbiguousLocale = Locale.US;
        TimeZone europeBerlin = TimeZone.getTimeZone("Europe/Berlin");
        TimeZone europeZurich = TimeZone.getTimeZone("Europe/Zurich");

        SimpleDateFormat sdf = new SimpleDateFormat(fmt, cetUnambiguousLocale);
        sdf.setTimeZone(europeBerlin);
        assertEquals(unambiguousDate, sdf.format(new Date(0)));
        sdf = new SimpleDateFormat(fmt, cetUnambiguousLocale);
        sdf.setTimeZone(europeZurich);
        assertEquals(unambiguousDate, sdf.format(new Date(0)));

        sdf = new SimpleDateFormat(fmt, cetAmbiguousLocale);
        sdf.setTimeZone(europeBerlin);
        assertEquals(ambiguousDate, sdf.format(new Date(0)));
        sdf = new SimpleDateFormat(fmt, cetAmbiguousLocale);
        sdf.setTimeZone(europeZurich);
        assertEquals(ambiguousDate, sdf.format(new Date(0)));
    }

    // http://code.google.com/p/android/issues/detail?id=8258
    public void testTimeZoneFormatting() throws Exception {
        Date epoch = new Date(0);

        // Create a SimpleDateFormat that defaults to America/Chicago...
        TimeZone americaChicago = TimeZone.getTimeZone("America/Chicago");
        TimeZone.setDefault(americaChicago);
        SimpleDateFormat sdf = new SimpleDateFormat("yyyy-MM-dd HH:mm:ss Z");
        assertEquals(americaChicago, sdf.getTimeZone());

        // We should see something appropriate to America/Chicago...
        assertEquals("1969-12-31 18:00:00 -0600", sdf.format(epoch));
        // We can set any TimeZone we want:
        sdf.setTimeZone(AMERICA_LOS_ANGELES);
        assertEquals("1969-12-31 16:00:00 -0800", sdf.format(epoch));
        sdf.setTimeZone(UTC);
        assertEquals("1970-01-01 00:00:00 +0000", sdf.format(epoch));

        // A new SimpleDateFormat will default to America/Chicago...
        sdf = new SimpleDateFormat("yyyy-MM-dd HH:mm:ss Z");
        assertEquals(americaChicago, sdf.getTimeZone());

        // ...and parsing an America/Los_Angeles time will *not* change that...
        sdf.parse("2010-12-03 00:00:00 -0800");
        assertEquals(americaChicago, sdf.getTimeZone());

        // ...so our time zone here is "America/Chicago":
        assertEquals("1969-12-31 18:00:00 -0600", sdf.format(epoch));
        // We can set any TimeZone we want:
        sdf.setTimeZone(AMERICA_LOS_ANGELES);
        assertEquals("1969-12-31 16:00:00 -0800", sdf.format(epoch));
        sdf.setTimeZone(UTC);
        assertEquals("1970-01-01 00:00:00 +0000", sdf.format(epoch));

        sdf = new SimpleDateFormat("yyyy-MM-dd HH:mm:ss");
        sdf.setTimeZone(UTC);
        Date date = sdf.parse("2010-07-08 02:44:48");
        assertEquals(UTC, sdf.getTimeZone());
        assertEquals(1278557088000L, date.getTime());

        sdf = new SimpleDateFormat("yyyy-MM-dd'T'HH:mm:ssZ");
        sdf.setTimeZone(AMERICA_LOS_ANGELES);
        assertEquals("2010-07-07T19:44:48-0700", sdf.format(date));
        assertEquals(AMERICA_LOS_ANGELES, sdf.getTimeZone());
        sdf.setTimeZone(UTC);
        assertEquals("2010-07-08T02:44:48+0000", sdf.format(date));
        assertEquals(UTC, sdf.getTimeZone());
    }

    public void testDstZoneNameWithNonDstTimestamp() throws Exception {
        SimpleDateFormat format = new SimpleDateFormat("yyyy-MM-dd'T'HH:mm zzzz", Locale.US);
        Calendar calendar = new GregorianCalendar(AMERICA_LOS_ANGELES);
        calendar.setTime(format.parse("2011-06-21T10:00 Pacific Standard Time")); // 18:00 GMT-8
        assertEquals(11, calendar.get(Calendar.HOUR_OF_DAY)); // 18:00 GMT-7
        assertEquals(0, calendar.get(Calendar.MINUTE));
    }

    public void testNonDstZoneNameWithDstTimestamp() throws Exception {
        SimpleDateFormat format = new SimpleDateFormat("yyyy-MM-dd'T'HH:mm zzzz", Locale.US);
        Calendar calendar = new GregorianCalendar(AMERICA_LOS_ANGELES);
        calendar.setTime(format.parse("2010-12-21T10:00 Pacific Daylight Time")); // 17:00 GMT-7
        assertEquals(9, calendar.get(Calendar.HOUR_OF_DAY)); // 17:00 GMT-8
        assertEquals(0, calendar.get(Calendar.MINUTE));
    }

    // http://b/4723412
    public void testDstZoneWithNonDstTimestampForNonHourDstZone() throws Exception {
        SimpleDateFormat format = new SimpleDateFormat("yyyy-MM-dd'T'HH:mm zzzz", Locale.US);
        Calendar calendar = new GregorianCalendar(AUSTRALIA_LORD_HOWE);
        calendar.setTime(format.parse("2011-06-21T20:00 Lord Howe Daylight Time")); // 9:00 GMT+11
        assertEquals(19, calendar.get(Calendar.HOUR_OF_DAY)); // 9:00 GMT+10:30
        assertEquals(30, calendar.get(Calendar.MINUTE));
    }

    public void testNonDstZoneWithDstTimestampForNonHourDstZone() throws Exception {
        SimpleDateFormat format = new SimpleDateFormat("yyyy-MM-dd'T'HH:mm zzzz", Locale.US);
        Calendar calendar = new GregorianCalendar(AUSTRALIA_LORD_HOWE);
        calendar.setTime(format.parse("2010-12-21T19:30 Lord Howe Standard Time")); //9:00 GMT+10:30
        assertEquals(20, calendar.get(Calendar.HOUR_OF_DAY)); // 9:00 GMT+11:00
        assertEquals(0, calendar.get(Calendar.MINUTE));
    }

    public void testLocales() throws Exception {
        // Just run through them all. Handy as a poor man's benchmark, and a sanity check.
        for (Locale l : Locale.getAvailableLocales()) {
            SimpleDateFormat sdf = new SimpleDateFormat("yyyy-MM-dd HH:mm:ss zzzz", l);
            sdf.format(new Date(0));
        }
    }

    // http://code.google.com/p/android/issues/detail?id=14963
    public void testParseTimezoneOnly() throws Exception {
        new SimpleDateFormat("z", Locale.FRANCE).parse("UTC");
        new SimpleDateFormat("z", Locale.US).parse("UTC");
    }

    // http://code.google.com/p/android/issues/detail?id=36689
    public void testParseArabic() throws Exception {
        SimpleDateFormat sdf = new SimpleDateFormat("yyyy-MM-dd HH:mm:ss", new Locale("ar", "EG"));
        sdf.setTimeZone(AMERICA_LOS_ANGELES);

        // Can we parse an ASCII-formatted date in an Arabic locale?
        Date d = sdf.parse("2012-08-29 10:02:45");
        assertEquals(1346259765000L, d.getTime());

        // Can we format a date correctly in an Arabic locale?
        String formatted = sdf.format(d);
        assertEquals("٢٠١٢-٠٨-٢٩ ١٠:٠٢:٤٥", formatted);

        // Can we parse the Arabic-formatted date in an Arabic locale, and get the same date
        // we started with?
        Date d2 = sdf.parse(formatted);
        assertEquals(d, d2);
    }

    public void test_59383() throws Exception {
        SimpleDateFormat sdf = new SimpleDateFormat("d. MMM yyyy H:mm", Locale.GERMAN);
        sdf.setTimeZone(AMERICA_LOS_ANGELES);
        assertEquals(1376927400000L, sdf.parse("19. Aug 2013 8:50").getTime());
        assertEquals(1376927400000L, sdf.parse("19. Aug. 2013 8:50").getTime());
    }

    // http://b/16969112
    public void test_fractionalSeconds() throws Exception {
        SimpleDateFormat sdf = new SimpleDateFormat("yyyy-MM-dd HH:mm:ss.S");
        sdf.setTimeZone(UTC);
        assertEquals("1970-01-02 02:17:36.7", sdf.format(sdf.parse("1970-01-02 02:17:36.7")));

        // We only have millisecond precision for Date objects, so we'll lose
        // information from the fractional seconds section of the string presentation.
        sdf = new SimpleDateFormat("yyyy-MM-dd HH:mm:ss.SSSSSS");
        sdf.setTimeZone(UTC);
        assertEquals("1970-01-02 02:17:36.789000", sdf.format(sdf.parse("1970-01-02 02:17:36.789564")));
    }

    public void test_nullLocales() {
        try {
            SimpleDateFormat.getDateInstance(DateFormat.SHORT, null);
            fail();
        } catch (NullPointerException expected) {}

        try {
            SimpleDateFormat.getDateTimeInstance(DateFormat.SHORT, DateFormat.SHORT, null);
            fail();
        } catch (NullPointerException expected) {}

        try {
            SimpleDateFormat.getTimeInstance(DateFormat.SHORT, null);
            fail();
        } catch (NullPointerException expected) {}
    }

    // http://b/17431155
    public void test_sl_dates() throws Exception {
        DateFormat df = DateFormat.getDateInstance(DateFormat.SHORT, new Locale("sl"));
        assertEquals(TimeZone.getDefault(), df.getTimeZone());
        df.setTimeZone(UTC);
        assertEquals("1. 1. 70", df.format(0L));
    }

    public void testLenientParsingForZ() throws Exception {
        SimpleDateFormat sdf = new SimpleDateFormat("yyyy-MM-dd'T'HH:mm:ss.SSSZ");
        Date date = sdf.parse("2016-01-06T23:05:49.480+00:00");
<<<<<<< HEAD
        Calendar calendar = Calendar.getInstance(TimeZone.getTimeZone("+00:00"));
=======
        Calendar calendar = Calendar.getInstance(UTC);
>>>>>>> 964e4eb6
        calendar.setTime(date);
        assertEquals(11, calendar.get(Calendar.HOUR));
        assertEquals(5, calendar.get(Calendar.MINUTE));
        assertEquals(49, calendar.get(Calendar.SECOND));

        Date date2 = sdf.parse("2016-01-06T23:05:49.480+00:00");
        assertEquals(date, date2);

        try {
            date = sdf.parse("2016-01-06T23:05:49.480+00pissoff");
            fail();
        } catch (ParseException expected) {
        }

        SimpleDateFormat sdf2 = new SimpleDateFormat("yyyy-MM-dd'T'HH:mm:ss.SSSXXX");
        Date date3 = sdf2.parse("2016-01-06T23:05:49.480+00:00");
        assertEquals(date, date3);
        try {
            sdf2.parse("2016-01-06T23:05:49.480+0000");
            fail();
        } catch (ParseException expected) {
        }
    }

    // http://b/27760434
    public void testTimeZoneNotChangedByParse() throws Exception {
<<<<<<< HEAD
        TimeZone tz = TimeZone.getTimeZone("UTC");
        SimpleDateFormat df = new SimpleDateFormat("dd MMM yyyy HH:mm:ss zzz");
        df.setTimeZone(tz);
        df.parse("22 Jul 1977 12:23:45 HST");
        assertEquals(tz, df.getTimeZone());
=======
        SimpleDateFormat df = new SimpleDateFormat("dd MMM yyyy HH:mm:ss zzz");
        df.setTimeZone(UTC);
        df.parse("22 Jul 1977 12:23:45 HST");
        assertEquals(UTC, df.getTimeZone());
>>>>>>> 964e4eb6
    }

    public void testTimeZoneFormattingRespectsSetZoneStrings() throws ParseException {
        DateFormatSymbols symbols = DateFormatSymbols.getInstance(Locale.ENGLISH);
        String[][] zoneStrings = symbols.getZoneStrings();
        TimeZone tz = TimeZone.getTimeZone(zoneStrings[0][0]);
        String originalTzName = zoneStrings[0][1];
        symbols.setZoneStrings(zoneStrings);
        SimpleDateFormat sdf = new SimpleDateFormat("zzzz", symbols);
        sdf.setTimeZone(tz);

        // just re-setting the default values
        assertEquals(originalTzName, sdf.format(new Date(1376927400000L)));

        // providing a custom name
        zoneStrings[0][1] = "CustomTimeZone";
        symbols.setZoneStrings(zoneStrings);
        sdf = new SimpleDateFormat("zzzz", symbols);
        sdf.setTimeZone(tz);
        assertEquals("CustomTimeZone", sdf.format(new Date(1376927400000L)));

        // setting the name to null should format as GMT[+-]...
        zoneStrings[0][1] = null;
        symbols.setZoneStrings(zoneStrings);
        sdf = new SimpleDateFormat("zzzz", symbols);
        sdf.setTimeZone(tz);
        assertTrue(sdf.format(new Date(1376927400000L)).startsWith("GMT"));
    }

    // http://b/30323478
    public void testStandaloneWeekdayParsing() throws Exception {
        Locale fi = new Locale("fi"); // Finnish has separate standalone weekday names
        // tiistaina = Tuesday (regular)
        // tiistai = Tuesday (standalone)
        assertEquals(Calendar.TUESDAY,
<<<<<<< HEAD
                parseDate(fi, "cccc yyyy", "tiistai 2000").get(Calendar.DAY_OF_WEEK));
        assertEquals(Calendar.TUESDAY,
                parseDate(fi, "EEEE yyyy", "tiistaina 2000").get(Calendar.DAY_OF_WEEK));
=======
                parseDateUtc(fi, "cccc yyyy", "tiistai 2000").get(Calendar.DAY_OF_WEEK));
        assertEquals(Calendar.TUESDAY,
                parseDateUtc(fi, "EEEE yyyy", "tiistaina 2000").get(Calendar.DAY_OF_WEEK));
>>>>>>> 964e4eb6
        assertCannotParse(fi, "cccc yyyy", "tiistaina 2000");
        assertCannotParse(fi, "EEEE yyyy", "tiistai 2000");
    }

    // http://b/30323478
    public void testStandaloneWeekdayFormatting() throws Exception {
        Locale fi = new Locale("fi"); // Finnish has separate standalone weekday names
<<<<<<< HEAD
        assertEquals("torstai", formatDate(fi, "cccc"));
        assertEquals("torstaina", formatDate(fi, "EEEE"));
=======
        assertEquals("torstai", formatDateUtc(fi, "cccc"));
        assertEquals("torstaina", formatDateUtc(fi, "EEEE"));
>>>>>>> 964e4eb6
    }
}<|MERGE_RESOLUTION|>--- conflicted
+++ resolved
@@ -49,22 +49,6 @@
         super.tearDown();
     }
 
-    private Locale defaultLocale;
-
-    @Override
-    public void setUp() throws Exception {
-        super.setUp();
-        defaultLocale = Locale.getDefault();
-        // Locale affects timezone names / abbreviations so can affect formatting and parsing.
-        Locale.setDefault(Locale.US);
-    }
-
-    @Override
-    public void tearDown() throws Exception {
-        Locale.setDefault(defaultLocale);
-        super.tearDown();
-    }
-
     // The RI fails this test.
     public void test2DigitYearStartIsCloned() throws Exception {
         // Test that get2DigitYearStart returns a clone.
@@ -92,27 +76,6 @@
         Locale pl = new Locale("pl");
         Locale ru = new Locale("ru");
 
-<<<<<<< HEAD
-        assertEquals("January", formatDate(en, "MMMM"));
-        assertEquals("January", formatDate(en, "LLLL"));
-        assertEquals("stycznia", formatDate(pl, "MMMM"));
-        assertEquals("stycze\u0144", formatDate(pl, "LLLL"));
-
-        assertEquals("Thursday", formatDate(en, "EEEE"));
-        assertEquals("Thursday", formatDate(en, "cccc"));
-        assertEquals("\u0447\u0435\u0442\u0432\u0435\u0440\u0433", formatDate(ru, "EEEE"));
-        assertEquals("\u0447\u0435\u0442\u0432\u0435\u0440\u0433", formatDate(ru, "cccc"));
-
-        assertEquals(Calendar.JUNE, parseDate(en, "yyyy-MMMM-dd", "1980-June-12").get(Calendar.MONTH));
-        assertEquals(Calendar.JUNE, parseDate(en, "yyyy-LLLL-dd", "1980-June-12").get(Calendar.MONTH));
-        assertEquals(Calendar.JUNE, parseDate(pl, "yyyy-MMMM-dd", "1980-czerwca-12").get(Calendar.MONTH));
-        assertEquals(Calendar.JUNE, parseDate(pl, "yyyy-LLLL-dd", "1980-czerwiec-12").get(Calendar.MONTH));
-
-        assertEquals(Calendar.TUESDAY, parseDate(en, "EEEE", "Tuesday").get(Calendar.DAY_OF_WEEK));
-        assertEquals(Calendar.TUESDAY, parseDate(en, "cccc", "Tuesday").get(Calendar.DAY_OF_WEEK));
-        assertEquals(Calendar.TUESDAY, parseDate(ru, "EEEE", "\u0432\u0442\u043e\u0440\u043d\u0438\u043a").get(Calendar.DAY_OF_WEEK));
-        assertEquals(Calendar.TUESDAY, parseDate(ru, "cccc", "\u0412\u0442\u043e\u0440\u043d\u0438\u043a").get(Calendar.DAY_OF_WEEK));
-=======
         assertEquals("January", formatDateUtc(en, "MMMM"));
         assertEquals("January", formatDateUtc(en, "LLLL"));
         assertEquals("stycznia", formatDateUtc(pl, "MMMM"));
@@ -132,7 +95,6 @@
         assertEquals(Calendar.TUESDAY, parseDateUtc(en, "cccc", "Tuesday").get(Calendar.DAY_OF_WEEK));
         assertEquals(Calendar.TUESDAY, parseDateUtc(ru, "EEEE", "\u0432\u0442\u043e\u0440\u043d\u0438\u043a").get(Calendar.DAY_OF_WEEK));
         assertEquals(Calendar.TUESDAY, parseDateUtc(ru, "cccc", "\u0412\u0442\u043e\u0440\u043d\u0438\u043a").get(Calendar.DAY_OF_WEEK));
->>>>>>> 964e4eb6
     }
 
     // The RI fails this test because it doesn't fully support UTS #35.
@@ -180,34 +142,17 @@
     // The RI fails this test because it doesn't fully support UTS #35.
     // https://code.google.com/p/android/issues/detail?id=39616
     public void testFiveCount_c() throws Exception {
-<<<<<<< HEAD
-      assertEquals("Thu", formatDate(Locale.ENGLISH, "c"));
-      assertEquals("Thu", formatDate(Locale.ENGLISH, "cc"));
-      assertEquals("Thu", formatDate(Locale.ENGLISH, "ccc"));
-      assertEquals("Thursday", formatDate(Locale.ENGLISH, "cccc"));
-      assertEquals("T", formatDate(Locale.ENGLISH, "ccccc"));
-=======
       assertEquals("Thu", formatDateUtc(Locale.ENGLISH, "c"));
       assertEquals("Thu", formatDateUtc(Locale.ENGLISH, "cc"));
       assertEquals("Thu", formatDateUtc(Locale.ENGLISH, "ccc"));
       assertEquals("Thursday", formatDateUtc(Locale.ENGLISH, "cccc"));
       assertEquals("T", formatDateUtc(Locale.ENGLISH, "ccccc"));
->>>>>>> 964e4eb6
       // assertEquals("Th", formatDate(Locale.ENGLISH, "cccccc")); // icu4c doesn't support 6.
     }
 
     // The RI fails this test because it doesn't fully support UTS #35.
     // https://code.google.com/p/android/issues/detail?id=39616
     public void testFiveCount_Z() throws Exception {
-<<<<<<< HEAD
-      assertEquals("+0000", formatDate(Locale.ENGLISH, "Z"));
-      assertEquals("+0000", formatDate(Locale.ENGLISH, "ZZ"));
-      assertEquals("+0000", formatDate(Locale.ENGLISH, "ZZZ"));
-      assertEquals("GMT+00:00", formatDate(Locale.ENGLISH, "ZZZZ"));
-      assertEquals("+00:00", formatDate(Locale.ENGLISH, "ZZZZZ"));
-
-      TimeZone tz = TimeZone.getTimeZone("America/Los_Angeles");
-=======
       assertEquals("+0000", formatDateUtc(Locale.ENGLISH, "Z"));
       assertEquals("+0000", formatDateUtc(Locale.ENGLISH, "ZZ"));
       assertEquals("+0000", formatDateUtc(Locale.ENGLISH, "ZZZ"));
@@ -215,7 +160,6 @@
       assertEquals("+00:00", formatDateUtc(Locale.ENGLISH, "ZZZZZ"));
 
       TimeZone tz = AMERICA_LOS_ANGELES;
->>>>>>> 964e4eb6
       assertEquals("-0800", formatDate(Locale.ENGLISH, "Z", tz));
       assertEquals("-0800", formatDate(Locale.ENGLISH, "ZZ", tz));
       assertEquals("-0800", formatDate(Locale.ENGLISH, "ZZZ", tz));
@@ -253,13 +197,8 @@
                 format.format(new Date((2L + Integer.MAX_VALUE + Integer.MAX_VALUE) * 1000L)));
     }
 
-<<<<<<< HEAD
-    private String formatDate(Locale l, String fmt) {
-        return formatDate(l, fmt, TimeZone.getTimeZone("UTC"));
-=======
     private String formatDateUtc(Locale l, String fmt) {
         return formatDate(l, fmt, UTC);
->>>>>>> 964e4eb6
     }
 
     private String formatDate(Locale l, String fmt, TimeZone tz) {
@@ -296,11 +235,7 @@
         if (pp.getIndex() != value.length()) {
             fail("Value " + value + " must be fully consumed: " +  pp.toString());
         }
-<<<<<<< HEAD
-        Calendar c = Calendar.getInstance(TimeZone.getTimeZone("UTC"));
-=======
         Calendar c = Calendar.getInstance(tz);
->>>>>>> 964e4eb6
         c.setTime(d);
         return c;
     }
@@ -509,11 +444,7 @@
     public void testLenientParsingForZ() throws Exception {
         SimpleDateFormat sdf = new SimpleDateFormat("yyyy-MM-dd'T'HH:mm:ss.SSSZ");
         Date date = sdf.parse("2016-01-06T23:05:49.480+00:00");
-<<<<<<< HEAD
-        Calendar calendar = Calendar.getInstance(TimeZone.getTimeZone("+00:00"));
-=======
         Calendar calendar = Calendar.getInstance(UTC);
->>>>>>> 964e4eb6
         calendar.setTime(date);
         assertEquals(11, calendar.get(Calendar.HOUR));
         assertEquals(5, calendar.get(Calendar.MINUTE));
@@ -540,18 +471,10 @@
 
     // http://b/27760434
     public void testTimeZoneNotChangedByParse() throws Exception {
-<<<<<<< HEAD
-        TimeZone tz = TimeZone.getTimeZone("UTC");
-        SimpleDateFormat df = new SimpleDateFormat("dd MMM yyyy HH:mm:ss zzz");
-        df.setTimeZone(tz);
-        df.parse("22 Jul 1977 12:23:45 HST");
-        assertEquals(tz, df.getTimeZone());
-=======
         SimpleDateFormat df = new SimpleDateFormat("dd MMM yyyy HH:mm:ss zzz");
         df.setTimeZone(UTC);
         df.parse("22 Jul 1977 12:23:45 HST");
         assertEquals(UTC, df.getTimeZone());
->>>>>>> 964e4eb6
     }
 
     public void testTimeZoneFormattingRespectsSetZoneStrings() throws ParseException {
@@ -587,15 +510,9 @@
         // tiistaina = Tuesday (regular)
         // tiistai = Tuesday (standalone)
         assertEquals(Calendar.TUESDAY,
-<<<<<<< HEAD
-                parseDate(fi, "cccc yyyy", "tiistai 2000").get(Calendar.DAY_OF_WEEK));
-        assertEquals(Calendar.TUESDAY,
-                parseDate(fi, "EEEE yyyy", "tiistaina 2000").get(Calendar.DAY_OF_WEEK));
-=======
                 parseDateUtc(fi, "cccc yyyy", "tiistai 2000").get(Calendar.DAY_OF_WEEK));
         assertEquals(Calendar.TUESDAY,
                 parseDateUtc(fi, "EEEE yyyy", "tiistaina 2000").get(Calendar.DAY_OF_WEEK));
->>>>>>> 964e4eb6
         assertCannotParse(fi, "cccc yyyy", "tiistaina 2000");
         assertCannotParse(fi, "EEEE yyyy", "tiistai 2000");
     }
@@ -603,12 +520,7 @@
     // http://b/30323478
     public void testStandaloneWeekdayFormatting() throws Exception {
         Locale fi = new Locale("fi"); // Finnish has separate standalone weekday names
-<<<<<<< HEAD
-        assertEquals("torstai", formatDate(fi, "cccc"));
-        assertEquals("torstaina", formatDate(fi, "EEEE"));
-=======
         assertEquals("torstai", formatDateUtc(fi, "cccc"));
         assertEquals("torstaina", formatDateUtc(fi, "EEEE"));
->>>>>>> 964e4eb6
     }
 }