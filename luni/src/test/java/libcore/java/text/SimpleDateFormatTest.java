--- conflicted
+++ resolved
@@ -232,14 +232,10 @@
         if (d == null) {
             fail(pp.toString());
         }
-<<<<<<< HEAD
         if (pp.getIndex() != value.length()) {
             fail("Value " + value + " must be fully consumed: " +  pp.toString());
         }
-        Calendar c = Calendar.getInstance(TimeZone.getTimeZone("UTC"));
-=======
         Calendar c = Calendar.getInstance(tz);
->>>>>>> 70c7b50d
         c.setTime(d);
         return c;
     }
@@ -514,9 +510,9 @@
         // tiistaina = Tuesday (regular)
         // tiistai = Tuesday (standalone)
         assertEquals(Calendar.TUESDAY,
-                parseDate(fi, "cccc yyyy", "tiistai 2000").get(Calendar.DAY_OF_WEEK));
+                parseDateUtc(fi, "cccc yyyy", "tiistai 2000").get(Calendar.DAY_OF_WEEK));
         assertEquals(Calendar.TUESDAY,
-                parseDate(fi, "EEEE yyyy", "tiistaina 2000").get(Calendar.DAY_OF_WEEK));
+                parseDateUtc(fi, "EEEE yyyy", "tiistaina 2000").get(Calendar.DAY_OF_WEEK));
         assertCannotParse(fi, "cccc yyyy", "tiistaina 2000");
         assertCannotParse(fi, "EEEE yyyy", "tiistai 2000");
     }
@@ -524,7 +520,7 @@
     // http://b/30323478
     public void testStandaloneWeekdayFormatting() throws Exception {
         Locale fi = new Locale("fi"); // Finnish has separate standalone weekday names
-        assertEquals("torstai", formatDate(fi, "cccc"));
-        assertEquals("torstaina", formatDate(fi, "EEEE"));
+        assertEquals("torstai", formatDateUtc(fi, "cccc"));
+        assertEquals("torstaina", formatDateUtc(fi, "EEEE"));
     }
 }