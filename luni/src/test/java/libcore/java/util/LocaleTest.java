/*
 * Copyright (C) 2010 The Android Open Source Project
 *
 * Licensed under the Apache License, Version 2.0 (the "License");
 * you may not use this file except in compliance with the License.
 * You may obtain a copy of the License at
 *
 *      http://www.apache.org/licenses/LICENSE-2.0
 *
 * Unless required by applicable law or agreed to in writing, software
 * distributed under the License is distributed on an "AS IS" BASIS,
 * WITHOUT WARRANTIES OR CONDITIONS OF ANY KIND, either express or implied.
 * See the License for the specific language governing permissions and
 * limitations under the License.
 */

package libcore.java.util;

import java.text.BreakIterator;
import java.text.Collator;
import java.text.DateFormat;
import java.text.DateFormatSymbols;
import java.text.NumberFormat;
import java.util.Calendar;
import java.util.HashMap;
import java.util.HashSet;
import java.util.IllformedLocaleException;
import java.util.Locale;
import java.util.Map;
import java.util.MissingResourceException;
import java.util.Set;
import java.util.TreeMap;

public class LocaleTest extends junit.framework.TestCase {
    // http://b/2611311; if there's no display language/country/variant, use the raw codes.
    public void test_getDisplayName_invalid() throws Exception {
        Locale invalid = new Locale("AaBbCc", "DdEeFf", "GgHhIi");

        assertEquals("aabbcc", invalid.getLanguage());
        assertEquals("DDEEFF", invalid.getCountry());
        assertEquals("GgHhIi", invalid.getVariant());

        // Android using icu4c < 49.2 returned empty strings for display language, country,
        // and variant, but a display name made up of the raw strings.
        // Newer releases return slightly different results, but no less unreasonable.
        assertEquals("aabbcc", invalid.getDisplayLanguage());
        assertEquals("", invalid.getDisplayCountry());
        assertEquals("DDEEFF_GGHHII", invalid.getDisplayVariant());
        assertEquals("aabbcc (DDEEFF,DDEEFF_GGHHII)", invalid.getDisplayName());
    }

    // http://b/2611311; if there's no display language/country/variant, use the raw codes.
    public void test_getDisplayName_unknown() throws Exception {
        Locale unknown = new Locale("xx", "YY", "Traditional");
        assertEquals("xx", unknown.getLanguage());
        assertEquals("YY", unknown.getCountry());
        assertEquals("Traditional", unknown.getVariant());

        assertEquals("xx", unknown.getDisplayLanguage());
        assertEquals("YY", unknown.getDisplayCountry());
        assertEquals("TRADITIONAL", unknown.getDisplayVariant());
        assertEquals("xx (YY,TRADITIONAL)", unknown.getDisplayName());
    }

    public void test_getDisplayName_easy() throws Exception {
        assertEquals("English", Locale.ENGLISH.getDisplayLanguage(Locale.ENGLISH));
        assertEquals("German", Locale.GERMAN.getDisplayLanguage(Locale.ENGLISH));
        assertEquals("Englisch", Locale.ENGLISH.getDisplayLanguage(Locale.GERMAN));
        assertEquals("Deutsch", Locale.GERMAN.getDisplayLanguage(Locale.GERMAN));
    }

    public void test_getDisplayCountry_8870289() throws Exception {
        assertEquals("Hong Kong", new Locale("", "HK").getDisplayCountry(Locale.US));
        assertEquals("Macau", new Locale("", "MO").getDisplayCountry(Locale.US));
        assertEquals("Palestine", new Locale("", "PS").getDisplayCountry(Locale.US));

        assertEquals("Cocos (Keeling) Islands", new Locale("", "CC").getDisplayCountry(Locale.US));
        assertEquals("Congo (DRC)", new Locale("", "CD").getDisplayCountry(Locale.US));
        assertEquals("Congo (Republic)", new Locale("", "CG").getDisplayCountry(Locale.US));
        assertEquals("Falkland Islands (Islas Malvinas)", new Locale("", "FK").getDisplayCountry(Locale.US));
        assertEquals("Macedonia (FYROM)", new Locale("", "MK").getDisplayCountry(Locale.US));
        assertEquals("Myanmar (Burma)", new Locale("", "MM").getDisplayCountry(Locale.US));
        assertEquals("Taiwan", new Locale("", "TW").getDisplayCountry(Locale.US));
    }

    public void test_tl() throws Exception {
        // In jb-mr1, we had a last-minute hack to always return "Filipino" because
        // icu4c 4.8 didn't have any localizations for fil. (http://b/7291355)
        Locale tl = new Locale("tl");
        Locale tl_PH = new Locale("tl", "PH");
        assertEquals("Filipino", tl.getDisplayLanguage(Locale.ENGLISH));
        assertEquals("Filipino", tl_PH.getDisplayLanguage(Locale.ENGLISH));
        assertEquals("Filipino", tl.getDisplayLanguage(tl));
        assertEquals("Filipino", tl_PH.getDisplayLanguage(tl_PH));

        // After the icu4c 4.9 upgrade, we could localize "fil" correctly, though we
        // needed another hack to supply "fil" instead of "tl" to icu4c. (http://b/8023288)
        Locale es_MX = new Locale("es", "MX");
        assertEquals("filipino", tl.getDisplayLanguage(es_MX));
        assertEquals("filipino", tl_PH.getDisplayLanguage(es_MX));
      }

    // http://b/3452611; Locale.getDisplayLanguage fails for the obsolete language codes.
    public void test_getDisplayName_obsolete() throws Exception {
        // he (new) -> iw (obsolete)
        assertObsolete("he", "iw", "עברית");
        // id (new) -> in (obsolete)
        assertObsolete("id", "in", "Bahasa Indonesia");
    }

    private static void assertObsolete(String newCode, String oldCode, String displayName) {
        // Either code should get you the same locale.
        Locale newLocale = new Locale(newCode);
        Locale oldLocale = new Locale(oldCode);
        assertEquals(newLocale, oldLocale);

        // No matter what code you used to create the locale, you should get the old code back.
        assertEquals(oldCode, newLocale.getLanguage());
        assertEquals(oldCode, oldLocale.getLanguage());

        // Check we get the right display name.
        assertEquals(displayName, newLocale.getDisplayLanguage(newLocale));
        assertEquals(displayName, oldLocale.getDisplayLanguage(newLocale));
        assertEquals(displayName, newLocale.getDisplayLanguage(oldLocale));
        assertEquals(displayName, oldLocale.getDisplayLanguage(oldLocale));

        // Check that none of the 'getAvailableLocales' methods are accidentally returning two
        // equal locales (because to ICU they're different, but we mangle one into the other).
        assertOnce(newLocale, BreakIterator.getAvailableLocales());
        assertOnce(newLocale, Calendar.getAvailableLocales());
        assertOnce(newLocale, Collator.getAvailableLocales());
        assertOnce(newLocale, DateFormat.getAvailableLocales());
        assertOnce(newLocale, DateFormatSymbols.getAvailableLocales());
        assertOnce(newLocale, NumberFormat.getAvailableLocales());
        assertOnce(newLocale, Locale.getAvailableLocales());
    }

    private static void assertOnce(Locale element, Locale[] array) {
        int count = 0;
        for (Locale l : array) {
            if (l.equals(element)) {
                ++count;
            }
        }
        assertEquals(1, count);
    }

    public void test_getISO3Country() {
        // Empty country code.
        assertEquals("", new Locale("en", "").getISO3Country());

        // Invalid country code.
        try {
            assertEquals("", new Locale("en", "XX").getISO3Country());
            fail();
        } catch (MissingResourceException expected) {
            assertEquals("FormatData_en_XX", expected.getClassName());
            assertEquals("ShortCountry", expected.getKey());
        }

        // Valid country code.
        assertEquals("CAN", new Locale("", "CA").getISO3Country());
        assertEquals("CAN", new Locale("en", "CA").getISO3Country());
        assertEquals("CAN", new Locale("xx", "CA").getISO3Country());
    }

    public void test_getISO3Language() {
        // Empty language code.
        assertEquals("", new Locale("", "US").getISO3Language());

        // Invalid language code.
        try {
            assertEquals("", new Locale("xx", "US").getISO3Language());
            fail();
        } catch (MissingResourceException expected) {
            assertEquals("FormatData_xx_US", expected.getClassName());
            assertEquals("ShortLanguage", expected.getKey());
        }

        // Valid language code.
        assertEquals("eng", new Locale("en", "").getISO3Language());
        assertEquals("eng", new Locale("en", "CA").getISO3Language());
        assertEquals("eng", new Locale("en", "XX").getISO3Language());
    }

    public void test_serializeExtensions() {
        Map<Character, String> extensions = new TreeMap<Character, String>();

        extensions.put('x', "fooo-baar-baaz");
        assertEquals("x-fooo-baar-baaz", Locale.serializeExtensions(extensions));

        extensions.put('y', "gaaa-caar-caaz");
        // Must show up in lexical order.
        assertEquals("x-fooo-baar-baaz-y-gaaa-caar-caaz",
                Locale.serializeExtensions(extensions));
    }

    public void test_parseSerializedExtensions() {
        Map<Character, String> extensions = new HashMap<Character, String>();

        Locale.parseSerializedExtensions("x-foo", extensions);
        assertEquals("foo", extensions.get('x'));

        extensions.clear();
        Locale.parseSerializedExtensions("x-foo-y-bar-z-baz", extensions);
        assertEquals("foo", extensions.get('x'));
        assertEquals("bar", extensions.get('y'));
        assertEquals("baz", extensions.get('z'));

        extensions.clear();
        Locale.parseSerializedExtensions("x-fooo-baar-baaz", extensions);
        assertEquals("fooo-baar-baaz", extensions.get('x'));

        extensions.clear();
        Locale.parseSerializedExtensions("x-fooo-baar-baaz-y-gaaa-caar-caaz", extensions);
        assertEquals("fooo-baar-baaz", extensions.get('x'));
        assertEquals("gaaa-caar-caaz", extensions.get('y'));
    }

    public void test_parseUnicodeExtension() {
        Map<String, String> keywords = new HashMap<String, String>();
        Set<String> attributes = new HashSet<String>();

        // Only attributes.
        Locale.parseUnicodeExtension("foooo".split("-"), keywords, attributes);
        assertTrue(attributes.contains("foooo"));
        assertTrue(keywords.isEmpty());

        attributes.clear();
        keywords.clear();
        Locale.parseUnicodeExtension("foooo-baa-baaabaaa".split("-"),
                keywords, attributes);
        assertTrue(attributes.contains("foooo"));
        assertTrue(attributes.contains("baa"));
        assertTrue(attributes.contains("baaabaaa"));
        assertTrue(keywords.isEmpty());

        // Only keywords
        attributes.clear();
        keywords.clear();
        Locale.parseUnicodeExtension("ko-koko".split("-"), keywords, attributes);
        assertTrue(attributes.isEmpty());
        assertEquals("koko", keywords.get("ko"));

        attributes.clear();
        keywords.clear();
        Locale.parseUnicodeExtension("ko-koko-kokoko".split("-"), keywords, attributes);
        assertTrue(attributes.isEmpty());
        assertEquals("koko-kokoko", keywords.get("ko"));

        attributes.clear();
        keywords.clear();
        Locale.parseUnicodeExtension("ko-koko-kokoko-ba-baba-bababa".split("-"),
                keywords, attributes);
        assertTrue(attributes.isEmpty());
        assertEquals("koko-kokoko", keywords.get("ko"));
        assertEquals("baba-bababa", keywords.get("ba"));

        // A mixture of attributes and keywords.
        attributes.clear();
        keywords.clear();
        Locale.parseUnicodeExtension("attri1-attri2-k1-type1-type1-k2-type2".split("-"),
                keywords, attributes);
        assertTrue(attributes.contains("attri1"));
        assertTrue(attributes.contains("attri2"));
        assertEquals("type1-type1", keywords.get("k1"));
        assertEquals("type2", keywords.get("k2"));
    }

    public void test_Builder_setLanguage() {
        Locale.Builder b = new Locale.Builder();

        // Should normalize to lower case.
        b.setLanguage("EN");
        assertEquals("en", b.build().getLanguage());

        b = new Locale.Builder();

        // Too short.
        try {
            b.setLanguage("e");
            fail();
        } catch (IllformedLocaleException expected) {
        }

        // Too long
        try {
            b.setLanguage("engl");
            fail();
        } catch (IllformedLocaleException expected) {
        }

        // Contains non ASCII characters
        try {
            b.setLanguage("தமிழ்");
            fail();
        } catch (IllformedLocaleException expected) {
        }

        // Null or empty languages must clear state.
        b = new Locale.Builder();
        b.setLanguage("en");
        b.setLanguage(null);
        assertEquals("", b.build().getLanguage());

        b = new Locale.Builder();
        b.setLanguage("en");
        b.setLanguage("");
        assertEquals("", b.build().getLanguage());
    }

    public void test_Builder_setRegion() {
        Locale.Builder b = new Locale.Builder();

        // Should normalize to upper case.
        b.setRegion("us");
        assertEquals("US", b.build().getCountry());

        b = new Locale.Builder();

        // Too short.
        try {
            b.setRegion("e");
            fail();
        } catch (IllformedLocaleException expected) {
        }

        // Too long
        try {
            b.setRegion("USA");
            fail();
        } catch (IllformedLocaleException expected) {
        }

        // Contains non ASCII characters
        try {
            b.setLanguage("திழ்");
            fail();
        } catch (IllformedLocaleException expected) {
        }

        // Null or empty regions must clear state.
        b = new Locale.Builder();
        b.setRegion("US");
        b.setRegion(null);
        assertEquals("", b.build().getCountry());

        b = new Locale.Builder();
        b.setRegion("US");
        b.setRegion("");
        assertEquals("", b.build().getCountry());
    }

    public void test_Builder_setVariant() {
        Locale.Builder b = new Locale.Builder();

        // Should normalize "_" to "-"
        b = new Locale.Builder();
        b.setVariant("vArIaNt-VaRiAnT-VARIANT");
        assertEquals("vArIaNt_VaRiAnT_VARIANT", b.build().getVariant());

        b = new Locale.Builder();
        // Too short
        try {
            b.setVariant("shor");
            fail();
        } catch (IllformedLocaleException expected) {
        }

        // Too long
        try {
            b.setVariant("waytoolong");
            fail();
        } catch (IllformedLocaleException expected) {
        }

        try {
            b.setVariant("foooo-foooo-fo");
            fail();
        } catch (IllformedLocaleException expected) {
        }

        // Special case. Variants of length 4 are allowed when the first
        // character is a digit.
        b.setVariant("0ABC");
        assertEquals("0ABC", b.build().getVariant());

        b = new Locale.Builder();
        b.setVariant("variant");
        b.setVariant(null);
        assertEquals("", b.build().getVariant());

        b = new Locale.Builder();
        b.setVariant("variant");
        b.setVariant("");
        assertEquals("", b.build().getVariant());
    }

    public void test_Builder_setLocale() {
        // Default case.
        Locale.Builder b = new Locale.Builder();
        b.setLocale(Locale.US);
        assertEquals("en", b.build().getLanguage());
        assertEquals("US", b.build().getCountry());

        // Should throw when locale is malformed.
        // - Bad language
        Locale bad = new Locale("e", "US");
        b = new Locale.Builder();
        try {
            b.setLocale(bad);
            fail();
        } catch (IllformedLocaleException expected) {
        }
        // - Bad country
        bad = new Locale("en", "USA");
        try {
            b.setLocale(bad);
            fail();
        } catch (IllformedLocaleException expected) {
        }

        // - Bad variant
        bad = new Locale("en", "US", "c");
        try {
            b.setLocale(bad);
            fail();
        } catch (IllformedLocaleException expected) {
        }

        // Test values are normalized as they should be
        b = new Locale.Builder();
        Locale good = new Locale("EN", "us", "variant-VARIANT");
        b.setLocale(good);
        Locale l = b.build();
        assertEquals("en", l.getLanguage());
        assertEquals("US", l.getCountry());
        assertEquals("variant_VARIANT", l.getVariant());

        // Test that none of the existing fields are messed with
        // if the locale update fails.
        b = new Locale.Builder();
        b.setLanguage("fr").setRegion("FR");

        try {
            b.setLocale(bad);
            fail();
        } catch (IllformedLocaleException expected) {
        }

        l = b.build();
        assertEquals("fr", l.getLanguage());
        assertEquals("FR", l.getCountry());
    }

    public void test_Builder_setScript() {
        Locale.Builder b = new Locale.Builder();

        // Should normalize variants to lower case.
        b.setScript("lAtN");
        assertEquals("Latn", b.build().getScript());

        b = new Locale.Builder();
        // Too short
        try {
            b.setScript("lat");
            fail();
        } catch (IllformedLocaleException expected) {
        }

        // Too long
        try {
            b.setScript("latin");
            fail();
        } catch (IllformedLocaleException expected) {
        }

        b = new Locale.Builder();
        b.setScript("Latn");
        b.setScript(null);
        assertEquals("", b.build().getScript());

        b = new Locale.Builder();
        b.setScript("Latn");
        b.setScript("");
        assertEquals("", b.build().getScript());
    }

    public void test_Builder_clear() {
        Locale.Builder b = new Locale.Builder();
        b.setLanguage("en").setScript("Latn").setRegion("US")
                .setVariant("POSIX").setExtension('g', "foo")
                .setUnicodeLocaleKeyword("fo", "baar")
                .addUnicodeLocaleAttribute("baaaaz");

        Locale l = b.clear().build();
        assertEquals("", l.getLanguage());
        assertEquals("", l.getCountry());
        assertEquals("", l.getVariant());
        assertEquals("", l.getScript());
        assertTrue(l.getExtensionKeys().isEmpty());
    }

    public void test_Builder_setExtension() {
        Locale.Builder b = new Locale.Builder();
        b.setExtension('g', "FO_ba-BR_bg");

        Locale l = b.build();
        assertEquals("fo-ba-br-bg", l.getExtension('g'));

        b = new Locale.Builder();

        // Too short
        try {
            b.setExtension('g', "fo-ba-br-x");
            fail();
        } catch (IllformedLocaleException expected) {
        }

        // Too long
        try {
            b.setExtension('g', "fo-ba-br-extension");
            fail();
        } catch (IllformedLocaleException expected) {
        }

        // Special case, the private use extension allows single char subtags.
        b.setExtension(Locale.PRIVATE_USE_EXTENSION, "fo-ba-br-m");
        l = b.build();
        assertEquals("fo-ba-br-m", l.getExtension('x'));

        // Special case, the unicode locale extension must be parsed into
        // its individual components. The correctness of the parse is tested
        // in test_parseUnicodeExtension.
        b.setExtension(Locale.UNICODE_LOCALE_EXTENSION, "foooo_BaaaR-BA_Baz-bI_BIZ");
        l = b.build();
        // Note that attributes and keywords are sorted alphabetically.
        assertEquals("baaar-foooo-ba-baz-bi-biz", l.getExtension('u'));

        assertTrue(l.getUnicodeLocaleAttributes().contains("foooo"));
        assertTrue(l.getUnicodeLocaleAttributes().contains("baaar"));
        assertEquals("baz", l.getUnicodeLocaleType("ba"));
        assertEquals("biz", l.getUnicodeLocaleType("bi"));
    }

    public void test_Builder_clearExtensions() {
        Locale.Builder b = new Locale.Builder();
        b.setExtension('g', "FO_ba-BR_bg");
        b.setExtension(Locale.PRIVATE_USE_EXTENSION, "fo-ba-br-m");
        b.clearExtensions();

        assertTrue(b.build().getExtensionKeys().isEmpty());
    }

    private static Locale fromLanguageTag(String languageTag, boolean useBuilder) {
        if (useBuilder) {
            return (new Locale.Builder().setLanguageTag(languageTag).build());
        } else {
            return Locale.forLanguageTag(languageTag);
        }
    }

    private void test_setLanguageTag_wellFormedsingleSubtag(boolean useBuilder) {
        Locale l = fromLanguageTag("en", useBuilder);
        assertEquals("en", l.getLanguage());

        l = fromLanguageTag("eng", useBuilder);
        assertEquals("eng", l.getLanguage());
    }

    private void test_setLanguageTag_twoWellFormedSubtags(boolean useBuilder) {
        Locale l =  fromLanguageTag("en-US", useBuilder);
        assertEquals("en", l.getLanguage());
        assertEquals("US", l.getCountry());

        l =  fromLanguageTag("eng-419", useBuilder);
        assertEquals("eng", l.getLanguage());
        assertEquals("419", l.getCountry());

        // IND is an invalid region code so ICU helpfully tries to parse it as
        // a 3 letter language code, even if it isn't a valid ISO-639-3 code
        // either.
        l =  fromLanguageTag("en-USB", useBuilder);
        assertEquals("usb", l.getLanguage());
        assertEquals("", l.getCountry());

        // Script tags shouldn't be mis-recognized as regions.
        l =  fromLanguageTag("en-Latn", useBuilder);
        assertEquals("en", l.getLanguage());
        assertEquals("", l.getCountry());
        assertEquals("Latn", l.getScript());

        // Neither should variant tags.
        l =  fromLanguageTag("en-POSIX", useBuilder);
        assertEquals("en", l.getLanguage());
        assertEquals("", l.getCountry());
        assertEquals("", l.getScript());
        assertEquals("POSIX", l.getVariant());
    }

    public void test_Builder_setLanguageTag_malformedTags() {
        try {
            fromLanguageTag("a", true);
            fail();
        } catch (IllformedLocaleException ifle) {
        }

        // Three subtags
        // lang-region-illformedvariant
        try {
            fromLanguageTag("en-US-BA", true);
            fail();
        } catch (IllformedLocaleException expected) {
        }

        // lang-variant-illformedvariant
        try {
            fromLanguageTag("en-FOOOO-BA", true);
            fail();
        } catch (IllformedLocaleException expected) {
        }

        // Four or more sub tags
        try {
            fromLanguageTag("en-US-POSIX-P2", true);
            fail();
        } catch (IllformedLocaleException expected) {
        }

        try {
            fromLanguageTag("en-Latn-US-P2", true);
            fail();
        } catch (IllformedLocaleException expected) {
        }

        // Extensions
        // Ill-formed empty extension.
        try {
            fromLanguageTag("en-f-f", true);
            fail();
        } catch (IllformedLocaleException expected) {
        }

        // Ill-formed empty extension.
        try {
            fromLanguageTag("en-f", true);
            fail();
        } catch (IllformedLocaleException expected) {
        }

        // Ill-formed extension with long subtag.
        try {
            fromLanguageTag("en-f-fooobaaaz", true);
            fail();
        } catch (IllformedLocaleException expected) {
        }

        // Ill-formed extension key.
        try {
            fromLanguageTag("en-9-baa", true);
            fail();
        } catch (IllformedLocaleException expected) {
        }
    }

    private void test_setLanguageTag_threeWellFormedSubtags(boolean useBuilder) {
        // lang-region-variant
        Locale l = fromLanguageTag("en-US-FOOOO", useBuilder);
        assertEquals("en", l.getLanguage());
        assertEquals("US", l.getCountry());
        assertEquals("", l.getScript());
        assertEquals("FOOOO", l.getVariant());

        // lang-script-variant
        l = fromLanguageTag("en-Latn-FOOOO", useBuilder);
        assertEquals("en", l.getLanguage());
        assertEquals("", l.getCountry());
        assertEquals("Latn", l.getScript());
        assertEquals("FOOOO", l.getVariant());

        // lang-script-region
        l = fromLanguageTag("en-Latn-US", useBuilder);
        assertEquals("en", l.getLanguage());
        assertEquals("US", l.getCountry());
        assertEquals("Latn", l.getScript());
        assertEquals("", l.getVariant());

        // lang-variant-variant
        l = fromLanguageTag("en-FOOOO-BAAAR", useBuilder);
        assertEquals("en", l.getLanguage());
        assertEquals("", l.getCountry());
        assertEquals("", l.getScript());
        assertEquals("FOOOO_BAAAR", l.getVariant());
    }

    private void test_setLanguageTag_fourOrMoreWellFormedSubtags(boolean useBuilder) {
        // lang-script-region-variant.
        Locale l = fromLanguageTag("en-Latn-US-foooo", useBuilder);
        assertEquals("en", l.getLanguage());
        assertEquals("Latn", l.getScript());
        assertEquals("US", l.getCountry());
        assertEquals("FOOOO", l.getVariant());

        // Variant with multiple subtags.
        l = fromLanguageTag("en-Latn-US-foooo-gfffh", useBuilder);
        assertEquals("en", l.getLanguage());
        assertEquals("Latn", l.getScript());
        assertEquals("US", l.getCountry());
        assertEquals("FOOOO_GFFFH", l.getVariant());

        // Variant with 3 subtags. POSIX shouldn't be recognized
        // as a region or a script.
        l = fromLanguageTag("en-POSIX-P2003-P2004", useBuilder);
        assertEquals("en", l.getLanguage());
        assertEquals("", l.getScript());
        assertEquals("", l.getCountry());
        assertEquals("POSIX_P2003_P2004", l.getVariant());

        // lang-script-variant-variant.
        l = fromLanguageTag("en-Latn-POSIX-P2003", useBuilder);
        assertEquals("en", l.getLanguage());
        assertEquals("Latn", l.getScript());
        assertEquals("", l.getCountry());
        assertEquals("POSIX_P2003", l.getVariant());

        // lang-region-variant-variant
        l = fromLanguageTag("en-US-POSIX-P2003", useBuilder);
        assertEquals("en", l.getLanguage());
        assertEquals("", l.getScript());
        assertEquals("US", l.getCountry());
        assertEquals("POSIX_P2003", l.getVariant());
    }

    private void test_setLanguageTag_withWellFormedExtensions(boolean useBuilder) {
        Locale l = fromLanguageTag("en-Latn-GB-foooo-g-fo-bar-baaz", useBuilder);
        assertEquals("en", l.getLanguage());
        assertEquals("Latn", l.getScript());
        assertEquals("GB", l.getCountry());
        assertEquals("FOOOO_POSIX", l.getVariant());
        assertEquals("fo-bar-baaz", l.getExtension('g'));

        // Multiple extensions
        l = fromLanguageTag("en-Latn-US-foooo-g-fo-bar-h-go-gaz", useBuilder);
        assertEquals("en", l.getLanguage());
        assertEquals("Latn", l.getScript());
        assertEquals("US", l.getCountry());
        assertEquals("FOOOO_POSIX", l.getVariant());
        assertEquals("fo-bar", l.getExtension('g'));
        assertEquals("go-gaz", l.getExtension('h'));

        // Unicode locale extension.
        l = fromLanguageTag("en-Latn-US-foooo-u-koooo-fo-bar", useBuilder);
        assertEquals("en", l.getLanguage());
        assertEquals("Latn", l.getScript());
        assertEquals("US", l.getCountry());
        assertEquals("koooo-fo-bar", l.getExtension('u'));
        assertTrue(l.getUnicodeLocaleAttributes().contains("koooo"));
        assertEquals("bar", l.getUnicodeLocaleType("fo"));

        // Extensions without variants
        l = fromLanguageTag("en-Latn-US-f-fo", useBuilder);
        assertEquals("en", l.getLanguage());
        assertEquals("Latn", l.getScript());
        assertEquals("US", l.getCountry());
        assertEquals("fo", l.getExtension('f'));

        l = fromLanguageTag("en-Latn-f-fo", useBuilder);
        assertEquals("en", l.getLanguage());
        assertEquals("Latn", l.getScript());
        assertEquals("fo", l.getExtension('f'));

        l = fromLanguageTag("en-f-fo", useBuilder);
        assertEquals("en", l.getLanguage());
        assertEquals("", l.getScript());
        assertEquals("", l.getCountry());
        assertEquals("fo", l.getExtension('f'));
    }

    public void test_forLanguageTag() {
        test_setLanguageTag_wellFormedsingleSubtag(false);
        test_setLanguageTag_twoWellFormedSubtags(false);
        test_setLanguageTag_threeWellFormedSubtags(false);
        test_setLanguageTag_fourOrMoreWellFormedSubtags(false);
        test_setLanguageTag_withWellFormedExtensions(false);
    }

    public void test_Builder_setLanguageTag() {
        test_setLanguageTag_wellFormedsingleSubtag(true);
        test_setLanguageTag_twoWellFormedSubtags(true);
        test_setLanguageTag_threeWellFormedSubtags(true);
        test_setLanguageTag_fourOrMoreWellFormedSubtags(true);
        test_setLanguageTag_withWellFormedExtensions(true);
    }

    public void test_getDisplayScript() {
        Locale.Builder b = new Locale.Builder();
        b.setLanguage("en").setRegion("US").setScript("Latn");

        Locale l = b.build();
        assertEquals("Latin", l.getDisplayScript());
        assertEquals("Lateinisch", l.getDisplayScript(Locale.GERMAN));
        // Fallback for navajo, a language for which we don't have data.
        assertEquals("Latin", l.getDisplayScript(new Locale("nv", "US")));

        b= new Locale.Builder();
        b.setLanguage("en").setRegion("US").setScript("Fooo");

        // Will be equivalent to getScriptCode for scripts that aren't
        // registered with ISO-15429 (but are otherwise well formed).
        l = b.build();
        assertEquals("Fooo", l.getDisplayScript());
    }

    public void test_setLanguageTag_malformedTags() {
        Locale l = fromLanguageTag("a", false);
        assertEquals("", l.getLanguage());
        assertEquals("", l.getCountry());
        assertEquals("", l.getVariant());
        assertEquals("", l.getScript());

        l = fromLanguageTag("en-US-BA", false);
        assertEquals("en", l.getLanguage());
        assertEquals("US", l.getCountry());
        assertEquals("", l.getVariant());
        assertEquals("", l.getScript());

        l = fromLanguageTag("en-FOOOO-BA", false);
        assertEquals("en", l.getLanguage());
        assertEquals("", l.getCountry());
        assertEquals("FOOOO", l.getVariant());
        assertEquals("", l.getScript());

        l = fromLanguageTag("en-US-POSIX-P2", false);
        assertEquals("en", l.getLanguage());
        assertEquals("US", l.getCountry());
        assertEquals("POSIX", l.getVariant());
        assertEquals("", l.getScript());

        l = fromLanguageTag("en-Latn-US-P2", false);
        assertEquals("en", l.getLanguage());
        assertEquals("US", l.getCountry());
        assertEquals("Latn", l.getScript());

        l = fromLanguageTag("en-f-f", false);
        assertEquals("en", l.getLanguage());
        assertEquals("", l.getCountry());
        assertEquals("", l.getVariant());
        assertEquals("", l.getScript());

        l = fromLanguageTag("en-f", false);
        assertEquals("en", l.getLanguage());
        assertEquals("", l.getCountry());
        assertEquals("", l.getVariant());
        assertEquals("", l.getScript());

        l = fromLanguageTag("en-f-fooobaaaz", false);
        assertEquals("en", l.getLanguage());
        assertEquals("", l.getCountry());
        assertEquals("", l.getVariant());
        assertEquals("", l.getScript());

        l = fromLanguageTag("en-9-baa", false);
        assertEquals("en", l.getLanguage());
        assertEquals("", l.getCountry());
        assertEquals("", l.getVariant());
        assertEquals("", l.getScript());
    }

    public void test_Builder_unicodeAttributes() {
        // Adding and removing attributes
        Locale.Builder b = new Locale.Builder();
        b.setLanguage("en");

        // Well formed attribute.
        b.addUnicodeLocaleAttribute("foooo");

        try {
            b.addUnicodeLocaleAttribute("fo");
            fail();
        } catch (IllformedLocaleException ifle) {
        }

        try {
            b.removeUnicodeLocaleAttribute("fo");
            fail();
        } catch (IllformedLocaleException ifle) {
        }

        try {
            b.addUnicodeLocaleAttribute("greaterthaneightchars");
            fail();
        } catch (IllformedLocaleException ifle) {
        }

        try {
            b.removeUnicodeLocaleAttribute("greaterthaneightchars");
            fail();
        } catch (IllformedLocaleException ifle) {
        }

        try {
            b.addUnicodeLocaleAttribute(null);
            fail();
        } catch (NullPointerException npe) {
        }

        try {
            b.removeUnicodeLocaleAttribute(null);
            fail();
        } catch (NullPointerException npe) {
        }

        Locale l = b.build();
        assertEquals("en-u-foooo", l.toLanguageTag());
        assertTrue(l.getUnicodeLocaleAttributes().contains("foooo"));

        b.addUnicodeLocaleAttribute("dAtA");
        l = b.build();
        assertEquals("data-foooo", l.getExtension('u'));
        assertTrue(l.getUnicodeLocaleAttributes().contains("data"));
        assertTrue(l.getUnicodeLocaleAttributes().contains("foooo"));
    }

    public void test_Builder_unicodeKeywords() {
        // Adding and removing attributes
        Locale.Builder b = new Locale.Builder();
        b.setLanguage("en");

        // Key not of length 2.
        try {
            b.setUnicodeLocaleKeyword("k", "fooo");
            fail();
        } catch (IllformedLocaleException ifle) {
        }

        // Value too short
        try {
            b.setUnicodeLocaleKeyword("k", "fo");
            fail();
        } catch (IllformedLocaleException ifle) {
        }

        // Value too long
        try {
            b.setUnicodeLocaleKeyword("k", "foooooooo");
            fail();
        } catch (IllformedLocaleException ifle) {
        }


        // Null should clear the key.
        b.setUnicodeLocaleKeyword("bo", "baaz");
        Locale l = b.build();
        assertEquals("bo-baaz", l.getExtension('u'));
        assertEquals("baaz", l.getUnicodeLocaleType("bo"));

        b = new Locale.Builder();
        b.setUnicodeLocaleKeyword("bo", "baaz");
        b.setUnicodeLocaleKeyword("bo", null);
        l = b.build();
        assertNull(l.getExtension('u'));
        assertNull(l.getUnicodeLocaleType("bo"));

        // When we set attributes, they should show up before extensions.
        b = new Locale.Builder();
        b.addUnicodeLocaleAttribute("fooo");
        b.addUnicodeLocaleAttribute("gooo");
        b.setUnicodeLocaleKeyword("fo", "baz");
        b.setUnicodeLocaleKeyword("ka", "kaz");
        l = b.build();
        assertEquals("fooo-gooo-fo-baz-ka-kaz", l.getExtension('u'));
        assertEquals("baz", l.getUnicodeLocaleType("fo"));
        assertEquals("kaz", l.getUnicodeLocaleType("ka"));
        assertTrue(l.getUnicodeLocaleAttributes().contains("fooo"));
        assertTrue(l.getUnicodeLocaleAttributes().contains("gooo"));
    }

    public void test_multipleExtensions() {
        Locale.Builder b = new Locale.Builder();
        b.setLanguage("en");
        b.addUnicodeLocaleAttribute("attrib");
        b.addUnicodeLocaleAttribute("attrib2");
        b.setExtension('f', "fo-baaz-ga-gaaz");
        b.setExtension('x', "xo-baaz-ga-gaaz");
        b.setExtension('z', "zo-baaz-ga-gaaz");

        Locale l = b.build();
        // Implicitly added because we added unicode locale attributes.
        assertEquals("attrib-attrib2", l.getExtension('u'));
        assertEquals("fo-baaz-ga-gaaz", l.getExtension('f'));
        assertEquals("xo-baaz-ga-gaaz", l.getExtension('x'));
        assertEquals("zo-baaz-ga-gaaz", l.getExtension('z'));
    }

    public void test_immutability() {
        Locale.Builder b = new Locale.Builder();
        b.setExtension('g', "fooo-baaz-baar");
        b.setExtension('u', "foooo-baaar-ba-baaz-ka-kaaz");

        Locale l = b.build();
        try {
            l.getExtensionKeys().add('g');
            fail();
        } catch (UnsupportedOperationException expected) {
        }

        try {
            l.getUnicodeLocaleAttributes().add("fooo");
            fail();
        } catch (UnsupportedOperationException expected) {
        }
    }

    public void test_toLanguageTag() {
        Locale.Builder b = new Locale.Builder();

        // Empty builder.
        Locale l = b.build();
        // TODO: Fix this. We should return "und" and not NULL.
        // assertEquals("und", l.toLanguageTag());

        // Only language.
        b = new Locale.Builder();
        b.setLanguage("en");
        assertEquals("en", b.build().toLanguageTag());

        // Language & Region
        b = new Locale.Builder();
        b.setLanguage("en").setRegion("US");
        assertEquals("en-US", b.build().toLanguageTag());

        // Language & Script
        b = new Locale.Builder();
        b.setLanguage("en").setScript("Latn");
        assertEquals("en-Latn", b.build().toLanguageTag());

        // Language & Variant
        b = new Locale.Builder();
        b.setLanguage("en").setVariant("foooo");
        assertEquals("en-foooo", b.build().toLanguageTag());

        // Language / script & country
        b = new Locale.Builder();
        b.setLanguage("en").setScript("Latn").setRegion("US");
        assertEquals("en-Latn-US", b.build().toLanguageTag());

        // Language / script & variant
        b = new Locale.Builder();
        b.setLanguage("en").setScript("Latn").setVariant("foooo");
        assertEquals("en-Latn-foooo", b.build().toLanguageTag());

        // Language / script / country / variant.
        b = new Locale.Builder();
        b.setLanguage("en").setScript("Latn").setVariant("foooo").setRegion("US");
        assertEquals("en-Latn-US-foooo", b.build().toLanguageTag());

        // Language / extension
        b = new Locale.Builder();
        b.setLanguage("en").setExtension('x', "fooo-baar");
        assertEquals("en-x-fooo-baar", b.build().toLanguageTag());

        // Language & multiple extensions (including unicode).
        b = new Locale.Builder();
        b.setLanguage("en");
        b.addUnicodeLocaleAttribute("attrib");
        b.addUnicodeLocaleAttribute("attrib2");
        b.setExtension('f', "fo-baaz-ga-gaaz");
        b.setExtension('x', "xo-baaz-ga-gaaz");
        b.setExtension('z', "zo-baaz-ga-gaaz");

        l = b.build();
        // Implicitly added because we added unicode locale attributes.
        assertEquals("attrib-attrib2", l.getExtension('u'));
        assertEquals("fo-baaz-ga-gaaz", l.getExtension('f'));
        assertEquals("xo-baaz-ga-gaaz", l.getExtension('x'));
        assertEquals("zo-baaz-ga-gaaz", l.getExtension('z'));

        assertEquals("en-" +
                "f-fo-baaz-ga-gaaz-" +   // extension tags in lexical order
                "u-attrib-attrib2-z-zo-baaz-ga-gaaz-" +  // unicode attribs & keywords in lex order
                "x-xo-baaz-ga-gaaz", // private use extension unmodified.
                l.toLanguageTag());
    }

    public void test_toString() {
                Locale.Builder b = new Locale.Builder();

        // Empty builder.
        Locale l = b.build();
        assertEquals("", l.toString());

        // Only language.
        b = new Locale.Builder();
        b.setLanguage("en");
        assertEquals("en", b.build().toString());

        // Only region
        b = new Locale.Builder();
        b.setRegion("US");
        assertEquals("_US", b.build().toString());

        // Language & Region
        b = new Locale.Builder();
        b.setLanguage("en").setRegion("US");
        assertEquals("en_US", b.build().toString());

        // Language & Script
        b = new Locale.Builder();
        b.setLanguage("en").setScript("Latn");
        assertEquals("en__#Latn", b.build().toString());

        // Language & Variant
        b = new Locale.Builder();
        b.setLanguage("en").setVariant("foooo");
        assertEquals("en__foooo", b.build().toString());

        // Language / script & country
        b = new Locale.Builder();
        b.setLanguage("en").setScript("Latn").setRegion("US");
        assertEquals("en_US_#Latn", b.build().toString());

        // Language / script & variant
        b = new Locale.Builder();
        b.setLanguage("en").setScript("Latn").setVariant("foooo");
        assertEquals("en__foooo_#Latn", b.build().toString());

        // Language / script / country / variant.
        b = new Locale.Builder();
        b.setLanguage("en").setScript("Latn").setVariant("foooo").setRegion("US");
        assertEquals("en_US_foooo_#Latn", b.build().toString());

        // Language / extension
        b = new Locale.Builder();
        b.setLanguage("en").setExtension('x', "fooo-baar");
        assertEquals("en__#x-fooo-baar", b.build().toString());
    }
<<<<<<< HEAD

    // Tests cases where our "guess" for the output size is incorrect.
    //
    // https://b.corp.google.com/issue?id=13414549
    public void test_toLanguageTag_largerTag() {
        Locale posix = new Locale.Builder()
                .setLanguage("en").setRegion("US").setVariant("POSIX")
                .build();
        assertEquals("en-US-u-va-posix", posix.toLanguageTag());
    }
}
=======
}
>>>>>>> 778a647b
<|MERGE_RESOLUTION|>--- conflicted
+++ resolved
@@ -1134,7 +1134,6 @@
         b.setLanguage("en").setExtension('x', "fooo-baar");
         assertEquals("en__#x-fooo-baar", b.build().toString());
     }
-<<<<<<< HEAD
 
     // Tests cases where our "guess" for the output size is incorrect.
     //
@@ -1145,7 +1144,4 @@
                 .build();
         assertEquals("en-US-u-va-posix", posix.toLanguageTag());
     }
-}
-=======
-}
->>>>>>> 778a647b
+}