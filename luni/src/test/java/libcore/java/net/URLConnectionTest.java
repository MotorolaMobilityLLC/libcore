--- conflicted
+++ resolved
@@ -150,9 +150,6 @@
         // allow (but strip) trailing \n, \r and \r\n
         // assertForbiddenRequestHeaderValue("\r");
         // End of workaround
-<<<<<<< HEAD
-        assertEquals("a valid\tvalue", setAndReturnRequestHeaderValue("a valid\tvalue"));
-=======
 
         // '\t' in header values can either be (a) forbidden or (b) allowed.
         // The original version of Android N (API 23) implemented behavior
@@ -167,7 +164,6 @@
             // verify case (a)
             assertForbiddenRequestHeaderValue("\t");
         }
->>>>>>> fc575bca
         assertForbiddenRequestHeaderValue("\u001f");
         assertForbiddenRequestHeaderValue("\u007f");
 
