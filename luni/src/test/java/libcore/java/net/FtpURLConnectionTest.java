--- conflicted
+++ resolved
@@ -26,7 +26,6 @@
 import org.mockftpserver.fake.filesystem.UnixFakeFileSystem;
 
 import java.io.IOException;
-<<<<<<< HEAD
 import java.io.InputStream;
 import java.io.OutputStream;
 import java.net.MalformedURLException;
@@ -44,25 +43,17 @@
 import java.util.List;
 import java.util.Locale;
 import java.util.Random;
+import java.util.concurrent.Callable;
 import java.util.concurrent.CountDownLatch;
-import java.util.concurrent.Semaphore;
-import java.util.concurrent.TimeUnit;
-
-import static java.nio.charset.StandardCharsets.UTF_8;
-=======
-import java.net.ServerSocket;
-import java.net.Socket;
-import java.net.URL;
-import java.util.Arrays;
-import java.util.List;
-import java.util.Locale;
-import java.util.concurrent.Callable;
 import java.util.concurrent.ExecutorService;
 import java.util.concurrent.Executors;
 import java.util.concurrent.Future;
-
-import sun.net.ftp.FtpLoginException;
->>>>>>> 12dde633
+import java.util.concurrent.Semaphore;
+import java.util.concurrent.TimeUnit;
+
+ import sun.net.ftp.FtpLoginException;
+
+import static java.nio.charset.StandardCharsets.UTF_8;
 
 /**
  * Tests URLConnections for ftp:// URLs.
@@ -70,9 +61,11 @@
 public class FtpURLConnectionTest extends TestCase {
 
     private static final String FILE_PATH = "test/file/for/FtpURLConnectionTest.txt";
+    private static final String USER = "user";
+    private static final String PASSWORD = "password";
     private static final String SERVER_HOSTNAME = "localhost";
-
-<<<<<<< HEAD
+    private static final String USER_HOME_DIR = "/home/user";
+
     private FakeFtpServer fakeFtpServer;
     private UnixFakeFileSystem fileSystem;
 
@@ -227,8 +220,36 @@
             assertNull(proxySelector.getLastException());
         } finally {
             ProxySelector.setDefault(defaultProxySelector);
-=======
-     // http://b/35784677
+        }
+    }
+
+    private InputStream openFileSystemContents(String fileName) throws IOException {
+        String fullFileName = USER_HOME_DIR + "/" + fileName;
+        FileEntry entry = (FileEntry) fileSystem.getEntry(fullFileName);
+        assertNotNull("File must exist with name " + fullFileName, entry);
+        return entry.createInputStream();
+    }
+
+    private static void writeBytes(OutputStream os, byte[] fileContents) throws IOException {
+        os.write(fileContents);
+        os.close();
+    }
+
+    private static void assertContents(byte[] expectedContents, InputStream inputStream)
+            throws IOException {
+        try {
+            byte[] contentBytes = IoUtil.readBytes(inputStream);
+            if (!Arrays.equals(expectedContents, contentBytes)) {
+                // optimize the error message for the case of the content being character data
+                fail("Expected " + new String(expectedContents, UTF_8) + ", but got "
+                        + new String(contentBytes, UTF_8));
+            }
+        } finally {
+            inputStream.close();
+        }
+    }
+
+    // http://b/35784677
     public void testCRLFInUserinfo() throws Exception {
         List<String> encodedUserInfos = Arrays.asList(
                 // '\r\n' in the username with password
@@ -268,33 +289,6 @@
             // Cleanup
             future.get();
             mockFtpServerSocket.close();
->>>>>>> 12dde633
-        }
-    }
-
-    private InputStream openFileSystemContents(String fileName) throws IOException {
-        String fullFileName = USER_HOME_DIR + "/" + fileName;
-        FileEntry entry = (FileEntry) fileSystem.getEntry(fullFileName);
-        assertNotNull("File must exist with name " + fullFileName, entry);
-        return entry.createInputStream();
-    }
-
-    private static void writeBytes(OutputStream os, byte[] fileContents) throws IOException {
-        os.write(fileContents);
-        os.close();
-    }
-
-    private static void assertContents(byte[] expectedContents, InputStream inputStream)
-            throws IOException {
-        try {
-            byte[] contentBytes = IoUtil.readBytes(inputStream);
-            if (!Arrays.equals(expectedContents, contentBytes)) {
-                // optimize the error message for the case of the content being character data
-                fail("Expected " + new String(expectedContents, UTF_8) + ", but got "
-                        + new String(contentBytes, UTF_8));
-            }
-        } finally {
-            inputStream.close();
         }
     }
 
