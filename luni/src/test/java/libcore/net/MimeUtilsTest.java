/*
 * Copyright (C) 2014 The Android Open Source Project
 *
 * Licensed under the Apache License, Version 2.0 (the "License");
 * you may not use this file except in compliance with the License.
 * You may obtain a copy of the License at
 *
 *      http://www.apache.org/licenses/LICENSE-2.0
 *
 * Unless required by applicable law or agreed to in writing, software
 * distributed under the License is distributed on an "AS IS" BASIS,
 * WITHOUT WARRANTIES OR CONDITIONS OF ANY KIND, either express or implied.
 * See the License for the specific language governing permissions and
 * limitations under the License.
 */

package libcore.net;

import junit.framework.TestCase;

public class MimeUtilsTest extends TestCase {
  public void test_15715370() {
    assertEquals("audio/flac", MimeUtils.guessMimeTypeFromExtension("flac"));
    assertEquals("flac", MimeUtils.guessExtensionFromMimeType("audio/flac"));
    assertEquals("flac", MimeUtils.guessExtensionFromMimeType("application/x-flac"));
  }

  // https://code.google.com/p/android/issues/detail?id=78909
  public void test_78909() {
    assertEquals("mka", MimeUtils.guessExtensionFromMimeType("audio/x-matroska"));
    assertEquals("mkv", MimeUtils.guessExtensionFromMimeType("video/x-matroska"));
  }

  public void test_16978217() {
    assertEquals("image/x-ms-bmp", MimeUtils.guessMimeTypeFromExtension("bmp"));
    assertEquals("image/x-icon", MimeUtils.guessMimeTypeFromExtension("ico"));
    assertEquals("video/mp2ts", MimeUtils.guessMimeTypeFromExtension("ts"));
  }

  public void testCommon() {
    assertEquals("audio/mpeg", MimeUtils.guessMimeTypeFromExtension("mp3"));
    assertEquals("image/png", MimeUtils.guessMimeTypeFromExtension("png"));
    assertEquals("application/zip", MimeUtils.guessMimeTypeFromExtension("zip"));

    assertEquals("mp3", MimeUtils.guessExtensionFromMimeType("audio/mpeg"));
    assertEquals("png", MimeUtils.guessExtensionFromMimeType("image/png"));
    assertEquals("zip", MimeUtils.guessExtensionFromMimeType("application/zip"));
  }

  public void test_18390752() {
    assertEquals("jpg", MimeUtils.guessExtensionFromMimeType("image/jpeg"));
  }

<<<<<<< HEAD
  public void test_30207891() {
    assertTrue(MimeUtils.hasMimeType("IMAGE/PNG"));
    assertTrue(MimeUtils.hasMimeType("IMAGE/png"));
    assertFalse(MimeUtils.hasMimeType(""));
    assertEquals("png", MimeUtils.guessExtensionFromMimeType("IMAGE/PNG"));
    assertEquals("png", MimeUtils.guessExtensionFromMimeType("IMAGE/png"));
    assertNull(MimeUtils.guessMimeTypeFromExtension(""));
    assertNull(MimeUtils.guessMimeTypeFromExtension("doesnotexist"));
    assertTrue(MimeUtils.hasExtension("PNG"));
    assertTrue(MimeUtils.hasExtension("PnG"));
    assertFalse(MimeUtils.hasExtension(""));
    assertFalse(MimeUtils.hasExtension(".png"));
    assertEquals("image/png", MimeUtils.guessMimeTypeFromExtension("PNG"));
    assertEquals("image/png", MimeUtils.guessMimeTypeFromExtension("PnG"));
    assertNull(MimeUtils.guessMimeTypeFromExtension(".png"));
    assertNull(MimeUtils.guessMimeTypeFromExtension(""));
    assertNull(MimeUtils.guessExtensionFromMimeType("doesnotexist"));
=======
  public void test_30793548() {
    assertEquals("video/3gpp", MimeUtils.guessMimeTypeFromExtension("3gpp"));
    assertEquals("video/3gpp", MimeUtils.guessMimeTypeFromExtension("3gp"));
    assertEquals("video/3gpp2", MimeUtils.guessMimeTypeFromExtension("3gpp2"));
    assertEquals("video/3gpp2", MimeUtils.guessMimeTypeFromExtension("3g2"));
>>>>>>> 127cf1ef
  }
}<|MERGE_RESOLUTION|>--- conflicted
+++ resolved
@@ -51,7 +51,6 @@
     assertEquals("jpg", MimeUtils.guessExtensionFromMimeType("image/jpeg"));
   }
 
-<<<<<<< HEAD
   public void test_30207891() {
     assertTrue(MimeUtils.hasMimeType("IMAGE/PNG"));
     assertTrue(MimeUtils.hasMimeType("IMAGE/png"));
@@ -69,12 +68,12 @@
     assertNull(MimeUtils.guessMimeTypeFromExtension(".png"));
     assertNull(MimeUtils.guessMimeTypeFromExtension(""));
     assertNull(MimeUtils.guessExtensionFromMimeType("doesnotexist"));
-=======
+  }
+
   public void test_30793548() {
     assertEquals("video/3gpp", MimeUtils.guessMimeTypeFromExtension("3gpp"));
     assertEquals("video/3gpp", MimeUtils.guessMimeTypeFromExtension("3gp"));
     assertEquals("video/3gpp2", MimeUtils.guessMimeTypeFromExtension("3gpp2"));
     assertEquals("video/3gpp2", MimeUtils.guessMimeTypeFromExtension("3g2"));
->>>>>>> 127cf1ef
   }
 }