--- conflicted
+++ resolved
@@ -125,34 +125,20 @@
     }
 
     public void testWildcardMatchesWildcardSuffix() {
-<<<<<<< HEAD
-        assertTrue(verifier.verifyHostName("b.c.d", "*.b.c.d"));
-        assertTrue(verifier.verifyHostName("imap.google.com", "*.imap.google.com"));
-        assertFalse(verifier.verifyHostName("imap.google.com.au", "*.imap.google.com"));
-    }
-
-    public void testWildcardMatchingSubstring() {
-        assertTrue(verifier.verifyHostName("b.c.d", "b*.c.d"));
-        assertTrue(verifier.verifyHostName("imap.google.com", "ima*.google.com"));
-        assertFalse(verifier.verifyHostName("imap.google.com.au", "ima*.google.com"));
-    }
-
-    public void testWildcardMatchingEmptySubstring() {
-        assertTrue(verifier.verifyHostName("imap.google.com", "imap*.google.com"));
-        assertFalse(verifier.verifyHostName("imap.google.com.au", "imap*.google.com"));
-=======
         assertTrue(verifyWithDomainNamePattern("b.c.d", "*.b.c.d"));
         assertTrue(verifyWithDomainNamePattern("imap.google.com", "*.imap.google.com"));
+        assertFalse(verifyWithDomainNamePattern("imap.google.com.au", "*.imap.google.com"));
     }
 
     public void testWildcardMatchingSubstring() {
         assertTrue(verifyWithDomainNamePattern("b.c.d", "b*.c.d"));
         assertTrue(verifyWithDomainNamePattern("imap.google.com", "ima*.google.com"));
+        assertFalse(verifyWithDomainNamePattern("imap.google.com.au", "ima*.google.com"));
     }
 
     public void testWildcardMatchingEmptySubstring() {
         assertTrue(verifyWithDomainNamePattern("imap.google.com", "imap*.google.com"));
->>>>>>> dbae9ba2
+        assertFalse(verifyWithDomainNamePattern("imap.google.com.au", "imap*.google.com"));
     }
 
     public void testWildcardMatchesChildDomain() {
