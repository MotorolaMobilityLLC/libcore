--- conflicted
+++ resolved
@@ -25,8 +25,6 @@
 import junit.framework.TestCase;
 import libcore.java.security.StandardNames;
 
-import libcore.java.security.StandardNames;
-
 public class SecretKeyFactoryTest extends TestCase {
 
     private static final char[] PASSWORD = "google".toCharArray();
@@ -116,13 +114,8 @@
                         (byte)0x83, (byte)0x7c, (byte)0x14, (byte)0x1f,
                         (byte)0xf6, (byte)0x4a, (byte)0xb0, (byte)0x54
                     };
-<<<<<<< HEAD
-        test_PBKDF2(PASSWORD, SALT, ITERATIONS, KEY_LENGTH, expected);
-        test_BrokenPBKDF2(PASSWORD, SALT, ITERATIONS, KEY_LENGTH, expected);
-=======
         test_PBKDF2_UTF8(PASSWORD, SALT, ITERATIONS, KEY_LENGTH, expected);
         test_PBKDF2_8BIT(PASSWORD, SALT, ITERATIONS, KEY_LENGTH, expected);
->>>>>>> 07064a72
     }
 
     /**
@@ -142,13 +135,8 @@
             (byte)0xD1, (byte)0xDA, (byte)0xA7, (byte)0x86,
             (byte)0x15, (byte)0xF2, (byte)0x87, (byte)0xE6
         };
-<<<<<<< HEAD
-        test_PBKDF2(password, salt, iterations, keyLength, expected);
-        test_BrokenPBKDF2(password, salt, iterations, keyLength, expected);
-=======
         test_PBKDF2_UTF8(password, salt, iterations, keyLength, expected);
         test_PBKDF2_8BIT(password, salt, iterations, keyLength, expected);
->>>>>>> 07064a72
     }
 
     /**
@@ -171,13 +159,8 @@
             (byte)0x85, (byte)0x10, (byte)0x85, (byte)0x86, (byte)0x07, (byte)0x12,
             (byte)0x63, (byte)0x80, (byte)0xcc, (byte)0x47, (byte)0xab, (byte)0x2d
         };
-<<<<<<< HEAD
-        test_PBKDF2(password, salt, iterations, keyLength, expected);
-        test_BrokenPBKDF2(password, salt, iterations, keyLength, expected);
-=======
         test_PBKDF2_UTF8(password, salt, iterations, keyLength, expected);
         test_PBKDF2_8BIT(password, salt, iterations, keyLength, expected);
->>>>>>> 07064a72
     }
 
    /**
@@ -191,36 +174,18 @@
         byte[] salt = "salt".getBytes();
         int iterations = 4096;
         int keyLength = 160;
-<<<<<<< HEAD
-        byte[] expected = new byte[] {
-=======
         byte[] expected_utf8 = new byte[] {
->>>>>>> 07064a72
             (byte)0x4c, (byte)0xe0, (byte)0x6a, (byte)0xb8, (byte)0x48, (byte)0x04,
             (byte)0xb7, (byte)0xe7, (byte)0x72, (byte)0xf2, (byte)0xaf, (byte)0x5e,
             (byte)0x54, (byte)0xe9, (byte)0x03, (byte)0xad, (byte)0x59, (byte)0x64,
             (byte)0x8b, (byte)0xab
         };
-<<<<<<< HEAD
-        byte[] brokenExpected = new byte[] {
-=======
         byte[] expected_8bit = new byte[] {
->>>>>>> 07064a72
             (byte)0x6e, (byte)0x43, (byte)0xe0, (byte)0x18, (byte)0xc5, (byte)0x50,
             (byte)0x0d, (byte)0xa7, (byte)0xfe, (byte)0x7a, (byte)0x44, (byte)0x4d,
             (byte)0x99, (byte)0x5d, (byte)0x8c, (byte)0xae, (byte)0xc1, (byte)0xc9,
             (byte)0x17, (byte)0xce
         };
-<<<<<<< HEAD
-        test_PBKDF2(password, salt, iterations, keyLength, expected);
-        test_BrokenPBKDF2(password, salt, iterations, keyLength, brokenExpected);
-    }
-
-    private void test_BrokenPBKDF2(char[] password, byte[] salt, int iterations, int keyLength,
-                             byte[] expected) throws Exception {
-        if (!StandardNames.IS_RI) {
-            SecretKeyFactory factory = SecretKeyFactory.getInstance("BrokenPBKDF2WithHmacSHA1");
-=======
         test_PBKDF2_UTF8(password, salt, iterations, keyLength, expected_utf8);
         test_PBKDF2_8BIT(password, salt, iterations, keyLength, expected_8bit);
     }
@@ -229,7 +194,6 @@
                                   byte[] expected) throws Exception {
         if (!StandardNames.IS_RI) {
             SecretKeyFactory factory = SecretKeyFactory.getInstance("PBKDF2WithHmacSHA1And8bit");
->>>>>>> 07064a72
             KeySpec ks = new PBEKeySpec(password, salt, iterations, keyLength);
             SecretKey key = factory.generateSecret(ks);
             assertTrue(Arrays.equals(expected, key.getEncoded()));
