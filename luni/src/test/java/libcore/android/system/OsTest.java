/*
 * Copyright (C) 2011 The Android Open Source Project
 *
 * Licensed under the Apache License, Version 2.0 (the "License");
 * you may not use this file except in compliance with the License.
 * You may obtain a copy of the License at
 *
 *      http://www.apache.org/licenses/LICENSE-2.0
 *
 * Unless required by applicable law or agreed to in writing, software
 * distributed under the License is distributed on an "AS IS" BASIS,
 * WITHOUT WARRANTIES OR CONDITIONS OF ANY KIND, either express or implied.
 * See the License for the specific language governing permissions and
 * limitations under the License.
 */

package libcore.android.system;

import android.system.ErrnoException;
import android.system.Int64Ref;
import android.system.NetlinkSocketAddress;
import android.system.Os;
import android.system.OsConstants;
import android.system.PacketSocketAddress;
import android.system.StructCmsghdr;
import android.system.StructMsghdr;
import android.system.StructRlimit;
import android.system.StructStat;
import android.system.StructTimeval;
import android.system.StructUcred;
import android.system.UnixSocketAddress;
import android.system.VmSocketAddress;

import java.io.File;
import java.io.FileDescriptor;
import java.io.FileInputStream;
import java.io.FileOutputStream;
import java.io.FileWriter;
import java.io.IOException;
import java.net.DatagramPacket;
import java.net.DatagramSocket;
import java.net.Inet4Address;
import java.net.Inet6Address;
import java.net.InetAddress;
import java.net.InetSocketAddress;
import java.net.NetworkInterface;
import java.net.ServerSocket;
import java.net.SocketAddress;
import java.net.SocketException;
import java.nio.ByteBuffer;
import java.nio.ByteOrder;
import java.nio.charset.StandardCharsets;
import java.time.Duration;
import java.util.Arrays;
import java.util.Collections;
import java.util.Enumeration;
import java.util.List;
import java.util.Locale;
import java.util.concurrent.atomic.AtomicReference;
import java.util.regex.Matcher;
import java.util.regex.Pattern;

import libcore.io.IoUtils;
import libcore.testing.io.TestIoUtils;
import org.junit.Test;
import org.junit.runner.RunWith;
import org.junit.runners.JUnit4;

import static android.system.OsConstants.*;
import static org.junit.Assert.assertArrayEquals;
import static org.junit.Assert.assertEquals;
import static org.junit.Assert.assertFalse;
import static org.junit.Assert.assertNotEquals;
import static org.junit.Assert.assertNotNull;
import static org.junit.Assert.assertNull;
import static org.junit.Assert.assertTrue;
import static org.junit.Assert.fail;
import static org.junit.Assume.assumeNoException;
import static org.junit.Assume.assumeTrue;

@RunWith(JUnit4.class)
public class OsTest {

    @Test
    public void testIsSocket() throws Exception {
        File f = new File("/dev/null");
        FileInputStream fis = new FileInputStream(f);
        assertFalse(S_ISSOCK(Os.fstat(fis.getFD()).st_mode));
        fis.close();

        ServerSocket s = new ServerSocket();
        assertTrue(S_ISSOCK(Os.fstat(s.getImpl().getFD$()).st_mode));
        s.close();
    }

    @Test
    public void testFcntlInt() throws Exception {
        File f = File.createTempFile("OsTest", "tst");
        FileInputStream fis = null;
        try {
            fis = new FileInputStream(f);
            Os.fcntlInt(fis.getFD(), F_SETFD, FD_CLOEXEC);
            int flags = Os.fcntlVoid(fis.getFD(), F_GETFD);
            assertTrue((flags & FD_CLOEXEC) != 0);
        } finally {
            TestIoUtils.closeQuietly(fis);
            f.delete();
        }
    }

    @Test
    public void testFcntlInt_udpSocket() throws Exception {
        final FileDescriptor fd = Os.socket(AF_INET, SOCK_DGRAM, 0);
        try {
            assertEquals(0, (Os.fcntlVoid(fd, F_GETFL) & O_NONBLOCK));

            // Verify that we can set file descriptor flags on sockets
            Os.fcntlInt(fd, F_SETFL, SOCK_DGRAM | O_NONBLOCK);
            assertTrue((Os.fcntlVoid(fd, F_GETFL) & O_NONBLOCK) != 0);

            // Check that we can turn it off also.
            Os.fcntlInt(fd, F_SETFL, SOCK_DGRAM);
            assertEquals(0, (Os.fcntlVoid(fd, F_GETFL) & O_NONBLOCK));
        } finally {
            Os.close(fd);
        }
    }

    @Test
    public void testFcntlInt_invalidCmd() throws Exception {
        final FileDescriptor fd = Os.socket(AF_INET, SOCK_DGRAM, 0);
        try {
            final int unknownCmd = -1;
            Os.fcntlInt(fd, unknownCmd, 0);
            fail("Expected failure due to invalid cmd");
        } catch (ErrnoException expected) {
            assertEquals(EINVAL, expected.errno);
        } finally {
            Os.close(fd);
        }
    }

    @Test
    public void testFcntlInt_nullFd() {
        try {
            Os.fcntlInt(null, F_SETFL, O_NONBLOCK);
            fail("Expected failure due to null file descriptor");
        } catch (ErrnoException expected) {
            assertEquals(EBADF, expected.errno);
        }
    }

    @Test
    public void testUnixDomainSockets_in_file_system() throws Exception {
        String path = System.getProperty("java.io.tmpdir") + "/test_unix_socket";
        new File(path).delete();
        checkUnixDomainSocket(UnixSocketAddress.createFileSystem(path), false);
    }

    @Test
    public void testUnixDomainSocket_abstract_name() throws Exception {
        // Linux treats a sun_path starting with a NUL byte as an abstract name. See unix(7).
        checkUnixDomainSocket(UnixSocketAddress.createAbstract("/abstract_name_unix_socket"), true);
    }

    @Test
    public void testUnixDomainSocket_unnamed() throws Exception {
        final FileDescriptor fd = Os.socket(AF_UNIX, SOCK_STREAM, 0);
        // unix(7) says an unbound socket is unnamed.
        checkNoSockName(fd);
        Os.close(fd);
    }

    private void checkUnixDomainSocket(final UnixSocketAddress address, final boolean isAbstract)
            throws Exception {
        final FileDescriptor serverFd = Os.socket(AF_UNIX, SOCK_STREAM, 0);
        Os.bind(serverFd, address);
        Os.listen(serverFd, 5);

        checkSockName(serverFd, isAbstract, address);

        Thread server = new Thread(new Runnable() {
            public void run() {
                try {
                    UnixSocketAddress peerAddress = UnixSocketAddress.createUnnamed();
                    FileDescriptor clientFd = Os.accept(serverFd, peerAddress);
                    checkSockName(clientFd, isAbstract, address);
                    checkNoName(peerAddress);

                    checkNoPeerName(clientFd);

                    StructUcred credentials = Os.getsockoptUcred(clientFd, SOL_SOCKET, SO_PEERCRED);
                    assertEquals(Os.getpid(), credentials.pid);
                    assertEquals(Os.getuid(), credentials.uid);
                    assertEquals(Os.getgid(), credentials.gid);

                    byte[] request = new byte[256];
                    Os.read(clientFd, request, 0, request.length);

                    String s = new String(request, StandardCharsets.UTF_8);
                    byte[] response = s.toUpperCase(Locale.ROOT).getBytes(StandardCharsets.UTF_8);
                    Os.write(clientFd, response, 0, response.length);

                    Os.close(clientFd);
                } catch (Exception ex) {
                    throw new RuntimeException(ex);
                }
            }
        });
        server.start();

        FileDescriptor clientFd = Os.socket(AF_UNIX, SOCK_STREAM, 0);

        Os.connect(clientFd, address);
        checkNoSockName(clientFd);

        String string = "hello, world!";

        byte[] request = string.getBytes(StandardCharsets.UTF_8);
        assertEquals(request.length, Os.write(clientFd, request, 0, request.length));

        byte[] response = new byte[request.length];
        assertEquals(response.length, Os.read(clientFd, response, 0, response.length));

        assertEquals(string.toUpperCase(Locale.ROOT), new String(response, StandardCharsets.UTF_8));

        Os.close(clientFd);
    }

    private static void checkSockName(FileDescriptor fd, boolean isAbstract,
            UnixSocketAddress address) throws Exception {
        UnixSocketAddress isa = (UnixSocketAddress) Os.getsockname(fd);
        assertEquals(address, isa);
        if (isAbstract) {
            assertEquals(0, isa.getSunPath()[0]);
        }
    }

    private void checkNoName(UnixSocketAddress usa) {
        assertEquals(0, usa.getSunPath().length);
    }

    private void checkNoPeerName(FileDescriptor fd) throws Exception {
        checkNoName((UnixSocketAddress) Os.getpeername(fd));
    }

    private void checkNoSockName(FileDescriptor fd) throws Exception {
        checkNoName((UnixSocketAddress) Os.getsockname(fd));
    }

    @Test
    public void test_strsignal() {
        assertEquals("Killed", Os.strsignal(9));
        assertEquals("Unknown signal -1", Os.strsignal(-1));
    }

    @Test
    public void test_byteBufferPositions_write_pwrite() throws Exception {
        FileOutputStream fos = new FileOutputStream(new File("/dev/null"));
        FileDescriptor fd = fos.getFD();
        final byte[] contents = "goodbye, cruel world".getBytes(StandardCharsets.US_ASCII);
        ByteBuffer byteBuffer = ByteBuffer.wrap(contents);

        byteBuffer.position(0);
        int written = Os.write(fd, byteBuffer);
        assertTrue(written > 0);
        assertEquals(written, byteBuffer.position());

        byteBuffer.position(4);
        written = Os.write(fd, byteBuffer);
        assertTrue(written > 0);
        assertEquals(written + 4, byteBuffer.position());

        byteBuffer.position(0);
        written = Os.pwrite(fd, byteBuffer, 64 /* offset */);
        assertTrue(written > 0);
        assertEquals(written, byteBuffer.position());

        byteBuffer.position(4);
        written = Os.pwrite(fd, byteBuffer, 64 /* offset */);
        assertTrue(written > 0);
        assertEquals(written + 4, byteBuffer.position());

        fos.close();
    }

    @Test
    public void test_byteBufferPositions_read_pread() throws Exception {
        FileInputStream fis = new FileInputStream(new File("/dev/zero"));
        FileDescriptor fd = fis.getFD();
        ByteBuffer byteBuffer = ByteBuffer.allocate(64);

        byteBuffer.position(0);
        int read = Os.read(fd, byteBuffer);
        assertTrue(read > 0);
        assertEquals(read, byteBuffer.position());

        byteBuffer.position(4);
        read = Os.read(fd, byteBuffer);
        assertTrue(read > 0);
        assertEquals(read + 4, byteBuffer.position());

        byteBuffer.position(0);
        read = Os.pread(fd, byteBuffer, 64 /* offset */);
        assertTrue(read > 0);
        assertEquals(read, byteBuffer.position());

        byteBuffer.position(4);
        read = Os.pread(fd, byteBuffer, 64 /* offset */);
        assertTrue(read > 0);
        assertEquals(read + 4, byteBuffer.position());

        fis.close();
    }

    private static void checkByteBufferPositions_sendto_recvfrom(
            int family, InetAddress loopback) throws Exception {
        final FileDescriptor serverFd = Os.socket(family, SOCK_STREAM, 0);
        Os.bind(serverFd, loopback, 0);
        Os.listen(serverFd, 5);

        InetSocketAddress address = (InetSocketAddress) Os.getsockname(serverFd);

        final Thread server = new Thread(() -> {
            try {
                InetSocketAddress peerAddress = new InetSocketAddress();
                FileDescriptor clientFd = Os.accept(serverFd, peerAddress);

                // Attempt to receive a maximum of 24 bytes from the client, and then
                // close the connection.
                ByteBuffer buffer = ByteBuffer.allocate(16);
                int received = Os.recvfrom(clientFd, buffer, 0, null);
                assertTrue(received > 0);
                assertEquals(received, buffer.position());

                ByteBuffer buffer2 = ByteBuffer.allocate(16);
                buffer2.position(8);
                received = Os.recvfrom(clientFd, buffer2, 0, null);
                assertTrue(received > 0);
                assertEquals(received + 8, buffer.position());

                Os.close(clientFd);
            } catch (Exception ex) {
                throw new RuntimeException(ex);
            }
        });

        server.start();

        FileDescriptor clientFd = Os.socket(family, SOCK_STREAM, 0);
        Os.connect(clientFd, address.getAddress(), address.getPort());

        final byte[] bytes = "good bye, cruel black hole with fancy distortion"
                .getBytes(StandardCharsets.US_ASCII);
        assertTrue(bytes.length > 24);

        ByteBuffer input = ByteBuffer.wrap(bytes);
        input.position(0);
        input.limit(16);

        int sent = Os.sendto(clientFd, input, 0, address.getAddress(), address.getPort());
        assertTrue(sent > 0);
        assertEquals(sent, input.position());

        input.position(16);
        input.limit(24);
        sent = Os.sendto(clientFd, input, 0, address.getAddress(), address.getPort());
        assertTrue(sent > 0);
        assertEquals(sent + 16, input.position());

        Os.close(clientFd);
    }

    private interface ExceptionalRunnable {
        void run() throws Exception;
    }

    /**
     * Expects that the given Runnable will throw an exception of the specified class. If the class
     * is ErrnoException, and expectedErrno is non-null, also checks that the errno is equal to
     * expectedErrno.
     */
    private static void expectException(ExceptionalRunnable r, Class<? extends Exception> exClass,
            Integer expectedErrno, String msg) {
        try {
            r.run();
            fail(msg + " did not throw exception");
        } catch (Exception e) {
            assertEquals(msg + " threw unexpected exception", exClass, e.getClass());

            if (expectedErrno != null) {
                if (e instanceof ErrnoException) {
                    assertEquals(msg + "threw ErrnoException with unexpected error number",
                            (int) expectedErrno, ((ErrnoException) e).errno);
                } else {
                    fail("Can only pass expectedErrno when expecting ErrnoException");
                }
            }

        }
    }

    private static void expectBindException(FileDescriptor socket, SocketAddress addr,
            Class<? extends Exception> exClass, Integer expectedErrno) {
        String msg = String.format("bind(%s, %s)", socket, addr);
        expectException(() -> {
            Os.bind(socket, addr);
        }, exClass, expectedErrno, msg);
    }

    private static void expectConnectException(FileDescriptor socket, SocketAddress addr,
            Class<? extends Exception> exClass, Integer expectedErrno) {
        String msg = String.format("connect(%s, %s)", socket, addr);
        expectException(() -> {
            Os.connect(socket, addr);
        }, exClass, expectedErrno, msg);
    }

    private static void expectSendtoException(FileDescriptor socket, SocketAddress addr,
        Integer expectedErrno) {
        String msg = String.format("sendto(%s, %s)", socket, addr);
        byte[] packet = new byte[42];
        expectException(() -> {
                    Os.sendto(socket, packet, 0, packet.length, 0, addr);
                },
            ErrnoException.class, expectedErrno, msg);
    }

    private static void expectBindConnectSendtoSuccess(FileDescriptor socket, String socketDesc,
            SocketAddress addr) {
        String msg = socketDesc + " socket to " + addr.toString();

        try {
            try {
                // Expect that bind throws when any of its arguments are null.
                expectBindException(null, addr, ErrnoException.class, EBADF);
                expectBindException(socket, null, NullPointerException.class, null);
                expectBindException(null, null, NullPointerException.class, null);

                // Expect bind to succeed.
                Os.bind(socket, addr);

                // Find out which port we're actually bound to, and use that in subsequent connect()
                // and send() calls. We can't send to addr because that has a port of 0.
                if (addr instanceof InetSocketAddress) {
                    InetSocketAddress addrISA = (InetSocketAddress) addr;
                    InetSocketAddress socknameISA = (InetSocketAddress) Os.getsockname(socket);

                    assertEquals(addrISA.getAddress(), socknameISA.getAddress());
                    assertEquals(0, addrISA.getPort());
                    assertNotEquals(0, socknameISA.getPort());
                    addr = socknameISA;
                }

                // Expect sendto with a null address to throw because the socket is not connected,
                // but to succeed with a non-null address.
                byte[] packet = new byte[42];
                Os.sendto(socket, packet, 0, packet.length, 0, addr);
                // UNIX and IP sockets return different errors for this operation, so we can't check
                // errno.
                expectSendtoException(socket, null, null);
                expectSendtoException(null, null, EBADF);
                expectSendtoException(null, addr, EBADF);

                // Expect that connect throws when any of its arguments are null.
                expectConnectException(null, addr, ErrnoException.class, EBADF);
                expectConnectException(socket, null, NullPointerException.class, null);
                expectConnectException(null, null, NullPointerException.class, null);

                // Expect connect to succeed.
                Os.connect(socket, addr);
                assertEquals(Os.getsockname(socket), Os.getpeername(socket));

                // Expect sendto to succeed both when given an explicit address and a null address.
                Os.sendto(socket, packet, 0, packet.length, 0, addr);
                Os.sendto(socket, packet, 0, packet.length, 0, null);
            } catch (SocketException | ErrnoException e) {
                fail("Expected success for " + msg + ", but got: " + e);
            }

        } finally {
            IoUtils.closeQuietly(socket);
        }
    }

    private static void expectBindConnectSendtoErrno(int bindErrno, int connectErrno,
            int sendtoErrno, FileDescriptor socket, String socketDesc, SocketAddress addr) {
        try {

            // Expect bind to fail with bindErrno.
            String msg = "bind " + socketDesc + " socket to " + addr.toString();
            try {
                Os.bind(socket, addr);
                fail("Expected to fail " + msg);
            } catch (ErrnoException e) {
                assertEquals("Expected errno " + bindErrno + " " + msg, bindErrno, e.errno);
            } catch (SocketException e) {
                fail("Unexpected SocketException " + msg);
            }

            // Expect connect to fail with connectErrno.
            msg = "connect " + socketDesc + " socket to " + addr.toString();
            try {
                Os.connect(socket, addr);
                fail("Expected to fail " + msg);
            } catch (ErrnoException e) {
                assertEquals("Expected errno " + connectErrno + " " + msg, connectErrno, e.errno);
            } catch (SocketException e) {
                fail("Unexpected SocketException " + msg);
            }

            // Expect sendto to fail with sendtoErrno.
            byte[] packet = new byte[42];
            msg = "sendto " + socketDesc + " socket to " + addr.toString();
            try {
                Os.sendto(socket, packet, 0, packet.length, 0, addr);
                fail("Expected to fail " + msg);
            } catch (ErrnoException e) {
                assertEquals("Expected errno " + sendtoErrno + " " + msg, sendtoErrno, e.errno);
            } catch (SocketException e) {
                fail("Unexpected SocketException " + msg);
            }

        } finally {
            // No matter what happened, close the socket.
            IoUtils.closeQuietly(socket);
        }
    }

    private FileDescriptor makeIpv4Socket() throws Exception {
        return Os.socket(AF_INET, SOCK_DGRAM, 0);
    }

    private FileDescriptor makeIpv6Socket() throws Exception {
        return Os.socket(AF_INET6, SOCK_DGRAM, 0);
    }

    private FileDescriptor makeUnixSocket() throws Exception {
        return Os.socket(AF_UNIX, SOCK_DGRAM, 0);
    }

    @Test
    public void testCrossFamilyBindConnectSendto() throws Exception {
        SocketAddress addrIpv4 = new InetSocketAddress(InetAddress.getByName("127.0.0.1"), 0);
        SocketAddress addrIpv6 = new InetSocketAddress(InetAddress.getByName("::1"), 0);
        SocketAddress addrUnix = UnixSocketAddress.createAbstract("/abstract_name_unix_socket");

        expectBindConnectSendtoSuccess(makeIpv4Socket(), "ipv4", addrIpv4);
        expectBindConnectSendtoErrno(EAFNOSUPPORT, EAFNOSUPPORT, EAFNOSUPPORT,
                makeIpv4Socket(), "ipv4", addrIpv6);
        expectBindConnectSendtoErrno(EAFNOSUPPORT, EAFNOSUPPORT, EAFNOSUPPORT,
                makeIpv4Socket(), "ipv4", addrUnix);

        // This succeeds because Java always uses dual-stack sockets and all InetAddress and
        // InetSocketAddress objects represent IPv4 addresses using IPv4-mapped IPv6 addresses.
        expectBindConnectSendtoSuccess(makeIpv6Socket(), "ipv6", addrIpv4);
        expectBindConnectSendtoSuccess(makeIpv6Socket(), "ipv6", addrIpv6);
        expectBindConnectSendtoErrno(EAFNOSUPPORT, EAFNOSUPPORT, EINVAL,
                makeIpv6Socket(), "ipv6", addrUnix);

        expectBindConnectSendtoErrno(EINVAL, EINVAL, EINVAL,
                makeUnixSocket(), "unix", addrIpv4);
        expectBindConnectSendtoErrno(EINVAL, EINVAL, EINVAL,
                makeUnixSocket(), "unix", addrIpv6);
        expectBindConnectSendtoSuccess(makeUnixSocket(), "unix", addrUnix);
    }

    @Test
    public void testUnknownSocketAddressSubclass() throws Exception {
        class MySocketAddress extends SocketAddress {

        }
        MySocketAddress myaddr = new MySocketAddress();

        for (int family : new int[] { AF_INET, AF_INET6, AF_NETLINK }) {
            FileDescriptor s = Os.socket(family, SOCK_DGRAM, 0);
            try {

                try {
                    Os.bind(s, myaddr);
                    fail("bind socket family " + family
                            + " to unknown SocketAddress subclass succeeded");
                } catch (UnsupportedOperationException expected) {
                }

                try {
                    Os.connect(s, myaddr);
                    fail("connect socket family " + family
                            + " to unknown SocketAddress subclass succeeded");
                } catch (UnsupportedOperationException expected) {
                }

                byte[] msg = new byte[42];
                try {
                    Os.sendto(s, msg, 0, msg.length, 0, myaddr);
                    fail("sendto socket family " + family
                            + " to unknown SocketAddress subclass succeeded");
                } catch (UnsupportedOperationException expected) {
                }

            } finally {
                Os.close(s);
            }
        }
    }

    @Test
    public void test_NetlinkSocket() throws Exception {
        FileDescriptor nlSocket = Os.socket(AF_NETLINK, SOCK_DGRAM, NETLINK_ROUTE);
        try {
            Os.bind(nlSocket, new NetlinkSocketAddress());
            // Non-system processes should not be allowed to bind() to NETLINK_ROUTE sockets.
            // http://b/141455849
            fail("bind() on NETLINK_ROUTE socket succeeded");
        } catch (ErrnoException expectedException) {
            assertEquals(expectedException.errno, EACCES);
        }

        NetlinkSocketAddress nlKernel = new NetlinkSocketAddress();
        Os.connect(nlSocket, nlKernel);
        NetlinkSocketAddress nlPeer = (NetlinkSocketAddress) Os.getpeername(nlSocket);
        assertEquals(0, nlPeer.getPortId());
        assertEquals(0, nlPeer.getGroupsMask());
        Os.close(nlSocket);
    }

    // This test is excluded from CTS via the knownfailures.txt because it requires extra
    // permissions not available in CTS. To run it you have to use an -eng build and use a tool like
    // vogar that runs the Android runtime as a privileged user.
    @Test
    public void test_PacketSocketAddress() throws Exception {
        NetworkInterface lo = NetworkInterface.getByName("lo");
        assertNotNull(lo);
        FileDescriptor fd = Os.socket(AF_PACKET, SOCK_DGRAM, ETH_P_IPV6);
        PacketSocketAddress addr =
                new PacketSocketAddress(ETH_P_IPV6, lo.getIndex(), null /* sll_addr */);
        Os.bind(fd, addr);

        PacketSocketAddress bound = (PacketSocketAddress) Os.getsockname(fd);
        assertEquals(ETH_P_IPV6, bound.sll_protocol);
        assertEquals(lo.getIndex(), bound.sll_ifindex);
        assertEquals(ARPHRD_LOOPBACK, bound.sll_hatype);
        assertEquals(0, bound.sll_pkttype);

        // The loopback address is ETH_ALEN bytes long and is all zeros.
        // http://lxr.free-electrons.com/source/drivers/net/loopback.c?v=3.10#L167
        assertNotNull(bound.sll_addr);
        assertEquals(6, bound.sll_addr.length);
        for (int i = 0; i < 6; i++) {
            assertEquals(0, bound.sll_addr[i]);
        }

        // The following checks that the packet socket address was constructed correctly in a form
        // that the kernel understands. If the address is correct, the bind should result in a
        // socket that is listening only for IPv6 packets, and only on loopback.

        // Send an IPv4 packet on loopback.
        // We send ourselves an IPv4 packet first. If we don't receive it, that (with high
        // probability) ensures that the packet socket does not see IPv4 packets.
        try (DatagramSocket s = new DatagramSocket()) {
            byte[] packet = new byte[64];
            s.send(new DatagramPacket(packet, 0, packet.length, Inet4Address.LOOPBACK,
                    53 /* arbitrary port */));
        }

        // Send an IPv6 packet on loopback.
        // Sending ourselves an IPv6 packet should cause the socket to receive a packet.
        // The idea is that if the code gets sll_protocol wrong, then the packet socket will receive
        // no packets and the test will fail.
        try (DatagramSocket s = new DatagramSocket()) {
            byte[] packet = new byte[64];
            s.send(new DatagramPacket(packet, 0, packet.length, Inet6Address.LOOPBACK,
                    53 /* arbitrary port */));
        }

        // Check that the socket associated with fd has received an IPv6 packet, not necessarily the
        // UDP one we sent above. IPv6 packets always begin with the nibble 6. If we get anything
        // else it means we're catching non-IPv6 or non-loopback packets unexpectedly. Since the
        // socket is not discriminating it may catch packets unrelated to this test from things
        // happening on the device at the same time, so we can't assert too much about the received
        // packet, i.e. no length / content check.
        {
            byte[] receivedPacket = new byte[4096];
            Os.read(fd, receivedPacket, 0, receivedPacket.length);
            assertEquals(6, (receivedPacket[0] & 0xf0) >> 4);

            byte[] sourceAddress = getIPv6AddressBytesAtOffset(receivedPacket, 8);
            assertArrayEquals(Inet6Address.LOOPBACK.getAddress(), sourceAddress);

            byte[] destAddress = getIPv6AddressBytesAtOffset(receivedPacket, 24);
            assertArrayEquals(Inet6Address.LOOPBACK.getAddress(), destAddress);
        }

        Os.close(fd);
    }

    @Test
    public void test_VmSocketAddress() {
        try {
            final VmSocketAddress addr = new VmSocketAddress(111, 222);
            assertEquals(111, addr.getSvmPort());
            assertEquals(222, addr.getSvmCid());
        } catch (UnsupportedOperationException ignore) {
            assumeNoException(ignore);  // the platform does not support virtio-vsock
        }
    }

    private static Thread createVmSocketEchoServer(final FileDescriptor serverFd) {
        return new Thread(new Runnable() {
            public void run() {
                final VmSocketAddress peer =
                    new VmSocketAddress(VMADDR_PORT_ANY, VMADDR_CID_ANY);

                try {
                    final FileDescriptor clientFd = Os.accept(serverFd, peer);
                    try {
                        final byte[] requestBuf = new byte[256];
                        final int len = Os.read(clientFd, requestBuf, 0, requestBuf.length);
                        final String request =
                            new String(requestBuf, 0, len, StandardCharsets.UTF_8);
                        final byte[] responseBuf =
                            request.toUpperCase(Locale.ROOT).getBytes(StandardCharsets.UTF_8);
                        Os.write(clientFd, responseBuf, 0, responseBuf.length);
                    } finally {
                        Os.close(clientFd);
                    }
                } catch (Exception e) {
                    throw new RuntimeException(e);
                }
            }
        });
    }

    @Test
    public void test_VmSocket() throws Exception {
        try {
            final VmSocketAddress serverAddr = new VmSocketAddress(12345, VMADDR_CID_LOCAL);

            final FileDescriptor serverFd = Os.socket(AF_VSOCK, SOCK_STREAM, 0);

            try {
                Os.bind(serverFd, serverAddr);
                Os.listen(serverFd, 3);

                final Thread server = createVmSocketEchoServer(serverFd);
                server.start();

                final FileDescriptor clientFd = Os.socket(AF_VSOCK, SOCK_STREAM, 0);
                try {
                    Os.connect(clientFd, serverAddr);

                    final String request = "hello, world!";
                    final byte[] requestBuf = request.getBytes(StandardCharsets.UTF_8);

                    assertEquals(requestBuf.length,
                                 Os.write(clientFd, requestBuf, 0, requestBuf.length));

                    final byte[] responseBuf = new byte[requestBuf.length];
                    assertEquals(responseBuf.length,
                                 Os.read(clientFd, responseBuf, 0, responseBuf.length));

                    final String response = new String(responseBuf, StandardCharsets.UTF_8);

                    assertEquals(request.toUpperCase(Locale.ROOT), response);
                } finally {
                    Os.close(clientFd);
                }
            } finally {
                Os.close(serverFd);
            }
        } catch (UnsupportedOperationException ignore) {
            assumeNoException(ignore);  // the platform does not support virtio-vsock
        } catch (ErrnoException e) {
            // the platform does not support vsock
            assumeTrue(e.errno != EAFNOSUPPORT && e.errno != EACCES);
            throw e;
        }
    }

    private static byte[] getIPv6AddressBytesAtOffset(byte[] packet, int offsetIndex) {
        byte[] address = new byte[16];
        System.arraycopy(packet, offsetIndex, address, 0, 16);
        return address;
    }

    @Test
    public void test_byteBufferPositions_sendto_recvfrom_af_inet() throws Exception {
        checkByteBufferPositions_sendto_recvfrom(AF_INET, InetAddress.getByName("127.0.0.1"));
    }

    @Test
    public void test_byteBufferPositions_sendto_recvfrom_af_inet6() throws Exception {
        checkByteBufferPositions_sendto_recvfrom(AF_INET6, InetAddress.getByName("::1"));
    }

    private void checkSendToSocketAddress(int family, InetAddress loopback) throws Exception {
        FileDescriptor recvFd = Os.socket(family, SOCK_DGRAM, 0);
        Os.bind(recvFd, loopback, 0);
        StructTimeval tv = StructTimeval.fromMillis(20);
        Os.setsockoptTimeval(recvFd, SOL_SOCKET, SO_RCVTIMEO, tv);

        InetSocketAddress to = ((InetSocketAddress) Os.getsockname(recvFd));
        FileDescriptor sendFd = Os.socket(family, SOCK_DGRAM, 0);
        byte[] msg = ("Hello, I'm going to a socket address: " + to.toString()).getBytes(
            StandardCharsets.UTF_8);
        int len = msg.length;

        assertEquals(len, Os.sendto(sendFd, msg, 0, len, 0, to));
        byte[] received = new byte[msg.length + 42];
        InetSocketAddress from = new InetSocketAddress();
        assertEquals(len, Os.recvfrom(recvFd, received, 0, received.length, 0, from));
        assertEquals(loopback, from.getAddress());
    }

    @Test
    public void test_sendtoSocketAddress_af_inet() throws Exception {
        checkSendToSocketAddress(AF_INET, InetAddress.getByName("127.0.0.1"));
    }

    @Test
    public void test_sendtoSocketAddress_af_inet6() throws Exception {
        checkSendToSocketAddress(AF_INET6, InetAddress.getByName("::1"));
    }

    /*
     * Test case for sendmsg with/without GSO in loopback iface,
     * recvmsg/gro would not happen since in loopback
     */
    private void checkSendmsgSocketAddress(int family, InetSocketAddress loopbackAddr,
            StructMsghdr sendmsgHdr, StructMsghdr recvmsgHdr, int sendSize) throws Exception {

        FileDescriptor sendFd = Os.socket(family, SOCK_DGRAM, 0);
        FileDescriptor recvFd = Os.socket(family, SOCK_DGRAM, 0);
        int rc = 0;

        //recvmsg cleanup data
        if (loopbackAddr.getAddress() instanceof Inet6Address) {
            Os.bind(recvFd, Inet6Address.ANY, loopbackAddr.getPort());
        } else {
            Os.bind(recvFd, Inet4Address.ANY, loopbackAddr.getPort());
        }

        StructTimeval tv = StructTimeval.fromMillis(20);
        Os.setsockoptTimeval(recvFd, SOL_SOCKET, SO_RCVTIMEO, tv);
        Os.setsockoptInt(recvFd, IPPROTO_UDP, UDP_GRO, 1); //enable GRO
        Os.setsockoptInt(recvFd, SOL_SOCKET, SO_RCVBUF, 1024 * 1024);

        try {
            assertEquals(sendSize, Os.sendmsg(sendFd, sendmsgHdr, 0));
            rc = 0;
            do {
                int temp_rc = Os.recvmsg(recvFd, recvmsgHdr, OsConstants.MSG_TRUNC);
                rc += temp_rc;
                if (recvmsgHdr.msg_control != null && recvmsgHdr.msg_control.length > 0) {
                    byte[] sendCmsgByte = sendmsgHdr.msg_control[0].cmsg_data;
                    byte[] recvCmsgByte = recvmsgHdr.msg_control[0].cmsg_data;
                    /* Note:
                     * GSO: is set with Short(2Byte) values;
                     * GRO: IP stack return with Int(4Bytes) value;
                     */
                    assertEquals(
                            ByteBuffer.wrap(sendCmsgByte).order(
                                    ByteOrder.nativeOrder()).getShort(0),
                            ByteBuffer.wrap(recvCmsgByte).order(
                                    ByteOrder.nativeOrder()).getInt(0));
                }

                recvmsgHdr = new StructMsghdr(recvmsgHdr.msg_name, recvmsgHdr.msg_iov,
                                              null,
                                              recvmsgHdr.msg_flags);
            }while(rc < sendSize);
        } finally {
            Os.close(sendFd);
            Os.close(recvFd);
        }
    }

    @Test
    public void test_sendmsg_af_inet_4K() throws Exception {
        // UDP GRO not required to be enabled on kernels prior to 5.4
        assumeTrue(kernelIsAtLeast(5, 4));

        InetSocketAddress loopbackAddr = new InetSocketAddress(InetAddress.getByName("127.0.0.1"),
                10234);
        StructCmsghdr[] cmsg = new StructCmsghdr[1];
        cmsg[0] = new StructCmsghdr(SOL_UDP, UDP_SEGMENT, (short) 1400);

        //sendmsg/recvmsg with 1*4K ByteBuffer
        ByteBuffer[] bufferArray = new ByteBuffer[1];
        ByteBuffer[] bufferArrayRecv = new ByteBuffer[1];
        bufferArray[0] = ByteBuffer.allocate(4096);
        bufferArrayRecv[0] = ByteBuffer.allocate(4096);

        StructMsghdr sendmsgHdr = new StructMsghdr(loopbackAddr,
                                                   bufferArray,
                                                   cmsg, 0);
        StructMsghdr recvmsgHdr = new StructMsghdr(new InetSocketAddress(),
                                                   bufferArrayRecv,
                                                   null, 0);

        checkSendmsgSocketAddress(AF_INET, loopbackAddr, sendmsgHdr, recvmsgHdr, 4096);
    }

    @Test
    public void test_sendmsg_af_inet6_4K() throws Exception {
        // UDP GRO not required to be enabled on kernels prior to 5.4
        assumeTrue(kernelIsAtLeast(5, 4));

        InetSocketAddress loopbackAddr = new InetSocketAddress(InetAddress.getByName("::1"), 10234);
        StructCmsghdr[] cmsg = new StructCmsghdr[1];
        cmsg[0] = new StructCmsghdr(SOL_UDP, UDP_SEGMENT, (short) 1400);

        //sendmsg/recvmsg with 1*4K ByteBuffer
        ByteBuffer[] bufferArray = new ByteBuffer[1];
        ByteBuffer[] bufferArrayRecv = new ByteBuffer[1];
        bufferArray[0] = ByteBuffer.allocate(4096);
        bufferArrayRecv[0] = ByteBuffer.allocate(4096);

        StructMsghdr sendmsgHdr = new StructMsghdr(loopbackAddr,
                                                   bufferArray,
                                                   cmsg, 0);
        StructMsghdr recvmsgHdr = new StructMsghdr(new InetSocketAddress(),
                                                   bufferArrayRecv,
                                                   null, 0);

        checkSendmsgSocketAddress(AF_INET6, loopbackAddr, sendmsgHdr, recvmsgHdr, 4096);
    }

    @Test
    public void test_sendmsg_af_inet6_4K_directBuffer() throws Exception {
        // UDP GRO not required to be enabled on kernels prior to 5.4
        assumeTrue(kernelIsAtLeast(5, 4));

        InetSocketAddress loopbackAddr = new InetSocketAddress(InetAddress.getByName("127.0.0.1"),
                                                               10234);
        StructCmsghdr[] cmsg = new StructCmsghdr[1];
        cmsg[0] = new StructCmsghdr(SOL_UDP, UDP_SEGMENT, (short) 1400);

        //sendmsg/recvmsg with 1*4K ByteBuffer
        ByteBuffer[] bufferArray = new ByteBuffer[1];
        ByteBuffer[] bufferArrayRecv = new ByteBuffer[1];
        bufferArray[0] = ByteBuffer.allocateDirect(4096); // DirectBuffer
        bufferArrayRecv[0] = ByteBuffer.allocateDirect(4096); // DirectBuffer

        StructMsghdr sendmsgHdr = new StructMsghdr(loopbackAddr,
                                                   bufferArray,
                                                   cmsg, 0);
        StructMsghdr recvmsgHdr = new StructMsghdr(new InetSocketAddress(),
                                                   bufferArrayRecv,
                                                   null, 0);

        checkSendmsgSocketAddress(AF_INET6, loopbackAddr, sendmsgHdr, recvmsgHdr, 4096);
    }

    @Test
    public void test_sendmsg_af_inet_16K_recvparts() throws Exception {
        // UDP GRO not required to be enabled on kernels prior to 5.4
        assumeTrue(kernelIsAtLeast(5, 4));

        InetSocketAddress loopbackAddr = new InetSocketAddress(InetAddress.getByName("127.0.0.1"),
                                                               10234);
        StructCmsghdr[] cmsg = new StructCmsghdr[1];
        cmsg[0] = new StructCmsghdr(SOL_UDP, UDP_SEGMENT, (short) 1400);

        //sendmsg with 4*4K ByteBuffer, recv with 1*4K ByteBuffer(already with MSG_TRUNC option)
        ByteBuffer[] bufferArray = new ByteBuffer[4];
        ByteBuffer[] bufferArrayRecv = new ByteBuffer[1];
        bufferArray[0] = ByteBuffer.allocate(4096);
        bufferArray[1] = ByteBuffer.allocate(4096);
        bufferArray[2] = ByteBuffer.allocate(4096);
        bufferArray[3] = ByteBuffer.allocate(4096);
        bufferArrayRecv[0] = ByteBuffer.allocate(4096); //receive only part of data

        StructMsghdr sendmsgHdr = new StructMsghdr(loopbackAddr,
                                                   bufferArray,
                                                   cmsg, 0);
        StructMsghdr recvmsgHdr = new StructMsghdr(new InetSocketAddress(),
                                                   bufferArrayRecv,
                                                   null, 0);

        checkSendmsgSocketAddress(AF_INET, loopbackAddr, sendmsgHdr, recvmsgHdr, 4096 * 4);
    }

    @Test
    public void test_sendmsg_af_inet_16K_reciveall() throws Exception {
        // UDP GRO not required to be enabled on kernels prior to 5.4
        assumeTrue(kernelIsAtLeast(5, 4));

        InetSocketAddress loopbackAddr = new InetSocketAddress(InetAddress.getByName("127.0.0.1"),
                                                               10234);
        StructCmsghdr[] cmsg = new StructCmsghdr[1];
        cmsg[0] = new StructCmsghdr(SOL_UDP, UDP_SEGMENT, (short) 1400);

        // Create sendmsg/recvmsg with 4*4K ByteBuffer
        ByteBuffer[] bufferArray = new ByteBuffer[4];
        bufferArray[0] = ByteBuffer.allocate(4096);
        bufferArray[1] = ByteBuffer.allocate(4096);
        bufferArray[2] = ByteBuffer.allocate(4096);
        bufferArray[3] = ByteBuffer.allocate(4096);

        StructMsghdr sendmsgHdr = new StructMsghdr(loopbackAddr, bufferArray, cmsg, 0);
        StructMsghdr recvmsgHdr = new StructMsghdr(new InetSocketAddress(), bufferArray, null, 0);

        checkSendmsgSocketAddress(AF_INET, loopbackAddr, sendmsgHdr, recvmsgHdr, 4096 * 4);
    }

    @Test
    public void test_sendmsg_af_inet_16K_receiveall_without_recv_msgname() throws Exception {
        // UDP GRO not required to be enabled on kernels prior to 5.4
        assumeTrue(kernelIsAtLeast(5, 4));

        InetSocketAddress loopbackAddr = new InetSocketAddress(InetAddress.getByName("127.0.0.1"),
                                                               10234);
        StructCmsghdr[] cmsg = new StructCmsghdr[1];
        cmsg[0] = new StructCmsghdr(SOL_UDP, UDP_SEGMENT, (short) 1400);

        // Create sendmsg/recvmsg with 4*4K ByteBuffer
        ByteBuffer[] bufferArray = new ByteBuffer[4];
        bufferArray[0] = ByteBuffer.allocate(4096);
        bufferArray[1] = ByteBuffer.allocate(4096);
        bufferArray[2] = ByteBuffer.allocate(4096);
        bufferArray[3] = ByteBuffer.allocate(4096);

        StructMsghdr sendmsgHdr = new StructMsghdr(loopbackAddr, bufferArray, cmsg, 0);
        // msg_name is unnecessary.
        StructMsghdr recvmsgHdr = new StructMsghdr(null, bufferArray, null, 0);

        checkSendmsgSocketAddress(AF_INET, loopbackAddr, sendmsgHdr, recvmsgHdr, 4096 * 4);
    }

    @Test
    public void test_sendmsg_af_inet_16K_without_send_msgcontrl() throws Exception {
        // UDP GRO not required to be enabled on kernels prior to 5.4
        assumeTrue(kernelIsAtLeast(5, 4));

        InetSocketAddress loopbackAddr = new InetSocketAddress(InetAddress.getByName("127.0.0.1"),
                                                               10234);

        // Create sendmsg/recvmsg with 4*4K ByteBuffer
        ByteBuffer[] bufferArray = new ByteBuffer[4];
        bufferArray[0] = ByteBuffer.allocate(4096);
        bufferArray[1] = ByteBuffer.allocate(4096);
        bufferArray[2] = ByteBuffer.allocate(4096);
        bufferArray[3] = ByteBuffer.allocate(4096);

        // GSO will not happen without msgcontrol.
        StructMsghdr sendmsgHdr = new StructMsghdr(loopbackAddr, bufferArray, null, 0);
        StructMsghdr recvmsgHdr = new StructMsghdr(null, bufferArray, null, 0);

        checkSendmsgSocketAddress(AF_INET, loopbackAddr, sendmsgHdr, recvmsgHdr, 4096 * 4);
    }

    @Test
    public void test_sendmsg_af_inet_abnormal() throws Exception {
        //sendmsg socket set
        InetSocketAddress address = new InetSocketAddress(InetAddress.getByName("127.0.0.1"),
                                                          10234);
        FileDescriptor sendFd = Os.socket(AF_INET, SOCK_DGRAM, 0);

        ByteBuffer[] bufferArray = new ByteBuffer[1];
        bufferArray[0] = ByteBuffer.allocate(8192);

        try {
            StructMsghdr msgHdr = new StructMsghdr(address, null, null, 0);
            Os.sendmsg(sendFd, msgHdr, 0);
            fail("Expected NullPointerException due to invalid StructMsghdr.msg_iov(NULL)");
        } catch (NullPointerException expected) {
        }

        try {
            StructMsghdr msgHdr = new StructMsghdr(null, bufferArray, null, 0);
            Os.sendmsg(sendFd, msgHdr, 0);
            fail("Expected ErrnoException due to invalid StructMsghdr.msg_name(NULL)");
        } catch (ErrnoException expected) {
            assertEquals("Expected EDESTADDRREQ binding IPv4 socket to ::", EDESTADDRREQ,
                    expected.errno);
        }

    }

    @Test
    public void test_socketFamilies() throws Exception {
        FileDescriptor fd = Os.socket(AF_INET6, SOCK_STREAM, 0);
        Os.bind(fd, InetAddress.getByName("::"), 0);
        InetSocketAddress localSocketAddress = (InetSocketAddress) Os.getsockname(fd);
        assertEquals(Inet6Address.ANY, localSocketAddress.getAddress());

        fd = Os.socket(AF_INET6, SOCK_STREAM, 0);
        Os.bind(fd, InetAddress.getByName("0.0.0.0"), 0);
        localSocketAddress = (InetSocketAddress) Os.getsockname(fd);
        assertEquals(Inet6Address.ANY, localSocketAddress.getAddress());

        fd = Os.socket(AF_INET, SOCK_STREAM, 0);
        Os.bind(fd, InetAddress.getByName("0.0.0.0"), 0);
        localSocketAddress = (InetSocketAddress) Os.getsockname(fd);
        assertEquals(Inet4Address.ANY, localSocketAddress.getAddress());
        try {
            Os.bind(fd, InetAddress.getByName("::"), 0);
            fail("Expected ErrnoException binding IPv4 socket to ::");
        } catch (ErrnoException expected) {
            assertEquals("Expected EAFNOSUPPORT binding IPv4 socket to ::", EAFNOSUPPORT,
                    expected.errno);
        }
    }

    private static void checkSocketPing(FileDescriptor fd, InetAddress to, byte[] packet,
            byte type, byte responseType, boolean useSendto) throws Exception {
        int len = packet.length;
        packet[0] = type;
        if (useSendto) {
            assertEquals(len, Os.sendto(fd, packet, 0, len, 0, to, 0));
        } else {
            Os.connect(fd, to, 0);
            assertEquals(len, Os.sendto(fd, packet, 0, len, 0, null, 0));
        }

        int icmpId = ((InetSocketAddress) Os.getsockname(fd)).getPort();
        byte[] received = new byte[4096];
        InetSocketAddress srcAddress = new InetSocketAddress();
        assertEquals(len, Os.recvfrom(fd, received, 0, received.length, 0, srcAddress));
        assertEquals(to, srcAddress.getAddress());
        assertEquals(responseType, received[0]);
        assertEquals(received[4], (byte) (icmpId >> 8));
        assertEquals(received[5], (byte) (icmpId & 0xff));

        received = Arrays.copyOf(received, len);
        received[0] = type;
        received[2] = received[3] = 0;  // Checksum.
        received[4] = received[5] = 0;  // ICMP ID.
        assertArrayEquals(packet, received);
    }

    @Test
    public void test_socketPing() throws Exception {
        final byte ICMP_ECHO = 8, ICMP_ECHOREPLY = 0;
        final byte ICMPV6_ECHO_REQUEST = (byte) 128, ICMPV6_ECHO_REPLY = (byte) 129;
        final byte[] packet = ("\000\000\000\000" +  // ICMP type, code.
                "\000\000\000\003" +  // ICMP ID (== port), sequence number.
                "Hello myself").getBytes(StandardCharsets.US_ASCII);

        FileDescriptor fd = Os.socket(AF_INET6, SOCK_DGRAM, IPPROTO_ICMPV6);
        InetAddress ipv6Loopback = InetAddress.getByName("::1");
        checkSocketPing(fd, ipv6Loopback, packet, ICMPV6_ECHO_REQUEST, ICMPV6_ECHO_REPLY, true);
        checkSocketPing(fd, ipv6Loopback, packet, ICMPV6_ECHO_REQUEST, ICMPV6_ECHO_REPLY, false);

        fd = Os.socket(AF_INET, SOCK_DGRAM, IPPROTO_ICMP);
        InetAddress ipv4Loopback = InetAddress.getByName("127.0.0.1");
        checkSocketPing(fd, ipv4Loopback, packet, ICMP_ECHO, ICMP_ECHOREPLY, true);
        checkSocketPing(fd, ipv4Loopback, packet, ICMP_ECHO, ICMP_ECHOREPLY, false);
    }

    @Test
    public void test_Ipv4Fallback() throws Exception {
        // This number of iterations gives a ~60% chance of creating the conditions that caused
        // http://b/23088314 without making test times too long. On a hammerhead running MRZ37C
        // using vogar, this test takes about 4s.
        final int ITERATIONS = 10000;
        for (int i = 0; i < ITERATIONS; i++) {
            FileDescriptor mUdpSock = Os.socket(AF_INET, SOCK_DGRAM, IPPROTO_UDP);
            try {
                Os.bind(mUdpSock, Inet4Address.ANY, 0);
            } catch (ErrnoException e) {
                fail("ErrnoException after " + i + " iterations: " + e);
            } finally {
                Os.close(mUdpSock);
            }
        }
    }

    @Test
    public void test_unlink() throws Exception {
        File f = File.createTempFile("OsTest", "tst");
        assertTrue(f.exists());
        Os.unlink(f.getAbsolutePath());
        assertFalse(f.exists());

        try {
            Os.unlink(f.getAbsolutePath());
            fail();
        } catch (ErrnoException e) {
            assertEquals(OsConstants.ENOENT, e.errno);
        }
    }

    // b/27294715
    @Test
    public void test_recvfrom_concurrentShutdown() throws Exception {
        final FileDescriptor serverFd = Os.socket(AF_INET, SOCK_DGRAM, 0);
        Os.bind(serverFd, InetAddress.getByName("127.0.0.1"), 0);
        // Set 4s timeout
        StructTimeval tv = StructTimeval.fromMillis(4000);
        Os.setsockoptTimeval(serverFd, SOL_SOCKET, SO_RCVTIMEO, tv);

        final AtomicReference<Exception> killerThreadException = new AtomicReference<>(
            null);
        final Thread killer = new Thread(() -> {
            try {
                Thread.sleep(2000);
                try {
                    Os.shutdown(serverFd, SHUT_RDWR);
                } catch (ErrnoException expected) {
                    if (OsConstants.ENOTCONN != expected.errno) {
                        killerThreadException.set(expected);
                    }
                }
            } catch (Exception ex) {
                killerThreadException.set(ex);
            }
        });
        killer.start();

        ByteBuffer buffer = ByteBuffer.allocate(16);
        InetSocketAddress srcAddress = new InetSocketAddress();
        int received = Os.recvfrom(serverFd, buffer, 0, srcAddress);
        assertEquals(0, received);
        Os.close(serverFd);

        killer.join();
        assertNull(killerThreadException.get());
    }

    @Test
    public void test_xattr() throws Exception {
        final String NAME_TEST = "user.meow";

        final byte[] VALUE_CAKE = "cake cake cake".getBytes(StandardCharsets.UTF_8);
        final byte[] VALUE_PIE = "pie".getBytes(StandardCharsets.UTF_8);

        File file = File.createTempFile("xattr", "test");
        String path = file.getAbsolutePath();

        try {
            try {
                Os.getxattr(path, NAME_TEST);
                fail("Expected ENODATA");
            } catch (ErrnoException e) {
                assertEquals(OsConstants.ENODATA, e.errno);
            }
            assertFalse(Arrays.asList(Os.listxattr(path)).contains(NAME_TEST));

            Os.setxattr(path, NAME_TEST, VALUE_CAKE, OsConstants.XATTR_CREATE);
            byte[] xattr_create = Os.getxattr(path, NAME_TEST);
            assertTrue(Arrays.asList(Os.listxattr(path)).contains(NAME_TEST));
            assertEquals(VALUE_CAKE.length, xattr_create.length);
            assertStartsWith(VALUE_CAKE, xattr_create);

            try {
                Os.setxattr(path, NAME_TEST, VALUE_PIE, OsConstants.XATTR_CREATE);
                fail("Expected EEXIST");
            } catch (ErrnoException e) {
                assertEquals(OsConstants.EEXIST, e.errno);
            }

            Os.setxattr(path, NAME_TEST, VALUE_PIE, OsConstants.XATTR_REPLACE);
            byte[] xattr_replace = Os.getxattr(path, NAME_TEST);
            assertTrue(Arrays.asList(Os.listxattr(path)).contains(NAME_TEST));
            assertEquals(VALUE_PIE.length, xattr_replace.length);
            assertStartsWith(VALUE_PIE, xattr_replace);

            Os.removexattr(path, NAME_TEST);
            try {
                Os.getxattr(path, NAME_TEST);
                fail("Expected ENODATA");
            } catch (ErrnoException e) {
                assertEquals(OsConstants.ENODATA, e.errno);
            }
            assertFalse(Arrays.asList(Os.listxattr(path)).contains(NAME_TEST));

        } finally {
            file.delete();
        }
    }

    @Test
    public void test_xattr_NPE() throws Exception {
        File file = File.createTempFile("xattr", "test");
        final String path = file.getAbsolutePath();
        final String NAME_TEST = "user.meow";
        final byte[] VALUE_CAKE = "cake cake cake".getBytes(StandardCharsets.UTF_8);

        // getxattr
        try {
            Os.getxattr(null, NAME_TEST);
            fail();
        } catch (NullPointerException expected) {
        }
        try {
            Os.getxattr(path, null);
            fail();
        } catch (NullPointerException expected) {
        }

        // listxattr
        try {
            Os.listxattr(null);
            fail();
        } catch (NullPointerException expected) {
        }

        // removexattr
        try {
            Os.removexattr(null, NAME_TEST);
            fail();
        } catch (NullPointerException expected) {
        }
        try {
            Os.removexattr(path, null);
            fail();
        } catch (NullPointerException expected) {
        }

        // setxattr
        try {
            Os.setxattr(null, NAME_TEST, VALUE_CAKE, OsConstants.XATTR_CREATE);
            fail();
        } catch (NullPointerException expected) {
        }
        try {
            Os.setxattr(path, null, VALUE_CAKE, OsConstants.XATTR_CREATE);
            fail();
        } catch (NullPointerException expected) {
        }
        try {
            Os.setxattr(path, NAME_TEST, null, OsConstants.XATTR_CREATE);
            fail();
        } catch (NullPointerException expected) {
        }
    }

    @Test
    public void test_xattr_Errno() {
        final String NAME_TEST = "user.meow";
        final byte[] VALUE_CAKE = "cake cake cake".getBytes(StandardCharsets.UTF_8);

        // ENOENT, No such file or directory.
        try {
            Os.getxattr("", NAME_TEST);
            fail();
        } catch (ErrnoException e) {
            assertEquals(ENOENT, e.errno);
        }
        try {
            Os.listxattr("");
            fail();
        } catch (ErrnoException e) {
            assertEquals(ENOENT, e.errno);
        }
        try {
            Os.removexattr("", NAME_TEST);
            fail();
        } catch (ErrnoException e) {
            assertEquals(ENOENT, e.errno);
        }
        try {
            Os.setxattr("", NAME_TEST, VALUE_CAKE, OsConstants.XATTR_CREATE);
            fail();
        } catch (ErrnoException e) {
            assertEquals(ENOENT, e.errno);
        }

        // ENOTSUP, Extended attributes are not supported by the filesystem, or are disabled.
        // Since kernel version 4.9 (or some other version after 4.4), *xattr() methods
        // may set errno to EACCES instead. This behavior change is likely related to
        // https://patchwork.kernel.org/patch/9294421/ which reimplemented getxattr, setxattr,
        // and removexattr on top of generic handlers.
        final String path = "/proc/self/stat";
        try {
            Os.setxattr(path, NAME_TEST, VALUE_CAKE, OsConstants.XATTR_CREATE);
            fail();
        } catch (ErrnoException e) {
            assertTrue("Unexpected errno: " + e.errno, e.errno == ENOTSUP || e.errno == EACCES);
        }
        try {
            Os.getxattr(path, NAME_TEST);
            fail();
        } catch (ErrnoException e) {
            assertEquals(ENOTSUP, e.errno);
        }
        try {
            // Linux listxattr does not set errno.
            Os.listxattr(path);
        } catch (ErrnoException e) {
            fail();
        }
        try {
            Os.removexattr(path, NAME_TEST);
            fail();
        } catch (ErrnoException e) {
            assertTrue("Unexpected errno: " + e.errno, e.errno == ENOTSUP || e.errno == EACCES);
        }
    }

    @Test
    public void test_realpath() throws Exception {
        File tmpDir = new File(System.getProperty("java.io.tmpdir"));
        // This is a chicken and egg problem. We have no way of knowing whether
        // the temporary directory or one of its path elements were symlinked, so
        // we'll need this call to realpath.
        String canonicalTmpDir = Os.realpath(tmpDir.getAbsolutePath());

        // Test that "." and ".." are resolved correctly.
        assertEquals(canonicalTmpDir,
                Os.realpath(canonicalTmpDir + "/./../" + tmpDir.getName()));

        // Test that symlinks are resolved correctly.
        File target = new File(tmpDir, "target");
        File link = new File(tmpDir, "link");
        try {
            assertTrue(target.createNewFile());
            Os.symlink(target.getAbsolutePath(), link.getAbsolutePath());

            assertEquals(canonicalTmpDir + "/target",
                    Os.realpath(canonicalTmpDir + "/link"));
        } finally {
            boolean deletedTarget = target.delete();
            boolean deletedLink = link.delete();
            // Asserting this here to provide a definitive reason for
            // a subsequent failure on the same run.
            assertTrue("deletedTarget = " + deletedTarget + ", deletedLink =" + deletedLink,
                    deletedTarget && deletedLink);
        }
    }

    private int[] getKernelVersion() {
        // Example:
        // 4.9.29-g958411d --> 4.9
        String release = Os.uname().release;
        Matcher m = Pattern.compile("^(\\d+)\\.(\\d+)").matcher(release);
        assertTrue("No pattern in release string: " + release, m.find());
        return new int[]{ Integer.parseInt(m.group(1)), Integer.parseInt(m.group(2)) };
    }

    private boolean kernelIsAtLeast(int major, int minor) {
        int[] version = getKernelVersion();
        return version[0] > major || (version[0] == major && version[1] >= minor);
    }

    @Test
    public void test_socket_udpGro_setAndGet() throws Exception {
        // UDP GRO not required to be enabled on kernels prior to 5.4
        assumeTrue(kernelIsAtLeast(5, 4));

        final FileDescriptor fd = Os.socket(AF_INET6, SOCK_DGRAM, 0);
        try {
            final int setValue = 1;
            Os.setsockoptInt(fd, IPPROTO_UDP, UDP_GRO, setValue);
            // getsockopt(IPPROTO_UDP, UDP_GRO) is not implemented.
        } finally {
            Os.close(fd);
        }
    }

    @Test
    public void test_socket_udpGso_set() throws Exception {
        // UDP GSO not required to be enabled on kernels prior to 4.19.
        assumeTrue(kernelIsAtLeast(4, 19));

        final FileDescriptor fd = Os.socket(AF_INET, SOCK_DGRAM, 0);
        try {
            assertEquals(0, Os.getsockoptInt(fd, IPPROTO_UDP, UDP_SEGMENT));

            final int setValue = 1452;
            Os.setsockoptInt(fd, IPPROTO_UDP, UDP_SEGMENT, setValue);
            assertEquals(setValue, Os.getsockoptInt(fd, IPPROTO_UDP, UDP_SEGMENT));
        } finally {
            Os.close(fd);
        }
    }

    /**
     * Tests that TCP_USER_TIMEOUT can be set on a TCP socket, but doesn't test
     * that it behaves as expected.
     */
    @Test
    public void test_socket_tcpUserTimeout_setAndGet() throws Exception {
        final FileDescriptor fd = Os.socket(AF_INET, SOCK_STREAM, 0);
        try {
            int v = Os.getsockoptInt(fd, OsConstants.IPPROTO_TCP, OsConstants.TCP_USER_TIMEOUT);
            assertEquals(0, v); // system default value
            int newValue = 3000;
            Os.setsockoptInt(fd, OsConstants.IPPROTO_TCP, OsConstants.TCP_USER_TIMEOUT,
                    newValue);
            int actualValue = Os.getsockoptInt(fd, OsConstants.IPPROTO_TCP,
                    OsConstants.TCP_USER_TIMEOUT);
            // The kernel can round the requested value based on the HZ setting. We allow up to 10ms
            // difference.
            assertTrue("Returned incorrect timeout:" + actualValue,
                    Math.abs(newValue - actualValue) <= 10);
            // No need to reset the value to 0, since we're throwing the socket away
        } finally {
            Os.close(fd);
        }
    }

    @Test
    public void test_socket_tcpUserTimeout_doesNotWorkOnDatagramSocket() throws Exception {
        final FileDescriptor fd = Os.socket(AF_INET, SOCK_DGRAM, 0);
        try {
            Os.setsockoptInt(fd, OsConstants.IPPROTO_TCP, OsConstants.TCP_USER_TIMEOUT,
                    3000);
            fail("datagram (connectionless) sockets shouldn't support TCP_USER_TIMEOUT");
        } catch (ErrnoException expected) {
            // expected
        } finally {
            Os.close(fd);
        }
    }

    @Test
    public void test_socket_sockoptTimeval_readWrite() throws Exception {
        FileDescriptor fd = Os.socket(AF_INET6, SOCK_STREAM, 0);
        try {
            StructTimeval v = Os.getsockoptTimeval(fd, SOL_SOCKET, SO_RCVTIMEO);
            assertEquals(0, v.toMillis()); // system default value

            StructTimeval newValue = StructTimeval.fromMillis(3000);
            Os.setsockoptTimeval(fd, SOL_SOCKET, SO_RCVTIMEO, newValue);

            StructTimeval actualValue = Os.getsockoptTimeval(fd, SOL_SOCKET, SO_RCVTIMEO);

            // The kernel can round the requested value based on the HZ setting. We allow up to 10ms
            // difference.
            assertTrue("Returned incorrect timeout:" + actualValue,
                    Math.abs(newValue.toMillis() - actualValue.toMillis()) <= 10);
            // No need to reset the value to 0, since we're throwing the socket away
        } finally {
            Os.close(fd);
        }
    }

    @Test
    public void test_socket_setSockoptTimeval_effective() throws Exception {
        final int TIMEOUT_VALUE_MILLIS = 250;
        final int ALLOWED_TIMEOUT_MILLIS = 3000;
        final int ROUNDING_ERROR_MILLIS = 10;

        FileDescriptor fd = Os.socket(AF_INET6, SOCK_DGRAM, IPPROTO_UDP);
        try {
            // Configure the receive timeout.
            StructTimeval tv = StructTimeval.fromMillis(TIMEOUT_VALUE_MILLIS);
            Os.setsockoptTimeval(fd, SOL_SOCKET, SO_RCVTIMEO, tv);

            // Bind socket and wait for data (and timeout).
            Os.bind(fd, InetAddress.getByName("::1"), 0);
            byte[] request = new byte[1];
            long startTime = System.nanoTime();
            expectException(() -> Os.read(fd, request, 0, request.length),
                    ErrnoException.class, EAGAIN, "Expected timeout");
            long durationMillis = Duration.ofNanos(System.nanoTime() - startTime).toMillis();

            // Our requested timeout may be rounded by the kernel (b/176104885, b/216667550).
            // We allow up to 1 scheduling quantum difference (assuming HZ = 100).
            assertTrue("Timeout of " + tv.toMillis() + "ms returned after " + durationMillis + "ms",
                       durationMillis >= tv.toMillis() - ROUNDING_ERROR_MILLIS);
            assertTrue("Timeout of " + TIMEOUT_VALUE_MILLIS + "ms failed to return within "
                    + ALLOWED_TIMEOUT_MILLIS  + "ms",
                       durationMillis < ALLOWED_TIMEOUT_MILLIS);
        } finally {
            Os.close(fd);
        }
    }

    @Test
    public void test_socket_setSockoptTimeval_nullFd() {
        StructTimeval tv = StructTimeval.fromMillis(500);
        expectException(
                () -> Os.setsockoptTimeval(null, SOL_SOCKET, SO_RCVTIMEO, tv),
                ErrnoException.class, EBADF, "setsockoptTimeval(null, ...)");
    }

    @Test
    public void test_socket_setSockoptTimeval_fileFd() throws Exception {
        File testFile = createTempFile("test_socket_setSockoptTimeval_invalidFd", "");
        try (FileInputStream fis = new FileInputStream(testFile)) {
            final FileDescriptor fd = fis.getFD();

            StructTimeval tv = StructTimeval.fromMillis(500);
            expectException(
                    () -> Os.setsockoptTimeval(fd, SOL_SOCKET, SO_RCVTIMEO, tv),
                    ErrnoException.class, ENOTSOCK, "setsockoptTimeval(<file fd>, ...)");
        }
    }

    @Test
    public void test_socket_setSockoptTimeval_badFd() throws Exception {
        StructTimeval tv = StructTimeval.fromMillis(500);
        FileDescriptor invalidFd = Os.socket(AF_INET6, SOCK_STREAM, 0);
        Os.close(invalidFd);

        expectException(
                () -> Os.setsockoptTimeval(invalidFd, SOL_SOCKET, SO_RCVTIMEO, tv),
                ErrnoException.class, EBADF, "setsockoptTimeval(<closed fd>, ...)");
    }

    @Test
    public void test_socket_setSockoptTimeval_invalidLevel() throws Exception {
        StructTimeval tv = StructTimeval.fromMillis(500);
        FileDescriptor fd = Os.socket(AF_INET6, SOCK_STREAM, 0);
        try {
            expectException(
                    () -> Os.setsockoptTimeval(fd, -1, SO_RCVTIMEO, tv),
                    ErrnoException.class, ENOPROTOOPT,
                    "setsockoptTimeval(fd, <invalid level>, ...)");
        } finally {
            Os.close(fd);
        }
    }

    @Test
    public void test_socket_setSockoptTimeval_invalidOpt() throws Exception {
        StructTimeval tv = StructTimeval.fromMillis(500);
        FileDescriptor fd = Os.socket(AF_INET6, SOCK_STREAM, 0);
        try {
            expectException(
                    () -> Os.setsockoptTimeval(fd, SOL_SOCKET, -1, tv),
                    ErrnoException.class, ENOPROTOOPT,
                    "setsockoptTimeval(fd, <invalid level>, ...)");
        } finally {
            Os.close(fd);
        }
    }

    @Test
    public void test_socket_setSockoptTimeval_nullTimeVal() throws Exception {
        FileDescriptor fd = Os.socket(AF_INET6, SOCK_STREAM, 0);
        try {
            expectException(
                    () -> Os.setsockoptTimeval(fd, SOL_SOCKET, SO_RCVTIMEO, null),
                    NullPointerException.class, null, "setsockoptTimeval(..., null)");
        } finally {
            Os.close(fd);
        }
    }

    @Test
    public void test_socket_getSockoptTimeval_invalidOption() throws Exception {
        FileDescriptor fd = Os.socket(AF_INET6, SOCK_STREAM, 0);
        try {
            expectException(
                    () -> Os.getsockoptTimeval(fd, SOL_SOCKET, SO_DEBUG),
                    IllegalArgumentException.class, null,
                    "getsockoptTimeval(..., <non-timeval option>)");
        } finally {
            Os.close(fd);
        }
    }

    @Test
    public void test_if_nametoindex_if_indextoname() throws Exception {
        Enumeration<NetworkInterface> networkInterfaces = NetworkInterface.getNetworkInterfaces();
        assertNotNull(networkInterfaces);
        List<NetworkInterface> nis = Collections.list(networkInterfaces);

        assertTrue(nis.size() > 0);
        for (NetworkInterface ni : nis) {
            int index = ni.getIndex();
            String name = ni.getName();
            assertEquals(index, Os.if_nametoindex(name));
            assertEquals(Os.if_indextoname(index), name);
        }

        assertEquals(0, Os.if_nametoindex("this-interface-does-not-exist"));
        assertNull(Os.if_indextoname(-1000));

        try {
            Os.if_nametoindex(null);
            fail();
        } catch (NullPointerException expected) {
        }
    }

    private static void assertStartsWith(byte[] expectedContents, byte[] container) {
        for (int i = 0; i < expectedContents.length; i++) {
            if (expectedContents[i] != container[i]) {
                fail("Expected " + Arrays.toString(expectedContents) + " but found "
                        + Arrays.toString(expectedContents));
            }
        }
    }

    @Test
    public void test_readlink() throws Exception {
        File path = new File(TestIoUtils.createTemporaryDirectory("test_readlink"), "symlink");

        // ext2 and ext4 have PAGE_SIZE limits on symlink targets.
        // If file encryption is enabled, there's extra overhead to store the
        // size of the encrypted symlink target. There's also an off-by-one
        // in current kernels (and marlin/sailfish where we're seeing this
        // failure are still on 3.18, far from current). Given that we don't
        // really care here, just use 2048 instead. http://b/33306057.
        int size = 2048;
        StringBuilder xs = new StringBuilder();
        for (int i = 0; i < size - 1; ++i) {
            xs.append("x");
        }

        Os.symlink(xs.toString(), path.getPath());

        assertEquals(xs.toString(), Os.readlink(path.getPath()));
    }

    // Address should be correctly set for empty packets. http://b/33481605
    @Test
    public void test_recvfrom_EmptyPacket() throws Exception {
        try (DatagramSocket ds = new DatagramSocket();
             DatagramSocket srcSock = new DatagramSocket()) {
            srcSock.send(new DatagramPacket(new byte[0], 0, ds.getLocalSocketAddress()));

            byte[] recvBuf = new byte[16];
            InetSocketAddress address = new InetSocketAddress();
            int recvCount =
                    android.system.Os.recvfrom(ds.getFileDescriptor$(), recvBuf, 0, 16, 0, address);
            assertEquals(0, recvCount);
            assertTrue(address.getAddress().isLoopbackAddress());
            assertEquals(srcSock.getLocalPort(), address.getPort());
        }
    }

    @Test
    public void test_fstat_times() throws Exception {
        File file = File.createTempFile("OsTest", "fstattest");
        FileOutputStream fos = new FileOutputStream(file);
        StructStat structStat1 = Os.fstat(fos.getFD());
        assertEquals(structStat1.st_mtim.tv_sec, structStat1.st_mtime);
        assertEquals(structStat1.st_ctim.tv_sec, structStat1.st_ctime);
        assertEquals(structStat1.st_atim.tv_sec, structStat1.st_atime);
        Thread.sleep(100);
        fos.write(new byte[] { 1, 2, 3 });
        fos.flush();
        StructStat structStat2 = Os.fstat(fos.getFD());
        fos.close();

        assertEquals(-1, structStat1.st_mtim.compareTo(structStat2.st_mtim));
        assertEquals(-1, structStat1.st_ctim.compareTo(structStat2.st_ctim));
        assertEquals(0, structStat1.st_atim.compareTo(structStat2.st_atim));
    }

    @Test
    public void test_getrlimit() throws Exception {
        StructRlimit rlimit = Os.getrlimit(OsConstants.RLIMIT_NOFILE);
        // We can't really make any assertions about these values since they might vary from
        // device to device and even process to process. We do know that they will be greater
        // than zero, though.
        assertTrue(rlimit.rlim_cur > 0);
        assertTrue(rlimit.rlim_max > 0);
    }

    // http://b/65051835
    @Test
    public void test_pipe2_errno() {
        try {
            // flag=-1 is not a valid value for pip2, will EINVAL
            Os.pipe2(-1);
            fail();
        } catch (ErrnoException expected) {
        }
    }

    // http://b/65051835
<<<<<<< HEAD
    @Test
    public void test_sendfile_errno() {
=======
    public void test_sendfile_errno() throws Exception {
        File testFile = File.createTempFile("test_sendfile_errno", "");
        FileDescriptor fd = Os.open(testFile.toString(), O_WRONLY, S_IRUSR | S_IWUSR);
        assertNotNull(fd);

>>>>>>> 958ae7ce
        try {
            // fd is not open for input, will cause EBADF
            Int64Ref offset = new Int64Ref(10);
            Os.sendfile(fd, fd, offset, 10);
            fail();
        } catch (ErrnoException expected) {
        } finally {
            Os.close(fd);
        }
    }

    @Test
    public void test_sendfile_null() throws Exception {
        File in = createTempFile("test_sendfile_null", "Hello, world!");
        try {
            int len = "Hello".length();
            assertEquals("Hello", checkSendfile(in, null, len, null));
        } finally {
            in.delete();
        }
    }

    @Test
    public void test_sendfile_offset() throws Exception {
        File in = createTempFile("test_sendfile_offset", "Hello, world!");
        try {
            // checkSendfile(sendFileImplToUse, in, startOffset, maxBytes, expectedEndOffset)
            assertEquals("Hello", checkSendfile(in, 0L, 5, 5L));
            assertEquals("ello,", checkSendfile(in, 1L, 5, 6L));
            // At offset 9, only 4 bytes/chars available, even though we're asking for 5.
            assertEquals("rld!", checkSendfile(in, 9L, 5, 13L));
            assertEquals("", checkSendfile(in, 1L, 0, 1L));
        } finally {
            in.delete();
        }
    }

    private static String checkSendfile(File in, Long startOffset,
            int maxBytes, Long expectedEndOffset) throws IOException, ErrnoException {
        File out = File.createTempFile(OsTest.class.getSimpleName() + "_checkSendFile", ".out");
        try (FileInputStream inStream = new FileInputStream(in)) {
            FileDescriptor inFd = inStream.getFD();
            try (FileOutputStream outStream = new FileOutputStream(out)) {
                FileDescriptor outFd = outStream.getFD();
                Int64Ref offset = (startOffset == null) ? null : new Int64Ref(startOffset);
                android.system.Os.sendfile(outFd, inFd, offset, maxBytes);
                assertEquals(expectedEndOffset, offset == null ? null : offset.value);
            }
            return TestIoUtils.readFileAsString(out.getPath());
        } finally {
            out.delete();
        }
    }

    private static File createTempFile(String namePart, String contents) throws IOException {
        File f = File.createTempFile(OsTest.class.getSimpleName() + namePart, ".in");
        try (FileWriter writer = new FileWriter(f)) {
            writer.write(contents);
        }
        return f;
    }

    @Test
    public void test_odirect() throws Exception {
        File testFile = createTempFile("test_odirect", "");
        try {
            FileDescriptor fd =
                    Os.open(testFile.toString(), O_WRONLY | O_DIRECT, S_IRUSR | S_IWUSR);
            assertNotNull(fd);
            assertTrue(fd.valid());
            int flags = Os.fcntlVoid(fd, F_GETFL);
            assertTrue("Expected file flags to include " + O_DIRECT + ", actual value: " + flags,
                    0 != (flags & O_DIRECT));
            Os.close(fd);
        } finally {
            testFile.delete();
        }
    }

    @Test
    public void test_splice() throws Exception {
        FileDescriptor[] pipe = Os.pipe2(0);
        File in = createTempFile("splice1", "foobar");
        File out = createTempFile("splice2", "");

        Int64Ref offIn = new Int64Ref(1);
        Int64Ref offOut = new Int64Ref(0);

        // Splice into pipe
        try (FileInputStream streamIn = new FileInputStream(in)) {
            FileDescriptor fdIn = streamIn.getFD();
            long result = Os
                    .splice(fdIn, offIn, pipe[1], null /* offOut */, 10 /* len */, 0 /* flags */);
            assertEquals(5, result);
            assertEquals(6, offIn.value);
        }

        // Splice from pipe
        try (FileOutputStream streamOut = new FileOutputStream(out)) {
            FileDescriptor fdOut = streamOut.getFD();
            long result = Os
                    .splice(pipe[0], null /* offIn */, fdOut, offOut, 10 /* len */, 0 /* flags */);
            assertEquals(5, result);
            assertEquals(5, offOut.value);
        }

        assertEquals("oobar", TestIoUtils.readFileAsString(out.getPath()));

        Os.close(pipe[0]);
        Os.close(pipe[1]);
    }

    @Test
    public void test_splice_errors() throws Exception {
        File in = createTempFile("splice3", "");
        File out = createTempFile("splice4", "");
        FileDescriptor[] pipe = Os.pipe2(0);

        //.fdIn == null
        try {
            Os.splice(null /* fdIn */, null /* offIn */, pipe[1],
                    null /*offOut*/, 10 /* len */, 0 /* flags */);
            fail();
        } catch (ErrnoException expected) {
            assertEquals(EBADF, expected.errno);
        }

        //.fdOut == null
        try {
            Os.splice(pipe[0] /* fdIn */, null /* offIn */, null  /* fdOut */,
                    null /*offOut*/, 10 /* len */, 0 /* flags */);
            fail();
        } catch (ErrnoException expected) {
            assertEquals(EBADF, expected.errno);
        }

        // No pipe fd
        try (FileOutputStream streamOut = new FileOutputStream(out)) {
            try (FileInputStream streamIn = new FileInputStream(in)) {
                FileDescriptor fdIn = streamIn.getFD();
                FileDescriptor fdOut = streamOut.getFD();
                Os.splice(fdIn, null  /* offIn */, fdOut, null /* offOut */, 10 /* len */,
                        0 /* flags */);
                fail();
            } catch (ErrnoException expected) {
                assertEquals(EINVAL, expected.errno);
            }
        }

        Os.close(pipe[0]);
        Os.close(pipe[1]);
    }

    @Test
    public void testCloseNullFileDescriptor() throws Exception {
        try {
            Os.close(null);
            fail();
        } catch (NullPointerException expected) {
        }
    }

    @Test
    public void testSocketpairNullFileDescriptor1() throws Exception {
        try {
            Os.socketpair(AF_UNIX, SOCK_STREAM, 0, null, new FileDescriptor());
            fail();
        } catch (NullPointerException expected) {
        }
    }

    @Test
    public void testSocketpairNullFileDescriptor2() throws Exception {
        try {
            Os.socketpair(AF_UNIX, SOCK_STREAM, 0, new FileDescriptor(), null);
            fail();
        } catch (NullPointerException expected) {
        }
    }

    @Test
    public void testSocketpairNullFileDescriptorBoth() throws Exception {
        try {
            Os.socketpair(AF_UNIX, SOCK_STREAM, 0, null, null);
            fail();
        } catch (NullPointerException expected) {
        }
    }

    @Test
    public void testInetPtonIpv4() {
        String srcAddress = "127.0.0.1";
        InetAddress inetAddress = Os.inet_pton(AF_INET, srcAddress);
        assertEquals(srcAddress, inetAddress.getHostAddress());
    }

    @Test
    public void testInetPtonIpv6() {
        String srcAddress = "1123:4567:89ab:cdef:fedc:ba98:7654:3210";
        InetAddress inetAddress = Os.inet_pton(AF_INET6, srcAddress);
        assertEquals(srcAddress, inetAddress.getHostAddress());
    }

    @Test
    public void testInetPtonInvalidFamily() {
        String srcAddress = "127.0.0.1";
        InetAddress inetAddress = Os.inet_pton(AF_UNIX, srcAddress);
        assertNull(inetAddress);
    }

    @Test
    public void testInetPtonWrongFamily() {
        String srcAddress = "127.0.0.1";
        InetAddress inetAddress = Os.inet_pton(AF_INET6, srcAddress);
        assertNull(inetAddress);
    }

    @Test
    public void testInetPtonInvalidData() {
        String srcAddress = "10.1";
        InetAddress inetAddress = Os.inet_pton(AF_INET, srcAddress);
        assertNull(inetAddress);
    }

    /**
     * Verifies the {@link OsConstants#MAP_ANONYMOUS}.
     */
    @Test
    public void testMapAnonymous() throws Exception {
        final long size = 4096;
        final long address = Os.mmap(0, size, PROT_READ,
                MAP_PRIVATE | MAP_ANONYMOUS, new FileDescriptor(), 0);
        assertTrue(address > 0);
        Os.munmap(address, size);
    }

    @Test
    public void testMemfdCreate() throws Exception {
        FileDescriptor fd = null;
        try {
            fd = Os.memfd_create("test_memfd", 0);
            assertNotNull(fd);
            assertTrue(fd.valid());

            StructStat stat = Os.fstat(fd);
            assertEquals(0, stat.st_size);

            final byte[] expected = new byte[] {1, 2, 3, 4};
            Os.write(fd, expected, 0, expected.length);
            stat = Os.fstat(fd);
            assertEquals(expected.length, stat.st_size);

            byte[] actual = new byte[expected.length];
            // should be seekable
            Os.lseek(fd, 0, SEEK_SET);
            Os.read(fd, actual, 0, actual.length);
            assertArrayEquals(expected, actual);
        } finally {
            if (fd != null) {
                Os.close(fd);
                fd = null;
            }
        }
    }

    @Test
    public void testMemfdCreateFlags() throws Exception {
        FileDescriptor fd = null;

        // test that MFD_CLOEXEC is obeyed
        try {
            fd = Os.memfd_create("test_memfd", 0);
            assertNotNull(fd);
            assertTrue(fd.valid());
            int flags = Os.fcntlVoid(fd, F_GETFD);
            assertEquals("Expected flags to not include " + FD_CLOEXEC + ", actual value: " + flags,
                0, (flags & FD_CLOEXEC));
        } finally {
            if (fd != null) {
                Os.close(fd);
                fd = null;
            }
        }
        try {
            fd = Os.memfd_create("test_memfd", MFD_CLOEXEC);
            assertNotNull(fd);
            assertTrue(fd.valid());
            int flags = Os.fcntlVoid(fd, F_GETFD);
            assertTrue("Expected flags to include " + FD_CLOEXEC + ", actual value: " + flags,
                    0 != (flags & FD_CLOEXEC));
        } finally {
            if (fd != null) {
                Os.close(fd);
                fd = null;
            }
        }
    }

    @Test
    public void testMemfdCreateErrno() {
        expectException(() -> Os.memfd_create(null, 0), NullPointerException.class, null,
                "memfd_create(null, 0)");

        expectException(() -> Os.memfd_create("test_memfd", 0xffff), ErrnoException.class, EINVAL,
                "memfd_create(\"test_memfd\", 0xffff)");
    }
}<|MERGE_RESOLUTION|>--- conflicted
+++ resolved
@@ -1757,16 +1757,12 @@
     }
 
     // http://b/65051835
-<<<<<<< HEAD
-    @Test
-    public void test_sendfile_errno() {
-=======
+    @Test
     public void test_sendfile_errno() throws Exception {
         File testFile = File.createTempFile("test_sendfile_errno", "");
         FileDescriptor fd = Os.open(testFile.toString(), O_WRONLY, S_IRUSR | S_IWUSR);
         assertNotNull(fd);
 
->>>>>>> 958ae7ce
         try {
             // fd is not open for input, will cause EBADF
             Int64Ref offset = new Int64Ref(10);
