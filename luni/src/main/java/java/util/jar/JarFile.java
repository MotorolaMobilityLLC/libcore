--- conflicted
+++ resolved
@@ -207,7 +207,6 @@
      */
     public JarFile(File file, boolean verify, int mode, boolean chainCheck) throws IOException {
         super(file, mode);
-<<<<<<< HEAD
 
         // Step 1: Scan the central directory for meta entries (MANIFEST.mf
         // & possibly the signature files) and read them fully.
@@ -226,14 +225,10 @@
             // We create the manifest straight away, so that we can create
             // the jar verifier as well.
             manifest = new Manifest(metaEntries.get(MANIFEST_NAME), true);
-            verifier = new JarVerifier(getName(), manifest, metaEntries);
+            verifier = new JarVerifier(getName(), manifest, metaEntries, chainCheck);
         } else {
             verifier = null;
             manifestBytes = metaEntries.get(MANIFEST_NAME);
-=======
-        if (verify) {
-            verifier = new JarVerifier(file.getPath(), chainCheck);
->>>>>>> 20e0b9ad
         }
     }
 
@@ -262,9 +257,6 @@
      *             If file cannot be opened or read.
      */
     public JarFile(String filename, boolean verify) throws IOException {
-<<<<<<< HEAD
-        this(new File(filename), verify, ZipFile.OPEN_READ);
-=======
         this(filename, verify, false);
     }
 
@@ -275,12 +267,7 @@
      * @hide
      */
     public JarFile(String filename, boolean verify, boolean chainCheck) throws IOException {
-        super(filename);
-        if (verify) {
-            verifier = new JarVerifier(filename, chainCheck);
-        }
-        readMetaEntries();
->>>>>>> 20e0b9ad
+        this(new File(filename), verify, ZipFile.OPEN_READ, chainCheck);
     }
 
     /**
