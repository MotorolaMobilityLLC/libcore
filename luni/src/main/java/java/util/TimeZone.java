/*
 *  Licensed to the Apache Software Foundation (ASF) under one or more
 *  contributor license agreements.  See the NOTICE file distributed with
 *  this work for additional information regarding copyright ownership.
 *  The ASF licenses this file to You under the Apache License, Version 2.0
 *  (the "License"); you may not use this file except in compliance with
 *  the License.  You may obtain a copy of the License at
 *
 *     http://www.apache.org/licenses/LICENSE-2.0
 *
 *  Unless required by applicable law or agreed to in writing, software
 *  distributed under the License is distributed on an "AS IS" BASIS,
 *  WITHOUT WARRANTIES OR CONDITIONS OF ANY KIND, either express or implied.
 *  See the License for the specific language governing permissions and
 *  limitations under the License.
 */

package java.util;

import java.io.Serializable;
import java.util.regex.Matcher;
import java.util.regex.Pattern;
import libcore.icu.TimeZones;
import libcore.util.ZoneInfoDB;

/**
 * {@code TimeZone} represents a time zone, primarily used for configuring a {@link Calendar} or
 * {@link java.text.SimpleDateFormat} instance.
 *
 * <p>Most applications will use {@link #getDefault} which returns a {@code TimeZone} based on
 * the time zone where the program is running.
 *
 * <p>You can also get a specific {@code TimeZone} {@link #getTimeZone by Olson ID}.
 *
 * <p>It is highly unlikely you'll ever want to use anything but the factory methods yourself.
 * Let classes like {@link Calendar} and {@link java.text.SimpleDateFormat} do the date
 * computations for you.
 *
 * <p>If you do need to do date computations manually, there are two common cases to take into
 * account:
 * <ul>
 * <li>Somewhere like California, where daylight time is used.
 * The {@link #useDaylightTime} method will always return true, and {@link #inDaylightTime}
 * must be used to determine whether or not daylight time applies to a given {@code Date}.
 * The {@link #getRawOffset} method will return a raw offset of (in this case) -8 hours from UTC,
 * which isn't usually very useful. More usefully, the {@link #getOffset} methods return the
 * actual offset from UTC <i>for a given point in time</i>; this is the raw offset plus (if the
 * point in time is {@link #inDaylightTime in daylight time}) the applicable
 * {@link #getDSTSavings DST savings} (usually, but not necessarily, 1 hour).
 * <li>Somewhere like Japan, where daylight time is not used.
 * The {@link #useDaylightTime} and {@link #inDaylightTime} methods both always return false,
 * and the raw and actual offsets will always be the same.
 * </ul>
 *
 * <p>Note the type returned by the factory methods {@link #getDefault} and {@link #getTimeZone} is
 * implementation dependent. This may introduce serialization incompatibility issues between
 * different implementations. Android returns instances of {@link SimpleTimeZone} so that
 * the bytes serialized by Android can be deserialized successfully on other
 * implementations, but the reverse compatibility cannot be guaranteed.
 *
 * @see Calendar
 * @see GregorianCalendar
 * @see SimpleDateFormat
 * @see SimpleTimeZone
 */
public abstract class TimeZone implements Serializable, Cloneable {
    private static final long serialVersionUID = 3581463369166924961L;

    private static final Pattern CUSTOM_ZONE_ID_PATTERN = Pattern.compile("^GMT[-+](\\d{1,2})(:?(\\d\\d))?$");

    /**
     * The short display name style, such as {@code PDT}. Requests for this
     * style may yield GMT offsets like {@code GMT-08:00}.
     */
    public static final int SHORT = 0;

    /**
     * The long display name style, such as {@code Pacific Daylight Time}.
     * Requests for this style may yield GMT offsets like {@code GMT-08:00}.
     */
    public static final int LONG = 1;

    static final TimeZone GMT = new SimpleTimeZone(0, "GMT"); // Greenwich Mean Time

    private static TimeZone defaultTimeZone;

    private String ID;

    public TimeZone() {}

    /**
     * Returns a new time zone with the same ID, raw offset, and daylight
     * savings time rules as this time zone.
     */
    @Override public Object clone() {
        try {
            return super.clone();
        } catch (CloneNotSupportedException e) {
            throw new AssertionError(e);
        }
    }

    /**
     * Returns the system's installed time zone IDs. Any of these IDs can be
     * passed to {@link #getTimeZone} to lookup the corresponding time zone
     * instance.
     */
    public static synchronized String[] getAvailableIDs() {
        return ZoneInfoDB.getAvailableIDs();
    }

    /**
     * Returns the IDs of the time zones whose offset from UTC is {@code
     * offsetMillis}. Any of these IDs can be passed to {@link #getTimeZone} to
     * lookup the corresponding time zone instance.
     *
     * @return a possibly-empty array.
     */
    public static synchronized String[] getAvailableIDs(int offsetMillis) {
        return ZoneInfoDB.getAvailableIDs(offsetMillis);
    }

    /**
     * Returns the user's preferred time zone. This may have been overridden for
     * this process with {@link #setDefault}.
     *
     * <p>Since the user's time zone changes dynamically, avoid caching this
     * value. Instead, use this method to look it up for each use.
     */
    public static synchronized TimeZone getDefault() {
        if (defaultTimeZone == null) {
            defaultTimeZone = ZoneInfoDB.getSystemDefault();
        }
        return (TimeZone) defaultTimeZone.clone();
    }

    /**
     * Equivalent to {@code getDisplayName(false, TimeZone.LONG, Locale.getDefault())}.
     * <a href="../util/Locale.html#default_locale">Be wary of the default locale</a>.
     */
    public final String getDisplayName() {
        return getDisplayName(false, LONG, Locale.getDefault());
    }

    /**
     * Equivalent to {@code getDisplayName(false, TimeZone.LONG, locale)}.
     */
    public final String getDisplayName(Locale locale) {
        return getDisplayName(false, LONG, locale);
    }

    /**
     * Equivalent to {@code getDisplayName(daylightTime, style, Locale.getDefault())}.
     * <a href="../util/Locale.html#default_locale">Be wary of the default locale</a>.
     */
    public final String getDisplayName(boolean daylightTime, int style) {
        return getDisplayName(daylightTime, style, Locale.getDefault());
    }

    /**
     * Returns the {@link #SHORT short} or {@link #LONG long} name of this time
     * zone with either standard or daylight time, as written in {@code locale}.
     * If the name is not available, the result is in the format
     * {@code GMT[+-]hh:mm}.
     *
     * @param daylightTime true for daylight time, false for standard time.
     * @param style either {@link TimeZone#LONG} or {@link TimeZone#SHORT}.
     * @param locale the display locale.
     */
    public String getDisplayName(boolean daylightTime, int style, Locale locale) {
        if (style != SHORT && style != LONG) {
            throw new IllegalArgumentException();
        }

        boolean useDaylight = daylightTime && useDaylightTime();

        String[][] zoneStrings = TimeZones.getZoneStrings(locale);
        String result = TimeZones.getDisplayName(zoneStrings, getID(), daylightTime, style);
        if (result != null) {
            return result;
        }

        // TODO: do we ever get here?

        int offset = getRawOffset();
        if (useDaylight && this instanceof SimpleTimeZone) {
            offset += getDSTSavings();
        }
        offset /= 60000;
        char sign = '+';
        if (offset < 0) {
            sign = '-';
            offset = -offset;
        }
        StringBuilder builder = new StringBuilder(9);
        builder.append("GMT");
        builder.append(sign);
        appendNumber(builder, 2, offset / 60);
        builder.append(':');
        appendNumber(builder, 2, offset % 60);
        return builder.toString();
    }

    private void appendNumber(StringBuilder builder, int count, int value) {
        String string = Integer.toString(value);
        for (int i = 0; i < count - string.length(); i++) {
            builder.append('0');
        }
        builder.append(string);
    }

    /**
     * Returns the ID of this {@code TimeZone}, such as
     * {@code America/Los_Angeles}, {@code GMT-08:00} or {@code UTC}.
     */
    public String getID() {
        return ID;
    }

    /**
     * Returns the daylight savings offset in milliseconds for this time zone.
     * The base implementation returns {@code 3600000} (1 hour) for time zones
     * that use daylight savings time and {@code 0} for timezones that do not.
     * Subclasses should override this method for other daylight savings
     * offsets.
     *
     * <p>Note that this method doesn't tell you whether or not to apply the
     * offset: you need to call {@code inDaylightTime} for the specific time
     * you're interested in. If this method returns a non-zero offset, that only
     * tells you that this {@code TimeZone} sometimes observes daylight savings.
     */
    public int getDSTSavings() {
        return useDaylightTime() ? 3600000 : 0;
    }

    /**
     * Returns the offset in milliseconds from UTC for this time zone at {@code
     * time}. The offset includes daylight savings time if the specified
     * date is within the daylight savings time period.
     *
     * @param time the date in milliseconds since January 1, 1970 00:00:00 UTC
     */
    public int getOffset(long time) {
        if (inDaylightTime(new Date(time))) {
            return getRawOffset() + getDSTSavings();
        }
        return getRawOffset();
    }

    /**
     * Returns this time zone's offset in milliseconds from UTC at the specified
     * date and time. The offset includes daylight savings time if the date
     * and time is within the daylight savings time period.
     *
     * <p>This method is intended to be used by {@link Calendar} to compute
     * {@link Calendar#DST_OFFSET} and {@link Calendar#ZONE_OFFSET}. Application
     * code should have no reason to call this method directly. Each parameter
     * is interpreted in the same way as the corresponding {@code Calendar}
     * field. Refer to {@link Calendar} for specific definitions of this
     * method's parameters.
     */
    public abstract int getOffset(int era, int year, int month, int day,
            int dayOfWeek, int timeOfDayMillis);

    /**
     * Returns the offset in milliseconds from UTC of this time zone's standard
     * time.
     */
    public abstract int getRawOffset();

    /**
<<<<<<< HEAD
     * Returns a {@code TimeZone} suitable for {@code id}, or {@code GMT} for unknown ids.
=======
     * Returns a {@code TimeZone} corresponding to the given {@code id}, or {@code GMT} on failure.
>>>>>>> 9774d85e
     *
     * <p>An ID can be an Olson name of the form <i>Area</i>/<i>Location</i>, such
     * as {@code America/Los_Angeles}. The {@link #getAvailableIDs} method returns
     * the supported names.
     *
     * <p>This method can also create a custom {@code TimeZone} given an ID with the following
     * syntax: {@code GMT[+|-]hh[[:]mm]}. For example, {@code "GMT+05:00"}, {@code "GMT+0500"},
     * {@code "GMT+5:00"}, {@code "GMT+500"}, {@code "GMT+05"}, and {@code "GMT+5"} all return
     * an object with a raw offset of +5 hours from UTC, and which does <i>not</i> use daylight
     * savings. These are rarely useful, because they don't correspond to time zones actually
     * in use by humans.
     *
     * <p>Other than the special cases "UTC" and "GMT" (which are synonymous in this context,
     * both corresponding to UTC), Android does not support the deprecated three-letter time
     * zone IDs used in Java 1.1.
     */
    public static synchronized TimeZone getTimeZone(String id) {
        if (id == null) {
            throw new NullPointerException("id == null");
        }
        TimeZone zone = ZoneInfoDB.getTimeZone(id);
        if (zone != null) {
            return zone;
        }
        if (zone == null && id.length() > 3 && id.startsWith("GMT")) {
            zone = getCustomTimeZone(id);
        }
        if (zone == null) {
            zone = (TimeZone) GMT.clone();
        }
        return zone;
    }

    /**
     * Returns a new SimpleTimeZone for an ID of the form "GMT[+|-]hh[[:]mm]", or null.
     */
    private static TimeZone getCustomTimeZone(String id) {
        Matcher m = CUSTOM_ZONE_ID_PATTERN.matcher(id);
        if (!m.matches()) {
            return null;
        }

        int hour;
        int minute = 0;
        try {
            hour = Integer.parseInt(m.group(1));
            if (m.group(3) != null) {
                minute = Integer.parseInt(m.group(3));
            }
        } catch (NumberFormatException impossible) {
            throw new AssertionError(impossible);
        }

        if (hour < 0 || hour > 23 || minute < 0 || minute > 59) {
            return null;
        }

        char sign = id.charAt(3);
        int raw = (hour * 3600000) + (minute * 60000);
        if (sign == '-') {
            raw = -raw;
        }

        String cleanId = String.format("GMT%c%02d:%02d", sign, hour, minute);
        return new SimpleTimeZone(raw, cleanId);
    }

    /**
     * Returns true if {@code timeZone} has the same rules as this time zone.
     *
     * <p>The base implementation returns true if both time zones have the same
     * raw offset.
     */
    public boolean hasSameRules(TimeZone timeZone) {
        if (timeZone == null) {
            return false;
        }
        return getRawOffset() == timeZone.getRawOffset();
    }

    /**
     * Returns true if {@code time} is in a daylight savings time period for
     * this time zone.
     */
    public abstract boolean inDaylightTime(Date time);

    /**
     * Overrides the default time zone for the current process only.
     *
     * <p><strong>Warning</strong>: avoid using this method to use a custom time
     * zone in your process. This value may be cleared or overwritten at any
     * time, which can cause unexpected behavior. Instead, manually supply a
     * custom time zone as needed.
     *
     * @param timeZone a custom time zone, or {@code null} to set the default to
     *     the user's preferred value.
     */
    public static synchronized void setDefault(TimeZone timeZone) {
        defaultTimeZone = timeZone != null ? (TimeZone) timeZone.clone() : null;
    }

    /**
     * Sets the ID of this {@code TimeZone}.
     */
    public void setID(String id) {
        if (id == null) {
            throw new NullPointerException();
        }
        ID = id;
    }

    /**
     * Sets the offset in milliseconds from UTC of this time zone's standard
     * time.
     */
    public abstract void setRawOffset(int offsetMillis);

    /**
     * Returns true if this time zone has a future transition to or from
     * daylight savings time.
     *
     * <p><strong>Warning:</strong> this returns false for time zones like
     * {@code Asia/Kuala_Lumpur} that have previously used DST but do not
     * currently. A hypothetical country that has never observed daylight
     * savings before but plans to start next year would return true.
     *
     * <p><strong>Warning:</strong> this returns true for time zones that use
     * DST, even when it is not active.
     *
     * <p>Use {@link #inDaylightTime} to find out whether daylight savings is
     * in effect at a specific time.
     *
     * <p>Most applications should not use this method.
     */
    public abstract boolean useDaylightTime();
}<|MERGE_RESOLUTION|>--- conflicted
+++ resolved
@@ -269,11 +269,8 @@
     public abstract int getRawOffset();
 
     /**
-<<<<<<< HEAD
-     * Returns a {@code TimeZone} suitable for {@code id}, or {@code GMT} for unknown ids.
-=======
-     * Returns a {@code TimeZone} corresponding to the given {@code id}, or {@code GMT} on failure.
->>>>>>> 9774d85e
+     * Returns a {@code TimeZone} corresponding to the given {@code id}, or {@code GMT}
+     * for unknown ids.
      *
      * <p>An ID can be an Olson name of the form <i>Area</i>/<i>Location</i>, such
      * as {@code America/Los_Angeles}. The {@link #getAvailableIDs} method returns
