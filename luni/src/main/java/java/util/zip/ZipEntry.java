/*
 * Licensed to the Apache Software Foundation (ASF) under one or more
 * contributor license agreements.  See the NOTICE file distributed with
 * this work for additional information regarding copyright ownership.
 * The ASF licenses this file to You under the Apache License, Version 2.0
 * (the "License"); you may not use this file except in compliance with
 * the License.  You may obtain a copy of the License at
 *
 *     http://www.apache.org/licenses/LICENSE-2.0
 *
 * Unless required by applicable law or agreed to in writing, software
 * distributed under the License is distributed on an "AS IS" BASIS,
 * WITHOUT WARRANTIES OR CONDITIONS OF ANY KIND, either express or implied.
 * See the License for the specific language governing permissions and
 * limitations under the License.
 */

package java.util.zip;

import java.io.IOException;
import java.io.InputStream;
import java.nio.ByteOrder;
<<<<<<< HEAD
import java.nio.charset.StandardCharsets;
=======
import java.nio.charset.Charsets;
import java.util.Arrays;
>>>>>>> fbe0fb47
import java.util.Calendar;
import java.util.Date;
import java.util.GregorianCalendar;
import libcore.io.Streams;
import libcore.io.BufferIterator;
import libcore.io.HeapBufferIterator;

/**
 * An entry within a zip file.
 * An entry has attributes such as its name (which is actually a path) and the uncompressed size
 * of the corresponding data. An entry does not contain the data itself, but can be used as a key
 * with {@link ZipFile#getInputStream}. The class documentation for {@link ZipInputStream} and
 * {@link ZipOutputStream} shows how {@code ZipEntry} is used in conjunction with those two classes.
 */
public class ZipEntry implements ZipConstants, Cloneable {
    String name;
    String comment;

    long crc = -1; // Needs to be a long to distinguish -1 ("not set") from the 0xffffffff CRC32.

    long compressedSize = -1;
    long size = -1;

    int compressionMethod = -1;
    int time = -1;
    int modDate = -1;

    byte[] extra;

    int nameLength = -1;
    long localHeaderRelOffset = -1;

    /**
     * Zip entry state: Deflated.
     */
    public static final int DEFLATED = 8;

    /**
     * Zip entry state: Stored.
     */
    public static final int STORED = 0;

    /**
     * Constructs a new {@code ZipEntry} with the specified name. The name is actually a path,
     * and may contain {@code /} characters.
     *
     * @throws IllegalArgumentException
     *             if the name length is outside the range (> 0xFFFF).
     */
    public ZipEntry(String name) {
        if (name == null) {
            throw new NullPointerException("name == null");
        }
        if (name.length() > 0xFFFF) {
            throw new IllegalArgumentException("Name too long: " + name.length());
        }
        this.name = name;
    }

    /**
     * Returns the comment for this {@code ZipEntry}, or {@code null} if there is no comment.
     * If we're reading a zip file using {@code ZipInputStream}, the comment is not available.
     */
    public String getComment() {
        return comment;
    }

    /**
     * Gets the compressed size of this {@code ZipEntry}.
     *
     * @return the compressed size, or -1 if the compressed size has not been
     *         set.
     */
    public long getCompressedSize() {
        return compressedSize;
    }

    /**
     * Gets the checksum for this {@code ZipEntry}.
     *
     * @return the checksum, or -1 if the checksum has not been set.
     */
    public long getCrc() {
        return crc;
    }

    /**
     * Gets the extra information for this {@code ZipEntry}.
     *
     * @return a byte array containing the extra information, or {@code null} if
     *         there is none.
     */
    public byte[] getExtra() {
        return extra;
    }

    /**
     * Gets the compression method for this {@code ZipEntry}.
     *
     * @return the compression method, either {@code DEFLATED}, {@code STORED}
     *         or -1 if the compression method has not been set.
     */
    public int getMethod() {
        return compressionMethod;
    }

    /**
     * Gets the name of this {@code ZipEntry}.
     *
     * @return the entry name.
     */
    public String getName() {
        return name;
    }

    /**
     * Gets the uncompressed size of this {@code ZipEntry}.
     *
     * @return the uncompressed size, or {@code -1} if the size has not been
     *         set.
     */
    public long getSize() {
        return size;
    }

    /**
     * Gets the last modification time of this {@code ZipEntry}.
     *
     * @return the last modification time as the number of milliseconds since
     *         Jan. 1, 1970.
     */
    public long getTime() {
        if (time != -1) {
            GregorianCalendar cal = new GregorianCalendar();
            cal.set(Calendar.MILLISECOND, 0);
            cal.set(1980 + ((modDate >> 9) & 0x7f), ((modDate >> 5) & 0xf) - 1,
                    modDate & 0x1f, (time >> 11) & 0x1f, (time >> 5) & 0x3f,
                    (time & 0x1f) << 1);
            return cal.getTime().getTime();
        }
        return -1;
    }

    /**
     * Determine whether or not this {@code ZipEntry} is a directory.
     *
     * @return {@code true} when this {@code ZipEntry} is a directory, {@code
     *         false} otherwise.
     */
    public boolean isDirectory() {
        return name.charAt(name.length() - 1) == '/';
    }

    /**
     * Sets the comment for this {@code ZipEntry}.
     * @throws IllegalArgumentException if the comment is >= 64 Ki UTF-8 bytes.
     */
    public void setComment(String comment) {
        if (comment == null) {
            this.comment = null;
            return;
        }

        byte[] commentBytes = comment.getBytes(StandardCharsets.UTF_8);
        if (commentBytes.length > 0xffff) {
            throw new IllegalArgumentException("Comment too long: " + commentBytes.length);
        }
        this.comment = comment;
    }

    /**
     * Sets the compressed size for this {@code ZipEntry}.
     *
     * @param value
     *            the compressed size (in bytes).
     */
    public void setCompressedSize(long value) {
        compressedSize = value;
    }

    /**
     * Sets the checksum for this {@code ZipEntry}.
     *
     * @param value
     *            the checksum for this entry.
     * @throws IllegalArgumentException
     *             if {@code value} is < 0 or > 0xFFFFFFFFL.
     */
    public void setCrc(long value) {
        if (value >= 0 && value <= 0xFFFFFFFFL) {
            crc = value;
        } else {
            throw new IllegalArgumentException("Bad CRC32: " + value);
        }
    }

    /**
     * Sets the extra information for this {@code ZipEntry}.
     *
     * @throws IllegalArgumentException if the data length >= 64 KiB.
     */
    public void setExtra(byte[] data) {
        if (data != null && data.length > 0xffff) {
            throw new IllegalArgumentException("Extra data too long: " + data.length);
        }
        extra = data;
    }

    /**
     * Sets the compression method for this entry to either {@code DEFLATED} or {@code STORED}.
     * The default is {@code DEFLATED}, which will cause the size, compressed size, and CRC to be
     * set automatically, and the entry's data to be compressed. If you switch to {@code STORED}
     * note that you'll have to set the size (or compressed size; they must be the same, but it's
     * okay to only set one) and CRC yourself because they must appear <i>before</i> the user data
     * in the resulting zip file. See {@link #setSize} and {@link #setCrc}.
     * @throws IllegalArgumentException
     *             when value is not {@code DEFLATED} or {@code STORED}.
     */
    public void setMethod(int value) {
        if (value != STORED && value != DEFLATED) {
            throw new IllegalArgumentException("Bad method: " + value);
        }
        compressionMethod = value;
    }

    /**
     * Sets the uncompressed size of this {@code ZipEntry}.
     *
     * @param value
     *            the uncompressed size for this entry.
     * @throws IllegalArgumentException
     *             if {@code value} < 0 or {@code value} > 0xFFFFFFFFL.
     */
    public void setSize(long value) {
        if (value >= 0 && value <= 0xFFFFFFFFL) {
            size = value;
        } else {
            throw new IllegalArgumentException("Bad size: " + value);
        }
    }

    /**
     * Sets the modification time of this {@code ZipEntry}.
     *
     * @param value
     *            the modification time as the number of milliseconds since Jan.
     *            1, 1970.
     */
    public void setTime(long value) {
        GregorianCalendar cal = new GregorianCalendar();
        cal.setTime(new Date(value));
        int year = cal.get(Calendar.YEAR);
        if (year < 1980) {
            modDate = 0x21;
            time = 0;
        } else {
            modDate = cal.get(Calendar.DATE);
            modDate = (cal.get(Calendar.MONTH) + 1 << 5) | modDate;
            modDate = ((cal.get(Calendar.YEAR) - 1980) << 9) | modDate;
            time = cal.get(Calendar.SECOND) >> 1;
            time = (cal.get(Calendar.MINUTE) << 5) | time;
            time = (cal.get(Calendar.HOUR_OF_DAY) << 11) | time;
        }
    }

    /**
     * Returns the string representation of this {@code ZipEntry}.
     *
     * @return the string representation of this {@code ZipEntry}.
     */
    @Override
    public String toString() {
        return name;
    }

    /**
     * Constructs a new {@code ZipEntry} using the values obtained from {@code
     * ze}.
     *
     * @param ze
     *            the {@code ZipEntry} from which to obtain values.
     */
    public ZipEntry(ZipEntry ze) {
        name = ze.name;
        comment = ze.comment;
        time = ze.time;
        size = ze.size;
        compressedSize = ze.compressedSize;
        crc = ze.crc;
        compressionMethod = ze.compressionMethod;
        modDate = ze.modDate;
        extra = ze.extra;
        nameLength = ze.nameLength;
        localHeaderRelOffset = ze.localHeaderRelOffset;
    }

    /**
     * Returns a deep copy of this zip entry.
     */
    @Override public Object clone() {
        try {
            ZipEntry result = (ZipEntry) super.clone();
            result.extra = extra != null ? extra.clone() : null;
            return result;
        } catch (CloneNotSupportedException e) {
            throw new AssertionError(e);
        }
    }

    /**
     * Returns the hash code for this {@code ZipEntry}.
     *
     * @return the hash code of the entry.
     */
    @Override
    public int hashCode() {
        return name.hashCode();
    }

    /*
     * Internal constructor.  Creates a new ZipEntry by reading the
     * Central Directory Entry from "in", which must be positioned at
     * the CDE signature.
     *
     * On exit, "in" will be positioned at the start of the next entry.
     */
    ZipEntry(byte[] hdrBuf, InputStream in) throws IOException {
        Streams.readFully(in, hdrBuf, 0, hdrBuf.length);

        BufferIterator it = HeapBufferIterator.iterator(hdrBuf, 0, hdrBuf.length, ByteOrder.LITTLE_ENDIAN);

        int sig = it.readInt();
        if (sig != CENSIG) {
             throw new ZipException("Central Directory Entry not found");
        }

        it.seek(8);
        int gpbf = it.readShort() & 0xffff;

        if ((gpbf & ZipFile.GPBF_UNSUPPORTED_MASK) != 0) {
            throw new ZipException("Invalid General Purpose Bit Flag: " + gpbf);
        }

        compressionMethod = it.readShort() & 0xffff;
        time = it.readShort() & 0xffff;
        modDate = it.readShort() & 0xffff;

        // These are 32-bit values in the file, but 64-bit fields in this object.
        crc = ((long) it.readInt()) & 0xffffffffL;
        compressedSize = ((long) it.readInt()) & 0xffffffffL;
        size = ((long) it.readInt()) & 0xffffffffL;

        nameLength = it.readShort() & 0xffff;
        int extraLength = it.readShort() & 0xffff;
        int commentByteCount = it.readShort() & 0xffff;

        // This is a 32-bit value in the file, but a 64-bit field in this object.
        it.seek(42);
        localHeaderRelOffset = ((long) it.readInt()) & 0xffffffffL;

        byte[] nameBytes = new byte[nameLength];
        Streams.readFully(in, nameBytes, 0, nameBytes.length);
<<<<<<< HEAD
        name = new String(nameBytes, 0, nameBytes.length, StandardCharsets.UTF_8);
=======
        if (containsNulByte(nameBytes)) {
            throw new ZipException("Filename contains NUL byte: " + Arrays.toString(nameBytes));
        }
        name = new String(nameBytes, 0, nameBytes.length, Charsets.UTF_8);
>>>>>>> fbe0fb47

        // The RI has always assumed UTF-8. (If GPBF_UTF8_FLAG isn't set, the encoding is
        // actually IBM-437.)
        if (commentByteCount > 0) {
            byte[] commentBytes = new byte[commentByteCount];
            Streams.readFully(in, commentBytes, 0, commentByteCount);
            comment = new String(commentBytes, 0, commentBytes.length, StandardCharsets.UTF_8);
        }

        if (extraLength > 0) {
            extra = new byte[extraLength];
            Streams.readFully(in, extra, 0, extraLength);
        }
    }

    private static boolean containsNulByte(byte[] bytes) {
        for (byte b : bytes) {
            if (b == 0) {
                return true;
            }
        }
        return false;
    }
}<|MERGE_RESOLUTION|>--- conflicted
+++ resolved
@@ -20,12 +20,8 @@
 import java.io.IOException;
 import java.io.InputStream;
 import java.nio.ByteOrder;
-<<<<<<< HEAD
 import java.nio.charset.StandardCharsets;
-=======
-import java.nio.charset.Charsets;
 import java.util.Arrays;
->>>>>>> fbe0fb47
 import java.util.Calendar;
 import java.util.Date;
 import java.util.GregorianCalendar;
@@ -388,14 +384,10 @@
 
         byte[] nameBytes = new byte[nameLength];
         Streams.readFully(in, nameBytes, 0, nameBytes.length);
-<<<<<<< HEAD
-        name = new String(nameBytes, 0, nameBytes.length, StandardCharsets.UTF_8);
-=======
         if (containsNulByte(nameBytes)) {
             throw new ZipException("Filename contains NUL byte: " + Arrays.toString(nameBytes));
         }
-        name = new String(nameBytes, 0, nameBytes.length, Charsets.UTF_8);
->>>>>>> fbe0fb47
+        name = new String(nameBytes, 0, nameBytes.length, StandardCharsets.UTF_8);
 
         // The RI has always assumed UTF-8. (If GPBF_UTF8_FLAG isn't set, the encoding is
         // actually IBM-437.)
