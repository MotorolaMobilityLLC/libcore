/*
 * Licensed to the Apache Software Foundation (ASF) under one or more
 * contributor license agreements.  See the NOTICE file distributed with
 * this work for additional information regarding copyright ownership.
 * The ASF licenses this file to You under the Apache License, Version 2.0
 * (the "License"); you may not use this file except in compliance with
 * the License.  You may obtain a copy of the License at
 *
 *     http://www.apache.org/licenses/LICENSE-2.0
 *
 * Unless required by applicable law or agreed to in writing, software
 * distributed under the License is distributed on an "AS IS" BASIS,
 * WITHOUT WARRANTIES OR CONDITIONS OF ANY KIND, either express or implied.
 * See the License for the specific language governing permissions and
 * limitations under the License.
 */

package java.util.zip;

import dalvik.system.CloseGuard;
import java.io.BufferedInputStream;
import java.io.EOFException;
import java.io.DataInputStream;
import java.io.File;
import java.io.IOException;
import java.io.InputStream;
import java.io.RandomAccessFile;
import java.nio.ByteOrder;
import java.util.Enumeration;
import java.util.Iterator;
import java.util.LinkedHashMap;
import libcore.io.BufferIterator;
import libcore.io.HeapBufferIterator;
import libcore.io.Streams;

/**
 * This class provides random read access to a zip file. You pay more to read
 * the zip file's central directory up front (from the constructor), but if you're using
 * {@link #getEntry} to look up multiple files by name, you get the benefit of this index.
 *
 * <p>If you only want to iterate through all the files (using {@link #entries}, you should
 * consider {@link ZipInputStream}, which provides stream-like read access to a zip file and
 * has a lower up-front cost because you don't pay to build an in-memory index.
 *
 * <p>If you want to create a zip file, use {@link ZipOutputStream}. There is no API for updating
 * an existing zip file.
 */
public class ZipFile implements ZipConstants {
    /**
     * General Purpose Bit Flags, Bit 0.
     * If set, indicates that the file is encrypted.
     */
    static final int GPBF_ENCRYPTED_FLAG = 1 << 0;

    /**
     * General Purpose Bit Flags, Bit 3.
     * If this bit is set, the fields crc-32, compressed
     * size and uncompressed size are set to zero in the
     * local header.  The correct values are put in the
     * data descriptor immediately following the compressed
     * data.  (Note: PKZIP version 2.04g for DOS only
     * recognizes this bit for method 8 compression, newer
     * versions of PKZIP recognize this bit for any
     * compression method.)
     */
    static final int GPBF_DATA_DESCRIPTOR_FLAG = 1 << 3;

    /**
     * General Purpose Bit Flags, Bit 11.
     * Language encoding flag (EFS).  If this bit is set,
     * the filename and comment fields for this file
     * must be encoded using UTF-8.
     */
    static final int GPBF_UTF8_FLAG = 1 << 11;

    /**
<<<<<<< HEAD
     * Open zip file for reading.
=======
     * Supported General Purpose Bit Flags Mask.
     * Bit mask of bits not supported.
     * Note: The only bit that we will enforce at this time
     * is the encrypted bit. Although other bits are not supported,
     * we must not enforce them as this could break some legitimate
     * use cases (See http://b/8617715).
     */
    static final int GPBF_UNSUPPORTED_MASK = GPBF_ENCRYPTED_FLAG;

    /**
     * Open ZIP file for read.
>>>>>>> dd14b34b
     */
    public static final int OPEN_READ = 1;

    /**
     * Delete zip file when closed.
     */
    public static final int OPEN_DELETE = 4;

    private final String filename;

    private File fileToDeleteOnClose;

    private RandomAccessFile raf;

    private final LinkedHashMap<String, ZipEntry> entries = new LinkedHashMap<String, ZipEntry>();

    private final CloseGuard guard = CloseGuard.get();

    /**
     * Constructs a new {@code ZipFile} allowing read access to the contents of the given file.
     * @throws ZipException if a zip error occurs.
     * @throws IOException if an {@code IOException} occurs.
     */
    public ZipFile(File file) throws ZipException, IOException {
        this(file, OPEN_READ);
    }

    /**
     * Constructs a new {@code ZipFile} allowing read access to the contents of the given file.
     * @throws IOException if an IOException occurs.
     */
    public ZipFile(String name) throws IOException {
        this(new File(name), OPEN_READ);
    }

    /**
     * Constructs a new {@code ZipFile} allowing access to the given file.
     * The {@code mode} must be either {@code OPEN_READ} or {@code OPEN_READ|OPEN_DELETE}.
     *
     * <p>If the {@code OPEN_DELETE} flag is supplied, the file will be deleted at or before the
     * time that the {@code ZipFile} is closed (the contents will remain accessible until
     * this {@code ZipFile} is closed); it also calls {@code File.deleteOnExit}.
     *
     * @throws IOException if an {@code IOException} occurs.
     */
    public ZipFile(File file, int mode) throws IOException {
        filename = file.getPath();
        if (mode != OPEN_READ && mode != (OPEN_READ | OPEN_DELETE)) {
            throw new IllegalArgumentException("Bad mode: " + mode);
        }

        if ((mode & OPEN_DELETE) != 0) {
            fileToDeleteOnClose = file;
            fileToDeleteOnClose.deleteOnExit();
        } else {
            fileToDeleteOnClose = null;
        }

        raf = new RandomAccessFile(filename, "r");

        readCentralDir();
        guard.open("close");
    }

    @Override protected void finalize() throws IOException {
        try {
            if (guard != null) {
                guard.warnIfOpen();
            }
        } finally {
            try {
                super.finalize();
            } catch (Throwable t) {
                throw new AssertionError(t);
            }
        }
    }

    /**
     * Closes this zip file. This method is idempotent. This method may cause I/O if the
     * zip file needs to be deleted.
     *
     * @throws IOException
     *             if an IOException occurs.
     */
    public void close() throws IOException {
        guard.close();

        RandomAccessFile localRaf = raf;
        if (localRaf != null) { // Only close initialized instances
            synchronized (localRaf) {
                raf = null;
                localRaf.close();
            }
            if (fileToDeleteOnClose != null) {
                fileToDeleteOnClose.delete();
                fileToDeleteOnClose = null;
            }
        }
    }

    private void checkNotClosed() {
        if (raf == null) {
            throw new IllegalStateException("Zip file closed");
        }
    }

    /**
     * Returns an enumeration of the entries. The entries are listed in the
     * order in which they appear in the zip file.
     *
     * <p>If you only need to iterate over the entries in a zip file, and don't
     * need random-access entry lookup by name, you should probably use {@link ZipInputStream}
     * instead, to avoid paying to construct the in-memory index.
     *
     * @throws IllegalStateException if this zip file has been closed.
     */
    public Enumeration<? extends ZipEntry> entries() {
        checkNotClosed();
        final Iterator<ZipEntry> iterator = entries.values().iterator();

        return new Enumeration<ZipEntry>() {
            public boolean hasMoreElements() {
                checkNotClosed();
                return iterator.hasNext();
            }

            public ZipEntry nextElement() {
                checkNotClosed();
                return iterator.next();
            }
        };
    }

    /**
     * Returns the zip entry with the given name, or null if there is no such entry.
     *
     * @throws IllegalStateException if this zip file has been closed.
     */
    public ZipEntry getEntry(String entryName) {
        checkNotClosed();
        if (entryName == null) {
            throw new NullPointerException("entryName == null");
        }

        ZipEntry ze = entries.get(entryName);
        if (ze == null) {
            ze = entries.get(entryName + "/");
        }
        return ze;
    }

    /**
     * Returns an input stream on the data of the specified {@code ZipEntry}.
     *
     * @param entry
     *            the ZipEntry.
     * @return an input stream of the data contained in the {@code ZipEntry}.
     * @throws IOException
     *             if an {@code IOException} occurs.
     * @throws IllegalStateException if this zip file has been closed.
     */
    public InputStream getInputStream(ZipEntry entry) throws IOException {
        // Make sure this ZipEntry is in this Zip file.  We run it through the name lookup.
        entry = getEntry(entry.getName());
        if (entry == null) {
            return null;
        }

        // Create an InputStream at the right part of the file.
        RandomAccessFile localRaf = raf;
        synchronized (localRaf) {
            // We don't know the entry data's start position. All we have is the
<<<<<<< HEAD
            // position of the entry's local header. At position 28 we find the
            // length of the extra data. In some cases this length differs from
            // the one coming in the central header.
            RAFStream rafStream = new RAFStream(localRaf, entry.localHeaderRelOffset + 28);
            DataInputStream is = new DataInputStream(rafStream);
            int localExtraLenOrWhatever = Short.reverseBytes(is.readShort()) & 0xffff;
            is.close();

            // Skip the name and this "extra" data or whatever it is:
            rafStream.skip(entry.nameLength + localExtraLenOrWhatever);
            rafStream.length = rafStream.offset + entry.compressedSize;
            if (entry.compressionMethod == ZipEntry.DEFLATED) {
                int bufSize = Math.max(1024, (int)Math.min(entry.getSize(), 65535L));
                return new ZipInflaterInputStream(rafStream, new Inflater(true), bufSize, entry);
            } else {
=======
            // position of the entry's local header. At position 6 we find the
            // General Purpose Bit Flag.
            // http://www.pkware.com/documents/casestudies/APPNOTE.TXT
            RAFStream rafStream= new RAFStream(raf, entry.mLocalHeaderRelOffset + 6);
            DataInputStream is = new DataInputStream(rafStream);
            int gpbf = Short.reverseBytes(is.readShort()) & 0xffff;
            if ((gpbf & ZipFile.GPBF_UNSUPPORTED_MASK) != 0) {
                throw new ZipException("Invalid General Purpose Bit Flag: " + gpbf);
            }

            // Offset 26 has the file name length, and offset 28 has the extra field length.
            // These lengths can differ from the ones in the central header.
            is.skipBytes(18);
            int fileNameLength = Short.reverseBytes(is.readShort()) & 0xffff;
            int extraFieldLength = Short.reverseBytes(is.readShort()) & 0xffff;
            is.close();

            // Skip the variable-size file name and extra field data.
            rafStream.skip(fileNameLength + extraFieldLength);

            // The compressed or stored file data follows immediately after.
            if (entry.compressionMethod == ZipEntry.DEFLATED) {
                rafStream.mLength = rafStream.mOffset + entry.compressedSize;
                int bufSize = Math.max(1024, (int) Math.min(entry.getSize(), 65535L));
                return new ZipInflaterInputStream(rafStream, new Inflater(true), bufSize, entry);
            } else {
                rafStream.mLength = rafStream.mOffset + entry.size;
>>>>>>> dd14b34b
                return rafStream;
            }
        }
    }

    /**
     * Gets the file name of this {@code ZipFile}.
     *
     * @return the file name of this {@code ZipFile}.
     */
    public String getName() {
        return filename;
    }

    /**
     * Returns the number of {@code ZipEntries} in this {@code ZipFile}.
     *
     * @return the number of entries in this file.
     * @throws IllegalStateException if this zip file has been closed.
     */
    public int size() {
        checkNotClosed();
        return entries.size();
    }

    /**
     * Find the central directory and read the contents.
     *
     * <p>The central directory can be followed by a variable-length comment
     * field, so we have to scan through it backwards.  The comment is at
     * most 64K, plus we have 18 bytes for the end-of-central-dir stuff
     * itself, plus apparently sometimes people throw random junk on the end
     * just for the fun of it.
     *
     * <p>This is all a little wobbly.  If the wrong value ends up in the EOCD
     * area, we're hosed. This appears to be the way that everybody handles
     * it though, so we're in good company if this fails.
     */
    private void readCentralDir() throws IOException {
        // Scan back, looking for the End Of Central Directory field. If the zip file doesn't
        // have an overall comment (unrelated to any per-entry comments), we'll hit the EOCD
        // on the first try.
        // No need to synchronize raf here -- we only do this when we first open the zip file.
        long scanOffset = raf.length() - ENDHDR;
        if (scanOffset < 0) {
            throw new ZipException("File too short to be a zip file: " + raf.length());
        }

        long stopOffset = scanOffset - 65536;
        if (stopOffset < 0) {
            stopOffset = 0;
        }

        final int ENDHEADERMAGIC = 0x06054b50;
        while (true) {
            raf.seek(scanOffset);
            if (Integer.reverseBytes(raf.readInt()) == ENDHEADERMAGIC) {
                break;
            }

            scanOffset--;
            if (scanOffset < stopOffset) {
                throw new ZipException("EOCD not found; not a zip file?");
            }
        }

        // Read the End Of Central Directory. We could use ENDHDR instead of the magic number 18,
        // but we don't actually need all the header.
        byte[] eocd = new byte[18];
        raf.readFully(eocd);

        // Pull out the information we need.
        BufferIterator it = HeapBufferIterator.iterator(eocd, 0, eocd.length, ByteOrder.LITTLE_ENDIAN);
        int diskNumber = it.readShort() & 0xffff;
        int diskWithCentralDir = it.readShort() & 0xffff;
        int numEntries = it.readShort() & 0xffff;
        int totalNumEntries = it.readShort() & 0xffff;
        it.skip(4); // Ignore centralDirSize.
        long centralDirOffset = ((long) it.readInt()) & 0xffffffffL;

        if (numEntries != totalNumEntries || diskNumber != 0 || diskWithCentralDir != 0) {
            throw new ZipException("spanned archives not supported");
        }

        // Seek to the first CDE and read all entries.
        // We have to do this now (from the constructor) rather than lazily because the
        // public API doesn't allow us to throw IOException except from the constructor
        // or from getInputStream.
        RAFStream rafStream = new RAFStream(raf, centralDirOffset);
        BufferedInputStream bufferedStream = new BufferedInputStream(rafStream, 4096);
        byte[] hdrBuf = new byte[CENHDR]; // Reuse the same buffer for each entry.
        for (int i = 0; i < numEntries; ++i) {
            ZipEntry newEntry = new ZipEntry(hdrBuf, bufferedStream);
            String entryName = newEntry.getName();
            if (entries.put(entryName, newEntry) != null) {
                throw new ZipException("Duplicate entry name: " + entryName);
            }
        }
    }

    /**
     * Wrap a stream around a RandomAccessFile.  The RandomAccessFile is shared
     * among all streams returned by getInputStream(), so we have to synchronize
     * access to it.  (We can optimize this by adding buffering here to reduce
     * collisions.)
     *
     * <p>We could support mark/reset, but we don't currently need them.
     */
    static class RAFStream extends InputStream {
        private final RandomAccessFile sharedRaf;
        private long length;
        private long offset;

        public RAFStream(RandomAccessFile raf, long initialOffset) throws IOException {
            sharedRaf = raf;
            offset = initialOffset;
            length = raf.length();
        }

        @Override public int available() throws IOException {
            return (offset < length ? 1 : 0);
        }

        @Override public int read() throws IOException {
            return Streams.readSingleByte(this);
        }

        @Override public int read(byte[] b, int off, int len) throws IOException {
            synchronized (sharedRaf) {
                sharedRaf.seek(offset);
                if (len > length - offset) {
                    len = (int) (length - offset);
                }
                int count = sharedRaf.read(b, off, len);
                if (count > 0) {
                    offset += count;
                    return count;
                } else {
                    return -1;
                }
            }
        }

        @Override public long skip(long byteCount) throws IOException {
            if (byteCount > length - offset) {
                byteCount = length - offset;
            }
            offset += byteCount;
            return byteCount;
        }

        public int fill(Inflater inflater, int nativeEndBufSize) throws IOException {
            synchronized (sharedRaf) {
                int len = Math.min((int) (length - offset), nativeEndBufSize);
                int cnt = inflater.setFileInput(sharedRaf.getFD(), offset, nativeEndBufSize);
                // setFileInput read from the file, so we need to get the OS and RAFStream back
                // in sync...
                skip(cnt);
                return len;
            }
        }
    }

    static class ZipInflaterInputStream extends InflaterInputStream {
        private final ZipEntry entry;
        private long bytesRead = 0;

        public ZipInflaterInputStream(InputStream is, Inflater inf, int bsize, ZipEntry entry) {
            super(is, inf, bsize);
            this.entry = entry;
        }

        @Override public int read(byte[] buffer, int off, int nbytes) throws IOException {
            int i = super.read(buffer, off, nbytes);
            if (i != -1) {
                bytesRead += i;
            }
            return i;
        }

        @Override public int available() throws IOException {
            if (closed) {
                // Our superclass will throw an exception, but there's a jtreg test that
                // explicitly checks that the InputStream returned from ZipFile.getInputStream
                // returns 0 even when closed.
                return 0;
            }
            return super.available() == 0 ? 0 : (int) (entry.getSize() - bytesRead);
        }
    }
}<|MERGE_RESOLUTION|>--- conflicted
+++ resolved
@@ -74,9 +74,6 @@
     static final int GPBF_UTF8_FLAG = 1 << 11;
 
     /**
-<<<<<<< HEAD
-     * Open zip file for reading.
-=======
      * Supported General Purpose Bit Flags Mask.
      * Bit mask of bits not supported.
      * Note: The only bit that we will enforce at this time
@@ -87,8 +84,7 @@
     static final int GPBF_UNSUPPORTED_MASK = GPBF_ENCRYPTED_FLAG;
 
     /**
-     * Open ZIP file for read.
->>>>>>> dd14b34b
+     * Open zip file for reading.
      */
     public static final int OPEN_READ = 1;
 
@@ -262,27 +258,10 @@
         RandomAccessFile localRaf = raf;
         synchronized (localRaf) {
             // We don't know the entry data's start position. All we have is the
-<<<<<<< HEAD
-            // position of the entry's local header. At position 28 we find the
-            // length of the extra data. In some cases this length differs from
-            // the one coming in the central header.
-            RAFStream rafStream = new RAFStream(localRaf, entry.localHeaderRelOffset + 28);
-            DataInputStream is = new DataInputStream(rafStream);
-            int localExtraLenOrWhatever = Short.reverseBytes(is.readShort()) & 0xffff;
-            is.close();
-
-            // Skip the name and this "extra" data or whatever it is:
-            rafStream.skip(entry.nameLength + localExtraLenOrWhatever);
-            rafStream.length = rafStream.offset + entry.compressedSize;
-            if (entry.compressionMethod == ZipEntry.DEFLATED) {
-                int bufSize = Math.max(1024, (int)Math.min(entry.getSize(), 65535L));
-                return new ZipInflaterInputStream(rafStream, new Inflater(true), bufSize, entry);
-            } else {
-=======
             // position of the entry's local header. At position 6 we find the
             // General Purpose Bit Flag.
             // http://www.pkware.com/documents/casestudies/APPNOTE.TXT
-            RAFStream rafStream= new RAFStream(raf, entry.mLocalHeaderRelOffset + 6);
+            RAFStream rafStream= new RAFStream(localRaf, entry.localHeaderRelOffset + 6);
             DataInputStream is = new DataInputStream(rafStream);
             int gpbf = Short.reverseBytes(is.readShort()) & 0xffff;
             if ((gpbf & ZipFile.GPBF_UNSUPPORTED_MASK) != 0) {
@@ -301,12 +280,11 @@
 
             // The compressed or stored file data follows immediately after.
             if (entry.compressionMethod == ZipEntry.DEFLATED) {
-                rafStream.mLength = rafStream.mOffset + entry.compressedSize;
+                rafStream.length = rafStream.offset + entry.compressedSize;
                 int bufSize = Math.max(1024, (int) Math.min(entry.getSize(), 65535L));
                 return new ZipInflaterInputStream(rafStream, new Inflater(true), bufSize, entry);
             } else {
-                rafStream.mLength = rafStream.mOffset + entry.size;
->>>>>>> dd14b34b
+                rafStream.length = rafStream.offset + entry.size;
                 return rafStream;
             }
         }
