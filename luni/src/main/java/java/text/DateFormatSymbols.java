/*
 * Licensed to the Apache Software Foundation (ASF) under one or more
 * contributor license agreements.  See the NOTICE file distributed with
 * this work for additional information regarding copyright ownership.
 * The ASF licenses this file to You under the Apache License, Version 2.0
 * (the "License"); you may not use this file except in compliance with
 * the License.  You may obtain a copy of the License at
 *
 *     http://www.apache.org/licenses/LICENSE-2.0
 *
 * Unless required by applicable law or agreed to in writing, software
 * distributed under the License is distributed on an "AS IS" BASIS,
 * WITHOUT WARRANTIES OR CONDITIONS OF ANY KIND, either express or implied.
 * See the License for the specific language governing permissions and
 * limitations under the License.
 */

package java.text;

import java.io.IOException;
import java.io.ObjectInputStream;
import java.io.ObjectOutputStream;
import java.io.Serializable;
import java.util.Arrays;
import java.util.Locale;
import java.util.TimeZone;
import libcore.icu.ICU;
import libcore.icu.LocaleData;
import libcore.icu.TimeZoneNames;

/**
 * Encapsulates localized date-time formatting data, such as the names of the
 * months, the names of the days of the week, and the time zone data.
 * {@code DateFormat} and {@code SimpleDateFormat} both use
 * {@code DateFormatSymbols} to encapsulate this information.
 *
 * <p>Typically you shouldn't use {@code DateFormatSymbols} directly. Rather, you
 * are encouraged to create a date/time formatter with the {@code DateFormat}
 * class's factory methods: {@code getTimeInstance}, {@code getDateInstance},
 * or {@code getDateTimeInstance}. These methods automatically create a
 * {@code DateFormatSymbols} for the formatter so that you don't have to. After
 * the formatter is created, you may modify its format pattern using the
 * {@code setPattern} method. For more information about creating formatters
 * using {@code DateFormat}'s factory methods, see {@link DateFormat}.
 *
 * <p>Direct use of {@code DateFormatSymbols} is likely to be less efficient
 * because the implementation cannot make assumptions about user-supplied/user-modifiable data
 * to the same extent that it can with its own built-in data.
 *
 * @see DateFormat
 * @see SimpleDateFormat
 */
public class DateFormatSymbols implements Serializable, Cloneable {

    private static final long serialVersionUID = -5987973545549424702L;

    private String localPatternChars;

    String[] ampms, eras, months, shortMonths, shortWeekdays, weekdays;

    // This is used to implement parts of Unicode UTS #35 not historically supported.
    transient LocaleData localeData;

    // Localized display names.
    String[][] zoneStrings;
    // Has the user called setZoneStrings?
    transient boolean customZoneStrings;

    /**
     * Locale, necessary to lazily load time zone strings. We force the time
     * zone names to load upon serialization, so this will never be needed
     * post deserialization.
     */
    transient final Locale locale;

    /**
     * Gets zone strings, initializing them if necessary. Does not create
     * a defensive copy, so make sure you do so before exposing the returned
     * arrays to clients.
     */
    synchronized String[][] internalZoneStrings() {
        if (zoneStrings == null) {
            zoneStrings = TimeZoneNames.getZoneStrings(locale);
        }
        return zoneStrings;
    }

    /**
     * Constructs a new {@code DateFormatSymbols} instance containing the
     * symbols for the user's default locale.
     * See "<a href="../util/Locale.html#default_locale">Be wary of the default locale</a>".
     */
    public DateFormatSymbols() {
        this(Locale.getDefault());
    }

    /**
     * Constructs a new {@code DateFormatSymbols} instance containing the
     * symbols for the specified locale.
     *
     * @param locale
     *            the locale.
     */
    public DateFormatSymbols(Locale locale) {
        this.locale = LocaleData.mapInvalidAndNullLocales(locale);
        this.localPatternChars = SimpleDateFormat.PATTERN_CHARS;

        this.localeData = LocaleData.get(locale);
        this.ampms = localeData.amPm;
        this.eras = localeData.eras;
        this.months = localeData.longMonthNames;
        this.shortMonths = localeData.shortMonthNames;
        this.weekdays = localeData.longWeekdayNames;
        this.shortWeekdays = localeData.shortWeekdayNames;
    }

    /**
     * Returns a new {@code DateFormatSymbols} instance for the user's default locale.
     * See "<a href="../util/Locale.html#default_locale">Be wary of the default locale</a>".
     *
     * @return an instance of {@code DateFormatSymbols}
     * @since 1.6
     */
    public static final DateFormatSymbols getInstance() {
        return getInstance(Locale.getDefault());
    }

    /**
     * Returns a new {@code DateFormatSymbols} for the given locale.
     *
     * @param locale the locale
     * @return an instance of {@code DateFormatSymbols}
     * @throws NullPointerException if {@code locale == null}
     * @since 1.6
     */
    public static final DateFormatSymbols getInstance(Locale locale) {
        if (locale == null) {
            throw new NullPointerException("locale == null");
        }
        return new DateFormatSymbols(locale);
    }

    /**
     * Returns an array of locales for which custom {@code DateFormatSymbols} instances
     * are available.
     * <p>Note that Android does not support user-supplied locale service providers.
     * @since 1.6
     */
    public static Locale[] getAvailableLocales() {
        return ICU.getAvailableDateFormatSymbolsLocales();
    }

    private void readObject(ObjectInputStream ois) throws IOException, ClassNotFoundException {
        ois.defaultReadObject();

        // NOTE: We don't serialize the locale we were created with, so we can't
        // get back the localeData object we want. This is broken for callers that
        // access this field directly (i.e, SimpleDateFormat). We should ideally
<<<<<<< HEAD
        // have serialized the locale we were created with.
=======
        // have serialized the locale we were created with. See b/16502916.
>>>>>>> f1f617b5
        this.localeData = LocaleData.get(Locale.getDefault());
    }

    private void writeObject(ObjectOutputStream oos) throws IOException {
        internalZoneStrings();
        oos.defaultWriteObject();
    }

    @Override
    public Object clone() {
        try {
            return super.clone();
        } catch (CloneNotSupportedException e) {
            throw new AssertionError();
        }
    }

    /**
     * Compares this object with the specified object and indicates if they are
     * equal.
     *
     * @param object
     *            the object to compare with this object.
     * @return {@code true} if {@code object} is an instance of
     *         {@code DateFormatSymbols} and has the same symbols as this
     *         object, {@code false} otherwise.
     * @see #hashCode
     */
    @Override
    public boolean equals(Object object) {
        if (this == object) {
            return true;
        }
        if (!(object instanceof DateFormatSymbols)) {
            return false;
        }
        DateFormatSymbols rhs = (DateFormatSymbols) object;
        return localPatternChars.equals(rhs.localPatternChars) &&
                Arrays.equals(ampms, rhs.ampms) &&
                Arrays.equals(eras, rhs.eras) &&
                Arrays.equals(months, rhs.months) &&
                Arrays.equals(shortMonths, rhs.shortMonths) &&
                Arrays.equals(shortWeekdays, rhs.shortWeekdays) &&
                Arrays.equals(weekdays, rhs.weekdays) &&
                timeZoneStringsEqual(this, rhs);
    }

    private static boolean timeZoneStringsEqual(DateFormatSymbols lhs, DateFormatSymbols rhs) {
        // Quick check that may keep us from having to load the zone strings.
        // Note that different locales may have the same strings, so the opposite check isn't valid.
        if (lhs.zoneStrings == null && rhs.zoneStrings == null && lhs.locale.equals(rhs.locale)) {
            return true;
        }
        // Make sure zone strings are loaded, then check.
        return Arrays.deepEquals(lhs.internalZoneStrings(), rhs.internalZoneStrings());
    }

    @Override
    public String toString() {
        // 'locale' isn't part of the externally-visible state.
        // 'zoneStrings' is so large, we just print a representative value.
        return getClass().getName() +
                "[amPmStrings=" + Arrays.toString(ampms) +
                ",customZoneStrings=" + customZoneStrings +
                ",eras=" + Arrays.toString(eras) +
                ",localPatternChars=" + localPatternChars +
                ",months=" + Arrays.toString(months) +
                ",shortMonths=" + Arrays.toString(shortMonths) +
                ",shortWeekdays=" + Arrays.toString(shortWeekdays) +
                ",weekdays=" + Arrays.toString(weekdays) +
                ",zoneStrings=[" + Arrays.toString(internalZoneStrings()[0]) + "...]" +
                "]";
    }

    /**
     * Returns the array of strings which represent AM and PM. Use the
     * {@link java.util.Calendar} constants {@code Calendar.AM} and
     * {@code Calendar.PM} as indices for the array.
     *
     * @return an array of strings.
     */
    public String[] getAmPmStrings() {
        return ampms.clone();
    }

    /**
     * Returns the array of strings which represent BC and AD. Use the
     * {@link java.util.Calendar} constants {@code GregorianCalendar.BC} and
     * {@code GregorianCalendar.AD} as indices for the array.
     *
     * @return an array of strings.
     */
    public String[] getEras() {
        return eras.clone();
    }

    /**
     * Returns the pattern characters used by {@link SimpleDateFormat} to
     * specify date and time fields.
     */
    public String getLocalPatternChars() {
        return localPatternChars;
    }

    /**
     * Returns the array of strings containing the full names of the months. Use
     * the {@link java.util.Calendar} constants {@code Calendar.JANUARY} etc. as
     * indices for the array.
     *
     * @return an array of strings.
     */
    public String[] getMonths() {
        return months.clone();
    }

    /**
     * Returns the array of strings containing the abbreviated names of the
     * months. Use the {@link java.util.Calendar} constants
     * {@code Calendar.JANUARY} etc. as indices for the array.
     *
     * @return an array of strings.
     */
    public String[] getShortMonths() {
        return shortMonths.clone();
    }

    /**
     * Returns the array of strings containing the abbreviated names of the days
     * of the week. Use the {@link java.util.Calendar} constants
     * {@code Calendar.SUNDAY} etc. as indices for the array.
     *
     * @return an array of strings.
     */
    public String[] getShortWeekdays() {
        return shortWeekdays.clone();
    }

    /**
     * Returns the array of strings containing the full names of the days of the
     * week. Use the {@link java.util.Calendar} constants
     * {@code Calendar.SUNDAY} etc. as indices for the array.
     *
     * @return an array of strings.
     */
    public String[] getWeekdays() {
        return weekdays.clone();
    }

    /**
     * Returns the two-dimensional array of strings containing localized names for time zones.
     * Each row is an array of five strings:
     * <ul>
     * <li>The time zone ID, for example "America/Los_Angeles".
     *     This is not localized, and is used as a key into the table.
     * <li>The long display name, for example "Pacific Standard Time".
     * <li>The short display name, for example "PST".
     * <li>The long display name for DST, for example "Pacific Daylight Time".
     *     This is the non-DST long name for zones that have never had DST, for
     *     example "Central Standard Time" for "Canada/Saskatchewan".
     * <li>The short display name for DST, for example "PDT". This is the
     *     non-DST short name for zones that have never had DST, for example
     *     "CST" for "Canada/Saskatchewan".
     * </ul>
     */
    public String[][] getZoneStrings() {
        String[][] result = clone2dStringArray(internalZoneStrings());
        // If icu4c doesn't have a name, our array contains a null. TimeZone.getDisplayName
        // knows how to format GMT offsets (and, unlike icu4c, has accurate data). http://b/8128460.
        for (String[] zone : result) {
            String id = zone[0];
            if (zone[1] == null) {
                zone[1] = TimeZone.getTimeZone(id).getDisplayName(false, TimeZone.LONG, locale);
            }
            if (zone[2] == null) {
                zone[2] = TimeZone.getTimeZone(id).getDisplayName(false, TimeZone.SHORT, locale);
            }
            if (zone[3] == null) {
                zone[3] = TimeZone.getTimeZone(id).getDisplayName(true, TimeZone.LONG, locale);
            }
            if (zone[4] == null) {
                zone[4] = TimeZone.getTimeZone(id).getDisplayName(true, TimeZone.SHORT, locale);
            }
        }
        return result;
    }

    private static String[][] clone2dStringArray(String[][] array) {
        String[][] result = new String[array.length][];
        for (int i = 0; i < array.length; ++i) {
            result[i] = array[i].clone();
        }
        return result;
    }

    @Override
    public int hashCode() {
        String[][] zoneStrings = internalZoneStrings();
        int hashCode;
        hashCode = localPatternChars.hashCode();
        for (String element : ampms) {
            hashCode += element.hashCode();
        }
        for (String element : eras) {
            hashCode += element.hashCode();
        }
        for (String element : months) {
            hashCode += element.hashCode();
        }
        for (String element : shortMonths) {
            hashCode += element.hashCode();
        }
        for (String element : shortWeekdays) {
            hashCode += element.hashCode();
        }
        for (String element : weekdays) {
            hashCode += element.hashCode();
        }
        for (String[] element : zoneStrings) {
            for (int j = 0; j < element.length; j++) {
                if (element[j] != null) {
                    hashCode += element[j].hashCode();
                }
            }
        }
        return hashCode;
    }

    /**
     * Sets the array of strings which represent AM and PM. Use the
     * {@link java.util.Calendar} constants {@code Calendar.AM} and
     * {@code Calendar.PM} as indices for the array.
     *
     * @param data
     *            the array of strings for AM and PM.
     */
    public void setAmPmStrings(String[] data) {
        ampms = data.clone();
    }

    /**
     * Sets the array of Strings which represent BC and AD. Use the
     * {@link java.util.Calendar} constants {@code GregorianCalendar.BC} and
     * {@code GregorianCalendar.AD} as indices for the array.
     *
     * @param data
     *            the array of strings for BC and AD.
     */
    public void setEras(String[] data) {
        eras = data.clone();
    }

    /**
     * Sets the pattern characters used by {@link SimpleDateFormat} to specify
     * date and time fields.
     *
     * @param data
     *            the string containing the pattern characters.
     * @throws NullPointerException
     *            if {@code data} is null
     */
    public void setLocalPatternChars(String data) {
        if (data == null) {
            throw new NullPointerException("data == null");
        }
        localPatternChars = data;
    }

    /**
     * Sets the array of strings containing the full names of the months. Use
     * the {@link java.util.Calendar} constants {@code Calendar.JANUARY} etc. as
     * indices for the array.
     *
     * @param data
     *            the array of strings.
     */
    public void setMonths(String[] data) {
        months = data.clone();
    }

    /**
     * Sets the array of strings containing the abbreviated names of the months.
     * Use the {@link java.util.Calendar} constants {@code Calendar.JANUARY}
     * etc. as indices for the array.
     *
     * @param data
     *            the array of strings.
     */
    public void setShortMonths(String[] data) {
        shortMonths = data.clone();
    }

    /**
     * Sets the array of strings containing the abbreviated names of the days of
     * the week. Use the {@link java.util.Calendar} constants
     * {@code Calendar.SUNDAY} etc. as indices for the array.
     *
     * @param data
     *            the array of strings.
     */
    public void setShortWeekdays(String[] data) {
        shortWeekdays = data.clone();
    }

    /**
     * Sets the array of strings containing the full names of the days of the
     * week. Use the {@link java.util.Calendar} constants
     * {@code Calendar.SUNDAY} etc. as indices for the array.
     *
     * @param data
     *            the array of strings.
     */
    public void setWeekdays(String[] data) {
        weekdays = data.clone();
    }

    /**
     * Sets the two-dimensional array of strings containing localized names for time zones.
     * See {@link #getZoneStrings} for details.
     * @throws IllegalArgumentException if any row has fewer than 5 elements.
     * @throws NullPointerException if {@code zoneStrings == null}.
     */
    public void setZoneStrings(String[][] zoneStrings) {
        if (zoneStrings == null) {
            throw new NullPointerException("zoneStrings == null");
        }
        for (String[] row : zoneStrings) {
            if (row.length < 5) {
                throw new IllegalArgumentException(Arrays.toString(row) + ".length < 5");
            }
        }
        this.zoneStrings = clone2dStringArray(zoneStrings);
        this.customZoneStrings = true;
    }
}<|MERGE_RESOLUTION|>--- conflicted
+++ resolved
@@ -156,11 +156,7 @@
         // NOTE: We don't serialize the locale we were created with, so we can't
         // get back the localeData object we want. This is broken for callers that
         // access this field directly (i.e, SimpleDateFormat). We should ideally
-<<<<<<< HEAD
-        // have serialized the locale we were created with.
-=======
         // have serialized the locale we were created with. See b/16502916.
->>>>>>> f1f617b5
         this.localeData = LocaleData.get(Locale.getDefault());
     }
 
