/*
 *  Licensed to the Apache Software Foundation (ASF) under one or more
 *  contributor license agreements.  See the NOTICE file distributed with
 *  this work for additional information regarding copyright ownership.
 *  The ASF licenses this file to You under the Apache License, Version 2.0
 *  (the "License"); you may not use this file except in compliance with
 *  the License.  You may obtain a copy of the License at
 *
 *     http://www.apache.org/licenses/LICENSE-2.0
 *
 *  Unless required by applicable law or agreed to in writing, software
 *  distributed under the License is distributed on an "AS IS" BASIS,
 *  WITHOUT WARRANTIES OR CONDITIONS OF ANY KIND, either express or implied.
 *  See the License for the specific language governing permissions and
 *  limitations under the License.
 */

package java.io;

import java.nio.NioUtils;
import java.nio.channels.FileChannel;
import libcore.io.IoUtils;
import org.apache.harmony.luni.platform.IFileSystem;
import org.apache.harmony.luni.platform.Platform;

/**
 * An input stream that reads bytes from a file.
 * <pre>   {@code
 *   File file = ...
 *   InputStream in = null;
 *   try {
 *     in = new BufferedInputStream(new FileInputStream(file));
 *     ...
 *   } finally {
 *     if (in != null) {
 *       in.close();
 *     }
 *   }
 * }</pre>
 *
 * <p>This stream is <strong>not buffered</strong>. Most callers should wrap
 * this stream with a {@link BufferedInputStream}.
 *
 * <p>Use {@link FileReader} to read characters, as opposed to bytes, from a
 * file.
 *
 * @see BufferedInputStream
 * @see FileOutputStream
 */
public class FileInputStream extends InputStream implements Closeable {

    private final FileDescriptor fd;

    /** The unique file channel. Lazily initialized because it's rarely needed. */
    private FileChannel channel;

    private final boolean shouldCloseFd;

    private final Object repositioningLock = new Object();

    /**
     * Constructs a new {@code FileInputStream} that reads from {@code file}.
     *
     * @param file
     *            the file from which this stream reads.
     * @throws FileNotFoundException
     *             if {@code file} does not exist.
     * @throws SecurityException
     *             if a {@code SecurityManager} is installed and it denies the
     *             read request.
     */
    public FileInputStream(File file) throws FileNotFoundException {
        if (file == null) {
            throw new NullPointerException("file == null");
        }
        SecurityManager securityManager = System.getSecurityManager();
        if (securityManager != null) {
            securityManager.checkRead(file.getPath());
        }
        fd = new FileDescriptor();
        fd.readOnly = true;
        fd.descriptor = Platform.FILE_SYSTEM.open(file.getAbsolutePath(), IFileSystem.O_RDONLY);
        shouldCloseFd = true;
    }

    /**
     * Constructs a new {@code FileInputStream} that reads from {@code fd}.
     *
     * @param fd
     *            the FileDescriptor from which this stream reads.
     * @throws NullPointerException
     *             if {@code fd} is {@code null}.
     * @throws SecurityException
     *             if a {@code SecurityManager} is installed and it denies the
     *             read request.
     */
    public FileInputStream(FileDescriptor fd) {
        if (fd == null) {
            throw new NullPointerException("fd == null");
        }
        SecurityManager securityManager = System.getSecurityManager();
        if (securityManager != null) {
            securityManager.checkRead(fd);
        }
        this.fd = fd;
        this.shouldCloseFd = false;
    }

    /**
     * Equivalent to {@code new FileInputStream(new File(path))}.
     */
    public FileInputStream(String path) throws FileNotFoundException {
        this(new File(path));
    }

    @Override
    public int available() throws IOException {
        checkOpen();
        return Platform.FILE_SYSTEM.ioctlAvailable(fd);
    }

    @Override
    public void close() throws IOException {
        synchronized (this) {
            if (channel != null) {
                channel.close();
            }
            if (shouldCloseFd && fd.valid()) {
                IoUtils.close(fd);
            }
        }
    }

<<<<<<< HEAD
    @Override
    protected void finalize() throws IOException {
        try {
            super.finalize();
        } catch (Throwable e) {
            // for consistency with the RI, we must override Object.finalize() to
            // remove the 'throws Throwable' clause.
            throw new AssertionError(e);
        }
        close();
=======
    /**
     * Ensures that all resources for this stream are released when it is about
     * to be garbage collected.
     *
     * @throws IOException
     *             if an error occurs attempting to finalize this stream.
     */
    @Override protected void finalize() throws IOException {
        try {
            close();
        } finally {
            try {
                super.finalize();
            } catch (Throwable t) {
                throw new AssertionError(t);
            }
        }
>>>>>>> 53e83038
    }

    /**
     * Returns a read-only {@link FileChannel} that shares its position with
     * this stream.
     */
    public FileChannel getChannel() {
        synchronized (this) {
            if (channel == null) {
                channel = NioUtils.newFileChannel(this, fd.descriptor, IFileSystem.O_RDONLY);
            }
            return channel;
        }
    }

    /**
     * Returns the underlying file descriptor.
     */
    public final FileDescriptor getFD() throws IOException {
        return fd;
    }

    @Override
    public int read() throws IOException {
        byte[] buffer = new byte[1];
        int result = read(buffer, 0, 1);
        return result == -1 ? -1 : buffer[0] & 0xff;
    }

    @Override
    public int read(byte[] buffer) throws IOException {
        return read(buffer, 0, buffer.length);
    }

    @Override
    public int read(byte[] buffer, int offset, int count) throws IOException {
        if (buffer == null) {
            throw new NullPointerException("buffer == null");
        }
        if ((count | offset) < 0 || count > buffer.length - offset) {
            throw new IndexOutOfBoundsException();
        }
        if (count == 0) {
            return 0;
        }
        checkOpen();
        synchronized (repositioningLock) {
            return (int) Platform.FILE_SYSTEM.read(fd.descriptor, buffer, offset, count);
        }
    }

    @Override
    public long skip(long byteCount) throws IOException {
        checkOpen();

        if (byteCount == 0) {
            return 0;
        }
        if (byteCount < 0) {
            throw new IOException("byteCount < 0");
        }

        // The RI doesn't treat stdin as special. It throws IOException for
        // all non-seekable streams, so we do too. If you did want to support
        // non-seekable streams, the best way to do it would be to recognize
        // when lseek(2) fails with ESPIPE and call super.skip(byteCount).
        synchronized (repositioningLock) {
            // Our seek returns the new offset, but we know it will throw an
            // exception if it couldn't perform exactly the seek we asked for.
            Platform.FILE_SYSTEM.seek(fd.descriptor, byteCount, IFileSystem.SEEK_CUR);
            return byteCount;
        }
    }

    private synchronized void checkOpen() throws IOException {
        if (!fd.valid()) {
            throw new IOException("stream is closed");
        }
    }
}<|MERGE_RESOLUTION|>--- conflicted
+++ resolved
@@ -131,18 +131,6 @@
         }
     }
 
-<<<<<<< HEAD
-    @Override
-    protected void finalize() throws IOException {
-        try {
-            super.finalize();
-        } catch (Throwable e) {
-            // for consistency with the RI, we must override Object.finalize() to
-            // remove the 'throws Throwable' clause.
-            throw new AssertionError(e);
-        }
-        close();
-=======
     /**
      * Ensures that all resources for this stream are released when it is about
      * to be garbage collected.
@@ -157,10 +145,11 @@
             try {
                 super.finalize();
             } catch (Throwable t) {
+                // for consistency with the RI, we must override Object.finalize() to
+                // remove the 'throws Throwable' clause.
                 throw new AssertionError(t);
             }
         }
->>>>>>> 53e83038
     }
 
     /**
