/*
 *  Licensed to the Apache Software Foundation (ASF) under one or more
 *  contributor license agreements.  See the NOTICE file distributed with
 *  this work for additional information regarding copyright ownership.
 *  The ASF licenses this file to You under the Apache License, Version 2.0
 *  (the "License"); you may not use this file except in compliance with
 *  the License.  You may obtain a copy of the License at
 *
 *     http://www.apache.org/licenses/LICENSE-2.0
 *
 *  Unless required by applicable law or agreed to in writing, software
 *  distributed under the License is distributed on an "AS IS" BASIS,
 *  WITHOUT WARRANTIES OR CONDITIONS OF ANY KIND, either express or implied.
 *  See the License for the specific language governing permissions and
 *  limitations under the License.
 */

/**
* @author Boris Kuznetsov
* @version $Revision$
*/
package org.apache.harmony.security.utils;

import java.io.ByteArrayInputStream;
import java.io.IOException;
import java.io.InputStream;
import java.math.BigInteger;
import java.security.GeneralSecurityException;
import java.security.MessageDigest;
import java.security.NoSuchAlgorithmException;
import java.security.Principal;
import java.security.Signature;
import java.security.cert.Certificate;
import java.security.cert.CertificateFactory;
import java.security.cert.X509Certificate;
import java.util.ArrayList;
import java.util.Arrays;
import java.util.Collection;
import java.util.List;
import javax.security.auth.x500.X500Principal;

import org.apache.harmony.security.asn1.ASN1OctetString;
import org.apache.harmony.security.asn1.BerInputStream;
import org.apache.harmony.security.pkcs7.ContentInfo;
import org.apache.harmony.security.pkcs7.SignedData;
import org.apache.harmony.security.pkcs7.SignerInfo;
import org.apache.harmony.security.x501.AttributeTypeAndValue;

public class JarUtils {

    // as defined in PKCS #9: Selected Attribute Types:
    // http://www.ietf.org/rfc/rfc2985.txt
    private static final int[] MESSAGE_DIGEST_OID =
        new int[] {1, 2, 840, 113549, 1, 9, 4};

    /**
     * @see #verifySignature(InputStream, InputStream, boolean)
     */
    public static Certificate[] verifySignature(InputStream signature, InputStream signatureBlock)
            throws IOException, GeneralSecurityException {
        return verifySignature(signature, signatureBlock, false);
    }

    /**
     * This method handle all the work with  PKCS7, ASN1 encoding, signature verifying,
     * and certification path building.
     * See also PKCS #7: Cryptographic Message Syntax Standard:
     * http://www.ietf.org/rfc/rfc2315.txt
     * @param signature - the input stream of signature file to be verified
     * @param signatureBlock - the input stream of corresponding signature block file
     * @param chainCheck - whether to validate certificate chain signatures
     * @return array of certificates used to verify the signature file
     * @throws IOException - if some errors occurs during reading from the stream
     * @throws GeneralSecurityException - if signature verification process fails
     */
    public static Certificate[] verifySignature(InputStream signature, InputStream
            signatureBlock, boolean chainCheck) throws IOException, GeneralSecurityException {

        BerInputStream bis = new BerInputStream(signatureBlock);
        ContentInfo info = (ContentInfo)ContentInfo.ASN1.decode(bis);
        SignedData signedData = info.getSignedData();
        if (signedData == null) {
            throw new IOException("No SignedData found");
        }
        Collection<org.apache.harmony.security.x509.Certificate> encCerts
                = signedData.getCertificates();
        if (encCerts.isEmpty()) {
            return null;
        }
        X509Certificate[] certs = new X509Certificate[encCerts.size()];
        CertificateFactory cf = CertificateFactory.getInstance("X.509");
        int i = 0;
        for (org.apache.harmony.security.x509.Certificate encCert : encCerts) {
            final InputStream is = new ByteArrayInputStream(encCert.getEncoded());
            certs[i++] = (X509Certificate) cf.generateCertificate(is);
        }

        List<SignerInfo> sigInfos = signedData.getSignerInfos();
        SignerInfo sigInfo;
        if (!sigInfos.isEmpty()) {
            sigInfo = sigInfos.get(0);
        } else {
            return null;
        }

        // Issuer
        X500Principal issuer = sigInfo.getIssuer();

        // Certificate serial number
        BigInteger snum = sigInfo.getSerialNumber();

        // Locate the certificate
        int issuerSertIndex = 0;
        for (i = 0; i < certs.length; i++) {
            if (issuer.equals(certs[i].getIssuerDN()) &&
                    snum.equals(certs[i].getSerialNumber())) {
                issuerSertIndex = i;
                break;
            }
        }
        if (i == certs.length) { // No issuer certificate found
            return null;
        }

        if (certs[issuerSertIndex].hasUnsupportedCriticalExtension()) {
            throw new SecurityException("Can not recognize a critical extension");
        }

        // Get Signature instance
        final String daOid = sigInfo.getDigestAlgorithm();
        final String daName = sigInfo.getDigestAlgorithmName();
        final String deaOid = sigInfo.getDigestEncryptionAlgorithm();

        String alg = null;
        Signature sig = null;

        if (deaOid != null) {
            alg = deaOid;
            try {
                sig = Signature.getInstance(alg);
            } catch (NoSuchAlgorithmException e) {
            }

            final String deaName = sigInfo.getDigestEncryptionAlgorithmName();
            if (sig == null && deaName != null) {
                alg = deaName;
                try {
                    sig = Signature.getInstance(alg);
                } catch (NoSuchAlgorithmException e) {
                }
            }
        }

        if (sig == null && daOid != null && deaOid != null) {
            alg = daOid + "with" + deaOid;
            try {
                sig = Signature.getInstance(alg);
            } catch (NoSuchAlgorithmException e) {
            }

            // Try to convert to names instead of OID.
            if (sig == null) {
                final String deaName = sigInfo.getDigestEncryptionAlgorithmName();
                alg = daName + "with" + deaName;
                try {
                    sig = Signature.getInstance(alg);
                } catch (NoSuchAlgorithmException e) {
                }
            }
        }

        // We couldn't find a valid Signature type.
        if (sig == null) {
            return null;
        }

        sig.initVerify(certs[issuerSertIndex]);

        // If the authenticatedAttributes field of SignerInfo contains more than zero attributes,
        // compute the message digest on the ASN.1 DER encoding of the Attributes value.
        // Otherwise, compute the message digest on the data.
        List<AttributeTypeAndValue> atr = sigInfo.getAuthenticatedAttributes();

        byte[] sfBytes = new byte[signature.available()];
        signature.read(sfBytes);

        if (atr == null) {
            sig.update(sfBytes);
        } else {
            sig.update(sigInfo.getEncodedAuthenticatedAttributes());

            // If the authenticatedAttributes field contains the message-digest attribute,
            // verify that it equals the computed digest of the signature file
            byte[] existingDigest = null;
            for (AttributeTypeAndValue a : atr) {
                if (Arrays.equals(a.getType().getOid(), MESSAGE_DIGEST_OID)) {
                    if (existingDigest != null) {
                        throw new SecurityException("Too many MessageDigest attributes");
                    }
                    Collection<?> entries = a.getValue().getValues(ASN1OctetString.getInstance());
                    if (entries.size() != 1) {
                        throw new SecurityException("Too many values for MessageDigest attribute");
                    }
                    existingDigest = (byte[]) entries.iterator().next();
                }
            }

            // RFC 3852 section 9.2: it authAttrs is present, it must have a
            // message digest entry.
            if (existingDigest == null) {
                throw new SecurityException("Missing MessageDigest in Authenticated Attributes");
            }

            MessageDigest md = null;
            if (daOid != null) {
                md = MessageDigest.getInstance(daOid);
            }
            if (md == null && daName != null) {
                md = MessageDigest.getInstance(daName);
            }
            if (md == null) {
                return null;
            }

            byte[] computedDigest = md.digest(sfBytes);
            if (!Arrays.equals(existingDigest, computedDigest)) {
                throw new SecurityException("Incorrect MD");
            }
        }

        if (!sig.verify(sigInfo.getEncryptedDigest())) {
            throw new SecurityException("Incorrect signature");
        }

        return createChain(certs[issuerSertIndex], certs, chainCheck);
    }

<<<<<<< HEAD
    private static X509Certificate[] createChain(X509Certificate signer,
            X509Certificate[] candidates) {
        Principal issuer = signer.getIssuerDN();
=======
    private static X509Certificate[] createChain(X509Certificate  signer,
            X509Certificate[] candidates, boolean chainCheck) {
        LinkedList chain = new LinkedList();
        chain.add(0, signer);
>>>>>>> a1f64527

        // Signer is self-signed
        if (signer.getSubjectDN().equals(issuer)) {
            return new X509Certificate[] { signer };
        }

        ArrayList<X509Certificate> chain = new ArrayList<X509Certificate>(candidates.length + 1);
        chain.add(0, signer);

        X509Certificate issuerCert;
        X509Certificate subjectCert = signer;
        int count = 1;
        while (true) {
            issuerCert = findCert(issuer, candidates, subjectCert, chainCheck);
            if( issuerCert == null) {
                break;
            }
            chain.add(issuerCert);
            count++;
            issuer = issuerCert.getIssuerDN();
            if (issuerCert.getSubjectDN().equals(issuer)) {
                break;
            }
<<<<<<< HEAD
=======
            issuer = issuerCert.getIssuerDN();
            subjectCert = issuerCert;
>>>>>>> a1f64527
        }
        return chain.toArray(new X509Certificate[count]);
    }

    private static X509Certificate findCert(Principal issuer, X509Certificate[] candidates,
            X509Certificate subjectCert, boolean chainCheck) {
        for (int i = 0; i < candidates.length; i++) {
            if (issuer.equals(candidates[i].getSubjectDN())) {
                if (chainCheck) {
                    try {
                        subjectCert.verify(candidates[i].getPublicKey());
                    } catch (Exception e) {
                        continue;
                    }
                }
                return candidates[i];
            }
        }
        return null;
    }

}<|MERGE_RESOLUTION|>--- conflicted
+++ resolved
@@ -235,16 +235,9 @@
         return createChain(certs[issuerSertIndex], certs, chainCheck);
     }
 
-<<<<<<< HEAD
     private static X509Certificate[] createChain(X509Certificate signer,
-            X509Certificate[] candidates) {
+            X509Certificate[] candidates, boolean chainCheck) {
         Principal issuer = signer.getIssuerDN();
-=======
-    private static X509Certificate[] createChain(X509Certificate  signer,
-            X509Certificate[] candidates, boolean chainCheck) {
-        LinkedList chain = new LinkedList();
-        chain.add(0, signer);
->>>>>>> a1f64527
 
         // Signer is self-signed
         if (signer.getSubjectDN().equals(issuer)) {
@@ -268,11 +261,7 @@
             if (issuerCert.getSubjectDN().equals(issuer)) {
                 break;
             }
-<<<<<<< HEAD
-=======
-            issuer = issuerCert.getIssuerDN();
             subjectCert = issuerCert;
->>>>>>> a1f64527
         }
         return chain.toArray(new X509Certificate[count]);
     }
