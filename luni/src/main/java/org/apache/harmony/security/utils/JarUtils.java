--- conflicted
+++ resolved
@@ -235,40 +235,24 @@
         return createChain(certs[issuerSertIndex], certs, chainCheck);
     }
 
-<<<<<<< HEAD
     private static X509Certificate[] createChain(X509Certificate signer,
-            X509Certificate[] candidates) {
+            X509Certificate[] candidates, boolean chainCheck) {
         Principal issuer = signer.getIssuerDN();
-=======
-    private static X509Certificate[] createChain(X509Certificate  signer,
-            X509Certificate[] candidates, boolean chainCheck) {
-        LinkedList chain = new LinkedList();
-        chain.add(0, signer);
->>>>>>> 64032246
 
         // Signer is self-signed
         if (signer.getSubjectDN().equals(issuer)) {
             return new X509Certificate[] { signer };
         }
 
-<<<<<<< HEAD
         ArrayList<X509Certificate> chain = new ArrayList<X509Certificate>(candidates.length + 1);
         chain.add(0, signer);
 
-        X509Certificate issuerCert;
-        int count = 1;
-        while (true) {
-            issuerCert = findCert(issuer, candidates);
-            if (issuerCert == null) {
-=======
-        Principal issuer = signer.getIssuerDN();
         X509Certificate issuerCert = null;
         X509Certificate subjectCert = signer;
         int count = 1;
         while (true) {
             X509Certificate newIssuerCert = findCert(issuer, candidates, subjectCert, chainCheck);
             if (newIssuerCert == null) {
->>>>>>> 64032246
                 break;
             }
             subjectCert = issuerCert;
