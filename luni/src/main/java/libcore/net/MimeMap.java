/*
 * Copyright (C) 2019 The Android Open Source Project
 *
 * Licensed under the Apache License, Version 2.0 (the "License");
 * you may not use this file except in compliance with the License.
 * You may obtain a copy of the License at
 *
 *      http://www.apache.org/licenses/LICENSE-2.0
 *
 * Unless required by applicable law or agreed to in writing, software
 * distributed under the License is distributed on an "AS IS" BASIS,
 * WITHOUT WARRANTIES OR CONDITIONS OF ANY KIND, either express or implied.
 * See the License for the specific language governing permissions and
 * limitations under the License.
 */

package libcore.net;

<<<<<<< HEAD
import java.util.HashMap;
import java.util.Locale;
import java.util.Map;
import java.util.Objects;
=======
import java.util.Arrays;
import java.util.Collections;
import java.util.HashMap;
import java.util.List;
import java.util.Locale;
import java.util.Map;
import java.util.Objects;
import libcore.api.CorePlatformApi;
>>>>>>> 3d61eaf6
import libcore.util.NonNull;
import libcore.util.Nullable;

/**
 * Maps from MIME types to file extensions and back.
 *
 * @hide
 */
@libcore.api.CorePlatformApi
<<<<<<< HEAD
public abstract class MimeMap {
    private static volatile MimeMap defaultInstance = new DefaultImpl();
=======
public final class MimeMap {

    @CorePlatformApi
    public static Builder builder() {
        return new Builder();
    }

    @CorePlatformApi
    public Builder buildUpon() {
        return new Builder(mimeToExt, extToMime);
    }

    // Contain only lowercase, valid keys/values.
    private final Map<String, String> mimeToExt;
    private final Map<String, String> extToMime;
>>>>>>> 3d61eaf6

    /**
     * A basic implementation of MimeMap used if a new default isn't explicitly
     * {@link MimeMap#setDefault(MimeMap) installed}. Hard-codes enough mappings
     * to satisfy libcore tests. Android framework code is expected to replace
     * this implementation during runtime initialization.
     */
<<<<<<< HEAD
    private static class DefaultImpl extends MimeMap {
        private final Map<String, String> mimeToExt = new HashMap<>();
        private final Map<String, String> extToMime = new HashMap<>();

        private DefaultImpl() {
            put("application/pdf", "pdf");
            put("image/jpeg", "jpg");
            put("image/x-ms-bmp", "bmp");
            put("text/html", "htm", "html");
            put("text/plain", "text", "txt");
            put("text/x-java", "java");
        }

        private void put(String mime, String... exts) {
            mimeToExt.put(mime, exts[0]);
            for (String ext : exts) {
                extToMime.put(ext, mime);
            }
        }

        @Override
        protected @Nullable String guessMimeTypeFromLowerCaseExtension(@NonNull String extension) {
            return extToMime.get(extension);
        }

        @Override
        protected @Nullable String guessExtensionFromLowerCaseMimeType(@NonNull String mimeType) {
            return mimeToExt.get(mimeType);
        }
    }

    @libcore.api.CorePlatformApi
    protected MimeMap() {
    }
=======
    private static volatile MimeMap defaultInstance = builder()
            .put("application/pdf", "pdf")
            .put("image/jpeg", "jpg")
            .put("image/x-ms-bmp", "bmp")
            .put("text/html", Arrays.asList("htm", "html"))
            .put("text/plain", Arrays.asList("text", "txt"))
            .put("text/x-java", "java")
            .build();

    private MimeMap(Map<String, String> mimeToExt, Map<String, String> extToMime) {
        this.mimeToExt = Objects.requireNonNull(mimeToExt);
        this.extToMime = Objects.requireNonNull(extToMime);
        for (Map.Entry<String, String> entry : this.mimeToExt.entrySet()) {
            checkValidMimeType(entry.getKey());
            checkValidExtension(entry.getValue());
        }
        for (Map.Entry<String, String> entry : this.extToMime.entrySet()) {
            checkValidExtension(entry.getKey());
            checkValidMimeType(entry.getValue());
        }
    }
>>>>>>> 3d61eaf6

    /**
     * @return The system's current default {@link MimeMap}.
     */
    @libcore.api.CorePlatformApi
    public static @NonNull MimeMap getDefault() {
        return defaultInstance;
    }

    /**
     * Sets the system's default {@link MimeMap} to be {@code mimeMap}.
     */
    @libcore.api.CorePlatformApi
    public static void setDefault(@NonNull MimeMap mimeMap) {
        defaultInstance = Objects.requireNonNull(mimeMap);
    }

    /**
     * Returns whether the given case insensitive extension has a registered MIME type.
     *
     * @param extension A file extension without the leading '.'
     * @return Whether a MIME type has been registered for the given case insensitive file
     *         extension.
     */
    @libcore.api.CorePlatformApi
    public final boolean hasExtension(@Nullable String extension) {
        return guessMimeTypeFromExtension(extension) != null;
    }

    /**
     * Returns the MIME type for the given case insensitive file extension, or null
     * if the extension isn't mapped to any.
     *
     * @param extension A file extension without the leading '.'
     * @return The lower-case MIME type registered for the given case insensitive file extension,
     *         or null if there is none.
     */
    @libcore.api.CorePlatformApi
    public final @Nullable String guessMimeTypeFromExtension(@Nullable String extension) {
        if (extension == null) {
            return null;
        }
        extension = toLowerCase(extension);
        return extToMime.get(extension);
    }

    /**
     * @param mimeType A MIME type (i.e. {@code "text/plain")
     * @return Whether the given case insensitive MIME type is
     *         {@link #guessMimeTypeFromExtension(String) mapped} to a file extension.
     */
    @libcore.api.CorePlatformApi
    public final boolean hasMimeType(@Nullable String mimeType) {
        return guessExtensionFromMimeType(mimeType) != null;
    }

    /**
     * Returns the registered extension for the given case insensitive MIME type. Note that some
     * MIME types map to multiple extensions. This call will return the most
     * common extension for the given MIME type.
     * @param mimeType A MIME type (i.e. text/plain)
     * @return The lower-case file extension (without the leading "." that has been registered for
     *         the given case insensitive MIME type, or null if there is none.
     */
    @libcore.api.CorePlatformApi
    public final @Nullable String guessExtensionFromMimeType(@Nullable String mimeType) {
        if (mimeType == null) {
            return null;
        }
        mimeType = toLowerCase(mimeType);
        return mimeToExt.get(mimeType);
    }

    /**
     * Returns the canonical (lowercase) form of the given extension or MIME type.
     */
    private static @NonNull String toLowerCase(@NonNull String s) {
        return s.toLowerCase(Locale.ROOT);
    }

    private volatile int hashCode = 0;

    @Override
    public int hashCode() {
        if (hashCode == 0) { // potentially uninitialized
            hashCode = mimeToExt.hashCode() + 31 * extToMime.hashCode();
        }
        return hashCode;
    }

    @Override
    public boolean equals(Object obj) {
        if (!(obj instanceof MimeMap)) {
            return false;
        }
        MimeMap that = (MimeMap) obj;
        if (hashCode() != that.hashCode()) {
            return false;
        }
        return mimeToExt.equals(that.mimeToExt) && extToMime.equals(that.extToMime);
    }

    @Override
    public String toString() {
        return "MimeMap[" + mimeToExt + ", " + extToMime + "]";
    }

    /**
     * @hide
     */
    @libcore.api.CorePlatformApi
<<<<<<< HEAD
    public static @NonNull String toLowerCase(@NonNull String s) {
        return s.toLowerCase(Locale.ROOT);
    }

    @libcore.api.CorePlatformApi
    public static boolean isNullOrEmpty(@Nullable String s) {
        return s == null || s.isEmpty();
=======
    public static final class Builder {
        private final Map<String, String> mimeToExt;
        private final Map<String, String> extToMime;

        /**
         * Constructs a Builder that starts with an empty mapping.
         */
        Builder() {
            this.mimeToExt = new HashMap<>();
            this.extToMime = new HashMap<>();
        }

        /**
         * Constructs a Builder that starts with the given mapping.
         * @param mimeToExt
         * @param extToMime
         */
        Builder(Map<String, String> mimeToExt, Map<String, String> extToMime) {
            this.mimeToExt = new HashMap<>(mimeToExt);
            this.extToMime = new HashMap<>(extToMime);
        }

        /**
         * An element of a *mime.types file: A MIME type or an extension, with an optional
         * prefix of "?" (if not overriding an earlier value).
         */
        static class Element {
            final String s;
            final boolean keepExisting;

            public Element(String s) {
                if (s.startsWith("?")) {
                    this.keepExisting = true;
                    this.s = lowercaseValidOrThrow(s.substring(1));
                } else {
                    this.keepExisting = false;
                    this.s = lowercaseValidOrThrow(s);
                }
            }

            private static String lowercaseValidOrThrow(String s) {
                String result = toLowerCase(s);
                if (!isValidMimeTypeOrExtension(result)) {
                    throw new IllegalArgumentException("Invalid: " + s);
                }
                return result;
            }
        }

        private static String maybePut(Map<String, String> map, Element keyElement, String value) {
            if (keyElement.keepExisting) {
                return map.putIfAbsent(keyElement.s, value);
            } else {
                return map.put(keyElement.s, value);
            }
        }

        /**
         * Puts the mapping {@quote mimeType -> first extension}, and also the mappings
         * {@quote extension -> mimeType} for each given extension.
         *
         * The values passed to this function are carry an optional  prefix of {@quote "?"}
         * which is stripped off in any case before any such key/value is added to a mapping.
         * The prefix {@quote "?"} controls whether the mapping <i>from></i> the corresponding
         * value is added via {@link Map#putIfAbsent} semantics ({@quote "?"}
         * present) vs. {@link Map#put} semantics ({@quote "?" absent}),
         *
         * For example, {@code put("text/html", "?htm", "html")} would add the following
         * mappings:
         * <ol>
         *   <li>MIME type "text/html" -> extension "htm", overwriting any earlier mapping
         *       from MIME type "text/html" that might already have existed.</li>
         *   <li>extension "htm" -> MIME type "text/html", but only if no earlier mapping
         *       for extension "htm" existed.</li>
         *   <li>extension "html" -> MIME type "text/html", overwriting any earlier mapping
         *       from extension "html" that might already have existed.</li>
         * </ol>
         * {@code put("?text/html", "?htm", "html")} would have the same effect except
         * that an earlier mapping from MIME type {@code "text/html"} would not be
         * overwritten.
         *
         * @param mimeSpec A MIME type carrying an optional prefix of {@code "?"}. If present,
         *                 the {@code "?"} is stripped off and mapping for the resulting MIME
         *                 type is only added to the map if no mapping had yet existed for that
         *                 type.
         * @param extensionSpecs The extensions from which to add mappings back to
         *                 the {@code "?"} is stripped off and mapping for the resulting extension
         *                 is only added to the map if no mapping had yet existed for that
         *                 extension.
         *                 If {@code extensionSpecs} is empty, then calling this method has no
         *                 effect on the mapping that is being constructed.
         * @throws IllegalArgumentException if {@code mimeSpec} or any of the {@code extensionSpecs}
         *                 are invalid (null, empty, contain ' ', or '?' after an initial '?' has
         *                 been stripped off).
         * @return This builder.
         */
        @CorePlatformApi
        public Builder put(@NonNull String mimeSpec, @NonNull List<@NonNull String> extensionSpecs) {
            Element mimeElement = new Element(mimeSpec); // validate mimeSpec unconditionally
            if (extensionSpecs.isEmpty()) {
                return this;
            }
            Element firstExtensionElement = new Element(extensionSpecs.get(0));
            maybePut(mimeToExt, mimeElement, firstExtensionElement.s);
            maybePut(extToMime, firstExtensionElement, mimeElement.s);
            for (String spec : extensionSpecs.subList(1, extensionSpecs.size())) {
                Element element = new Element(spec);
                maybePut(extToMime, element, mimeElement.s);
            }
            return this;
        }

        /**
         * Convenience method.
         *
         * @hide
         */
        public Builder put(@NonNull String mimeSpec, @NonNull String extensionSpec) {
            return put(mimeSpec, Collections.singletonList(extensionSpec));
        }

        @CorePlatformApi
        public MimeMap build() {
            return new MimeMap(mimeToExt, extToMime);
        }

        @Override
        public String toString() {
            return "MimeMap.Builder[" + mimeToExt + ", " + extToMime + "]";
        }
    }

    static boolean isValidMimeTypeOrExtension(String s) {
        return s != null && !s.isEmpty() && !s.contains("?") && !s.contains(" ")
                && s.equals(toLowerCase(s));
    }

    static void checkValidMimeType(String s) {
        if (!isValidMimeTypeOrExtension(s)) {
            throw new IllegalArgumentException("Invalid MIME type: " + s);
        }
    }

    static void checkValidExtension(String s) {
        if (!isValidMimeTypeOrExtension(s)) {
            throw new IllegalArgumentException("Invalid extension: " + s);
        }
>>>>>>> 3d61eaf6
    }

}<|MERGE_RESOLUTION|>--- conflicted
+++ resolved
@@ -16,12 +16,6 @@
 
 package libcore.net;
 
-<<<<<<< HEAD
-import java.util.HashMap;
-import java.util.Locale;
-import java.util.Map;
-import java.util.Objects;
-=======
 import java.util.Arrays;
 import java.util.Collections;
 import java.util.HashMap;
@@ -30,7 +24,6 @@
 import java.util.Map;
 import java.util.Objects;
 import libcore.api.CorePlatformApi;
->>>>>>> 3d61eaf6
 import libcore.util.NonNull;
 import libcore.util.Nullable;
 
@@ -40,10 +33,6 @@
  * @hide
  */
 @libcore.api.CorePlatformApi
-<<<<<<< HEAD
-public abstract class MimeMap {
-    private static volatile MimeMap defaultInstance = new DefaultImpl();
-=======
 public final class MimeMap {
 
     @CorePlatformApi
@@ -59,7 +48,6 @@
     // Contain only lowercase, valid keys/values.
     private final Map<String, String> mimeToExt;
     private final Map<String, String> extToMime;
->>>>>>> 3d61eaf6
 
     /**
      * A basic implementation of MimeMap used if a new default isn't explicitly
@@ -67,42 +55,6 @@
      * to satisfy libcore tests. Android framework code is expected to replace
      * this implementation during runtime initialization.
      */
-<<<<<<< HEAD
-    private static class DefaultImpl extends MimeMap {
-        private final Map<String, String> mimeToExt = new HashMap<>();
-        private final Map<String, String> extToMime = new HashMap<>();
-
-        private DefaultImpl() {
-            put("application/pdf", "pdf");
-            put("image/jpeg", "jpg");
-            put("image/x-ms-bmp", "bmp");
-            put("text/html", "htm", "html");
-            put("text/plain", "text", "txt");
-            put("text/x-java", "java");
-        }
-
-        private void put(String mime, String... exts) {
-            mimeToExt.put(mime, exts[0]);
-            for (String ext : exts) {
-                extToMime.put(ext, mime);
-            }
-        }
-
-        @Override
-        protected @Nullable String guessMimeTypeFromLowerCaseExtension(@NonNull String extension) {
-            return extToMime.get(extension);
-        }
-
-        @Override
-        protected @Nullable String guessExtensionFromLowerCaseMimeType(@NonNull String mimeType) {
-            return mimeToExt.get(mimeType);
-        }
-    }
-
-    @libcore.api.CorePlatformApi
-    protected MimeMap() {
-    }
-=======
     private static volatile MimeMap defaultInstance = builder()
             .put("application/pdf", "pdf")
             .put("image/jpeg", "jpg")
@@ -124,7 +76,6 @@
             checkValidMimeType(entry.getValue());
         }
     }
->>>>>>> 3d61eaf6
 
     /**
      * @return The system's current default {@link MimeMap}.
@@ -236,15 +187,6 @@
      * @hide
      */
     @libcore.api.CorePlatformApi
-<<<<<<< HEAD
-    public static @NonNull String toLowerCase(@NonNull String s) {
-        return s.toLowerCase(Locale.ROOT);
-    }
-
-    @libcore.api.CorePlatformApi
-    public static boolean isNullOrEmpty(@Nullable String s) {
-        return s == null || s.isEmpty();
-=======
     public static final class Builder {
         private final Map<String, String> mimeToExt;
         private final Map<String, String> extToMime;
@@ -392,7 +334,6 @@
         if (!isValidMimeTypeOrExtension(s)) {
             throw new IllegalArgumentException("Invalid extension: " + s);
         }
->>>>>>> 3d61eaf6
     }
 
 }