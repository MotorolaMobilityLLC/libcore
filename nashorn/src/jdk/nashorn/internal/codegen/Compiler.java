--- conflicted
+++ resolved
@@ -35,11 +35,8 @@
 import static jdk.nashorn.internal.codegen.CompilerConstants.SOURCE;
 import static jdk.nashorn.internal.codegen.CompilerConstants.THIS;
 import static jdk.nashorn.internal.codegen.CompilerConstants.VARARGS;
-<<<<<<< HEAD
-=======
 
 import jdk.nashorn.internal.ir.TemporarySymbols;
->>>>>>> 5106a9fb
 
 import java.io.File;
 import java.lang.reflect.Field;
@@ -58,17 +55,13 @@
 import java.util.Map.Entry;
 import java.util.Set;
 import java.util.logging.Level;
-
 import jdk.internal.dynalink.support.NameCodec;
 import jdk.nashorn.internal.codegen.ClassEmitter.Flag;
 import jdk.nashorn.internal.codegen.types.Type;
 import jdk.nashorn.internal.ir.FunctionNode;
 import jdk.nashorn.internal.ir.FunctionNode.CompilationState;
-<<<<<<< HEAD
-=======
 import jdk.nashorn.internal.ir.debug.ClassHistogramElement;
 import jdk.nashorn.internal.ir.debug.ObjectSizeCalculator;
->>>>>>> 5106a9fb
 import jdk.nashorn.internal.runtime.CodeInstaller;
 import jdk.nashorn.internal.runtime.DebugLogger;
 import jdk.nashorn.internal.runtime.ScriptEnvironment;
@@ -105,8 +98,6 @@
     private String scriptName;
 
     private boolean strict;
-
-    private FunctionNode functionNode;
 
     private CodeInstaller<ScriptEnvironment> installer;
 
@@ -263,10 +254,6 @@
         this.env           = env;
         this.sequence      = sequence;
         this.installer     = installer;
-<<<<<<< HEAD
-        this.strict        = strict || functionNode.isStrict();
-=======
->>>>>>> 5106a9fb
         this.constantData  = new ConstantData();
         this.compileUnits  = new HashSet<>();
         this.bytecode      = new HashMap<>();
@@ -310,16 +297,6 @@
         this(env, null, sequence(env._lazy_compilation), env._strict);
     }
 
-<<<<<<< HEAD
-    /**
-     * Execute the compilation this Compiler was created with
-     * @params param types if known, for specialization
-     * @throws CompilationException if something goes wrong
-     * @return function node that results from code transforms
-     */
-    public FunctionNode compile() throws CompilationException {
-        return compile(null);
-=======
     private static void printMemoryUsage(final String phaseName, final FunctionNode functionNode) {
         LOG.info(phaseName + " finished. Doing IR size calculation...");
 
@@ -354,7 +331,6 @@
                 break; // never mind, so little memory anyway
             }
         }
->>>>>>> 5106a9fb
     }
 
     /**
@@ -363,15 +339,11 @@
      * @throws CompilationException if something goes wrong
      * @return function node that results from code transforms
      */
-<<<<<<< HEAD
-    public FunctionNode compile(final Class<?> paramTypes) throws CompilationException {
-=======
     public FunctionNode compile(final FunctionNode functionNode) throws CompilationException {
         FunctionNode newFunctionNode = functionNode;
 
         initCompiler(newFunctionNode); //TODO move this state into functionnode?
 
->>>>>>> 5106a9fb
         for (final String reservedName : RESERVED_NAMES) {
             newFunctionNode.uniqueName(reservedName);
         }
@@ -382,15 +354,11 @@
         long time = 0L;
 
         for (final CompilationPhase phase : sequence) {
-<<<<<<< HEAD
-            this.functionNode = phase.apply(this, functionNode);
-=======
             newFunctionNode = phase.apply(this, newFunctionNode);
 
             if (env._print_mem_usage) {
                 printMemoryUsage(phase.toString(), newFunctionNode);
             }
->>>>>>> 5106a9fb
 
             final long duration = Timing.isEnabled() ? (phase.getEndTime() - phase.getStartTime()) : 0L;
             time += duration;
@@ -428,11 +396,7 @@
             LOG.info(sb);
         }
 
-<<<<<<< HEAD
-        return functionNode;
-=======
         return newFunctionNode;
->>>>>>> 5106a9fb
     }
 
     private Class<?> install(final String className, final byte[] code) {
