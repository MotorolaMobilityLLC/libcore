--- conflicted
+++ resolved
@@ -56,19 +56,6 @@
     /**
      * Constructor
      *
-<<<<<<< HEAD
-     * @param source the source
-     * @param token  token
-     * @param finish finish
-     * @param init   init
-     * @param test   test
-     * @param body   body
-     * @param modify modify
-     * @param flags  flags
-     */
-    public ForNode(final Source source, final long token, final int finish, final Node init, final Node test, final Block body, final Node modify, final int flags) {
-        super(source, token, finish, test, body, false);
-=======
      * @param lineNumber line number
      * @param token      token
      * @param finish     finish
@@ -80,7 +67,6 @@
      */
     public ForNode(final int lineNumber, final long token, final int finish, final Node init, final Node test, final Block body, final Node modify, final int flags) {
         super(lineNumber, token, finish, test, body, false);
->>>>>>> 5106a9fb
         this.init   = init;
         this.modify = modify;
         this.flags  = flags;
