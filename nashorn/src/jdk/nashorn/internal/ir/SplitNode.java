/*
 * Copyright (c) 2010, 2013, Oracle and/or its affiliates. All rights reserved.
 * DO NOT ALTER OR REMOVE COPYRIGHT NOTICES OR THIS FILE HEADER.
 *
 * This code is free software; you can redistribute it and/or modify it
 * under the terms of the GNU General Public License version 2 only, as
 * published by the Free Software Foundation.  Oracle designates this
 * particular file as subject to the "Classpath" exception as provided
 * by Oracle in the LICENSE file that accompanied this code.
 *
 * This code is distributed in the hope that it will be useful, but WITHOUT
 * ANY WARRANTY; without even the implied warranty of MERCHANTABILITY or
 * FITNESS FOR A PARTICULAR PURPOSE.  See the GNU General Public License
 * version 2 for more details (a copy is included in the LICENSE file that
 * accompanied this code).
 *
 * You should have received a copy of the GNU General Public License version
 * 2 along with this work; if not, write to the Free Software Foundation,
 * Inc., 51 Franklin St, Fifth Floor, Boston, MA 02110-1301 USA.
 *
 * Please contact Oracle, 500 Oracle Parkway, Redwood Shores, CA 94065 USA
 * or visit www.oracle.com if you need additional information or have any
 * questions.
 */

package jdk.nashorn.internal.ir;

import jdk.nashorn.internal.codegen.CompileUnit;
import jdk.nashorn.internal.ir.annotations.Immutable;
import jdk.nashorn.internal.ir.visitor.NodeVisitor;

/**
 * Node indicating code is split across classes.
 */
@Immutable
public class SplitNode extends LexicalContextNode {
    /** Split node method name. */
    private final String name;

    /** Compilation unit. */
    private final CompileUnit compileUnit;

    /** Body of split code. */
    private final Node body;

    /**
     * Constructor
     *
<<<<<<< HEAD
=======
     * @param lineNumber  lineNumber
>>>>>>> 5106a9fb
     * @param name        name of split node
     * @param body        body of split code
     * @param compileUnit compile unit to use for the body
     */
<<<<<<< HEAD
    public SplitNode(final String name, final Node body, final CompileUnit compileUnit) {
        super(body.getSource(), body.getToken(), body.getFinish());
=======
    public SplitNode(final int lineNumber, final String name, final Node body, final CompileUnit compileUnit) {
        super(lineNumber, body.getToken(), body.getFinish());
>>>>>>> 5106a9fb
        this.name        = name;
        this.body        = body;
        this.compileUnit = compileUnit;
    }

    private SplitNode(final SplitNode splitNode, final Node body) {
        super(splitNode);
        this.name        = splitNode.name;
        this.body        = body;
        this.compileUnit = splitNode.compileUnit;
    }

    /**
     * Get the body for this split node - i.e. the actual code it encloses
     * @return body for split node
     */
    public Node getBody() {
        return body;
    }

    private SplitNode setBody(final LexicalContext lc, final Node body) {
        if (this.body == body) {
            return this;
        }
        return Node.replaceInLexicalContext(lc, this, new SplitNode(this, body));
    }

    @Override
    public Node accept(final LexicalContext lc, final NodeVisitor visitor) {
        if (visitor.enterSplitNode(this)) {
            return visitor.leaveSplitNode(setBody(lc, body.accept(visitor)));
        }
        return this;
    }

    @Override
    public void toString(final StringBuilder sb) {
        sb.append("<split>(");
        sb.append(compileUnit.getClass().getSimpleName());
        sb.append(") ");
        body.toString(sb);
    }

    /**
     * Get the name for this split node
     * @return name
     */
    public String getName() {
        return name;
    }

    /**
     * Get the compile unit for this split node
     * @return compile unit
     */
    public CompileUnit getCompileUnit() {
        return compileUnit;
    }

}<|MERGE_RESOLUTION|>--- conflicted
+++ resolved
@@ -46,21 +46,13 @@
     /**
      * Constructor
      *
-<<<<<<< HEAD
-=======
      * @param lineNumber  lineNumber
->>>>>>> 5106a9fb
      * @param name        name of split node
      * @param body        body of split code
      * @param compileUnit compile unit to use for the body
      */
-<<<<<<< HEAD
-    public SplitNode(final String name, final Node body, final CompileUnit compileUnit) {
-        super(body.getSource(), body.getToken(), body.getFinish());
-=======
     public SplitNode(final int lineNumber, final String name, final Node body, final CompileUnit compileUnit) {
         super(lineNumber, body.getToken(), body.getFinish());
->>>>>>> 5106a9fb
         this.name        = name;
         this.body        = body;
         this.compileUnit = compileUnit;
