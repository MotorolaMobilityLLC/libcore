/*
 * Copyright (c) 2011, 2013, Oracle and/or its affiliates. All rights reserved.
 * DO NOT ALTER OR REMOVE COPYRIGHT NOTICES OR THIS FILE HEADER.
 *
 * This code is free software; you can redistribute it and/or modify it
 * under the terms of the GNU General Public License version 2 only, as
 * published by the Free Software Foundation.  Oracle designates this
 * particular file as subject to the "Classpath" exception as provided
 * by Oracle in the LICENSE file that accompanied this code.
 *
 * This code is distributed in the hope that it will be useful, but WITHOUT
 * ANY WARRANTY; without even the implied warranty of MERCHANTABILITY or
 * FITNESS FOR A PARTICULAR PURPOSE.  See the GNU General Public License
 * version 2 for more details (a copy is included in the LICENSE file that
 * accompanied this code).
 *
 * You should have received a copy of the GNU General Public License version
 * 2 along with this work; if not, write to the Free Software Foundation,
 * Inc., 51 Franklin St, Fifth Floor, Boston, MA 02110-1301 USA.
 *
 * Please contact Oracle, 500 Oracle Parkway, Redwood Shores, CA 94065 USA
 * or visit www.oracle.com if you need additional information or have any
 * questions.
 */

package sun.lwawt;

import java.awt.*;
import java.awt.event.*;
import java.awt.image.BufferedImage;
import java.awt.peer.*;
import java.util.List;

import javax.swing.*;

import sun.awt.*;
import sun.java2d.*;
import sun.java2d.loops.Blit;
import sun.java2d.loops.CompositeType;
import sun.java2d.pipe.Region;
import sun.util.logging.PlatformLogger;

public class LWWindowPeer
    extends LWContainerPeer<Window, JComponent>
<<<<<<< HEAD
    implements FramePeer, DialogPeer, FullScreenCapable, DisplayChangedListener
=======
    implements WindowPeer, FramePeer, DialogPeer, FullScreenCapable, PlatformEventNotifier
>>>>>>> 741fa45d
{
    public static enum PeerType {
        SIMPLEWINDOW,
        FRAME,
        DIALOG,
        EMBEDDED_FRAME,
        VIEW_EMBEDDED_FRAME
    }

    private static final PlatformLogger focusLog = PlatformLogger.getLogger("sun.lwawt.focus.LWWindowPeer");

    private final PlatformWindow platformWindow;

    // Window bounds reported by the native system (as opposed to
    // regular bounds inherited from LWComponentPeer which are
    // requested by user and may haven't been applied yet because
    // of asynchronous requests to the windowing system)
    private int sysX;
    private int sysY;
    private int sysW;
    private int sysH;

    private static final int MINIMUM_WIDTH = 1;
    private static final int MINIMUM_HEIGHT = 1;

    private Insets insets = new Insets(0, 0, 0, 0);

    private GraphicsDevice graphicsDevice;
    private GraphicsConfiguration graphicsConfig;

    private SurfaceData surfaceData;
    private final Object surfaceDataLock = new Object();

    private int backBufferCount;
    private BufferCapabilities backBufferCaps;

    // The back buffer is used for two purposes:
    // 1. To render all the lightweight peers
    // 2. To provide user with a BufferStrategy
    // Need to check if a single back buffer can be used for both
// TODO: VolatileImage
//    private VolatileImage backBuffer;
    private volatile BufferedImage backBuffer;

    private volatile int windowState = Frame.NORMAL;

    // A peer where the last mouse event came to. Used to generate
    // MOUSE_ENTERED/EXITED notifications and by cursor manager to
    // find the component under cursor
    private static volatile LWComponentPeer lastMouseEventPeer = null;

    // Peers where all dragged/released events should come to,
    // depending on what mouse button is being dragged according to Cocoa
    private static LWComponentPeer mouseDownTarget[] = new LWComponentPeer[3];

    // A bitmask that indicates what mouse buttons produce MOUSE_CLICKED events
    // on MOUSE_RELEASE. Click events are only generated if there were no drag
    // events between MOUSE_PRESSED and MOUSE_RELEASED for particular button
    private static int mouseClickButtons = 0;

    private volatile boolean isOpaque = true;

    private static final Font DEFAULT_FONT = new Font("Lucida Grande", Font.PLAIN, 13);

    private static LWWindowPeer grabbingWindow;

    private volatile boolean skipNextFocusChange;

<<<<<<< HEAD
    private static final Color nonOpaqueBackground = new Color(0, 0, 0, 0);

    private volatile boolean textured;

    private final PeerType peerType;
=======
    private final SecurityWarningWindow warningWindow;
>>>>>>> 741fa45d

    /**
     * Current modal blocker or null.
     *
     * Synchronization: peerTreeLock.
     */
    private LWWindowPeer blocker;

    public LWWindowPeer(Window target, PlatformComponent platformComponent,
                        PlatformWindow platformWindow, PeerType peerType)
    {
        super(target, platformComponent);
        this.platformWindow = platformWindow;
        this.peerType = peerType;

        Window owner = target.getOwner();
        LWWindowPeer ownerPeer = (owner != null) ? (LWWindowPeer)owner.getPeer() : null;
        PlatformWindow ownerDelegate = (ownerPeer != null) ? ownerPeer.getPlatformWindow() : null;

        // The delegate.initialize() needs a non-null GC on X11.
        GraphicsConfiguration gc = getTarget().getGraphicsConfiguration();
        synchronized (getStateLock()) {
            // graphicsConfig should be updated according to the real window
            // bounds when the window is shown, see 4868278
            this.graphicsConfig = gc;
        }

        if (!target.isFontSet()) {
            target.setFont(DEFAULT_FONT);
        }

        if (!target.isBackgroundSet()) {
            target.setBackground(SystemColor.window);
        } else {
            // first we check if user provided alpha for background. This is
            // similar to what Apple's Java do.
            // Since JDK7 we should rely on setOpacity() only.
            // this.opacity = c.getAlpha();
        }

        if (!target.isForegroundSet()) {
            target.setForeground(SystemColor.windowText);
            // we should not call setForeground because it will call a repaint
            // which the peer may not be ready to do yet.
        }

        platformWindow.initialize(target, this, ownerDelegate);

        // Init warning window(for applets)
        SecurityWarningWindow warn = null;
        if (((Window)target).getWarningString() != null) {
            // accessSystemTray permission allows to display TrayIcon, TrayIcon tooltip
            // and TrayIcon balloon windows without a warning window.
            if (!AWTAccessor.getWindowAccessor().isTrayIconWindow((Window)target)) {
                LWToolkit toolkit = (LWToolkit)Toolkit.getDefaultToolkit();
                warn = toolkit.createSecurityWarning(target, this);
            }
        }

        warningWindow = warn;
    }

    @Override
    void initializeImpl() {
        super.initializeImpl();
        if (getTarget() instanceof Frame) {
            setTitle(((Frame) getTarget()).getTitle());
            setState(((Frame) getTarget()).getExtendedState());
        } else if (getTarget() instanceof Dialog) {
            setTitle(((Dialog) getTarget()).getTitle());
        }

        updateAlwaysOnTopState();
        updateMinimumSize();

        final Shape shape = getTarget().getShape();
        if (shape != null) {
            applyShape(Region.getInstance(shape, null));
        }

        final float opacity = getTarget().getOpacity();
        if (opacity < 1.0f) {
            setOpacity(opacity);
        }

        setOpaque(getTarget().isOpaque());

        updateInsets(platformWindow.getInsets());
        if (getSurfaceData() == null) {
            replaceSurfaceData(false);
        }
        activateDisplayListener();
    }

    // Just a helper method
    public PlatformWindow getPlatformWindow() {
        return platformWindow;
    }

    @Override
    protected LWWindowPeer getWindowPeerOrSelf() {
        return this;
    }

    @Override
    protected void initializeContainerPeer() {
        // No-op as LWWindowPeer doesn't have any containerPeer
    }

    // ---- PEER METHODS ---- //

    @Override
    protected void disposeImpl() {
        deactivateDisplayListener();
        SurfaceData oldData = getSurfaceData();
        synchronized (surfaceDataLock){
            surfaceData = null;
        }
        if (oldData != null) {
            oldData.invalidate();
        }
        if (isGrabbing()) {
            ungrab();
        }
        if (warningWindow != null) {
            warningWindow.dispose();
        }

        destroyBuffers();
        platformWindow.dispose();
        super.disposeImpl();
    }

    @Override
    protected void setVisibleImpl(final boolean visible) {
        if (!visible && warningWindow != null) {
            warningWindow.setVisible(false, false);
        }

        super.setVisibleImpl(visible);
        // TODO: update graphicsConfig, see 4868278
        platformWindow.setVisible(visible);
        if (isSimpleWindow()) {
            KeyboardFocusManagerPeer kfmPeer = LWKeyboardFocusManagerPeer.getInstance();

            if (visible) {
                if (!getTarget().isAutoRequestFocus()) {
                    return;
                } else {
                    requestWindowFocus(CausedFocusEvent.Cause.ACTIVATION);
                }
            } else if (kfmPeer.getCurrentFocusedWindow() == getTarget()) {
                // Transfer focus to the owner.
                LWWindowPeer owner = getOwnerFrameDialog(LWWindowPeer.this);
                if (owner != null) {
                    owner.requestWindowFocus(CausedFocusEvent.Cause.ACTIVATION);
                }
            }
        }
    }

    @Override
    public GraphicsConfiguration getGraphicsConfiguration() {
        return graphicsConfig;
    }

    @Override
    public boolean updateGraphicsData(GraphicsConfiguration gc) {
        setGraphicsConfig(gc);
        return false;
    }

    protected final Graphics getOnscreenGraphics(Color fg, Color bg, Font f) {
        if (getSurfaceData() == null) {
            return null;
        }
        if (fg == null) {
            fg = SystemColor.windowText;
        }
        if (bg == null) {
            bg = SystemColor.window;
        }
        if (f == null) {
            f = DEFAULT_FONT;
        }
        return platformWindow.transformGraphics(new SunGraphics2D(getSurfaceData(), fg, bg, f));
    }

    @Override
    public void createBuffers(int numBuffers, BufferCapabilities caps)
        throws AWTException
    {
        try {
            // Assume this method is never called with numBuffers <= 1, as 0 is
            // unsupported, and 1 corresponds to a SingleBufferStrategy which
            // doesn't depend on the peer. Screen is considered as a separate
            // "buffer", that's why numBuffers - 1
            assert numBuffers > 1;

            replaceSurfaceData(numBuffers - 1, caps, false);
        } catch (InvalidPipeException z) {
            throw new AWTException(z.toString());
        }
    }

    @Override
    public final Image getBackBuffer() {
        synchronized (getStateLock()) {
            return backBuffer;
        }
    }

    @Override
    public void flip(int x1, int y1, int x2, int y2,
                     BufferCapabilities.FlipContents flipAction)
    {
        final BufferedImage buffer = (BufferedImage)getBackBuffer();
        if (buffer == null) {
            throw new IllegalStateException("Buffers have not been created");
        }
        final Graphics g = getGraphics();
        try {
            g.drawImage(buffer, x1, y1, x2, y2, x1, y1, x2, y2, null);
        } finally {
            g.dispose();
        }
        if (flipAction == BufferCapabilities.FlipContents.BACKGROUND) {
            final Graphics2D bg = (Graphics2D) buffer.getGraphics();
            try {
                bg.setBackground(getBackground());
                bg.clearRect(0, 0, buffer.getWidth(), buffer.getHeight());
            } finally {
                bg.dispose();
            }
        }
    }

    @Override
    public final void destroyBuffers() {
        final Image oldBB = getBackBuffer();
        synchronized (getStateLock()) {
            backBuffer = null;
        }
        if (oldBB != null) {
            oldBB.flush();
        }
    }

    @Override
    public void setBounds(int x, int y, int w, int h, int op) {

        if((op & NO_EMBEDDED_CHECK) == 0 && getPeerType() == PeerType.VIEW_EMBEDDED_FRAME) {
            return;
        }

        if ((op & SET_CLIENT_SIZE) != 0) {
            // SET_CLIENT_SIZE is only applicable to window peers, so handle it here
            // instead of pulling 'insets' field up to LWComponentPeer
            // no need to add insets since Window's notion of width and height includes insets.
            op &= ~SET_CLIENT_SIZE;
            op |= SET_SIZE;
        }

        if (w < MINIMUM_WIDTH) {
            w = MINIMUM_WIDTH;
        }
        if (h < MINIMUM_HEIGHT) {
            h = MINIMUM_HEIGHT;
        }

        if (graphicsConfig instanceof TextureSizeConstraining) {
            final int maxW = ((TextureSizeConstraining)graphicsConfig).getMaxTextureWidth();
            final int maxH = ((TextureSizeConstraining)graphicsConfig).getMaxTextureHeight();

            if (w > maxW) {
                w = maxW;
            }
            if (h > maxH) {
                h = maxH;
            }
        }

        // Don't post ComponentMoved/Resized and Paint events
        // until we've got a notification from the delegate
        setBounds(x, y, w, h, op, false, false);
        // Get updated bounds, so we don't have to handle 'op' here manually
        Rectangle r = getBounds();
        platformWindow.setBounds(r.x, r.y, r.width, r.height);
    }

    @Override
    public Point getLocationOnScreen() {
        return platformWindow.getLocationOnScreen();
    }

    /**
     * Overridden from LWContainerPeer to return the correct insets.
     * Insets are queried from the delegate and are kept up to date by
     * requiering when needed (i.e. when the window geometry is changed).
     */
    @Override
    public Insets getInsets() {
        synchronized (getStateLock()) {
            return insets;
        }
    }

    @Override
    public FontMetrics getFontMetrics(Font f) {
        // TODO: check for "use platform metrics" settings
        return platformWindow.getFontMetrics(f);
    }

    @Override
    public void toFront() {
        platformWindow.toFront();
    }

    @Override
    public void toBack() {
        platformWindow.toBack();
    }

    @Override
    public void setZOrder(ComponentPeer above) {
        throw new RuntimeException("not implemented");
    }

    @Override
    public void updateAlwaysOnTopState() {
        platformWindow.setAlwaysOnTop(getTarget().isAlwaysOnTop());
    }

    @Override
    public void updateFocusableWindowState() {
        platformWindow.updateFocusableWindowState();
    }

    @Override
    public void setModalBlocked(Dialog blocker, boolean blocked) {
        synchronized (getPeerTreeLock()) {
            if(blocked && blocker.getPeer() instanceof LWWindowPeer) {
                this.blocker = (LWWindowPeer)blocker.getPeer();
            } else {
                this.blocker = null;
            }
        }

        platformWindow.setModalBlocked(blocked);
    }

    @Override
    public void updateMinimumSize() {
        final Dimension min;
        if (getTarget().isMinimumSizeSet()) {
            min = getTarget().getMinimumSize();
            min.width = Math.max(min.width, MINIMUM_WIDTH);
            min.height = Math.max(min.height, MINIMUM_HEIGHT);
        } else {
            min = new Dimension(MINIMUM_WIDTH, MINIMUM_HEIGHT);
        }

        final int maxW, maxH;
        if (graphicsConfig instanceof TextureSizeConstraining) {
            maxW = ((TextureSizeConstraining)graphicsConfig).getMaxTextureWidth();
            maxH = ((TextureSizeConstraining)graphicsConfig).getMaxTextureHeight();
        } else {
            maxW = maxH = Integer.MAX_VALUE;
        }

        final Dimension max;
        if (getTarget().isMaximumSizeSet()) {
            max = getTarget().getMaximumSize();
            max.width = Math.min(max.width, maxW);
            max.height = Math.min(max.height, maxH);
        } else {
            max = new Dimension(maxW, maxH);
        }

        platformWindow.setSizeConstraints(min.width, min.height, max.width, max.height);
    }

    @Override
    public void updateIconImages() {
        getPlatformWindow().updateIconImages();
    }

    @Override
    public void setOpacity(float opacity) {
        getPlatformWindow().setOpacity(opacity);
        repaintPeer();
    }

    @Override
    public final void setOpaque(final boolean isOpaque) {
        if (this.isOpaque != isOpaque) {
            this.isOpaque = isOpaque;
            updateOpaque();
        }
    }

    private void updateOpaque() {
        getPlatformWindow().setOpaque(!isTranslucent());
        replaceSurfaceData(false);
        repaintPeer();
    }

    @Override
    public void updateWindow() {
    }

    public final boolean isTextured() {
        return textured;
    }

    public final void setTextured(final boolean isTextured) {
        textured = isTextured;
    }

    public final boolean isTranslucent() {
        synchronized (getStateLock()) {
            /*
             * Textured window is a special case of translucent window.
             * The difference is only in nswindow background. So when we set
             * texture property our peer became fully translucent. It doesn't
             * fill background, create non opaque backbuffers and layer etc.
             */
            return !isOpaque || isShaped() || isTextured();
        }
    }

    @Override
    final void applyShapeImpl(final Region shape) {
        super.applyShapeImpl(shape);
        updateOpaque();
    }

    @Override
    public void repositionSecurityWarning() {
        if (warningWindow != null) {
            AWTAccessor.ComponentAccessor compAccessor = AWTAccessor.getComponentAccessor();
            Window target = getTarget();
            int x = compAccessor.getX(target);
            int y = compAccessor.getY(target);
            int width = compAccessor.getWidth(target);
            int height = compAccessor.getHeight(target);
            warningWindow.reposition(x, y, width, height);
        }
    }

    // ---- FRAME PEER METHODS ---- //

    @Override // FramePeer and DialogPeer
    public void setTitle(String title) {
        platformWindow.setTitle(title == null ? "" : title);
    }

    @Override
    public void setMenuBar(MenuBar mb) {
         platformWindow.setMenuBar(mb);
    }

    @Override // FramePeer and DialogPeer
    public void setResizable(boolean resizable) {
        platformWindow.setResizable(resizable);
    }

    @Override
    public void setState(int state) {
        platformWindow.setWindowState(state);
    }

    @Override
    public int getState() {
        return windowState;
    }

    @Override
    public void setMaximizedBounds(Rectangle bounds) {
        // TODO: not implemented
    }

    @Override
    public void setBoundsPrivate(int x, int y, int width, int height) {
        setBounds(x, y, width, height, SET_BOUNDS | NO_EMBEDDED_CHECK);
    }

    @Override
    public Rectangle getBoundsPrivate() {
        throw new RuntimeException("not implemented");
    }

    // ---- DIALOG PEER METHODS ---- //

    @Override
    public void blockWindows(List<Window> windows) {
        //TODO: LWX will probably need some collectJavaToplevels to speed this up
        for (Window w : windows) {
            WindowPeer wp = (WindowPeer)w.getPeer();
            if (wp != null) {
                wp.setModalBlocked((Dialog)getTarget(), true);
            }
        }
    }

    // ---- PEER NOTIFICATIONS ---- //

    @Override
    public void notifyIconify(boolean iconify) {
        //The toplevel target is Frame and states are applicable to it.
        //Otherwise, the target is Window and it don't have state property.
        //Hopefully, no such events are posted in the queue so consider the
        //target as Frame in all cases.

        // REMIND: should we send it anyway if the state not changed since last
        // time?
        WindowEvent iconifyEvent = new WindowEvent(getTarget(),
                iconify ? WindowEvent.WINDOW_ICONIFIED
                        : WindowEvent.WINDOW_DEICONIFIED);
        postEvent(iconifyEvent);

        int newWindowState = iconify ? Frame.ICONIFIED : Frame.NORMAL;
        postWindowStateChangedEvent(newWindowState);

        // REMIND: RepaintManager doesn't repaint iconified windows and
        // hence ignores any repaint request during deiconification.
        // So, we need to repaint window explicitly when it becomes normal.
        if (!iconify) {
            repaintPeer();
        }
    }

    @Override
    public void notifyZoom(boolean isZoomed) {
        int newWindowState = isZoomed ? Frame.MAXIMIZED_BOTH : Frame.NORMAL;
        postWindowStateChangedEvent(newWindowState);
    }

    /**
     * Called by the {@code PlatformWindow} when any part of the window should
     * be repainted.
     */
<<<<<<< HEAD
    public final void notifyExpose(final Rectangle r) {
        repaintPeer(r);
=======
    @Override
    public void notifyExpose(final int x, final int y, final int w, final int h) {
        // TODO: there's a serious problem with Swing here: it handles
        // the exposition internally, so SwingPaintEventDispatcher always
        // return null from createPaintEvent(). However, we flush the
        // back buffer here unconditionally, so some flickering may appear.
        // A possible solution is to split postPaintEvent() into two parts,
        // and override that part which is only called after if
        // createPaintEvent() returned non-null value and flush the buffer
        // from the overridden method
        flushOnscreenGraphics();
        repaintPeer(new Rectangle(x, y, w, h));
>>>>>>> 741fa45d
    }

    /**
     * Called by the {@code PlatformWindow} when this window is moved/resized by
     * user or window insets are changed. There's no notifyReshape() in
     * LWComponentPeer as the only components which could be resized by user are
     * top-level windows.
     */
    @Override
    public final void notifyReshape(int x, int y, int w, int h) {
        final boolean moved;
        final boolean resized;
        final boolean invalid = updateInsets(platformWindow.getInsets());
        synchronized (getStateLock()) {
            moved = (x != sysX) || (y != sysY);
            resized = (w != sysW) || (h != sysH);
            sysX = x;
            sysY = y;
            sysW = w;
            sysH = h;
        }

        // Check if anything changed
        if (!moved && !resized && !invalid) {
            return;
        }
        // First, update peer's bounds
        setBounds(x, y, w, h, SET_BOUNDS, false, false);

        // Second, update the graphics config and surface data
        final boolean isNewDevice = updateGraphicsDevice();
        if (resized || isNewDevice) {
            replaceSurfaceData();
        }

        // Third, COMPONENT_MOVED/COMPONENT_RESIZED/PAINT events
        if (moved || invalid) {
            handleMove(x, y, true);
        }
        if (resized || invalid || isNewDevice) {
            handleResize(w, h, true);
            repaintPeer();
        }

        repositionSecurityWarning();
    }

    private void clearBackground(final int w, final int h) {
        final Graphics g = getOnscreenGraphics(getForeground(), getBackground(),
                                               getFont());
        if (g != null) {
            try {
                if (g instanceof Graphics2D) {
                    ((Graphics2D) g).setComposite(AlphaComposite.Src);
                }
                if (isTranslucent()) {
                    g.setColor(nonOpaqueBackground);
                    g.fillRect(0, 0, w, h);
                }
                if (!isTextured()) {
                    if (g instanceof SunGraphics2D) {
                        ((SunGraphics2D) g).constrain(0, 0, w, h, getRegion());
                    }
                    g.setColor(getBackground());
                    g.fillRect(0, 0, w, h);
                }
            } finally {
                g.dispose();
            }
        }
    }

    @Override
    public void notifyUpdateCursor() {
        getLWToolkit().getCursorManager().updateCursorLater(this);
    }

<<<<<<< HEAD
    public void notifyActivation(boolean activation, LWWindowPeer opposite) {
        Window oppositeWindow = (opposite == null)? null : opposite.getTarget();
        changeFocusedWindow(activation, oppositeWindow);
=======
    @Override
    public void notifyActivation(boolean activation) {
        changeFocusedWindow(activation);
>>>>>>> 741fa45d
    }

    // MouseDown in non-client area
    @Override
    public void notifyNCMouseDown() {
        // Ungrab except for a click on a Dialog with the grabbing owner
        if (grabbingWindow != null &&
            grabbingWindow != getOwnerFrameDialog(this))
        {
            grabbingWindow.ungrab();
        }
    }

    // ---- EVENTS ---- //

    /*
     * Called by the delegate to dispatch the event to Java. Event
     * coordinates are relative to non-client window are, i.e. the top-left
     * point of the client area is (insets.top, insets.left).
     */
    @Override
    public void notifyMouseEvent(int id, long when, int button,
                                 int x, int y, int screenX, int screenY,
                                 int modifiers, int clickCount, boolean popupTrigger,
                                 byte[] bdata)
    {
        // TODO: fill "bdata" member of AWTEvent
        Rectangle r = getBounds();
        // findPeerAt() expects parent coordinates
        LWComponentPeer targetPeer = findPeerAt(r.x + x, r.y + y);
        LWWindowPeer lastWindowPeer =
            (lastMouseEventPeer != null) ? lastMouseEventPeer.getWindowPeerOrSelf() : null;
        LWWindowPeer curWindowPeer =
            (targetPeer != null) ? targetPeer.getWindowPeerOrSelf() : null;

        if (id == MouseEvent.MOUSE_EXITED) {
            // Sometimes we may get MOUSE_EXITED after lastMouseEventPeer is switched
            // to a peer from another window. So we must first check if this peer is
            // the same as lastWindowPeer
            if (lastWindowPeer == this) {
                if (isEnabled()) {
                    Point lp = lastMouseEventPeer.windowToLocal(x, y,
                                                                lastWindowPeer);
                    Component target = lastMouseEventPeer.getTarget();
                    postMouseEnteredExitedEvent(target, MouseEvent.MOUSE_EXITED,
                            when, modifiers, lp,
                            screenX, screenY, clickCount, popupTrigger, button);
                }

                lastMouseEventPeer = null;
            }
        } else {
            if (targetPeer != lastMouseEventPeer) {
<<<<<<< HEAD
                // lastMouseEventPeer may be null if mouse was out of Java windows
                if (lastMouseEventPeer != null && lastMouseEventPeer.isEnabled()) {
                    // Sometimes, MOUSE_EXITED is not sent by delegate (or is sent a bit
                    // later), in which case lastWindowPeer is another window
                    if (lastWindowPeer != this) {
                        Point oldp = lastMouseEventPeer.windowToLocal(x, y, lastWindowPeer);
                        // Additionally translate from this to lastWindowPeer coordinates
                        Rectangle lr = lastWindowPeer.getBounds();
                        oldp.x += r.x - lr.x;
                        oldp.y += r.y - lr.y;
                        postEvent(new MouseEvent(lastMouseEventPeer.getTarget(),
                                                 MouseEvent.MOUSE_EXITED,
                                                 when, modifiers,
                                                 oldp.x, oldp.y, screenX, screenY,
                                                 clickCount, popupTrigger, button));
                    } else {
                        Point oldp = lastMouseEventPeer.windowToLocal(x, y, this);
                        postEvent(new MouseEvent(lastMouseEventPeer.getTarget(),
                                                 MouseEvent.MOUSE_EXITED,
                                                 when, modifiers,
                                                 oldp.x, oldp.y, screenX, screenY,
                                                 clickCount, popupTrigger, button));
=======

                if (id != MouseEvent.MOUSE_DRAGGED || lastMouseEventPeer == null) {
                    // lastMouseEventPeer may be null if mouse was out of Java windows
                    if (lastMouseEventPeer != null && lastMouseEventPeer.isEnabled()) {
                        // Sometimes, MOUSE_EXITED is not sent by delegate (or is sent a bit
                        // later), in which case lastWindowPeer is another window
                        if (lastWindowPeer != this) {
                            Point oldp = lastMouseEventPeer.windowToLocal(x, y, lastWindowPeer);
                            // Additionally translate from this to lastWindowPeer coordinates
                            Rectangle lr = lastWindowPeer.getBounds();
                            oldp.x += r.x - lr.x;
                            oldp.y += r.y - lr.y;
                            Component target = lastMouseEventPeer.getTarget();
                            postMouseEnteredExitedEvent(target, MouseEvent.MOUSE_EXITED,
                                    when, modifiers, oldp,
                                    screenX, screenY, clickCount, popupTrigger, button);
                        } else {
                            Point oldp = lastMouseEventPeer.windowToLocal(x, y, this);
                            Component target = lastMouseEventPeer.getTarget();
                            postMouseEnteredExitedEvent(target, MouseEvent.MOUSE_EXITED,
                                    when, modifiers, oldp,
                                    screenX, screenY, clickCount, popupTrigger, button);
                        }
                    }
                    if (targetPeer != null && targetPeer.isEnabled() && id != MouseEvent.MOUSE_ENTERED) {
                        Point newp = targetPeer.windowToLocal(x, y, curWindowPeer);
                        Component target = targetPeer.getTarget();
                        postMouseEnteredExitedEvent(target, MouseEvent.MOUSE_ENTERED,
                                when, modifiers, newp,
                                screenX, screenY, clickCount, popupTrigger, button);
>>>>>>> 741fa45d
                    }
                }
                lastMouseEventPeer = targetPeer;
                if (targetPeer != null && targetPeer.isEnabled() && id != MouseEvent.MOUSE_ENTERED) {
                    Point newp = targetPeer.windowToLocal(x, y, curWindowPeer);
                    postEvent(new MouseEvent(targetPeer.getTarget(),
                                             MouseEvent.MOUSE_ENTERED,
                                             when, modifiers,
                                             newp.x, newp.y, screenX, screenY,
                                             clickCount, popupTrigger, button));
                }
            }
            // TODO: fill "bdata" member of AWTEvent

            int eventButtonMask = (button > 0)? MouseEvent.getMaskForButton(button) : 0;
            int otherButtonsPressed = modifiers & ~eventButtonMask;

            // For pressed/dragged/released events OS X treats other
            // mouse buttons as if they were BUTTON2, so we do the same
            int targetIdx = (button > 3) ? MouseEvent.BUTTON2 - 1 : button - 1;

            // MOUSE_ENTERED/EXITED are generated for the components strictly under
            // mouse even when dragging. That's why we first update lastMouseEventPeer
            // based on initial targetPeer value and only then recalculate targetPeer
            // for MOUSE_DRAGGED/RELEASED events
            if (id == MouseEvent.MOUSE_PRESSED) {

                // Ungrab only if this window is not an owned window of the grabbing one.
                if (!isGrabbing() && grabbingWindow != null &&
                    grabbingWindow != getOwnerFrameDialog(this))
                {
                    grabbingWindow.ungrab();
                }
                if (otherButtonsPressed == 0) {
                    mouseClickButtons = eventButtonMask;
                } else {
                    mouseClickButtons |= eventButtonMask;
                }

                mouseDownTarget[targetIdx] = targetPeer;
            } else if (id == MouseEvent.MOUSE_DRAGGED) {
                // Cocoa dragged event has the information about which mouse
                // button is being dragged. Use it to determine the peer that
                // should receive the dragged event.
                targetPeer = mouseDownTarget[targetIdx];
                mouseClickButtons &= ~modifiers;
            } else if (id == MouseEvent.MOUSE_RELEASED) {
                // TODO: currently, mouse released event goes to the same component
                // that received corresponding mouse pressed event. For most cases,
                // it's OK, however, we need to make sure that our behavior is consistent
                // with 1.6 for cases where component in question have been
                // hidden/removed in between of mouse pressed/released events.
                targetPeer = mouseDownTarget[targetIdx];

                if ((modifiers & eventButtonMask) == 0) {
                    mouseDownTarget[targetIdx] = null;
                }

                // mouseClickButtons is updated below, after MOUSE_CLICK is sent
            }

            // check if we receive mouseEvent from outside the window's bounds
            // it can be either mouseDragged or mouseReleased
            if (curWindowPeer == null) {
                //TODO This can happen if this window is invisible. this is correct behavior in this case?
                curWindowPeer = this;
            }
            if (targetPeer == null) {
                //TODO This can happen if this window is invisible. this is correct behavior in this case?
                targetPeer = this;
            }


            Point lp = targetPeer.windowToLocal(x, y, curWindowPeer);
            if (targetPeer.isEnabled()) {
                if (id == MouseEvent.MOUSE_ENTERED || id == MouseEvent.MOUSE_EXITED) {
                    postMouseEnteredExitedEvent(targetPeer.getTarget(), id,
                            when, modifiers, lp, screenX, screenY,
                            clickCount, popupTrigger, button);
                }   else {
                    MouseEvent event = new MouseEvent(targetPeer.getTarget(), id,
                                                  when, modifiers, lp.x, lp.y,
                                                  screenX, screenY, clickCount,
                                                  popupTrigger, button);
                    postEvent(event);
                }
            }

            if (id == MouseEvent.MOUSE_RELEASED) {
                if ((mouseClickButtons & eventButtonMask) != 0
                    && targetPeer.isEnabled()) {
                    postEvent(new MouseEvent(targetPeer.getTarget(),
                                             MouseEvent.MOUSE_CLICKED,
                                             when, modifiers,
                                             lp.x, lp.y, screenX, screenY,
                                             clickCount, popupTrigger, button));
                }
                mouseClickButtons &= ~eventButtonMask;
            }
        }
        notifyUpdateCursor();
    }

    private void postMouseEnteredExitedEvent(
            Component target, int id, long when, int modifiers,
            Point loc, int xAbs, int yAbs,
            int clickCount, boolean popupTrigger, int button) {

        updateSecurityWarningVisibility();

        postEvent(new MouseEvent(target, id, when, modifiers, loc.x, loc.y,
                xAbs, yAbs, clickCount, popupTrigger, button));
    }

    @Override
    public void notifyMouseWheelEvent(long when, int x, int y, int modifiers,
                                      int scrollType, int scrollAmount,
                                      int wheelRotation, double preciseWheelRotation,
                                      byte[] bdata)
    {
        // TODO: could we just use the last mouse event target here?
        Rectangle r = getBounds();
        // findPeerAt() expects parent coordinates
        final LWComponentPeer targetPeer = findPeerAt(r.x + x, r.y + y);
        if (targetPeer == null || !targetPeer.isEnabled()) {
            return;
        }

        Point lp = targetPeer.windowToLocal(x, y, this);
        // TODO: fill "bdata" member of AWTEvent
        // TODO: screenX/screenY
        postEvent(new MouseWheelEvent(targetPeer.getTarget(),
                                      MouseEvent.MOUSE_WHEEL,
                                      when, modifiers,
                                      lp.x, lp.y,
                                      0, 0, /* screenX, Y */
                                      0 /* clickCount */, false /* popupTrigger */,
                                      scrollType, scrollAmount,
                                      wheelRotation, preciseWheelRotation));
    }

    /*
     * Called by the delegate when a key is pressed.
     */
    @Override
    public void notifyKeyEvent(int id, long when, int modifiers,
                               int keyCode, char keyChar, int keyLocation)
    {
        LWKeyboardFocusManagerPeer kfmPeer = LWKeyboardFocusManagerPeer.getInstance();
        Component focusOwner = kfmPeer.getCurrentFocusOwner();

        if (focusOwner == null) {
            focusOwner = kfmPeer.getCurrentFocusedWindow();
            if (focusOwner == null) {
                focusOwner = this.getTarget();
            }
        }
        postEvent(new KeyEvent(focusOwner, id, when, modifiers, keyCode, keyChar, keyLocation));
    }


    // ---- UTILITY METHODS ---- //

    private void activateDisplayListener() {
        final GraphicsEnvironment ge =
                GraphicsEnvironment.getLocalGraphicsEnvironment();
        ((SunGraphicsEnvironment) ge).addDisplayChangedListener(this);
    }

    private void deactivateDisplayListener() {
        final GraphicsEnvironment ge =
                GraphicsEnvironment.getLocalGraphicsEnvironment();
        ((SunGraphicsEnvironment) ge).removeDisplayChangedListener(this);
    }

    private void postWindowStateChangedEvent(int newWindowState) {
        if (getTarget() instanceof Frame) {
            AWTAccessor.getFrameAccessor().setExtendedState(
                    (Frame)getTarget(), newWindowState);
        }
        WindowEvent stateChangedEvent = new WindowEvent(getTarget(),
                WindowEvent.WINDOW_STATE_CHANGED,
                windowState, newWindowState);
        postEvent(stateChangedEvent);
        windowState = newWindowState;

        updateSecurityWarningVisibility();
    }

    private static int getGraphicsConfigScreen(GraphicsConfiguration gc) {
        // TODO: this method can be implemented in a more
        // efficient way by forwarding to the delegate
        GraphicsDevice gd = gc.getDevice();
        GraphicsEnvironment ge = GraphicsEnvironment.getLocalGraphicsEnvironment();
        GraphicsDevice[] gds = ge.getScreenDevices();
        for (int i = 0; i < gds.length; i++) {
            if (gds[i] == gd) {
                return i;
            }
        }
        // Should never happen if gc is a screen device config
        return 0;
    }

    /*
     * This method is called when window's graphics config is changed from
     * the app code (e.g. when the window is made non-opaque) or when
     * the window is moved to another screen by user.
     *
     * Returns true if the graphics config has been changed, false otherwise.
     */
    private boolean setGraphicsConfig(GraphicsConfiguration gc) {
        synchronized (getStateLock()) {
            if (graphicsConfig == gc) {
                return false;
            }
            // If window's graphics config is changed from the app code, the
            // config correspond to the same device as before; when the window
            // is moved by user, graphicsDevice is updated in notifyReshape().
            // In either case, there's nothing to do with screenOn here
            graphicsConfig = gc;
        }
        // SurfaceData is replaced later in updateGraphicsData()
        return true;
    }

    /**
     * Returns true if the GraphicsDevice has been changed, false otherwise.
     */
    public boolean updateGraphicsDevice() {
        GraphicsDevice newGraphicsDevice = platformWindow.getGraphicsDevice();
        synchronized (getStateLock()) {
            if (graphicsDevice == newGraphicsDevice) {
                return false;
            }
            graphicsDevice = newGraphicsDevice;
        }

        final GraphicsConfiguration newGC = newGraphicsDevice.getDefaultConfiguration();

        if (!setGraphicsConfig(newGC)) return false;

        SunToolkit.executeOnEventHandlerThread(getTarget(), new Runnable() {
            public void run() {
                AWTAccessor.getComponentAccessor().setGraphicsConfiguration(getTarget(), newGC);
            }
        });
        return true;
    }

    @Override
    public final void displayChanged() {
        updateGraphicsDevice();
        // Replace surface unconditionally, because internal state of the
        // GraphicsDevice could be changed.
        replaceSurfaceData();
        repaintPeer();
    }

    @Override
    public final void paletteChanged() {
        // components do not need to react to this event.
    }

    /*
     * May be called by delegate to provide SD to Java2D code.
     */
    public SurfaceData getSurfaceData() {
        synchronized (surfaceDataLock) {
            return surfaceData;
        }
    }

    private void replaceSurfaceData() {
        replaceSurfaceData(true);
    }

    private void replaceSurfaceData(boolean blit) {
        replaceSurfaceData(backBufferCount, backBufferCaps, blit);
    }

    private void replaceSurfaceData(int newBackBufferCount,
                                    BufferCapabilities newBackBufferCaps,
                                    boolean blit) {
        synchronized (surfaceDataLock) {
            final SurfaceData oldData = getSurfaceData();
            surfaceData = platformWindow.replaceSurfaceData();
            // TODO: volatile image
    //        VolatileImage oldBB = backBuffer;
            BufferedImage oldBB = backBuffer;
            backBufferCount = newBackBufferCount;
            backBufferCaps = newBackBufferCaps;
            final Rectangle size = getSize();
            if (getSurfaceData() != null && oldData != getSurfaceData()) {
                clearBackground(size.width, size.height);
            }

            if (blit) {
                blitSurfaceData(oldData, getSurfaceData());
            }

            if (oldData != null && oldData != getSurfaceData()) {
                // TODO: drop oldData for D3D/WGL pipelines
                // This can only happen when this peer is being created
                oldData.flush();
            }

            // TODO: volatile image
    //        backBuffer = (VolatileImage)delegate.createBackBuffer();
            backBuffer = (BufferedImage) platformWindow.createBackBuffer();
            if (backBuffer != null) {
                Graphics g = backBuffer.getGraphics();
                try {
                    Rectangle r = getBounds();
                    if (g instanceof Graphics2D) {
                        ((Graphics2D) g).setComposite(AlphaComposite.Src);
                    }
                    g.setColor(nonOpaqueBackground);
                    g.fillRect(0, 0, r.width, r.height);
                    if (g instanceof SunGraphics2D) {
                       ((SunGraphics2D) g).constrain(0, 0, r.width, r.height, getRegion());
                    }
                    if (!isTextured()) {
                        g.setColor(getBackground());
                        g.fillRect(0, 0, r.width, r.height);
                    }
                    if (oldBB != null) {
                        // Draw the old back buffer to the new one
                        g.drawImage(oldBB, 0, 0, null);
                        oldBB.flush();
                    }
                } finally {
                    g.dispose();
                }
            }
        }
        flushOnscreenGraphics();
    }

    private void blitSurfaceData(final SurfaceData src, final SurfaceData dst) {
        //TODO blit. proof-of-concept
        if (src != dst && src != null && dst != null
            && !(dst instanceof NullSurfaceData)
            && !(src instanceof NullSurfaceData)
            && src.getSurfaceType().equals(dst.getSurfaceType())
            && src.getDefaultScale() == dst.getDefaultScale()) {
            final Rectangle size = src.getBounds();
            final Blit blit = Blit.locate(src.getSurfaceType(),
                                          CompositeType.Src,
                                          dst.getSurfaceType());
            if (blit != null) {
                blit.Blit(src, dst, AlphaComposite.Src, null, 0, 0, 0, 0,
                          size.width, size.height);
            }
        }
    }

    public int getBackBufferCount() {
        return backBufferCount;
    }

    public BufferCapabilities getBackBufferCaps() {
        return backBufferCaps;
    }

    /**
     * Request the window insets from the delegate and compares it with the
     * current one. This method is mostly called by the delegate, e.g. when the
     * window state is changed and insets should be recalculated.
     * <p/>
     * This method may be called on the toolkit thread.
     */
    public final boolean updateInsets(final Insets newInsets) {
        synchronized (getStateLock()) {
            if (insets.equals(newInsets)) {
                return false;
            }
            insets = newInsets;
        }
        return true;
    }

    public static LWWindowPeer getWindowUnderCursor() {
        return lastMouseEventPeer != null ? lastMouseEventPeer.getWindowPeerOrSelf() : null;
    }

    public static LWComponentPeer<?, ?> getPeerUnderCursor() {
        return lastMouseEventPeer;
    }

    /*
     * Requests platform to set native focus on a frame/dialog.
     * In case of a simple window, triggers appropriate java focus change.
     */
    public boolean requestWindowFocus(CausedFocusEvent.Cause cause) {
        if (focusLog.isLoggable(PlatformLogger.FINE)) {
            focusLog.fine("requesting native focus to " + this);
        }

        if (!focusAllowedFor()) {
            focusLog.fine("focus is not allowed");
            return false;
        }

        if (platformWindow.rejectFocusRequest(cause)) {
            return false;
        }

        Window currentActive = KeyboardFocusManager.
            getCurrentKeyboardFocusManager().getActiveWindow();

        Window opposite = LWKeyboardFocusManagerPeer.getInstance().
            getCurrentFocusedWindow();

        // Make the owner active window.
        if (isSimpleWindow()) {
            LWWindowPeer owner = getOwnerFrameDialog(this);

            // If owner is not natively active, request native
            // activation on it w/o sending events up to java.
            if (owner != null && !owner.platformWindow.isActive()) {
                if (focusLog.isLoggable(PlatformLogger.FINE)) {
                    focusLog.fine("requesting native focus to the owner " + owner);
                }
                LWWindowPeer currentActivePeer = (currentActive != null ?
                    (LWWindowPeer)currentActive.getPeer() : null);

                // Ensure the opposite is natively active and suppress sending events.
                if (currentActivePeer != null && currentActivePeer.platformWindow.isActive()) {
                    if (focusLog.isLoggable(PlatformLogger.FINE)) {
                        focusLog.fine("the opposite is " + currentActivePeer);
                    }
                    currentActivePeer.skipNextFocusChange = true;
                }
                owner.skipNextFocusChange = true;

                owner.platformWindow.requestWindowFocus();
            }

            // DKFM will synthesize all the focus/activation events correctly.
            changeFocusedWindow(true, opposite);
            return true;

        // In case the toplevel is active but not focused, change focus directly,
        // as requesting native focus on it will not have effect.
        } else if (getTarget() == currentActive && !getTarget().hasFocus()) {

            changeFocusedWindow(true, opposite);
            return true;
        }

        return platformWindow.requestWindowFocus();
    }

    private boolean focusAllowedFor() {
        Window window = getTarget();
        // TODO: check if modal blocked
        return window.isVisible() && window.isEnabled() && isFocusableWindow();
    }

    private boolean isFocusableWindow() {
        boolean focusable = getTarget().isFocusableWindow();
        if (isSimpleWindow()) {
            LWWindowPeer ownerPeer = getOwnerFrameDialog(this);
            if (ownerPeer == null) {
                return false;
            }
            return focusable && ownerPeer.getTarget().isFocusableWindow();
        }
        return focusable;
    }

    public boolean isSimpleWindow() {
        Window window = getTarget();
        return !(window instanceof Dialog || window instanceof Frame);
    }

    /*
     * Changes focused window on java level.
     */
    private void changeFocusedWindow(boolean becomesFocused, Window opposite) {
        if (focusLog.isLoggable(PlatformLogger.FINE)) {
            focusLog.fine((becomesFocused?"gaining":"loosing") + " focus window: " + this);
        }
        if (skipNextFocusChange) {
            focusLog.fine("skipping focus change");
            skipNextFocusChange = false;
            return;
        }
        if (!isFocusableWindow() && becomesFocused) {
            focusLog.fine("the window is not focusable");
            return;
        }
        if (becomesFocused) {
            synchronized (getPeerTreeLock()) {
                if (blocker != null) {
                    if (focusLog.isLoggable(PlatformLogger.FINEST)) {
                        focusLog.finest("the window is blocked by " + blocker);
                    }
                    return;
                }
            }
        }

        // Note, the method is not called:
        // - when the opposite (gaining focus) window is an owned/owner window.
        // - for a simple window in any case.
        if (!becomesFocused &&
            (isGrabbing() || getOwnerFrameDialog(grabbingWindow) == this))
        {
            focusLog.fine("ungrabbing on " + grabbingWindow);
            // ungrab a simple window if its owner looses activation.
            grabbingWindow.ungrab();
        }

        KeyboardFocusManagerPeer kfmPeer = LWKeyboardFocusManagerPeer.getInstance();
        kfmPeer.setCurrentFocusedWindow(becomesFocused ? getTarget() : null);

        int eventID = becomesFocused ? WindowEvent.WINDOW_GAINED_FOCUS : WindowEvent.WINDOW_LOST_FOCUS;
        WindowEvent windowEvent = new WindowEvent(getTarget(), eventID, opposite);

        // TODO: wrap in SequencedEvent
        postEvent(windowEvent);
    }

    static LWWindowPeer getOwnerFrameDialog(LWWindowPeer peer) {
        Window owner = (peer != null ? peer.getTarget().getOwner() : null);
        while (owner != null && !(owner instanceof Frame || owner instanceof Dialog)) {
            owner = owner.getOwner();
        }
        return owner != null ? (LWWindowPeer)owner.getPeer() : null;
    }

    /**
     * Returns the foremost modal blocker of this window, or null.
     */
    public LWWindowPeer getBlocker() {
        synchronized (getPeerTreeLock()) {
            LWWindowPeer blocker = this.blocker;
            if (blocker == null) {
                return null;
            }
            while (blocker.blocker != null) {
                blocker = blocker.blocker;
            }
            return blocker;
        }
    }

    public void enterFullScreenMode() {
        platformWindow.enterFullScreenMode();
        updateSecurityWarningVisibility();
    }

    public void exitFullScreenMode() {
        platformWindow.exitFullScreenMode();
        updateSecurityWarningVisibility();
    }

    public long getLayerPtr() {
        return getPlatformWindow().getLayerPtr();
    }

    void grab() {
        if (grabbingWindow != null && !isGrabbing()) {
            grabbingWindow.ungrab();
        }
        grabbingWindow = this;
    }

    final void ungrab(boolean doPost) {
        if (isGrabbing()) {
            grabbingWindow = null;
            if (doPost) {
                postEvent(new UngrabEvent(getTarget()));
            }
        }
    }

    void ungrab() {
        ungrab(true);
    }

    private boolean isGrabbing() {
        return this == grabbingWindow;
    }

<<<<<<< HEAD
    public PeerType getPeerType() {
        return peerType;
=======
    public void updateSecurityWarningVisibility() {
        if (warningWindow == null) {
            return;
        }

        if (!isVisible()) {
            return; // The warning window should already be hidden.
        }

        boolean show = false;

        if (!platformWindow.isFullScreenMode()) {
            if (isVisible()) {
                if (LWKeyboardFocusManagerPeer.getInstance(getAppContext()).getCurrentFocusedWindow() ==
                        getTarget()) {
                    show = true;
                }

                if (platformWindow.isUnderMouse() || warningWindow.isUnderMouse()) {
                    show = true;
                }
            }
        }

        warningWindow.setVisible(show, true);
>>>>>>> 741fa45d
    }

    @Override
    public String toString() {
        return super.toString() + " [target is " + getTarget() + "]";
    }
}<|MERGE_RESOLUTION|>--- conflicted
+++ resolved
@@ -42,11 +42,7 @@
 
 public class LWWindowPeer
     extends LWContainerPeer<Window, JComponent>
-<<<<<<< HEAD
-    implements FramePeer, DialogPeer, FullScreenCapable, DisplayChangedListener
-=======
-    implements WindowPeer, FramePeer, DialogPeer, FullScreenCapable, PlatformEventNotifier
->>>>>>> 741fa45d
+    implements FramePeer, DialogPeer, FullScreenCapable, DisplayChangedListener, PlatformEventNotifier
 {
     public static enum PeerType {
         SIMPLEWINDOW,
@@ -115,15 +111,13 @@
 
     private volatile boolean skipNextFocusChange;
 
-<<<<<<< HEAD
     private static final Color nonOpaqueBackground = new Color(0, 0, 0, 0);
 
     private volatile boolean textured;
 
     private final PeerType peerType;
-=======
+
     private final SecurityWarningWindow warningWindow;
->>>>>>> 741fa45d
 
     /**
      * Current modal blocker or null.
@@ -251,7 +245,6 @@
         if (warningWindow != null) {
             warningWindow.dispose();
         }
-
         destroyBuffers();
         platformWindow.dispose();
         super.disposeImpl();
@@ -666,23 +659,9 @@
      * Called by the {@code PlatformWindow} when any part of the window should
      * be repainted.
      */
-<<<<<<< HEAD
+    @Override
     public final void notifyExpose(final Rectangle r) {
         repaintPeer(r);
-=======
-    @Override
-    public void notifyExpose(final int x, final int y, final int w, final int h) {
-        // TODO: there's a serious problem with Swing here: it handles
-        // the exposition internally, so SwingPaintEventDispatcher always
-        // return null from createPaintEvent(). However, we flush the
-        // back buffer here unconditionally, so some flickering may appear.
-        // A possible solution is to split postPaintEvent() into two parts,
-        // and override that part which is only called after if
-        // createPaintEvent() returned non-null value and flush the buffer
-        // from the overridden method
-        flushOnscreenGraphics();
-        repaintPeer(new Rectangle(x, y, w, h));
->>>>>>> 741fa45d
     }
 
     /**
@@ -760,15 +739,10 @@
         getLWToolkit().getCursorManager().updateCursorLater(this);
     }
 
-<<<<<<< HEAD
+    @Override
     public void notifyActivation(boolean activation, LWWindowPeer opposite) {
         Window oppositeWindow = (opposite == null)? null : opposite.getTarget();
         changeFocusedWindow(activation, oppositeWindow);
-=======
-    @Override
-    public void notifyActivation(boolean activation) {
-        changeFocusedWindow(activation);
->>>>>>> 741fa45d
     }
 
     // MouseDown in non-client area
@@ -813,16 +787,13 @@
                     Point lp = lastMouseEventPeer.windowToLocal(x, y,
                                                                 lastWindowPeer);
                     Component target = lastMouseEventPeer.getTarget();
-                    postMouseEnteredExitedEvent(target, MouseEvent.MOUSE_EXITED,
-                            when, modifiers, lp,
+                    postMouseEnteredExitedEvent(target, id, when, modifiers, lp,
                             screenX, screenY, clickCount, popupTrigger, button);
                 }
-
                 lastMouseEventPeer = null;
             }
         } else {
             if (targetPeer != lastMouseEventPeer) {
-<<<<<<< HEAD
                 // lastMouseEventPeer may be null if mouse was out of Java windows
                 if (lastMouseEventPeer != null && lastMouseEventPeer.isEnabled()) {
                     // Sometimes, MOUSE_EXITED is not sent by delegate (or is sent a bit
@@ -833,60 +804,22 @@
                         Rectangle lr = lastWindowPeer.getBounds();
                         oldp.x += r.x - lr.x;
                         oldp.y += r.y - lr.y;
-                        postEvent(new MouseEvent(lastMouseEventPeer.getTarget(),
-                                                 MouseEvent.MOUSE_EXITED,
-                                                 when, modifiers,
-                                                 oldp.x, oldp.y, screenX, screenY,
-                                                 clickCount, popupTrigger, button));
+                        Component target = lastMouseEventPeer.getTarget();
+                        postMouseEnteredExitedEvent(target, id, when, modifiers, oldp,
+                                screenX, screenY, clickCount, popupTrigger, button);
                     } else {
                         Point oldp = lastMouseEventPeer.windowToLocal(x, y, this);
-                        postEvent(new MouseEvent(lastMouseEventPeer.getTarget(),
-                                                 MouseEvent.MOUSE_EXITED,
-                                                 when, modifiers,
-                                                 oldp.x, oldp.y, screenX, screenY,
-                                                 clickCount, popupTrigger, button));
-=======
-
-                if (id != MouseEvent.MOUSE_DRAGGED || lastMouseEventPeer == null) {
-                    // lastMouseEventPeer may be null if mouse was out of Java windows
-                    if (lastMouseEventPeer != null && lastMouseEventPeer.isEnabled()) {
-                        // Sometimes, MOUSE_EXITED is not sent by delegate (or is sent a bit
-                        // later), in which case lastWindowPeer is another window
-                        if (lastWindowPeer != this) {
-                            Point oldp = lastMouseEventPeer.windowToLocal(x, y, lastWindowPeer);
-                            // Additionally translate from this to lastWindowPeer coordinates
-                            Rectangle lr = lastWindowPeer.getBounds();
-                            oldp.x += r.x - lr.x;
-                            oldp.y += r.y - lr.y;
-                            Component target = lastMouseEventPeer.getTarget();
-                            postMouseEnteredExitedEvent(target, MouseEvent.MOUSE_EXITED,
-                                    when, modifiers, oldp,
-                                    screenX, screenY, clickCount, popupTrigger, button);
-                        } else {
-                            Point oldp = lastMouseEventPeer.windowToLocal(x, y, this);
-                            Component target = lastMouseEventPeer.getTarget();
-                            postMouseEnteredExitedEvent(target, MouseEvent.MOUSE_EXITED,
-                                    when, modifiers, oldp,
-                                    screenX, screenY, clickCount, popupTrigger, button);
-                        }
-                    }
-                    if (targetPeer != null && targetPeer.isEnabled() && id != MouseEvent.MOUSE_ENTERED) {
-                        Point newp = targetPeer.windowToLocal(x, y, curWindowPeer);
-                        Component target = targetPeer.getTarget();
-                        postMouseEnteredExitedEvent(target, MouseEvent.MOUSE_ENTERED,
-                                when, modifiers, newp,
+                        Component target = lastMouseEventPeer.getTarget();
+                        postMouseEnteredExitedEvent(target, id, when, modifiers, oldp,
                                 screenX, screenY, clickCount, popupTrigger, button);
->>>>>>> 741fa45d
                     }
                 }
                 lastMouseEventPeer = targetPeer;
                 if (targetPeer != null && targetPeer.isEnabled() && id != MouseEvent.MOUSE_ENTERED) {
                     Point newp = targetPeer.windowToLocal(x, y, curWindowPeer);
-                    postEvent(new MouseEvent(targetPeer.getTarget(),
-                                             MouseEvent.MOUSE_ENTERED,
-                                             when, modifiers,
-                                             newp.x, newp.y, screenX, screenY,
-                                             clickCount, popupTrigger, button));
+                    Component target = targetPeer.getTarget();
+                    postMouseEnteredExitedEvent(target, id, when, modifiers, newp,
+                            screenX, screenY, clickCount, popupTrigger, button);
                 }
             }
             // TODO: fill "bdata" member of AWTEvent
@@ -956,7 +889,8 @@
                     postMouseEnteredExitedEvent(targetPeer.getTarget(), id,
                             when, modifiers, lp, screenX, screenY,
                             clickCount, popupTrigger, button);
-                }   else {
+
+                } else {
                     MouseEvent event = new MouseEvent(targetPeer.getTarget(), id,
                                                   when, modifiers, lp.x, lp.y,
                                                   screenX, screenY, clickCount,
@@ -1464,10 +1398,10 @@
         return this == grabbingWindow;
     }
 
-<<<<<<< HEAD
     public PeerType getPeerType() {
         return peerType;
-=======
+    }
+
     public void updateSecurityWarningVisibility() {
         if (warningWindow == null) {
             return;
@@ -1481,7 +1415,7 @@
 
         if (!platformWindow.isFullScreenMode()) {
             if (isVisible()) {
-                if (LWKeyboardFocusManagerPeer.getInstance(getAppContext()).getCurrentFocusedWindow() ==
+                if (LWKeyboardFocusManagerPeer.getInstance().getCurrentFocusedWindow() ==
                         getTarget()) {
                     show = true;
                 }
@@ -1493,7 +1427,6 @@
         }
 
         warningWindow.setVisible(show, true);
->>>>>>> 741fa45d
     }
 
     @Override
