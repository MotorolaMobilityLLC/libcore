--- conflicted
+++ resolved
@@ -239,16 +239,15 @@
         }
     }
 
-<<<<<<< HEAD
     void handleWindowFocusEvent(boolean gained, LWWindowPeer opposite) {
-        peer.notifyActivation(gained, opposite);
-=======
-    void handleWindowFocusEvent(boolean gained) {
-        eventNotifier.notifyActivation(gained);
-    }
-
-    void handleWindowDidExposeEvent(float x, float y, float w, float h) {
-        eventNotifier.notifyExpose((int)x, (int)y, (int)w, (int)h);
->>>>>>> 741fa45d
+        eventNotifier.notifyActivation(gained, opposite);
+    }
+
+    void handleWindowDidExposeEvent(final Rectangle r) {
+        eventNotifier.notifyExpose(r);
+    }
+
+    void handleReshapeEvent(int x, int y, int w, int h) {
+        eventNotifier.notifyReshape(x, y, w, h);
     }
 }