#
# This is the "master security properties file".
#
# In this file, various security properties are set for use by
# java.security classes. This is where users can statically register
# Cryptography Package Providers ("providers" for short). The term
# "provider" refers to a package or set of packages that supply a
# concrete implementation of a subset of the cryptography aspects of
# the Java Security API. A provider may, for example, implement one or
# more digital signature algorithms or message digest algorithms.
#
# Each provider must implement a subclass of the Provider class.
# To register a provider in this master security properties file,
# specify the Provider subclass name and priority in the format
#
#    security.provider.<n>=<className>
#
# This declares a provider, and specifies its preference
# order n. The preference order is the order in which providers are
# searched for requested algorithms (when no specific provider is
# requested). The order is 1-based; 1 is the most preferred, followed
# by 2, and so on.
#
# <className> must specify the subclass of the Provider class whose
# constructor sets the values of various properties that are required
# for the Java Security API to look up the algorithms or other
# facilities implemented by the provider.
#
# There must be at least one provider specification in java.security.
# There is a default provider that comes standard with the JDK. It
# is called the "SUN" provider, and its Provider subclass
# named Sun appears in the sun.security.provider package. Thus, the
# "SUN" provider is registered via the following:
#
#    security.provider.1=sun.security.provider.Sun
#
# (The number 1 is used for the default provider.)
#
# Note: Providers can be dynamically registered instead by calls to
# either the addProvider or insertProviderAt method in the Security
# class.

#
# List of providers and their preference orders (see above):
#
security.provider.1=sun.security.provider.Sun
security.provider.2=sun.security.rsa.SunRsaSign
security.provider.3=sun.security.ec.SunEC
security.provider.4=com.sun.net.ssl.internal.ssl.Provider
security.provider.5=com.sun.crypto.provider.SunJCE
security.provider.6=sun.security.jgss.SunProvider
security.provider.7=com.sun.security.sasl.Provider
security.provider.8=org.jcp.xml.dsig.internal.dom.XMLDSigRI
security.provider.9=sun.security.smartcardio.SunPCSC
security.provider.10=sun.security.mscapi.SunMSCAPI

#
# Select the source of seed data for SecureRandom. By default an
# attempt is made to use the entropy gathering device specified by
# the securerandom.source property. If an exception occurs when
# accessing the URL then the traditional system/thread activity
# algorithm is used.
#
# On Solaris and Linux systems, if file:/dev/urandom is specified and it
# exists, a special SecureRandom implementation is activated by default.
# This "NativePRNG" reads random bytes directly from /dev/urandom.
#
# On Windows systems, the URLs file:/dev/random and file:/dev/urandom
# enables use of the Microsoft CryptoAPI seed functionality.
#
securerandom.source=file:/dev/urandom
#
# The entropy gathering device is described as a URL and can also
# be specified with the system property "java.security.egd". For example,
#   -Djava.security.egd=file:/dev/urandom
# Specifying this system property will override the securerandom.source
# setting.

#
# Class to instantiate as the javax.security.auth.login.Configuration
# provider.
#
login.configuration.provider=com.sun.security.auth.login.ConfigFile

#
# Default login configuration file
#
#login.config.url.1=file:${user.home}/.java.login.config

#
# Class to instantiate as the system Policy. This is the name of the class
# that will be used as the Policy object.
#
policy.provider=sun.security.provider.PolicyFile

# The default is to have a single system-wide policy file,
# and a policy file in the user's home directory.
policy.url.1=file:${java.home}/lib/security/java.policy
policy.url.2=file:${user.home}/.java.policy

# whether or not we expand properties in the policy file
# if this is set to false, properties (${...}) will not be expanded in policy
# files.
policy.expandProperties=true

# whether or not we allow an extra policy to be passed on the command line
# with -Djava.security.policy=somefile. Comment out this line to disable
# this feature.
policy.allowSystemProperty=true

# whether or not we look into the IdentityScope for trusted Identities
# when encountering a 1.1 signed JAR file. If the identity is found
# and is trusted, we grant it AllPermission.
policy.ignoreIdentityScope=false

#
# Default keystore type.
#
keystore.type=jks

#
# List of comma-separated packages that start with or equal this string
# will cause a security exception to be thrown when
# passed to checkPackageAccess unless the
# corresponding RuntimePermission ("accessClassInPackage."+package) has
# been granted.
package.access=sun.,\
               com.sun.xml.internal.,\
               com.sun.imageio.,\
               com.sun.istack.internal.,\
               com.sun.jmx.,\
               com.sun.proxy.,\
               com.sun.org.apache.bcel.internal.,\
               com.sun.org.apache.regexp.internal.,\
               com.sun.org.apache.xerces.internal.,\
               com.sun.org.apache.xpath.internal.,\
               com.sun.org.apache.xalan.internal.extensions.,\
               com.sun.org.apache.xalan.internal.lib.,\
               com.sun.org.apache.xalan.internal.res.,\
               com.sun.org.apache.xalan.internal.templates.,\
               com.sun.org.apache.xalan.internal.utils.,\
<<<<<<< HEAD
               com.sun.org.glassfish.external.,\
               com.sun.org.glassfish.gmbal.,\
               oracle.jrockit.jfr.
=======
               com.sun.org.apache.xalan.internal.xslt.,\
               com.sun.org.apache.xalan.internal.xsltc.cmdline.,\
               com.sun.org.apache.xalan.internal.xsltc.compiler.,\
               com.sun.org.apache.xalan.internal.xsltc.trax.,\
               com.sun.org.apache.xalan.internal.xsltc.util.,\
               com.sun.org.apache.xml.internal.res.,\
               com.sun.org.apache.xml.internal.serializer.utils.,\
               com.sun.org.apache.xml.internal.utils.,\
               com.sun.org.glassfish.,\
               com.sun.java.accessibility.
>>>>>>> d61e018a

#
# List of comma-separated packages that start with or equal this string
# will cause a security exception to be thrown when
# passed to checkPackageDefinition unless the
# corresponding RuntimePermission ("defineClassInPackage."+package) has
# been granted.
#
# by default, none of the class loaders supplied with the JDK call
# checkPackageDefinition.
#
package.definition=sun.,\
                   com.sun.xml.internal.,\
                   com.sun.imageio.,\
                   com.sun.istack.internal.,\
                   com.sun.jmx.,\
                   com.sun.proxy.,\
                   com.sun.org.apache.bcel.internal.,\
                   com.sun.org.apache.regexp.internal.,\
                   com.sun.org.apache.xerces.internal.,\
                   com.sun.org.apache.xpath.internal.,\
                   com.sun.org.apache.xalan.internal.extensions.,\
                   com.sun.org.apache.xalan.internal.lib.,\
                   com.sun.org.apache.xalan.internal.res.,\
                   com.sun.org.apache.xalan.internal.templates.,\
                   com.sun.org.apache.xalan.internal.utils.,\
<<<<<<< HEAD
                   com.sun.org.glassfish.external.,\
                   com.sun.org.glassfish.gmbal.,\
                   oracle.jrockit.jfr.
=======
                   com.sun.org.apache.xalan.internal.xslt.,\
                   com.sun.org.apache.xalan.internal.xsltc.cmdline.,\
                   com.sun.org.apache.xalan.internal.xsltc.compiler.,\
                   com.sun.org.apache.xalan.internal.xsltc.trax.,\
                   com.sun.org.apache.xalan.internal.xsltc.util.,\
                   com.sun.org.apache.xml.internal.res.,\
                   com.sun.org.apache.xml.internal.serializer.utils.,\
                   com.sun.org.apache.xml.internal.utils.,\
                   com.sun.org.glassfish.,\
                   com.sun.java.accessibility.
>>>>>>> d61e018a

#
# Determines whether this properties file can be appended to
# or overridden on the command line via -Djava.security.properties
#
security.overridePropertiesFile=true

#
# Determines the default key and trust manager factory algorithms for
# the javax.net.ssl package.
#
ssl.KeyManagerFactory.algorithm=SunX509
ssl.TrustManagerFactory.algorithm=PKIX

#
# The Java-level namelookup cache policy for successful lookups:
#
# any negative value: caching forever
# any positive value: the number of seconds to cache an address for
# zero: do not cache
#
# default value is forever (FOREVER). For security reasons, this
# caching is made forever when a security manager is set. When a security
# manager is not set, the default behavior in this implementation
# is to cache for 30 seconds.
#
# NOTE: setting this to anything other than the default value can have
#       serious security implications. Do not set it unless
#       you are sure you are not exposed to DNS spoofing attack.
#
#networkaddress.cache.ttl=-1

# The Java-level namelookup cache policy for failed lookups:
#
# any negative value: cache forever
# any positive value: the number of seconds to cache negative lookup results
# zero: do not cache
#
# In some Microsoft Windows networking environments that employ
# the WINS name service in addition to DNS, name service lookups
# that fail may take a noticeably long time to return (approx. 5 seconds).
# For this reason the default caching policy is to maintain these
# results for 10 seconds.
#
#
networkaddress.cache.negative.ttl=10

#
# Properties to configure OCSP for certificate revocation checking
#

# Enable OCSP
#
# By default, OCSP is not used for certificate revocation checking.
# This property enables the use of OCSP when set to the value "true".
#
# NOTE: SocketPermission is required to connect to an OCSP responder.
#
# Example,
#   ocsp.enable=true

#
# Location of the OCSP responder
#
# By default, the location of the OCSP responder is determined implicitly
# from the certificate being validated. This property explicitly specifies
# the location of the OCSP responder. The property is used when the
# Authority Information Access extension (defined in RFC 3280) is absent
# from the certificate or when it requires overriding.
#
# Example,
#   ocsp.responderURL=http://ocsp.example.net:80

#
# Subject name of the OCSP responder's certificate
#
# By default, the certificate of the OCSP responder is that of the issuer
# of the certificate being validated. This property identifies the certificate
# of the OCSP responder when the default does not apply. Its value is a string
# distinguished name (defined in RFC 2253) which identifies a certificate in
# the set of certificates supplied during cert path validation. In cases where
# the subject name alone is not sufficient to uniquely identify the certificate
# then both the "ocsp.responderCertIssuerName" and
# "ocsp.responderCertSerialNumber" properties must be used instead. When this
# property is set then those two properties are ignored.
#
# Example,
#   ocsp.responderCertSubjectName="CN=OCSP Responder, O=XYZ Corp"

#
# Issuer name of the OCSP responder's certificate
#
# By default, the certificate of the OCSP responder is that of the issuer
# of the certificate being validated. This property identifies the certificate
# of the OCSP responder when the default does not apply. Its value is a string
# distinguished name (defined in RFC 2253) which identifies a certificate in
# the set of certificates supplied during cert path validation. When this
# property is set then the "ocsp.responderCertSerialNumber" property must also
# be set. When the "ocsp.responderCertSubjectName" property is set then this
# property is ignored.
#
# Example,
#   ocsp.responderCertIssuerName="CN=Enterprise CA, O=XYZ Corp"

#
# Serial number of the OCSP responder's certificate
#
# By default, the certificate of the OCSP responder is that of the issuer
# of the certificate being validated. This property identifies the certificate
# of the OCSP responder when the default does not apply. Its value is a string
# of hexadecimal digits (colon or space separators may be present) which
# identifies a certificate in the set of certificates supplied during cert path
# validation. When this property is set then the "ocsp.responderCertIssuerName"
# property must also be set. When the "ocsp.responderCertSubjectName" property
# is set then this property is ignored.
#
# Example,
#   ocsp.responderCertSerialNumber=2A:FF:00

#
# Policy for failed Kerberos KDC lookups:
#
# When a KDC is unavailable (network error, service failure, etc), it is
# put inside a blacklist and accessed less often for future requests. The
# value (case-insensitive) for this policy can be:
#
# tryLast
#    KDCs in the blacklist are always tried after those not on the list.
#
# tryLess[:max_retries,timeout]
#    KDCs in the blacklist are still tried by their order in the configuration,
#    but with smaller max_retries and timeout values. max_retries and timeout
#    are optional numerical parameters (default 1 and 5000, which means once
#    and 5 seconds). Please notes that if any of the values defined here is
#    more than what is defined in krb5.conf, it will be ignored.
#
# Whenever a KDC is detected as available, it is removed from the blacklist.
# The blacklist is reset when krb5.conf is reloaded. You can add
# refreshKrb5Config=true to a JAAS configuration file so that krb5.conf is
# reloaded whenever a JAAS authentication is attempted.
#
# Example,
#   krb5.kdc.bad.policy = tryLast
#   krb5.kdc.bad.policy = tryLess:2,2000
krb5.kdc.bad.policy = tryLast

# Algorithm restrictions for certification path (CertPath) processing
#
# In some environments, certain algorithms or key lengths may be undesirable
# for certification path building and validation.  For example, "MD2" is
# generally no longer considered to be a secure hash algorithm.  This section
# describes the mechanism for disabling algorithms based on algorithm name
# and/or key length.  This includes algorithms used in certificates, as well
# as revocation information such as CRLs and signed OCSP Responses.
#
# The syntax of the disabled algorithm string is described as this Java
# BNF-style:
#   DisabledAlgorithms:
#       " DisabledAlgorithm { , DisabledAlgorithm } "
#
#   DisabledAlgorithm:
#       AlgorithmName [Constraint]
#
#   AlgorithmName:
#       (see below)
#
#   Constraint:
#       KeySizeConstraint
#
#   KeySizeConstraint:
#       keySize Operator DecimalInteger
#
#   Operator:
#       <= | < | == | != | >= | >
#
#   DecimalInteger:
#       DecimalDigits
#
#   DecimalDigits:
#       DecimalDigit {DecimalDigit}
#
#   DecimalDigit: one of
#       1 2 3 4 5 6 7 8 9 0
#
# The "AlgorithmName" is the standard algorithm name of the disabled
# algorithm. See "Java Cryptography Architecture Standard Algorithm Name
# Documentation" for information about Standard Algorithm Names.  Matching
# is performed using a case-insensitive sub-element matching rule.  (For
# example, in "SHA1withECDSA" the sub-elements are "SHA1" for hashing and
# "ECDSA" for signatures.)  If the assertion "AlgorithmName" is a
# sub-element of the certificate algorithm name, the algorithm will be
# rejected during certification path building and validation.  For example,
# the assertion algorithm name "DSA" will disable all certificate algorithms
# that rely on DSA, such as NONEwithDSA, SHA1withDSA.  However, the assertion
# will not disable algorithms related to "ECDSA".
#
# A "Constraint" provides further guidance for the algorithm being specified.
# The "KeySizeConstraint" requires a key of a valid size range if the
# "AlgorithmName" is of a key algorithm.  The "DecimalInteger" indicates the
# key size specified in number of bits.  For example, "RSA keySize <= 1024"
# indicates that any RSA key with key size less than or equal to 1024 bits
# should be disabled, and "RSA keySize < 1024, RSA keySize > 2048" indicates
# that any RSA key with key size less than 1024 or greater than 2048 should
# be disabled. Note that the "KeySizeConstraint" only makes sense to key
# algorithms.
#
# Note: This property is currently used by Oracle's PKIX implementation. It
# is not guaranteed to be examined and used by other implementations.
#
# Example:
#   jdk.certpath.disabledAlgorithms=MD2, DSA, RSA keySize < 2048
#
#
jdk.certpath.disabledAlgorithms=MD2, RSA keySize < 1024

# Algorithm restrictions for Secure Socket Layer/Transport Layer Security
# (SSL/TLS) processing
#
# In some environments, certain algorithms or key lengths may be undesirable
# when using SSL/TLS.  This section describes the mechanism for disabling
# algorithms during SSL/TLS security parameters negotiation, including cipher
# suites selection, peer authentication and key exchange mechanisms.
#
# For PKI-based peer authentication and key exchange mechanisms, this list
# of disabled algorithms will also be checked during certification path
# building and validation, including algorithms used in certificates, as
# well as revocation information such as CRLs and signed OCSP Responses.
# This is in addition to the jdk.certpath.disabledAlgorithms property above.
#
# See the specification of "jdk.certpath.disabledAlgorithms" for the
# syntax of the disabled algorithm string.
#
# Note: This property is currently used by Oracle's JSSE implementation.
# It is not guaranteed to be examined and used by other implementations.
#
# Example:
#   jdk.tls.disabledAlgorithms=MD5, SHA1, DSA, RSA keySize < 2048
<|MERGE_RESOLUTION|>--- conflicted
+++ resolved
@@ -139,11 +139,6 @@
                com.sun.org.apache.xalan.internal.res.,\
                com.sun.org.apache.xalan.internal.templates.,\
                com.sun.org.apache.xalan.internal.utils.,\
-<<<<<<< HEAD
-               com.sun.org.glassfish.external.,\
-               com.sun.org.glassfish.gmbal.,\
-               oracle.jrockit.jfr.
-=======
                com.sun.org.apache.xalan.internal.xslt.,\
                com.sun.org.apache.xalan.internal.xsltc.cmdline.,\
                com.sun.org.apache.xalan.internal.xsltc.compiler.,\
@@ -153,8 +148,8 @@
                com.sun.org.apache.xml.internal.serializer.utils.,\
                com.sun.org.apache.xml.internal.utils.,\
                com.sun.org.glassfish.,\
-               com.sun.java.accessibility.
->>>>>>> d61e018a
+               com.sun.java.accessibility.,\
+               oracle.jrockit.jfr.
 
 #
 # List of comma-separated packages that start with or equal this string
@@ -181,11 +176,6 @@
                    com.sun.org.apache.xalan.internal.res.,\
                    com.sun.org.apache.xalan.internal.templates.,\
                    com.sun.org.apache.xalan.internal.utils.,\
-<<<<<<< HEAD
-                   com.sun.org.glassfish.external.,\
-                   com.sun.org.glassfish.gmbal.,\
-                   oracle.jrockit.jfr.
-=======
                    com.sun.org.apache.xalan.internal.xslt.,\
                    com.sun.org.apache.xalan.internal.xsltc.cmdline.,\
                    com.sun.org.apache.xalan.internal.xsltc.compiler.,\
@@ -195,8 +185,8 @@
                    com.sun.org.apache.xml.internal.serializer.utils.,\
                    com.sun.org.apache.xml.internal.utils.,\
                    com.sun.org.glassfish.,\
-                   com.sun.java.accessibility.
->>>>>>> d61e018a
+                   com.sun.java.accessibility.,\
+                   oracle.jrockit.jfr.
 
 #
 # Determines whether this properties file can be appended to
