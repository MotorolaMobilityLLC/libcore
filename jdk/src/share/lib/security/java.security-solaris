--- conflicted
+++ resolved
@@ -148,14 +148,10 @@
                com.sun.org.apache.xml.internal.res.,\
                com.sun.org.apache.xml.internal.serializer.utils.,\
                com.sun.org.apache.xml.internal.utils.,\
-<<<<<<< HEAD
-               com.sun.org.glassfish.,\
-               oracle.jrockit.jfr.
-=======
                com.sun.org.apache.xml.internal.security.,\
                com.sun.org.glassfish.,\
-               org.jcp.xml.dsig.internal.
->>>>>>> 741fa45d
+               org.jcp.xml.dsig.internal.,\
+               oracle.jrockit.jfr.
 
 #
 # List of comma-separated packages that start with or equal this string
@@ -190,14 +186,10 @@
                    com.sun.org.apache.xml.internal.res.,\
                    com.sun.org.apache.xml.internal.serializer.utils.,\
                    com.sun.org.apache.xml.internal.utils.,\
-<<<<<<< HEAD
-                   com.sun.org.glassfish.,\
-                   oracle.jrockit.jfr.
-=======
                    com.sun.org.apache.xml.internal.security.,\
                    com.sun.org.glassfish.,\
-                   org.jcp.xml.dsig.internal.
->>>>>>> 741fa45d
+                   org.jcp.xml.dsig.internal.,\
+                   oracle.jrockit.jfr.
 
 #
 # Determines whether this properties file can be appended to
