--- conflicted
+++ resolved
@@ -149,11 +149,8 @@
                com.sun.org.apache.xml.internal.utils.,\
                com.sun.org.apache.xml.internal.security.,\
                com.sun.org.glassfish.,\
-<<<<<<< HEAD
+               org.jcp.xml.dsig.internal.,\
                oracle.jrockit.jfr.,\
-=======
-               org.jcp.xml.dsig.internal.,\
->>>>>>> 741fa45d
                apple.
 
 #
@@ -191,11 +188,8 @@
                    com.sun.org.apache.xml.internal.utils.,\
                    com.sun.org.apache.xml.internal.security.,\
                    com.sun.org.glassfish.,\
-<<<<<<< HEAD
+                   org.jcp.xml.dsig.internal.,\
                    oracle.jrockit.jfr.,\
-=======
-                   org.jcp.xml.dsig.internal.,\
->>>>>>> 741fa45d
                    apple.
 
 #
