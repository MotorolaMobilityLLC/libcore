#
# This properties file is used to create a PropertyResourceBundle
# It contains Locale specific strings used be the Accessibility package.
#
# When this file is read in, the strings are put into the 
# defaults table.  This is an implementation detail of the current
# workings of Accessibility.  DO NOT DEPEND ON THIS.  
# This may change in future versions of Accessibility as we improve 
# localization support.
#
# @author  Lynn Monsanto

#
# accessible roles
#
alert=avisering
awtcomponent=AWT-komponent
checkbox=kryssruta
colorchooser=f\u00E4rgv\u00E4ljare
columnheader=kolumnrubrik
combobox=kombinationsruta
canvas=rityta
desktopicon=skrivbordsikon
desktoppane=skrivbordsruta
dialog=dialogruta
directorypane=katalogruta
glasspane=glasruta
filechooser=filv\u00E4ljare
filler=utfyllnad
frame=ram
internalframe=intern ram
label=etikett
layeredpane=staplad ruta
list=lista
listitem=listobjekt
menubar=menyrad
menu=meny
menuitem=menyalternativ
optionpane=alternativruta
pagetab=sidflik
pagetablist=sidflikslista
panel=panel
passwordtext=l\u00F6senordstext
popupmenu=snabbmeny
progressbar=statusrad
pushbutton=knapp
radiobutton=alternativknapp
rootpane=grundruta
rowheader=radrubrik
scrollbar=rullningslist
scrollpane=rullningsruta
separator=avskiljare
slider=skjutreglage
splitpane=delad ruta
swingcomponent=swing-komponent
table=tabell
text=text
tree=tr\u00E4d
togglebutton=v\u00E4xlingsknapp
toolbar=verktygsrad
tooltip=knappbeskrivning
unknown=ok\u00E4nd
viewport=vyport
window=f\u00F6nster
#
# accessible relations
#
labelFor=etikett f\u00F6r
labeledBy=etikett av
memberOf=medlem i
controlledBy=controlledBy
controllerFor=controllerFor
#
# accessible states
#
active=aktiv
armed=redo
busy=upptagen
checked=markerad
collapsed=komprimerad
editable=redigerbar
expandable=ut\u00F6kningsbar
expanded=ut\u00F6kad
enabled=aktiverad
focusable=fokuseringsbar
focused=fokuserad
iconified=minimerad
modal=modal
multiline=flera rader
multiselectable=flerval
opaque=t\u00E4ckande
pressed=nedtryckt
resizable=storleks\u00E4ndringsbar
selectable=valbar
selected=vald
showing=visas
singleline=en rad
transient=tillf\u00E4llig
visible=synlig
vertical=vertikal
horizontal=horisontell
#
# accessible actions
#
<<<<<<< HEAD
toggle expand=v\u00E4xla ut\u00F6ka
=======
toggleexpand=v\u00E4xla ut\u00F6ka
>>>>>>> 1e88a48f

# new relations, roles and states for J2SE 1.5.0

# 
# accessible relations
#
flowsTo=fl\u00F6dar till
flowsFrom=fl\u00F6dar fr\u00E5n
subwindowOf=delf\u00F6nster av
parentWindowOf=\u00F6verordnat f\u00F6nster f\u00F6r
embeds=b\u00E4ddar in
embeddedBy=b\u00E4ddas in av
childNodeOf=underordnad nod f\u00F6r

#
# accessible roles
#
header=sidhuvud
footer=sidfot
paragraph=stycke
ruler=linjal
editbar=redigeringslist
progressMonitor=f\u00F6rlopps\u00F6vervakare

#
# accessible states
#
managesDescendants=hanterar underordnade
indeterminate=obest\u00E4mt
truncated=kapad

# new for J2SE 1.6.0

#
# accessible roles
#
htmlcontainer=HTML-container

#
# END OF MATERIAL TO LOCALIZE
#<|MERGE_RESOLUTION|>--- conflicted
+++ resolved
@@ -102,11 +102,7 @@
 #
 # accessible actions
 #
-<<<<<<< HEAD
-toggle expand=v\u00E4xla ut\u00F6ka
-=======
 toggleexpand=v\u00E4xla ut\u00F6ka
->>>>>>> 1e88a48f
 
 # new relations, roles and states for J2SE 1.5.0
 
