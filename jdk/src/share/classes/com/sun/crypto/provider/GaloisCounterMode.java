/*
<<<<<<< HEAD
 * Copyright (c) 2013, 2014, Oracle and/or its affiliates. All rights reserved.
=======
 * Copyright (c) 2013, 2016, Oracle and/or its affiliates. All rights reserved.
>>>>>>> 17847828
 * DO NOT ALTER OR REMOVE COPYRIGHT NOTICES OR THIS FILE HEADER.
 *
 * This code is free software; you can redistribute it and/or modify it
 * under the terms of the GNU General Public License version 2 only, as
 * published by the Free Software Foundation.  Oracle designates this
 * particular file as subject to the "Classpath" exception as provided
 * by Oracle in the LICENSE file that accompanied this code.
 *
 * This code is distributed in the hope that it will be useful, but WITHOUT
 * ANY WARRANTY; without even the implied warranty of MERCHANTABILITY or
 * FITNESS FOR A PARTICULAR PURPOSE.  See the GNU General Public License
 * version 2 for more details (a copy is included in the LICENSE file that
 * accompanied this code).
 *
 * You should have received a copy of the GNU General Public License version
 * 2 along with this work; if not, write to the Free Software Foundation,
 * Inc., 51 Franklin St, Fifth Floor, Boston, MA 02110-1301 USA.
 *
 * Please contact Oracle, 500 Oracle Parkway, Redwood Shores, CA 94065 USA
 * or visit www.oracle.com if you need additional information or have any
 * questions.
 */

package com.sun.crypto.provider;

import java.util.Arrays;
import java.io.*;
import java.security.*;
import javax.crypto.*;
import static com.sun.crypto.provider.AESConstants.AES_BLOCK_SIZE;

/**
 * This class represents ciphers in GaloisCounter (GCM) mode.
 *
 * <p>This mode currently should only be used w/ AES cipher.
 * Although no checking is done, caller should only pass AES
 * Cipher to the constructor.
 *
 * <p>NOTE: Unlike other modes, when used for decryption, this class
 * will buffer all processed outputs internally and won't return them
 * until the tag has been successfully verified.
 *
 * @since 1.8
 */
final class GaloisCounterMode extends FeedbackCipher {

    static int DEFAULT_TAG_LEN = AES_BLOCK_SIZE;
    static int DEFAULT_IV_LEN = 12; // in bytes

    // In NIST SP 800-38D, GCM input size is limited to be no longer
    // than (2^36 - 32) bytes. Otherwise, the counter will wrap
    // around and lead to a leak of plaintext.
    // However, given the current GCM spec requirement that recovered
    // text can only be returned after successful tag verification,
    // we are bound by limiting the data size to the size limit of
    // java byte array, e.g. Integer.MAX_VALUE, since all data
    // can only be returned by the doFinal(...) call.
    private static final int MAX_BUF_SIZE = Integer.MAX_VALUE;

    // buffer for AAD data; if null, meaning update has been called
    private ByteArrayOutputStream aadBuffer = new ByteArrayOutputStream();
    private int sizeOfAAD = 0;

    // buffer for storing input in decryption, not used for encryption
    private ByteArrayOutputStream ibuffer = null;

    // in bytes; need to convert to bits (default value 128) when needed
    private int tagLenBytes = DEFAULT_TAG_LEN;

    // these following 2 fields can only be initialized after init() is
    // called, e.g. after cipher key k is set, and STAY UNCHANGED
    private byte[] subkeyH = null;
    private byte[] preCounterBlock = null;

    private GCTR gctrPAndC = null;
    private GHASH ghashAllToS = null;

    // length of total data, i.e. len(C)
    private int processed = 0;

    // additional variables for save/restore calls
    private byte[] aadBufferSave = null;
    private int sizeOfAADSave = 0;
    private byte[] ibufferSave = null;
    private int processedSave = 0;

    // value must be 16-byte long; used by GCTR and GHASH as well
    static void increment32(byte[] value) {
        if (value.length != AES_BLOCK_SIZE) {
            // should never happen
            throw new ProviderException("Illegal counter block length");
        }
        // start from last byte and only go over 4 bytes, i.e. total 32 bits
        int n = value.length - 1;
        while ((n >= value.length - 4) && (++value[n] == 0)) {
            n--;
        }
    }

    private static byte[] getLengthBlock(int ivLenInBytes) {
        long ivLen = ((long)ivLenInBytes) << 3;
        byte[] out = new byte[AES_BLOCK_SIZE];
        out[8] = (byte)(ivLen >>> 56);
        out[9] = (byte)(ivLen >>> 48);
        out[10] = (byte)(ivLen >>> 40);
        out[11] = (byte)(ivLen >>> 32);
        out[12] = (byte)(ivLen >>> 24);
        out[13] = (byte)(ivLen >>> 16);
        out[14] = (byte)(ivLen >>> 8);
        out[15] = (byte)ivLen;
        return out;
    }

    private static byte[] getLengthBlock(int aLenInBytes, int cLenInBytes) {
        long aLen = ((long)aLenInBytes) << 3;
        long cLen = ((long)cLenInBytes) << 3;
        byte[] out = new byte[AES_BLOCK_SIZE];
        out[0] = (byte)(aLen >>> 56);
        out[1] = (byte)(aLen >>> 48);
        out[2] = (byte)(aLen >>> 40);
        out[3] = (byte)(aLen >>> 32);
        out[4] = (byte)(aLen >>> 24);
        out[5] = (byte)(aLen >>> 16);
        out[6] = (byte)(aLen >>> 8);
        out[7] = (byte)aLen;
        out[8] = (byte)(cLen >>> 56);
        out[9] = (byte)(cLen >>> 48);
        out[10] = (byte)(cLen >>> 40);
        out[11] = (byte)(cLen >>> 32);
        out[12] = (byte)(cLen >>> 24);
        out[13] = (byte)(cLen >>> 16);
        out[14] = (byte)(cLen >>> 8);
        out[15] = (byte)cLen;
        return out;
    }

    private static byte[] expandToOneBlock(byte[] in, int inOfs, int len) {
        if (len > AES_BLOCK_SIZE) {
            throw new ProviderException("input " + len + " too long");
        }
        if (len == AES_BLOCK_SIZE && inOfs == 0) {
            return in;
        } else {
            byte[] paddedIn = new byte[AES_BLOCK_SIZE];
            System.arraycopy(in, inOfs, paddedIn, 0, len);
            return paddedIn;
        }
    }

    private static byte[] getJ0(byte[] iv, byte[] subkeyH) {
        byte[] j0;
        if (iv.length == 12) { // 96 bits
            j0 = expandToOneBlock(iv, 0, iv.length);
            j0[AES_BLOCK_SIZE - 1] = 1;
        } else {
            GHASH g = new GHASH(subkeyH);
            int lastLen = iv.length % AES_BLOCK_SIZE;
            if (lastLen != 0) {
                g.update(iv, 0, iv.length - lastLen);
                byte[] padded =
                    expandToOneBlock(iv, iv.length - lastLen, lastLen);
                g.update(padded);
            } else {
                g.update(iv);
            }
            byte[] lengthBlock = getLengthBlock(iv.length);
            g.update(lengthBlock);
            j0 = g.digest();
        }
        return j0;
    }

    private static void checkDataLength(int processed, int len) {
        if (processed > MAX_BUF_SIZE - len) {
            throw new ProviderException("SunJCE provider only supports " +
                "input size up to " + MAX_BUF_SIZE + " bytes");
        }
    }

    GaloisCounterMode(SymmetricCipher embeddedCipher) {
        super(embeddedCipher);
        aadBuffer = new ByteArrayOutputStream();
    }

    /**
     * Gets the name of the feedback mechanism
     *
     * @return the name of the feedback mechanism
     */
    String getFeedback() {
        return "GCM";
    }

    /**
     * Resets the cipher object to its original state.
     * This is used when doFinal is called in the Cipher class, so that the
     * cipher can be reused (with its original key and iv).
     */
    void reset() {
        if (aadBuffer == null) {
            aadBuffer = new ByteArrayOutputStream();
        } else {
            aadBuffer.reset();
        }
        if (gctrPAndC != null) gctrPAndC.reset();
        if (ghashAllToS != null) ghashAllToS.reset();
        processed = 0;
        sizeOfAAD = 0;
        if (ibuffer != null) {
            ibuffer.reset();
        }
    }

    /**
     * Save the current content of this cipher.
     */
    void save() {
        processedSave = processed;
        sizeOfAADSave = sizeOfAAD;
        aadBufferSave =
            ((aadBuffer == null || aadBuffer.size() == 0)?
             null : aadBuffer.toByteArray());
        if (gctrPAndC != null) gctrPAndC.save();
        if (ghashAllToS != null) ghashAllToS.save();
        if (ibuffer != null) {
            ibufferSave = ibuffer.toByteArray();
        }
    }

    /**
     * Restores the content of this cipher to the previous saved one.
     */
    void restore() {
        processed = processedSave;
        sizeOfAAD = sizeOfAADSave;
        if (aadBuffer != null) {
            aadBuffer.reset();
            if (aadBufferSave != null) {
                aadBuffer.write(aadBufferSave, 0, aadBufferSave.length);
            }
        }
        if (gctrPAndC != null) gctrPAndC.restore();
        if (ghashAllToS != null) ghashAllToS.restore();
        if (ibuffer != null) {
            ibuffer.reset();
            ibuffer.write(ibufferSave, 0, ibufferSave.length);
        }
    }

    /**
     * Initializes the cipher in the specified mode with the given key
     * and iv.
     *
     * @param decrypting flag indicating encryption or decryption
     * @param algorithm the algorithm name
     * @param key the key
     * @param iv the iv
     * @param tagLenBytes the length of tag in bytes
     *
     * @exception InvalidKeyException if the given key is inappropriate for
     * initializing this cipher
     */
    void init(boolean decrypting, String algorithm, byte[] key, byte[] iv)
            throws InvalidKeyException {
        init(decrypting, algorithm, key, iv, DEFAULT_TAG_LEN);
    }

    /**
     * Initializes the cipher in the specified mode with the given key
     * and iv.
     *
     * @param decrypting flag indicating encryption or decryption
     * @param algorithm the algorithm name
     * @param key the key
     * @param iv the iv
     * @param tagLenBytes the length of tag in bytes
     *
     * @exception InvalidKeyException if the given key is inappropriate for
     * initializing this cipher
     */
    void init(boolean decrypting, String algorithm, byte[] keyValue,
              byte[] ivValue, int tagLenBytes)
              throws InvalidKeyException {
        if (keyValue == null || ivValue == null) {
            throw new InvalidKeyException("Internal error");
        }

        // always encrypt mode for embedded cipher
        this.embeddedCipher.init(false, algorithm, keyValue);
        this.subkeyH = new byte[AES_BLOCK_SIZE];
        this.embeddedCipher.encryptBlock(new byte[AES_BLOCK_SIZE], 0,
                this.subkeyH, 0);

        this.iv = ivValue.clone();
        preCounterBlock = getJ0(iv, subkeyH);
        byte[] j0Plus1 = preCounterBlock.clone();
        increment32(j0Plus1);
        gctrPAndC = new GCTR(embeddedCipher, j0Plus1);
        ghashAllToS = new GHASH(subkeyH);

        this.tagLenBytes = tagLenBytes;
        if (aadBuffer == null) {
            aadBuffer = new ByteArrayOutputStream();
        } else {
            aadBuffer.reset();
        }
        processed = 0;
        sizeOfAAD = 0;
        if (decrypting) {
            ibuffer = new ByteArrayOutputStream();
        }
    }

    /**
     * Continues a multi-part update of the Additional Authentication
     * Data (AAD), using a subset of the provided buffer. If this
     * cipher is operating in either GCM or CCM mode, all AAD must be
     * supplied before beginning operations on the ciphertext (via the
     * {@code update} and {@code doFinal} methods).
     * <p>
     * NOTE: Given most modes do not accept AAD, default impl for this
     * method throws IllegalStateException.
     *
     * @param src the buffer containing the AAD
     * @param offset the offset in {@code src} where the AAD input starts
     * @param len the number of AAD bytes
     *
     * @throws IllegalStateException if this cipher is in a wrong state
     * (e.g., has not been initialized), does not accept AAD, or if
     * operating in either GCM or CCM mode and one of the {@code update}
     * methods has already been called for the active
     * encryption/decryption operation
     * @throws UnsupportedOperationException if this method
     * has not been overridden by an implementation
     *
     * @since 1.8
     */
    void updateAAD(byte[] src, int offset, int len) {
        if (aadBuffer != null) {
            aadBuffer.write(src, offset, len);
        } else {
            // update has already been called
            throw new IllegalStateException
                ("Update has been called; no more AAD data");
        }
    }

    // Feed the AAD data to GHASH, pad if necessary
    void processAAD() {
        if (aadBuffer != null) {
            if (aadBuffer.size() > 0) {
                byte[] aad = aadBuffer.toByteArray();
                sizeOfAAD = aad.length;

                int lastLen = aad.length % AES_BLOCK_SIZE;
                if (lastLen != 0) {
                    ghashAllToS.update(aad, 0, aad.length - lastLen);
                    byte[] padded = expandToOneBlock(aad, aad.length - lastLen,
                                                     lastLen);
                    ghashAllToS.update(padded);
                } else {
                    ghashAllToS.update(aad);
                }
            }
            aadBuffer = null;
        }
    }

    // Utility to process the last block; used by encryptFinal and decryptFinal
    void doLastBlock(byte[] in, int inOfs, int len, byte[] out, int outOfs,
                     boolean isEncrypt) throws IllegalBlockSizeException {
        // process data in 'in'
        gctrPAndC.doFinal(in, inOfs, len, out, outOfs);
        processed += len;

        byte[] ct;
        int ctOfs;
        if (isEncrypt) {
            ct = out;
            ctOfs = outOfs;
        } else {
            ct = in;
            ctOfs = inOfs;
        }
        int lastLen = len  % AES_BLOCK_SIZE;
        if (lastLen != 0) {
            ghashAllToS.update(ct, ctOfs, len - lastLen);
            byte[] padded =
                expandToOneBlock(ct, (ctOfs + len - lastLen), lastLen);
            ghashAllToS.update(padded);
        } else {
            ghashAllToS.update(ct, ctOfs, len);
        }
    }


    /**
     * Performs encryption operation.
     *
     * <p>The input plain text <code>in</code>, starting at <code>inOff</code>
     * and ending at <code>(inOff + len - 1)</code>, is encrypted. The result
     * is stored in <code>out</code>, starting at <code>outOfs</code>.
     *
     * @param in the buffer with the input data to be encrypted
     * @param inOfs the offset in <code>in</code>
     * @param len the length of the input data
     * @param out the buffer for the result
     * @param outOfs the offset in <code>out</code>
     * @exception ProviderException if <code>len</code> is not
     * a multiple of the block size
     * @return the number of bytes placed into the <code>out</code> buffer
     */
    int encrypt(byte[] in, int inOfs, int len, byte[] out, int outOfs) {
<<<<<<< HEAD
        if ((len % blockSize) != 0) {
             throw new ProviderException("Internal error in input buffering");
        }
=======
        checkDataLength(processed, len);

>>>>>>> 17847828
        processAAD();
        if (len > 0) {
            gctrPAndC.update(in, inOfs, len, out, outOfs);
            processed += len;
            ghashAllToS.update(out, outOfs, len);
        }
        return len;
    }

    /**
     * Performs encryption operation for the last time.
     *
     * @param in the input buffer with the data to be encrypted
     * @param inOfs the offset in <code>in</code>
     * @param len the length of the input data
     * @param out the buffer for the encryption result
     * @param outOfs the offset in <code>out</code>
     * @return the number of bytes placed into the <code>out</code> buffer
     */
    int encryptFinal(byte[] in, int inOfs, int len, byte[] out, int outOfs)
        throws IllegalBlockSizeException, ShortBufferException {
        if (len > MAX_BUF_SIZE - tagLenBytes) {
            throw new ShortBufferException
                ("Can't fit both data and tag into one buffer");
        }
        if (out.length - outOfs < (len + tagLenBytes)) {
            throw new ShortBufferException("Output buffer too small");
        }

        checkDataLength(processed, len);

        processAAD();
        if (len > 0) {
            doLastBlock(in, inOfs, len, out, outOfs, true);
        }

        byte[] lengthBlock =
            getLengthBlock(sizeOfAAD, processed);
        ghashAllToS.update(lengthBlock);
        byte[] s = ghashAllToS.digest();
        byte[] sOut = new byte[s.length];
        GCTR gctrForSToTag = new GCTR(embeddedCipher, this.preCounterBlock);
        gctrForSToTag.doFinal(s, 0, s.length, sOut, 0);

        System.arraycopy(sOut, 0, out, (outOfs + len), tagLenBytes);
        return (len + tagLenBytes);
    }

    /**
     * Performs decryption operation.
     *
     * <p>The input cipher text <code>in</code>, starting at
     * <code>inOfs</code> and ending at <code>(inOfs + len - 1)</code>,
     * is decrypted. The result is stored in <code>out</code>, starting at
     * <code>outOfs</code>.
     *
     * @param in the buffer with the input data to be decrypted
     * @param inOfs the offset in <code>in</code>
     * @param len the length of the input data
     * @param out the buffer for the result
     * @param outOfs the offset in <code>out</code>
     * @exception ProviderException if <code>len</code> is not
     * a multiple of the block size
     * @return the number of bytes placed into the <code>out</code> buffer
     */
    int decrypt(byte[] in, int inOfs, int len, byte[] out, int outOfs) {
<<<<<<< HEAD
        if ((len % blockSize) != 0) {
             throw new ProviderException("Internal error in input buffering");
        }
=======
        checkDataLength(ibuffer.size(), len);

>>>>>>> 17847828
        processAAD();

        if (len > 0) {
            // store internally until decryptFinal is called because
            // spec mentioned that only return recovered data after tag
            // is successfully verified
            ibuffer.write(in, inOfs, len);
        }
        return 0;
    }

    /**
     * Performs decryption operation for the last time.
     *
     * <p>NOTE: For cipher feedback modes which does not perform
     * special handling for the last few blocks, this is essentially
     * the same as <code>encrypt(...)</code>. Given most modes do
     * not do special handling, the default impl for this method is
     * to simply call <code>decrypt(...)</code>.
     *
     * @param in the input buffer with the data to be decrypted
     * @param inOfs the offset in <code>cipher</code>
     * @param len the length of the input data
     * @param out the buffer for the decryption result
     * @param outOfs the offset in <code>plain</code>
     * @return the number of bytes placed into the <code>out</code> buffer
     */
    int decryptFinal(byte[] in, int inOfs, int len,
                     byte[] out, int outOfs)
        throws IllegalBlockSizeException, AEADBadTagException,
        ShortBufferException {
        if (len < tagLenBytes) {
            throw new AEADBadTagException("Input too short - need tag");
        }
        // do this check here can also catch the potential integer overflow
        // scenario for the subsequent output buffer capacity check.
        checkDataLength(ibuffer.size(), (len - tagLenBytes));

        if (out.length - outOfs < ((ibuffer.size() + len) - tagLenBytes)) {
            throw new ShortBufferException("Output buffer too small");
        }

        processAAD();

        // get the trailing tag bytes from 'in'
        byte[] tag = new byte[tagLenBytes];
        System.arraycopy(in, inOfs + len - tagLenBytes, tag, 0, tagLenBytes);
        len -= tagLenBytes;

        if (len != 0) {
            ibuffer.write(in, inOfs, len);
        }

        // refresh 'in' to all buffered-up bytes
        in = ibuffer.toByteArray();
        inOfs = 0;
        len = in.length;
        ibuffer.reset();

        if (len > 0) {
            doLastBlock(in, inOfs, len, out, outOfs, false);
        }

        byte[] lengthBlock =
            getLengthBlock(sizeOfAAD, processed);
        ghashAllToS.update(lengthBlock);

        byte[] s = ghashAllToS.digest();
        byte[] sOut = new byte[s.length];
        GCTR gctrForSToTag = new GCTR(embeddedCipher, this.preCounterBlock);
        gctrForSToTag.doFinal(s, 0, s.length, sOut, 0);

        // check entire authentication tag for time-consistency
        int mismatch = 0;
        for (int i = 0; i < tagLenBytes; i++) {
            mismatch |= tag[i] ^ sOut[i];
        }

        if (mismatch != 0) {
            throw new AEADBadTagException("Tag mismatch!");
        }

        return len;
    }

    // return tag length in bytes
    int getTagLen() {
        return this.tagLenBytes;
    }

    int getBufferedLength() {
        if (ibuffer == null) {
            return 0;
        } else {
            return ibuffer.size();
        }
    }
}<|MERGE_RESOLUTION|>--- conflicted
+++ resolved
@@ -1,9 +1,5 @@
 /*
-<<<<<<< HEAD
- * Copyright (c) 2013, 2014, Oracle and/or its affiliates. All rights reserved.
-=======
  * Copyright (c) 2013, 2016, Oracle and/or its affiliates. All rights reserved.
->>>>>>> 17847828
  * DO NOT ALTER OR REMOVE COPYRIGHT NOTICES OR THIS FILE HEADER.
  *
  * This code is free software; you can redistribute it and/or modify it
@@ -417,14 +413,11 @@
      * @return the number of bytes placed into the <code>out</code> buffer
      */
     int encrypt(byte[] in, int inOfs, int len, byte[] out, int outOfs) {
-<<<<<<< HEAD
+        checkDataLength(processed, len);
+
         if ((len % blockSize) != 0) {
              throw new ProviderException("Internal error in input buffering");
         }
-=======
-        checkDataLength(processed, len);
-
->>>>>>> 17847828
         processAAD();
         if (len > 0) {
             gctrPAndC.update(in, inOfs, len, out, outOfs);
@@ -491,14 +484,11 @@
      * @return the number of bytes placed into the <code>out</code> buffer
      */
     int decrypt(byte[] in, int inOfs, int len, byte[] out, int outOfs) {
-<<<<<<< HEAD
+        checkDataLength(ibuffer.size(), len);
+
         if ((len % blockSize) != 0) {
              throw new ProviderException("Internal error in input buffering");
         }
-=======
-        checkDataLength(ibuffer.size(), len);
-
->>>>>>> 17847828
         processAAD();
 
         if (len > 0) {
