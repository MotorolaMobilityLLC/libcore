--- conflicted
+++ resolved
@@ -323,15 +323,12 @@
                 data = content.getContentBytes();
             }
 
-<<<<<<< HEAD
-=======
             Timestamp timestamp = null;
             try {
                 timestamp = getTimestamp();
             } catch (Exception ignore) {
             }
 
->>>>>>> 6900eba4
             ConstraintsParameters cparams =
                     new ConstraintsParameters(timestamp);
             String digestAlgname = getDigestAlgorithmId().getName();
