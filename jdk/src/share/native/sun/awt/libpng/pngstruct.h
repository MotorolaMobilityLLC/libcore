/*
 * DO NOT ALTER OR REMOVE COPYRIGHT NOTICES OR THIS FILE HEADER.
 *
 * This code is free software; you can redistribute it and/or modify it
 * under the terms of the GNU General Public License version 2 only, as
 * published by the Free Software Foundation.  Oracle designates this
 * particular file as subject to the "Classpath" exception as provided
 * by Oracle in the LICENSE file that accompanied this code.
 *
 * This code is distributed in the hope that it will be useful, but WITHOUT
 * ANY WARRANTY; without even the implied warranty of MERCHANTABILITY or
 * FITNESS FOR A PARTICULAR PURPOSE.  See the GNU General Public License
 * version 2 for more details (a copy is included in the LICENSE file that
 * accompanied this code).
 *
 * You should have received a copy of the GNU General Public License version
 * 2 along with this work; if not, write to the Free Software Foundation,
 * Inc., 51 Franklin St, Fifth Floor, Boston, MA 02110-1301 USA.
 *
 * Please contact Oracle, 500 Oracle Parkway, Redwood Shores, CA 94065 USA
 * or visit www.oracle.com if you need additional information or have any
 * questions.
 */

/* pngstruct.h - header file for PNG reference library
 *
 * This file is available under and governed by the GNU General Public
 * License version 2 only, as published by the Free Software Foundation.
 * However, the following notice accompanied the original version of this
 * file and, per its terms, should not be removed:
 *
<<<<<<< HEAD
 * Last changed in libpng 1.6.18 [July 23, 2015]
 * Copyright (c) 1998-2002,2004,2006-2015 Glenn Randers-Pehrson
=======
 * Last changed in libpng 1.6.28 [January 5, 2017]
 * Copyright (c) 1998-2002,2004,2006-2017 Glenn Randers-Pehrson
>>>>>>> e1152f9f
 * (Version 0.96 Copyright (c) 1996, 1997 Andreas Dilger)
 * (Version 0.88 Copyright (c) 1995, 1996 Guy Eric Schalnat, Group 42, Inc.)
 *
 * This code is released under the libpng license.
 * For conditions of distribution and use, see the disclaimer
 * and license in png.h
 */

/* The structure that holds the information to read and write PNG files.
 * The only people who need to care about what is inside of this are the
 * people who will be modifying the library for their own special needs.
 * It should NOT be accessed directly by an application.
 */

#ifndef PNGSTRUCT_H
#define PNGSTRUCT_H
/* zlib.h defines the structure z_stream, an instance of which is included
 * in this structure and is required for decompressing the LZ compressed
 * data in PNG files.
 */
#ifndef ZLIB_CONST
   /* We must ensure that zlib uses 'const' in declarations. */
#  define ZLIB_CONST
#endif
#include "zlib.h"
#ifdef const
   /* zlib.h sometimes #defines const to nothing, undo this. */
#  undef const
#endif

/* zlib.h has mediocre z_const use before 1.2.6, this stuff is for compatibility
 * with older builds.
 */
#if ZLIB_VERNUM < 0x1260
#  define PNGZ_MSG_CAST(s) png_constcast(char*,s)
#  define PNGZ_INPUT_CAST(b) png_constcast(png_bytep,b)
#else
#  define PNGZ_MSG_CAST(s) (s)
#  define PNGZ_INPUT_CAST(b) (b)
#endif

/* zlib.h declares a magic type 'uInt' that limits the amount of data that zlib
 * can handle at once.  This type need be no larger than 16 bits (so maximum of
 * 65535), this define allows us to discover how big it is, but limited by the
 * maximuum for png_size_t.  The value can be overriden in a library build
 * (pngusr.h, or set it in CPPFLAGS) and it works to set it to a considerably
 * lower value (e.g. 255 works).  A lower value may help memory usage (slightly)
 * and may even improve performance on some systems (and degrade it on others.)
 */
#ifndef ZLIB_IO_MAX
#  define ZLIB_IO_MAX ((uInt)-1)
#endif

#ifdef PNG_WRITE_SUPPORTED
/* The type of a compression buffer list used by the write code. */
typedef struct png_compression_buffer
{
   struct png_compression_buffer *next;
   png_byte                       output[1]; /* actually zbuf_size */
} png_compression_buffer, *png_compression_bufferp;

#define PNG_COMPRESSION_BUFFER_SIZE(pp)\
   (offsetof(png_compression_buffer, output) + (pp)->zbuffer_size)
#endif

/* Colorspace support; structures used in png_struct, png_info and in internal
 * functions to hold and communicate information about the color space.
 *
 * PNG_COLORSPACE_SUPPORTED is only required if the application will perform
 * colorspace corrections, otherwise all the colorspace information can be
 * skipped and the size of libpng can be reduced (significantly) by compiling
 * out the colorspace support.
 */
#ifdef PNG_COLORSPACE_SUPPORTED
/* The chromaticities of the red, green and blue colorants and the chromaticity
 * of the corresponding white point (i.e. of rgb(1.0,1.0,1.0)).
 */
typedef struct png_xy
{
   png_fixed_point redx, redy;
   png_fixed_point greenx, greeny;
   png_fixed_point bluex, bluey;
   png_fixed_point whitex, whitey;
} png_xy;

/* The same data as above but encoded as CIE XYZ values.  When this data comes
 * from chromaticities the sum of the Y values is assumed to be 1.0
 */
typedef struct png_XYZ
{
   png_fixed_point red_X, red_Y, red_Z;
   png_fixed_point green_X, green_Y, green_Z;
   png_fixed_point blue_X, blue_Y, blue_Z;
} png_XYZ;
#endif /* COLORSPACE */

#if defined(PNG_COLORSPACE_SUPPORTED) || defined(PNG_GAMMA_SUPPORTED)
/* A colorspace is all the above plus, potentially, profile information;
 * however at present libpng does not use the profile internally so it is only
 * stored in the png_info struct (if iCCP is supported.)  The rendering intent
 * is retained here and is checked.
 *
 * The file gamma encoding information is also stored here and gamma correction
 * is done by libpng, whereas color correction must currently be done by the
 * application.
 */
typedef struct png_colorspace
{
#ifdef PNG_GAMMA_SUPPORTED
   png_fixed_point gamma;        /* File gamma */
#endif

#ifdef PNG_COLORSPACE_SUPPORTED
   png_xy      end_points_xy;    /* End points as chromaticities */
   png_XYZ     end_points_XYZ;   /* End points as CIE XYZ colorant values */
   png_uint_16 rendering_intent; /* Rendering intent of a profile */
#endif

   /* Flags are always defined to simplify the code. */
   png_uint_16 flags;            /* As defined below */
} png_colorspace, * PNG_RESTRICT png_colorspacerp;

typedef const png_colorspace * PNG_RESTRICT png_const_colorspacerp;

/* General flags for the 'flags' field */
#define PNG_COLORSPACE_HAVE_GAMMA           0x0001
#define PNG_COLORSPACE_HAVE_ENDPOINTS       0x0002
#define PNG_COLORSPACE_HAVE_INTENT          0x0004
#define PNG_COLORSPACE_FROM_gAMA            0x0008
#define PNG_COLORSPACE_FROM_cHRM            0x0010
#define PNG_COLORSPACE_FROM_sRGB            0x0020
#define PNG_COLORSPACE_ENDPOINTS_MATCH_sRGB 0x0040
#define PNG_COLORSPACE_MATCHES_sRGB         0x0080 /* exact match on profile */
#define PNG_COLORSPACE_INVALID              0x8000
#define PNG_COLORSPACE_CANCEL(flags)        (0xffff ^ (flags))
#endif /* COLORSPACE || GAMMA */

struct png_struct_def
{
#ifdef PNG_SETJMP_SUPPORTED
   jmp_buf jmp_buf_local;     /* New name in 1.6.0 for jmp_buf in png_struct */
   png_longjmp_ptr longjmp_fn;/* setjmp non-local goto function. */
   jmp_buf *jmp_buf_ptr;      /* passed to longjmp_fn */
   size_t jmp_buf_size;       /* size of the above, if allocated */
#endif
   png_error_ptr error_fn;    /* function for printing errors and aborting */
#ifdef PNG_WARNINGS_SUPPORTED
   png_error_ptr warning_fn;  /* function for printing warnings */
#endif
   png_voidp error_ptr;       /* user supplied struct for error functions */
   png_rw_ptr write_data_fn;  /* function for writing output data */
   png_rw_ptr read_data_fn;   /* function for reading input data */
   png_voidp io_ptr;          /* ptr to application struct for I/O functions */

#ifdef PNG_READ_USER_TRANSFORM_SUPPORTED
   png_user_transform_ptr read_user_transform_fn; /* user read transform */
#endif

#ifdef PNG_WRITE_USER_TRANSFORM_SUPPORTED
   png_user_transform_ptr write_user_transform_fn; /* user write transform */
#endif

/* These were added in libpng-1.0.2 */
#ifdef PNG_USER_TRANSFORM_PTR_SUPPORTED
#if defined(PNG_READ_USER_TRANSFORM_SUPPORTED) || \
    defined(PNG_WRITE_USER_TRANSFORM_SUPPORTED)
   png_voidp user_transform_ptr; /* user supplied struct for user transform */
   png_byte user_transform_depth;    /* bit depth of user transformed pixels */
   png_byte user_transform_channels; /* channels in user transformed pixels */
#endif
#endif

   png_uint_32 mode;          /* tells us where we are in the PNG file */
   png_uint_32 flags;         /* flags indicating various things to libpng */
   png_uint_32 transformations; /* which transformations to perform */

   png_uint_32 zowner;        /* ID (chunk type) of zstream owner, 0 if none */
   z_stream    zstream;       /* decompression structure */

#ifdef PNG_WRITE_SUPPORTED
   png_compression_bufferp zbuffer_list; /* Created on demand during write */
   uInt                    zbuffer_size; /* size of the actual buffer */

   int zlib_level;            /* holds zlib compression level */
   int zlib_method;           /* holds zlib compression method */
   int zlib_window_bits;      /* holds zlib compression window bits */
   int zlib_mem_level;        /* holds zlib compression memory level */
   int zlib_strategy;         /* holds zlib compression strategy */
#endif
/* Added at libpng 1.5.4 */
#ifdef PNG_WRITE_CUSTOMIZE_ZTXT_COMPRESSION_SUPPORTED
   int zlib_text_level;            /* holds zlib compression level */
   int zlib_text_method;           /* holds zlib compression method */
   int zlib_text_window_bits;      /* holds zlib compression window bits */
   int zlib_text_mem_level;        /* holds zlib compression memory level */
   int zlib_text_strategy;         /* holds zlib compression strategy */
#endif
/* End of material added at libpng 1.5.4 */
/* Added at libpng 1.6.0 */
#ifdef PNG_WRITE_SUPPORTED
   int zlib_set_level;        /* Actual values set into the zstream on write */
   int zlib_set_method;
   int zlib_set_window_bits;
   int zlib_set_mem_level;
   int zlib_set_strategy;
#endif

   png_uint_32 width;         /* width of image in pixels */
   png_uint_32 height;        /* height of image in pixels */
   png_uint_32 num_rows;      /* number of rows in current pass */
   png_uint_32 usr_width;     /* width of row at start of write */
   png_size_t rowbytes;       /* size of row in bytes */
   png_uint_32 iwidth;        /* width of current interlaced row in pixels */
   png_uint_32 row_number;    /* current row in interlace pass */
   png_uint_32 chunk_name;    /* PNG_CHUNK() id of current chunk */
   png_bytep prev_row;        /* buffer to save previous (unfiltered) row.
                               * While reading this is a pointer into
                               * big_prev_row; while writing it is separately
                               * allocated if needed.
                               */
   png_bytep row_buf;         /* buffer to save current (unfiltered) row.
                               * While reading, this is a pointer into
                               * big_row_buf; while writing it is separately
                               * allocated.
                               */
#ifdef PNG_WRITE_FILTER_SUPPORTED
   png_bytep try_row;    /* buffer to save trial row when filtering */
   png_bytep tst_row;    /* buffer to save best trial row when filtering */
#endif
   png_size_t info_rowbytes;  /* Added in 1.5.4: cache of updated row bytes */

   png_uint_32 idat_size;     /* current IDAT size for read */
   png_uint_32 crc;           /* current chunk CRC value */
   png_colorp palette;        /* palette from the input file */
   png_uint_16 num_palette;   /* number of color entries in palette */

/* Added at libpng-1.5.10 */
#ifdef PNG_CHECK_FOR_INVALID_INDEX_SUPPORTED
   int num_palette_max;       /* maximum palette index found in IDAT */
#endif

   png_uint_16 num_trans;     /* number of transparency values */
   png_byte compression;      /* file compression type (always 0) */
   png_byte filter;           /* file filter type (always 0) */
   png_byte interlaced;       /* PNG_INTERLACE_NONE, PNG_INTERLACE_ADAM7 */
   png_byte pass;             /* current interlace pass (0 - 6) */
   png_byte do_filter;        /* row filter flags (see PNG_FILTER_ in png.h ) */
   png_byte color_type;       /* color type of file */
   png_byte bit_depth;        /* bit depth of file */
   png_byte usr_bit_depth;    /* bit depth of users row: write only */
   png_byte pixel_depth;      /* number of bits per pixel */
   png_byte channels;         /* number of channels in file */
#ifdef PNG_WRITE_SUPPORTED
   png_byte usr_channels;     /* channels at start of write: write only */
#endif
   png_byte sig_bytes;        /* magic bytes read/written from start of file */
   png_byte maximum_pixel_depth;
                              /* pixel depth used for the row buffers */
   png_byte transformed_pixel_depth;
                              /* pixel depth after read/write transforms */
#if ZLIB_VERNUM >= 0x1240
   png_byte zstream_start;    /* at start of an input zlib stream */
#endif /* Zlib >= 1.2.4 */
#if defined(PNG_READ_FILLER_SUPPORTED) || defined(PNG_WRITE_FILLER_SUPPORTED)
   png_uint_16 filler;           /* filler bytes for pixel expansion */
#endif

#if defined(PNG_bKGD_SUPPORTED) || defined(PNG_READ_BACKGROUND_SUPPORTED) ||\
   defined(PNG_READ_ALPHA_MODE_SUPPORTED)
   png_byte background_gamma_type;
   png_fixed_point background_gamma;
   png_color_16 background;   /* background color in screen gamma space */
#ifdef PNG_READ_GAMMA_SUPPORTED
   png_color_16 background_1; /* background normalized to gamma 1.0 */
#endif
#endif /* bKGD */

#ifdef PNG_WRITE_FLUSH_SUPPORTED
   png_flush_ptr output_flush_fn; /* Function for flushing output */
   png_uint_32 flush_dist;    /* how many rows apart to flush, 0 - no flush */
   png_uint_32 flush_rows;    /* number of rows written since last flush */
#endif

#ifdef PNG_READ_GAMMA_SUPPORTED
   int gamma_shift;      /* number of "insignificant" bits in 16-bit gamma */
   png_fixed_point screen_gamma; /* screen gamma value (display_exponent) */

   png_bytep gamma_table;     /* gamma table for 8-bit depth files */
   png_uint_16pp gamma_16_table; /* gamma table for 16-bit depth files */
#if defined(PNG_READ_BACKGROUND_SUPPORTED) || \
   defined(PNG_READ_ALPHA_MODE_SUPPORTED) || \
   defined(PNG_READ_RGB_TO_GRAY_SUPPORTED)
   png_bytep gamma_from_1;    /* converts from 1.0 to screen */
   png_bytep gamma_to_1;      /* converts from file to 1.0 */
   png_uint_16pp gamma_16_from_1; /* converts from 1.0 to screen */
   png_uint_16pp gamma_16_to_1; /* converts from file to 1.0 */
#endif /* READ_BACKGROUND || READ_ALPHA_MODE || RGB_TO_GRAY */
#endif

#if defined(PNG_READ_GAMMA_SUPPORTED) || defined(PNG_sBIT_SUPPORTED)
   png_color_8 sig_bit;       /* significant bits in each available channel */
#endif

#if defined(PNG_READ_SHIFT_SUPPORTED) || defined(PNG_WRITE_SHIFT_SUPPORTED)
   png_color_8 shift;         /* shift for significant bit tranformation */
#endif

#if defined(PNG_tRNS_SUPPORTED) || defined(PNG_READ_BACKGROUND_SUPPORTED) \
 || defined(PNG_READ_EXPAND_SUPPORTED) || defined(PNG_READ_BACKGROUND_SUPPORTED)
   png_bytep trans_alpha;           /* alpha values for paletted files */
   png_color_16 trans_color;  /* transparent color for non-paletted files */
#endif

   png_read_status_ptr read_row_fn;   /* called after each row is decoded */
   png_write_status_ptr write_row_fn; /* called after each row is encoded */
#ifdef PNG_PROGRESSIVE_READ_SUPPORTED
   png_progressive_info_ptr info_fn; /* called after header data fully read */
   png_progressive_row_ptr row_fn;   /* called after a prog. row is decoded */
   png_progressive_end_ptr end_fn;   /* called after image is complete */
   png_bytep save_buffer_ptr;        /* current location in save_buffer */
   png_bytep save_buffer;            /* buffer for previously read data */
   png_bytep current_buffer_ptr;     /* current location in current_buffer */
   png_bytep current_buffer;         /* buffer for recently used data */
   png_uint_32 push_length;          /* size of current input chunk */
   png_uint_32 skip_length;          /* bytes to skip in input data */
   png_size_t save_buffer_size;      /* amount of data now in save_buffer */
   png_size_t save_buffer_max;       /* total size of save_buffer */
   png_size_t buffer_size;           /* total amount of available input data */
   png_size_t current_buffer_size;   /* amount of data now in current_buffer */
   int process_mode;                 /* what push library is currently doing */
   int cur_palette;                  /* current push library palette index */

#endif /* PROGRESSIVE_READ */

#if defined(__TURBOC__) && !defined(_Windows) && !defined(__FLAT__)
/* For the Borland special 64K segment handler */
   png_bytepp offset_table_ptr;
   png_bytep offset_table;
   png_uint_16 offset_table_number;
   png_uint_16 offset_table_count;
   png_uint_16 offset_table_count_free;
#endif

#ifdef PNG_READ_QUANTIZE_SUPPORTED
   png_bytep palette_lookup; /* lookup table for quantizing */
   png_bytep quantize_index; /* index translation for palette files */
#endif

/* Options */
#ifdef PNG_SET_OPTION_SUPPORTED
   png_uint_32 options;           /* On/off state (up to 16 options) */
#endif

#if PNG_LIBPNG_VER < 10700
/* To do: remove this from libpng-1.7 */
#ifdef PNG_TIME_RFC1123_SUPPORTED
   char time_buffer[29]; /* String to hold RFC 1123 time text */
#endif
#endif

/* New members added in libpng-1.0.6 */

   png_uint_32 free_me;    /* flags items libpng is responsible for freeing */

#ifdef PNG_USER_CHUNKS_SUPPORTED
   png_voidp user_chunk_ptr;
#ifdef PNG_READ_USER_CHUNKS_SUPPORTED
   png_user_chunk_ptr read_user_chunk_fn; /* user read chunk handler */
#endif
#endif

#ifdef PNG_SET_UNKNOWN_CHUNKS_SUPPORTED
   int          unknown_default; /* As PNG_HANDLE_* */
   unsigned int num_chunk_list;  /* Number of entries in the list */
   png_bytep    chunk_list;      /* List of png_byte[5]; the textual chunk name
                                  * followed by a PNG_HANDLE_* byte */
#endif

/* New members added in libpng-1.0.3 */
#ifdef PNG_READ_RGB_TO_GRAY_SUPPORTED
   png_byte rgb_to_gray_status;
   /* Added in libpng 1.5.5 to record setting of coefficients: */
   png_byte rgb_to_gray_coefficients_set;
   /* These were changed from png_byte in libpng-1.0.6 */
   png_uint_16 rgb_to_gray_red_coeff;
   png_uint_16 rgb_to_gray_green_coeff;
   /* deleted in 1.5.5: rgb_to_gray_blue_coeff; */
#endif

/* New member added in libpng-1.0.4 (renamed in 1.0.9) */
#if defined(PNG_MNG_FEATURES_SUPPORTED)
/* Changed from png_byte to png_uint_32 at version 1.2.0 */
   png_uint_32 mng_features_permitted;
#endif

/* New member added in libpng-1.0.9, ifdef'ed out in 1.0.12, enabled in 1.2.0 */
#ifdef PNG_MNG_FEATURES_SUPPORTED
   png_byte filter_type;
#endif

/* New members added in libpng-1.2.0 */

/* New members added in libpng-1.0.2 but first enabled by default in 1.2.0 */
#ifdef PNG_USER_MEM_SUPPORTED
   png_voidp mem_ptr;             /* user supplied struct for mem functions */
   png_malloc_ptr malloc_fn;      /* function for allocating memory */
   png_free_ptr free_fn;          /* function for freeing memory */
#endif

/* New member added in libpng-1.0.13 and 1.2.0 */
   png_bytep big_row_buf;         /* buffer to save current (unfiltered) row */

#ifdef PNG_READ_QUANTIZE_SUPPORTED
/* The following three members were added at version 1.0.14 and 1.2.4 */
   png_bytep quantize_sort;          /* working sort array */
   png_bytep index_to_palette;       /* where the original index currently is
                                        in the palette */
   png_bytep palette_to_index;       /* which original index points to this
                                         palette color */
#endif

/* New members added in libpng-1.0.16 and 1.2.6 */
   png_byte compression_type;

#ifdef PNG_USER_LIMITS_SUPPORTED
   png_uint_32 user_width_max;
   png_uint_32 user_height_max;

   /* Added in libpng-1.4.0: Total number of sPLT, text, and unknown
    * chunks that can be stored (0 means unlimited).
    */
   png_uint_32 user_chunk_cache_max;

   /* Total memory that a zTXt, sPLT, iTXt, iCCP, or unknown chunk
    * can occupy when decompressed.  0 means unlimited.
    */
   png_alloc_size_t user_chunk_malloc_max;
#endif

/* New member added in libpng-1.0.25 and 1.2.17 */
#ifdef PNG_READ_UNKNOWN_CHUNKS_SUPPORTED
   /* Temporary storage for unknown chunk that the library doesn't recognize,
    * used while reading the chunk.
    */
   png_unknown_chunk unknown_chunk;
#endif

/* New member added in libpng-1.2.26 */
  png_size_t old_big_row_buf_size;

#ifdef PNG_READ_SUPPORTED
/* New member added in libpng-1.2.30 */
  png_bytep        read_buffer;      /* buffer for reading chunk data */
  png_alloc_size_t read_buffer_size; /* current size of the buffer */
#endif
#ifdef PNG_SEQUENTIAL_READ_SUPPORTED
  uInt             IDAT_read_size;   /* limit on read buffer size for IDAT */
#endif

#ifdef PNG_IO_STATE_SUPPORTED
/* New member added in libpng-1.4.0 */
   png_uint_32 io_state;
#endif

/* New member added in libpng-1.5.6 */
   png_bytep big_prev_row;

/* New member added in libpng-1.5.7 */
   void (*read_filter[PNG_FILTER_VALUE_LAST-1])(png_row_infop row_info,
      png_bytep row, png_const_bytep prev_row);

#ifdef PNG_READ_SUPPORTED
#if defined(PNG_COLORSPACE_SUPPORTED) || defined(PNG_GAMMA_SUPPORTED)
   png_colorspace   colorspace;
#endif
#endif
};
#endif /* PNGSTRUCT_H */<|MERGE_RESOLUTION|>--- conflicted
+++ resolved
@@ -29,13 +29,8 @@
  * However, the following notice accompanied the original version of this
  * file and, per its terms, should not be removed:
  *
-<<<<<<< HEAD
- * Last changed in libpng 1.6.18 [July 23, 2015]
- * Copyright (c) 1998-2002,2004,2006-2015 Glenn Randers-Pehrson
-=======
  * Last changed in libpng 1.6.28 [January 5, 2017]
  * Copyright (c) 1998-2002,2004,2006-2017 Glenn Randers-Pehrson
->>>>>>> e1152f9f
  * (Version 0.96 Copyright (c) 1996, 1997 Andreas Dilger)
  * (Version 0.88 Copyright (c) 1995, 1996 Guy Eric Schalnat, Group 42, Inc.)
  *
