/*
 * Copyright (c) 1996, 2017, Oracle and/or its affiliates. All rights reserved.
 * DO NOT ALTER OR REMOVE COPYRIGHT NOTICES OR THIS FILE HEADER.
 *
 * This code is free software; you can redistribute it and/or modify it
 * under the terms of the GNU General Public License version 2 only, as
 * published by the Free Software Foundation.  Oracle designates this
 * particular file as subject to the "Classpath" exception as provided
 * by Oracle in the LICENSE file that accompanied this code.
 *
 * This code is distributed in the hope that it will be useful, but WITHOUT
 * ANY WARRANTY; without even the implied warranty of MERCHANTABILITY or
 * FITNESS FOR A PARTICULAR PURPOSE.  See the GNU General Public License
 * version 2 for more details (a copy is included in the LICENSE file that
 * accompanied this code).
 *
 * You should have received a copy of the GNU General Public License version
 * 2 along with this work; if not, write to the Free Software Foundation,
 * Inc., 51 Franklin St, Fifth Floor, Boston, MA 02110-1301 USA.
 *
 * Please contact Oracle, 500 Oracle Parkway, Redwood Shores, CA 94065 USA
 * or visit www.oracle.com if you need additional information or have any
 * questions.
 */

#include "awt.h"
#include "awt_MenuItem.h"
#include "awt_Menu.h"
#include "awt_MenuBar.h"
#include "awt_DesktopProperties.h"
#include <sun_awt_windows_WCheckboxMenuItemPeer.h>

// Begin -- Win32 SDK include files
#include <tchar.h>
#include <imm.h>
#include <ime.h>
// End -- Win32 SDK include files

//add for multifont menuitem
#include <java_awt_CheckboxMenuItem.h>
#include <java_awt_Toolkit.h>
#include <java_awt_event_InputEvent.h>

/* IMPORTANT! Read the README.JNI file for notes on JNI converted AWT code.
 */

/***********************************************************************/
// struct for _SetLabel() method
struct SetLabelStruct {
    jobject menuitem;
    jstring label;
};
// struct for _SetEnable() method
struct SetEnableStruct {
    jobject menuitem;
    jboolean isEnabled;
};
// struct for _setState() method
struct SetStateStruct {
    jobject menuitem;
    jboolean isChecked;
};
/************************************************************************
 * AwtMenuItem fields
 */

HBITMAP AwtMenuItem::bmpCheck;
jobject AwtMenuItem::systemFont;

jfieldID AwtMenuItem::labelID;
jfieldID AwtMenuItem::enabledID;
jfieldID AwtMenuItem::fontID;
jfieldID AwtMenuItem::appContextID;
jfieldID AwtMenuItem::shortcutLabelID;
jfieldID AwtMenuItem::isCheckboxID;
jfieldID AwtMenuItem::stateID;

jmethodID AwtMenuItem::getDefaultFontMID;

// Added by waleed to initialize the RTL Flags
LANGID AwtMenuItem::m_idLang = LOWORD(GetKeyboardLayout(0));
UINT AwtMenuItem::m_CodePage =
    AwtMenuItem::LangToCodePage(AwtMenuItem::m_idLang);
BOOL AwtMenuItem::sm_rtl = PRIMARYLANGID(GetInputLanguage()) == LANG_ARABIC ||
                           PRIMARYLANGID(GetInputLanguage()) == LANG_HEBREW;
BOOL AwtMenuItem::sm_rtlReadingOrder =
    PRIMARYLANGID(GetInputLanguage()) == LANG_ARABIC;

/*
 * This constant holds width of the default menu
 * check-mark bitmap for default settings on XP/Vista,
 * in pixels
 */
static const int SM_CXMENUCHECK_DEFAULT_ON_XP = 13;
static const int SM_CXMENUCHECK_DEFAULT_ON_VISTA = 15;

/************************************************************************
 * AwtMenuItem methods
 */

AwtMenuItem::AwtMenuItem() {
    m_peerObject = NULL;
    m_menuContainer = NULL;
    m_Id = (UINT)-1;
    m_freeId = FALSE;
    m_isCheckbox = FALSE;
}

AwtMenuItem::~AwtMenuItem()
{
}

void AwtMenuItem::RemoveCmdID()
{
    if (m_freeId) {
        AwtToolkit::GetInstance().RemoveCmdID( GetID() );
        m_freeId = FALSE;
    }
}
void AwtMenuItem::Dispose()
{
    RemoveCmdID();

    JNIEnv *env = (JNIEnv *)JNU_GetEnv(jvm, JNI_VERSION_1_2);
    if (m_peerObject != NULL) {
        JNI_SET_DESTROYED(m_peerObject);
        JNI_SET_PDATA(m_peerObject, NULL);
        env->DeleteGlobalRef(m_peerObject);
        m_peerObject = NULL;
    }

    AwtObject::Dispose();
}

LPCTSTR AwtMenuItem::GetClassName() {
  return TEXT("SunAwtMenuItem");
}
// Convert Language ID to CodePage
UINT AwtMenuItem::LangToCodePage(LANGID idLang)
{
    TCHAR strCodePage[MAX_ACP_STR_LEN];
    // use the LANGID to create a LCID
    LCID idLocale = MAKELCID(idLang, SORT_DEFAULT);
    // get the ANSI code page associated with this locale
    if (GetLocaleInfo(idLocale, LOCALE_IDEFAULTANSICODEPAGE, strCodePage, sizeof(strCodePage)/sizeof(TCHAR)) > 0 )
        return _ttoi(strCodePage);
    else
        return GetACP();
}

BOOL AwtMenuItem::CheckMenuCreation(JNIEnv *env, jobject self, HMENU hMenu)
{
    // fix for 5088782
    // check if CreateMenu() returns not null value and if it does -
    //   create an InternalError or OutOfMemoryError based on GetLastError().
    //   This error is set to createError field of WObjectPeer and then
    //   checked and thrown in WMenuPeer or WMenuItemPeer constructor. We
    //   can't throw an error here because this code is invoked on Toolkit thread
    // return TRUE if menu is created successfully, FALSE otherwise
    if (hMenu == NULL)
    {
        DWORD dw = GetLastError();
        jobject createError = NULL;
        if (dw == ERROR_OUTOFMEMORY)
        {
            jstring errorMsg = JNU_NewStringPlatform(env, L"too many menu handles");
            if (errorMsg == NULL) {
                throw std::bad_alloc();
            }
            createError = JNU_NewObjectByName(env, "java/lang/OutOfMemoryError",
                                                   "(Ljava/lang/String;)V",
                                                   errorMsg);
            env->DeleteLocalRef(errorMsg);
        }
        else
        {
            TCHAR *buf;
            FormatMessage(FORMAT_MESSAGE_ALLOCATE_BUFFER | FORMAT_MESSAGE_FROM_SYSTEM,
                NULL, dw, MAKELANGID(LANG_NEUTRAL, SUBLANG_DEFAULT),
                (LPTSTR)&buf, 0, NULL);
            jstring s = JNU_NewStringPlatform(env, buf);
            if (s == NULL) {
                throw std::bad_alloc();
            }
            createError = JNU_NewObjectByName(env, "java/lang/InternalError",
                                                   "(Ljava/lang/String;)V", s);
            LocalFree(buf);
            env->DeleteLocalRef(s);
        }
        if (createError == NULL) {
            throw std::bad_alloc();
        }
        env->SetObjectField(self, AwtObject::createErrorID, createError);
        env->DeleteLocalRef(createError);
        return FALSE;
    }
    return TRUE;
}

/*
 * Link the C++, Java peer together
 */
void AwtMenuItem::LinkObjects(JNIEnv *env, jobject peer)
{
    m_peerObject = env->NewGlobalRef(peer);
    JNI_SET_PDATA(peer, this);
}

AwtMenuItem* AwtMenuItem::Create(jobject peer, jobject menuPeer)
{
    JNIEnv *env = (JNIEnv *)JNU_GetEnv(jvm, JNI_VERSION_1_2);

    jobject target = NULL;
    AwtMenuItem* item = NULL;

    try {
        if (env->EnsureLocalCapacity(1) < 0) {
            return NULL;
        }
<<<<<<< HEAD
=======
        if (!AwtToolkit::GetInstance().isFreeIDAvailable()) {
            return NULL;
        }

>>>>>>> ee994c40
        JNI_CHECK_NULL_RETURN_NULL(menuPeer, "peer");

        /* target is a java.awt.MenuItem  */
        target = env->GetObjectField(peer, AwtObject::targetID);

        AwtMenu* menu = (AwtMenu *)JNI_GET_PDATA(menuPeer);
        item = new AwtMenuItem();
        jboolean isCheckbox =
            (jboolean)env->GetBooleanField(peer, AwtMenuItem::isCheckboxID);
        if (isCheckbox) {
            item->SetCheckbox();
        }

        item->LinkObjects(env, peer);
        item->SetMenuContainer(menu);
        item->SetNewID();
        if (menu != NULL) {
            menu->AddItem(item);
        }
    } catch (...) {
        env->DeleteLocalRef(target);
        throw;
    }

    env->DeleteLocalRef(target);
    return item;
}

MsgRouting AwtMenuItem::WmNotify(UINT notifyCode)
{
    return mrDoDefault;
}

// This function returns a local reference
jobject
AwtMenuItem::GetFont(JNIEnv *env)
{
    jobject self = GetPeer(env);
    jobject target = env->GetObjectField(self, AwtObject::targetID);
    jobject font = JNU_CallMethodByName(env, 0, target, "getFont_NoClientCode", "()Ljava/awt/Font;").l;
    env->DeleteLocalRef(target);
    if (env->ExceptionCheck()) {
        throw std::bad_alloc();
    }

    if (font == NULL) {
        font = env->NewLocalRef(GetDefaultFont(env));
        if (env->ExceptionCheck()) {
            throw std::bad_alloc();
        }
    }

    return font;
}

jobject
AwtMenuItem::GetDefaultFont(JNIEnv *env) {
    if (AwtMenuItem::systemFont == NULL) {
        jclass cls = env->FindClass("sun/awt/windows/WMenuItemPeer");
        if (cls == NULL) {
            throw std::bad_alloc();
        }

        AwtMenuItem::systemFont =
            env->CallStaticObjectMethod(cls, AwtMenuItem::getDefaultFontMID);
        if (env->ExceptionCheck()) {
            env->DeleteLocalRef(cls);
            throw std::bad_alloc();
        }

        AwtMenuItem::systemFont = env->NewGlobalRef(AwtMenuItem::systemFont);
        if (systemFont == NULL) {
            env->DeleteLocalRef(cls);
            throw std::bad_alloc();
        }
    }
    return AwtMenuItem::systemFont;
}

void
AwtMenuItem::DrawSelf(DRAWITEMSTRUCT& drawInfo)
{
    JNIEnv *env = (JNIEnv *)JNU_GetEnv(jvm, JNI_VERSION_1_2);
    if (env->EnsureLocalCapacity(4) < 0) {
        return;
    }

    // self is sun.awt.windows.WMenuItemPeer
    jobject self = GetPeer(env);

    //  target is java.awt.MenuItem
    jobject target = env->GetObjectField(self, AwtObject::targetID);

    HDC hDC = drawInfo.hDC;
    RECT rect = drawInfo.rcItem;
    RECT textRect = rect;
    SIZE size;

    DWORD crBack,crText;
    HBRUSH hbrBack;

    jobject font;
    try {
        font = GetFont(env);
    } catch (std::bad_alloc&) {
        env->DeleteLocalRef(target);
        throw;
    }

    jstring text = GetJavaString(env);
    if (env->ExceptionCheck()) {
        env->DeleteLocalRef(target);
        throw std::bad_alloc();
    }
    size = AwtFont::getMFStringSize(hDC, font, text);

    /* 4700350: If the font size is taller than the menubar, change to the
     * default font.  Otherwise, menu text is painted over the title bar and
     * client area.  -bchristi
     */
    if (IsTopMenu() && size.cy > ::GetSystemMetrics(SM_CYMENU)) {
        env->DeleteLocalRef(font);
        try {
            font = env->NewLocalRef(GetDefaultFont(env));
        } catch (std::bad_alloc&) {
            env->DeleteLocalRef(target);
            env->DeleteLocalRef(text);
            throw;
        }
        size = AwtFont::getMFStringSize(hDC, font, text);
    }

    /* Fix for bug 4257944 by ssi@sparc.spb.su
    * check state of the parent
    */
    AwtMenu* menu = GetMenuContainer();
    DASSERT(menu != NULL && GetID() >= 0);

    //Check whether the MenuItem is disabled.
    BOOL bEnabled = (jboolean)env->GetBooleanField(target,
                                                   AwtMenuItem::enabledID);
    if (menu != NULL) {
        bEnabled = bEnabled && !menu->IsDisabledAndPopup();
    }

    if ((drawInfo.itemState) & (ODS_SELECTED)) {
        // Set background and text colors for selected item
        crBack = ::GetSysColor (COLOR_HIGHLIGHT);
        // Disabled text must be drawn in gray.
        crText = ::GetSysColor(bEnabled? COLOR_HIGHLIGHTTEXT : COLOR_GRAYTEXT);
    } else {
        // COLOR_MENUBAR is only defined on WindowsXP. Our binaries are
        // built on NT, hence the below ifdef.

#ifndef COLOR_MENUBAR
#define COLOR_MENUBAR 30
#endif
        // Set background and text colors for unselected item
        if (IS_WINXP && IsTopMenu() && AwtDesktopProperties::IsXPStyle()) {
            crBack = ::GetSysColor (COLOR_MENUBAR);
        } else {
            crBack = ::GetSysColor (COLOR_MENU);
        }
        // Disabled text must be drawn in gray.
        crText = ::GetSysColor (bEnabled ? COLOR_MENUTEXT : COLOR_GRAYTEXT);
    }

    // Fill item rectangle with background color
    hbrBack = ::CreateSolidBrush (crBack);
    DASSERT(hbrBack);
    VERIFY(::FillRect (hDC, &rect, hbrBack));
    VERIFY(::DeleteObject (hbrBack));

    // Set current background and text colors
    ::SetBkColor (hDC, crBack);
    ::SetTextColor (hDC, crText);

    int nOldBkMode = ::SetBkMode(hDC, OPAQUE);
    DASSERT(nOldBkMode != 0);

    //draw check mark
    int checkWidth = ::GetSystemMetrics(SM_CXMENUCHECK);
    // Workaround for CR#6401956
    if (IS_WINVISTA) {
        AdjustCheckWidth(checkWidth);
    }

    if (IsCheckbox()) {
        // means that target is a java.awt.CheckboxMenuItem
        jboolean state =
            (jboolean)env->GetBooleanField(target, AwtMenuItem::stateID);
        if (state) {
            DASSERT(drawInfo.itemState & ODS_CHECKED);
            RECT checkRect;
            ::CopyRect(&checkRect, &textRect);
            if (GetRTL())
                checkRect.left = checkRect.right - checkWidth;
            else
                checkRect.right = checkRect.left + checkWidth;

            DrawCheck(hDC, checkRect);
        }
    }

    ::SetBkMode(hDC, TRANSPARENT);
    int x = 0;
    //draw string
    if (!IsTopMenu()){
        textRect.left += checkWidth;
        x = (GetRTL()) ? textRect.right - checkWidth - size.cx : textRect.left;
    } else {
        x = textRect.left = (textRect.left + textRect.right - size.cx) / 2;
    }

    int y = (textRect.top+textRect.bottom-size.cy)/2;

    // Text must be drawn in emboss if the Menu is disabled and not selected.
    BOOL bEmboss = !bEnabled && !(drawInfo.itemState & ODS_SELECTED);
    if (bEmboss) {
        ::SetTextColor(hDC, GetSysColor(COLOR_BTNHILIGHT));
        AwtFont::drawMFString(hDC, font, text, x + 1, y + 1, GetCodePage());
        ::SetTextColor(hDC, GetSysColor(COLOR_BTNSHADOW));
    }
    AwtFont::drawMFString(hDC, font, text, x, y, GetCodePage());

    jstring shortcutLabel =
        (jstring)env->GetObjectField(self, AwtMenuItem::shortcutLabelID);
    if (!IsTopMenu() && shortcutLabel != NULL) {
        UINT oldAlign = 0;
        if (GetRTL()){
            oldAlign = ::SetTextAlign(hDC, TA_LEFT);
            AwtFont::drawMFString(hDC, font, shortcutLabel, textRect.left, y,
                                  GetCodePage());
        } else {
            oldAlign = ::SetTextAlign(hDC, TA_RIGHT);
            AwtFont::drawMFString(hDC, font, shortcutLabel,
                                  textRect.right - checkWidth, y,
                                  GetCodePage());
        }

        ::SetTextAlign(hDC, oldAlign);
    }

    VERIFY(::SetBkMode(hDC,nOldBkMode));

    env->DeleteLocalRef(target);
    env->DeleteLocalRef(text);
    env->DeleteLocalRef(font);
    env->DeleteLocalRef(shortcutLabel);
}

/*
 * This function helps us to prevent check-mark's
 * distortion appeared due to changing of default
 * settings on Vista
 */
void AwtMenuItem::AdjustCheckWidth(int& checkWidth)
{
    if (checkWidth == SM_CXMENUCHECK_DEFAULT_ON_VISTA) {
        checkWidth = SM_CXMENUCHECK_DEFAULT_ON_XP;
    }
}

void AwtMenuItem::DrawItem(DRAWITEMSTRUCT& drawInfo)
{
    DASSERT(drawInfo.CtlType == ODT_MENU);

    if (drawInfo.itemID != m_Id)
        return;

    DrawSelf(drawInfo);
}

void AwtMenuItem::MeasureSelf(HDC hDC, MEASUREITEMSTRUCT& measureInfo)
{
    JNIEnv *env =(JNIEnv *)JNU_GetEnv(jvm, JNI_VERSION_1_2);
    if (env->EnsureLocalCapacity(4) < 0) {
        return;
    }

    /* self is a sun.awt.windows.WMenuItemPeer */
    jobject self = GetPeer(env);

    /* font is a java.awt.Font */
    jobject font = GetFont(env);
    jstring text = GetJavaString(env);
    if (env->ExceptionCheck()) {
        env->DeleteLocalRef(font);
        throw std::bad_alloc();
    }
    SIZE size = AwtFont::getMFStringSize(hDC, font, text);

    /* 4700350: If the font size is taller than the menubar, change to the
     * default font.  Otherwise, menu text is painted over the title bar and
     * client area.  -bchristi
     */
    if (IsTopMenu() && size.cy > ::GetSystemMetrics(SM_CYMENU)) {
        jobject defFont;
        try {
            defFont = GetDefaultFont(env);
        } catch (std::bad_alloc&) {
            env->DeleteLocalRef(text);
            env->DeleteLocalRef(font);
            throw;
        }
        env->DeleteLocalRef(font);
        font = env->NewLocalRef(defFont);
        size = AwtFont::getMFStringSize(hDC, font, text);
    }

    jstring fontName =
        (jstring)JNU_CallMethodByName(env, 0,font, "getName",
                                      "()Ljava/lang/String;").l;
    if (env->ExceptionCheck()) {
        env->DeleteLocalRef(text);
        env->DeleteLocalRef(font);
        throw std::bad_alloc();
    }

    /* fontMetrics is a Hsun_awt_windows_WFontMetrics */
    jobject fontMetrics =  GetFontMetrics(env, font);
    if (env->ExceptionCheck()) {
        env->DeleteLocalRef(text);
        env->DeleteLocalRef(font);
        env->DeleteLocalRef(fontName);
        throw std::bad_alloc();
    }

//     int height = env->GetIntField(fontMetrics, AwtFont::heightID);
    int height = (jint)JNU_CallMethodByName(env, 0, fontMetrics, "getHeight",
                                            "()I").i;
    if (env->ExceptionCheck()) {
        env->DeleteLocalRef(text);
        env->DeleteLocalRef(font);
        env->DeleteLocalRef(fontName);
        env->DeleteLocalRef(fontMetrics);
        throw std::bad_alloc();
    }

    measureInfo.itemHeight = height;
    measureInfo.itemHeight += measureInfo.itemHeight/3;
    // 3 is a heuristic number
    measureInfo.itemWidth = size.cx;
    if (!IsTopMenu()) {
        int checkWidth = ::GetSystemMetrics(SM_CXMENUCHECK);
        // Workaround for CR#6401956
        if (IS_WINVISTA) {
            AdjustCheckWidth(checkWidth);
        }
        measureInfo.itemWidth += checkWidth;

        // Add in shortcut width, if one exists.
        jstring shortcutLabel =
            (jstring)env->GetObjectField(self, AwtMenuItem::shortcutLabelID);
        if (shortcutLabel != NULL) {
            size = AwtFont::getMFStringSize(hDC, font, shortcutLabel);
            measureInfo.itemWidth += size.cx + checkWidth;
            env->DeleteLocalRef(shortcutLabel);
        }
    }
    env->DeleteLocalRef(text);
    env->DeleteLocalRef(font);
    env->DeleteLocalRef(fontName);
    env->DeleteLocalRef(fontMetrics);
}

void AwtMenuItem::MeasureItem(HDC hDC, MEASUREITEMSTRUCT& measureInfo)
{
    DASSERT(measureInfo.CtlType == ODT_MENU);

    if (measureInfo.itemID != m_Id)
        return;

    MeasureSelf(hDC, measureInfo);
}

jobject AwtMenuItem::GetFontMetrics(JNIEnv *env, jobject font)
{
    static jobject toolkit = NULL;
    if (toolkit == NULL) {
        if (env->PushLocalFrame(2) < 0)
            return NULL;
        jclass cls = env->FindClass("java/awt/Toolkit");
        CHECK_NULL_RETURN(cls, NULL);
        jobject toolkitLocal =
            env->CallStaticObjectMethod(cls, AwtToolkit::getDefaultToolkitMID);
        env->DeleteLocalRef(cls);
        CHECK_NULL_RETURN(toolkitLocal, NULL);
        toolkit = env->NewGlobalRef(toolkitLocal);
        env->DeleteLocalRef(toolkitLocal);
        CHECK_NULL_RETURN(toolkit, NULL);
        env->PopLocalFrame(0);
    }
    /*
    JNU_PrintClass(env, "toolkit", toolkit);
    JNU_PrintClass(env, "font", font);

    jclass cls = env->FindClass("java/awt/Toolkit");
    jmethodID mid = env->GetMethodID(cls, "getFontMetrics",
                                     "(Ljava/awt/Font;)Ljava/awt/FontMetrics;");
    jstring fontName =
        (jstring)JNU_CallMethodByName(env, 0,font, "getName",
                                      "()Ljava/lang/String;").l;
    JNU_PrintString(env, "font name", fontName);

    fprintf(stderr, "mid: %x\n", mid);
    fprintf(stderr, "cached mid: %x\n", AwtToolkit::getFontMetricsMID);
    DASSERT(!safe_ExceptionOccurred(env));
    */
    jobject fontMetrics =
      env->CallObjectMethod(toolkit, AwtToolkit::getFontMetricsMID, font);
    DASSERT(!safe_ExceptionOccurred(env));

    return fontMetrics;
}

BOOL AwtMenuItem::IsTopMenu()
{
    return FALSE;
}

void AwtMenuItem::DrawCheck(HDC hDC, RECT rect)
{
    if (bmpCheck == NULL) {
        bmpCheck = ::LoadBitmap(AwtToolkit::GetInstance().GetModuleHandle(),
                                TEXT("CHECK_BITMAP"));
        DASSERT(bmpCheck != NULL);
    }

#define BM_SIZE 26  /* height and width of check.bmp */

    // Square the rectangle, so the check is proportional.
    int width = rect.right - rect.left;
    int diff = max(rect.bottom - rect.top - width, 0) ;
    int bottom = diff / 2;
    rect.bottom -= bottom;
    rect.top += diff - bottom;

    HDC hdcBitmap = ::CreateCompatibleDC(hDC);
    DASSERT(hdcBitmap != NULL);
    HBITMAP hbmSave = (HBITMAP)::SelectObject(hdcBitmap, bmpCheck);
    VERIFY(::StretchBlt(hDC, rect.left, rect.top,
                        rect.right - rect.left, rect.bottom - rect.top,
                        hdcBitmap, 0, 0, BM_SIZE, BM_SIZE, SRCCOPY));
    ::SelectObject(hdcBitmap, hbmSave);
    VERIFY(::DeleteDC(hdcBitmap));
}

void AwtMenuItem::DoCommand()
{
    JNIEnv *env = (JNIEnv *)JNU_GetEnv(jvm, JNI_VERSION_1_2);

    // peer is sun.awt.windows.WMenuItemPeer
    jobject peer = GetPeer(env);

    if (IsCheckbox()) {
        UINT nState = ::GetMenuState(GetMenuContainer()->GetHMenu(),
                                     GetID(), MF_BYCOMMAND);
        DASSERT(nState != 0xFFFFFFFF);
        DoCallback("handleAction", "(Z)V", ((nState & MF_CHECKED) == 0));
    } else {
        DoCallback("handleAction", "(JI)V", TimeHelper::getMessageTimeUTC(),
                   (jint)AwtComponent::GetJavaModifiers());
    }
}

void AwtMenuItem::SetLabel(LPCTSTR sb)
{
    AwtMenu* menu = GetMenuContainer();
    /* Fix for bug 4257944 by ssi@sparc.spb.su
    * check parent
    */
    if (menu == NULL) return;
    DASSERT(menu != NULL && GetID() >= 0);

/*
 * SetMenuItemInfo is replaced by this code for fix bug 4261935
 */
    HMENU hMenu = menu->GetHMenu();
    MENUITEMINFO mii, mii1;

    // get full information about menu item
    memset(&mii, 0, sizeof(MENUITEMINFO));
    mii.cbSize = sizeof(MENUITEMINFO);
    mii.fMask = MIIM_CHECKMARKS | MIIM_DATA | MIIM_ID
              | MIIM_STATE | MIIM_SUBMENU | MIIM_TYPE;

    ::GetMenuItemInfo(hMenu, GetID(), FALSE, &mii);

    mii.fType = MFT_OWNERDRAW;
    mii.dwTypeData = (LPTSTR)(*sb);

    // find index by menu item id
    int nMenuItemCount = ::GetMenuItemCount(hMenu);
    int idx;
    for (idx = 0; (idx < nMenuItemCount); idx++) {
        memset(&mii1, 0, sizeof(MENUITEMINFO));
        mii1.cbSize = sizeof mii1;
        mii1.fMask = MIIM_ID;
        ::GetMenuItemInfo(hMenu, idx, TRUE, &mii1);
        if (mii.wID == mii1.wID) break;
    }

    ::RemoveMenu(hMenu, idx, MF_BYPOSITION);
    ::InsertMenuItem(hMenu, idx, TRUE, &mii);

    RedrawMenuBar();
}

void AwtMenuItem::Enable(BOOL isEnabled)
{
    AwtMenu* menu = GetMenuContainer();
    /* Fix for bug 4257944 by ssi@sparc.spb.su
    * check state of the parent
    */
    if (menu == NULL) return;
    isEnabled = isEnabled && !menu->IsDisabledAndPopup();
    DASSERT(menu != NULL && GetID() >= 0);
    VERIFY(::EnableMenuItem(menu->GetHMenu(), GetID(),
                            MF_BYCOMMAND | (isEnabled ? MF_ENABLED : MF_GRAYED))
           != 0xFFFFFFFF);

    RedrawMenuBar();
}

void AwtMenuItem::SetState(BOOL isChecked)
{
    AwtMenu* menu = GetMenuContainer();
    /* Fix for bug 4257944 by ssi@sparc.spb.su
    * check parent
    */
    if (menu == NULL) return;
    DASSERT(menu != NULL && GetID() >= 0);
    VERIFY(::CheckMenuItem(menu->GetHMenu(), GetID(),
                           MF_BYCOMMAND | (isChecked ? MF_CHECKED : MF_UNCHECKED))
           != 0xFFFFFFFF);

    RedrawMenuBar();
}

/**
 * If the menu changes after the system has created the window,
 * this function must be called to draw the changed menu bar.
 */
void AwtMenuItem::RedrawMenuBar() {
    AwtMenu* menu = GetMenuContainer();
    if (menu != NULL && menu->GetMenuBar() == menu){
        menu->RedrawMenuBar();
    }
}

void AwtMenuItem::UpdateContainerLayout() {
    AwtMenu* menu = GetMenuContainer();
    if (menu != NULL) {
        DASSERT(menu != NULL && GetID() >= 0);
        menu->UpdateLayout();
    }
}

void AwtMenuItem::_SetLabel(void *param) {
    if (AwtToolkit::IsMainThread()) {
        JNIEnv *env = (JNIEnv *)JNU_GetEnv(jvm, JNI_VERSION_1_2);

        SetLabelStruct *sls = (SetLabelStruct *)param;
        jobject self = sls->menuitem;
        jstring label = sls->label;

        int badAlloc = 0;
        AwtMenuItem *m = NULL;

        PDATA pData;
        JNI_CHECK_PEER_GOTO(self, ret);
        m = (AwtMenuItem *)pData;
//    if (::IsWindow(m->GetOwnerHWnd()))
        {
            // fix for bug 4251036 MenuItem setLabel(null/"") behaves differently
            // under Win32 and Solaris
            jstring empty = NULL;
            if (JNU_IsNull(env, label))
            {
                empty = JNU_NewStringPlatform(env, TEXT(""));
            }
            if (env->ExceptionCheck()) {
                badAlloc = 1;
                goto ret;
            }
            LPCTSTR labelPtr;
            if (empty != NULL)
            {
                labelPtr = JNU_GetStringPlatformChars(env, empty, 0);
            }
            else
            {
                labelPtr = JNU_GetStringPlatformChars(env, label, 0);
            }
            if (labelPtr == NULL)
            {
                badAlloc = 1;
            }
            else
            {
                DASSERT(!IsBadStringPtr(labelPtr, 20));
                m->SetLabel(labelPtr);
                if (empty != NULL)
                {
                    JNU_ReleaseStringPlatformChars(env, empty, labelPtr);
                }
                else
                {
                    JNU_ReleaseStringPlatformChars(env, label, labelPtr);
                }
            }
            if (empty != NULL)
            {
                env->DeleteLocalRef(empty);
            }
        }

ret:
        env->DeleteGlobalRef(self);
        if (label != NULL)
        {
            env->DeleteGlobalRef(label);
        }

        delete sls;

        if (badAlloc)
        {
            throw std::bad_alloc();
        }
    } else {
        AwtToolkit::GetInstance().InvokeFunction(AwtMenuItem::_SetLabel, param);
    }
}

void AwtMenuItem::_UpdateLayout(void *param)
{
    if (AwtToolkit::IsMainThread()) {
        JNIEnv *env = (JNIEnv *)JNU_GetEnv(jvm, JNI_VERSION_1_2);

        jobject self = (jobject)param;

        AwtMenuItem *m = NULL;

        PDATA pData;
        JNI_CHECK_PEER_GOTO(self, ret);

        m = (AwtMenuItem *)pData;

        m->UpdateContainerLayout();
ret:
        env->DeleteGlobalRef(self);
    } else {
        AwtToolkit::GetInstance().InvokeFunction(AwtMenuItem::_UpdateLayout, param);
    }
}

void AwtMenuItem::_SetEnable(void *param)
{
    if (AwtToolkit::IsMainThread()) {
        JNIEnv *env = (JNIEnv *)JNU_GetEnv(jvm, JNI_VERSION_1_2);

        SetEnableStruct *ses = (SetEnableStruct*) param;
        jobject self = ses->menuitem;
        jboolean isEnabled = ses->isEnabled;

        AwtMenuItem *m = NULL;

        PDATA pData;
        JNI_CHECK_PEER_GOTO(self, ret);

        m = (AwtMenuItem *)pData;

        m->Enable(isEnabled);
ret:
        env->DeleteGlobalRef(self);
        delete ses;
    } else {
        AwtToolkit::GetInstance().InvokeFunction(AwtMenuItem::_SetEnable, param);
    }
}

void AwtMenuItem::_SetState(void *param)
{
    if (AwtToolkit::IsMainThread()) {
        JNIEnv *env = (JNIEnv *)JNU_GetEnv(jvm, JNI_VERSION_1_2);

        SetStateStruct *sts = (SetStateStruct*) param;
        jobject self = sts->menuitem;
        jboolean isChecked = sts->isChecked;

        AwtMenuItem *m = NULL;

        PDATA pData;
        JNI_CHECK_PEER_GOTO(self, ret);
        m = (AwtMenuItem *)pData;
        m->SetState(isChecked);
ret:
        env->DeleteGlobalRef(self);
        delete sts;
    } else {
        AwtToolkit::GetInstance().InvokeFunction(AwtMenuItem::_SetState, param);
    }
}
BOOL AwtMenuItem::IsSeparator() {
    JNIEnv *env = (JNIEnv *)JNU_GetEnv(jvm, JNI_VERSION_1_2);
    if (env->EnsureLocalCapacity(2) < 0) {
        return FALSE;
    }
    jobject jitem = GetTarget(env);
    jstring label  =
        (jstring)(env)->GetObjectField(jitem, AwtMenuItem::labelID);
    if (label == NULL) {
        env->DeleteLocalRef(label);
        env->DeleteLocalRef(jitem);
        return FALSE; //separator must has '-' as label.
    }
    LPCWSTR labelW = JNU_GetStringPlatformChars(env, label, NULL);
    BOOL isSeparator = (labelW && (wcscmp(labelW, L"-") == 0));
    JNU_ReleaseStringPlatformChars(env, label, labelW);

    env->DeleteLocalRef(label);
    env->DeleteLocalRef(jitem);

    return isSeparator;
}

/************************************************************************
 * MenuComponent native methods
 */

extern "C" {

JNIEXPORT void JNICALL
Java_java_awt_MenuComponent_initIDs(JNIEnv *env, jclass cls)
{
    TRY;

    AwtMenuItem::fontID = env->GetFieldID(cls, "font", "Ljava/awt/Font;");
    CHECK_NULL(AwtMenuItem::fontID);
    AwtMenuItem::appContextID = env->GetFieldID(cls, "appContext", "Lsun/awt/AppContext;");

    CATCH_BAD_ALLOC;
}

} /* extern "C" */


/************************************************************************
 * MenuItem native methods
 */

extern "C" {

JNIEXPORT void JNICALL
Java_java_awt_MenuItem_initIDs(JNIEnv *env, jclass cls)
{
    TRY;

    AwtMenuItem::labelID = env->GetFieldID(cls, "label", "Ljava/lang/String;");
    CHECK_NULL(AwtMenuItem::labelID);
    AwtMenuItem::enabledID = env->GetFieldID(cls, "enabled", "Z");

    CATCH_BAD_ALLOC;
}

} /* extern "C" */


/************************************************************************
 * CheckboxMenuItem fields
 */

extern "C" {

JNIEXPORT void JNICALL
Java_java_awt_CheckboxMenuItem_initIDs(JNIEnv *env, jclass cls)
{
    TRY;

    AwtMenuItem::stateID = env->GetFieldID(cls, "state", "Z");

    CATCH_BAD_ALLOC;
}

} /* extern "C" */


/************************************************************************
 * WMenuItemPeer native methods
 */

extern "C" {

/*
 * Class:     sun_awt_windows_WMenuItemPeer
 * Method:    initIDs
 * Signature: ()V
 */
JNIEXPORT void JNICALL
Java_sun_awt_windows_WMenuItemPeer_initIDs(JNIEnv *env, jclass cls)
{
    TRY;

    AwtMenuItem::isCheckboxID = env->GetFieldID(cls, "isCheckbox", "Z");
    CHECK_NULL(AwtMenuItem::isCheckboxID);
    AwtMenuItem::shortcutLabelID = env->GetFieldID(cls, "shortcutLabel",
                                                   "Ljava/lang/String;");
    CHECK_NULL(AwtMenuItem::shortcutLabelID);
    AwtMenuItem::getDefaultFontMID =
        env->GetStaticMethodID(cls, "getDefaultFont", "()Ljava/awt/Font;");

    CATCH_BAD_ALLOC;
}

/*
 * Class:     sun_awt_windows_WMenuItemPeer
 * Method:    _setLabel
 * Signature: (Ljava/lang/String;)V
 */
JNIEXPORT void JNICALL
Java_sun_awt_windows_WMenuItemPeer__1setLabel(JNIEnv *env, jobject self,
                                              jstring label)
{
    TRY;

    SetLabelStruct *sls = new SetLabelStruct;
    sls->menuitem = env->NewGlobalRef(self);
    sls->label = (label == NULL) ? NULL : (jstring)env->NewGlobalRef(label);

    AwtToolkit::GetInstance().SyncCall(AwtMenuItem::_SetLabel, sls);
    // global refs and sls are deleted in _SetLabel

    CATCH_BAD_ALLOC;
}

/*
 * Class:     sun_awt_windows_WMenuItemPeer
 * Method:    _setFont
 * Signature: (Ljava/awt/Font;)V
 */
JNIEXPORT void JNICALL
Java_sun_awt_windows_WMenuItemPeer__1setFont(JNIEnv *env, jobject self, jobject)
{
    TRY;

    jobject selfGlobalRef = env->NewGlobalRef(self);

    // Current implementation of AwtMenuItem get font attribute from the peer
    // directly, so we ignore it here, but update current menu layout.
    AwtToolkit::GetInstance().SyncCall(AwtMenuItem::_UpdateLayout, selfGlobalRef);
    // selfGlobalRef is deleted in _UpdateLayout

    CATCH_BAD_ALLOC;
}

/*
 * Class:     sun_awt_windows_WMenuItemPeer
 * Method:    create
 * Signature: (Lsun/awt/windows/WMenuPeer;)V
 */
JNIEXPORT void JNICALL
Java_sun_awt_windows_WMenuItemPeer_create(JNIEnv *env, jobject self,
                                          jobject menu)
{
    TRY;

    AwtToolkit::CreateComponent(self, menu,
                                (AwtToolkit::ComponentFactory)
                                AwtMenuItem::Create);
    CATCH_BAD_ALLOC;
}

/*
 * Class:     sun_awt_windows_WMenuItemPeer
 * Method:    enable
 * Signature: (Z)V
 */
JNIEXPORT void JNICALL
Java_sun_awt_windows_WMenuItemPeer_enable(JNIEnv *env, jobject self,
                                          jboolean on)
{
    TRY;

    SetEnableStruct *ses = new SetEnableStruct;
    ses->menuitem = env->NewGlobalRef(self);
    ses->isEnabled = on;

    AwtToolkit::GetInstance().SyncCall(AwtMenuItem::_SetEnable, ses);
    // global refs and ses are deleted in _SetEnable

    CATCH_BAD_ALLOC;
}

/*
 * Class:     sun_awt_windows_WMenuItemPeer
 * Method:    _dispose
 * Signature: ()V
 */
JNIEXPORT void JNICALL
Java_sun_awt_windows_WMenuItemPeer__1dispose(JNIEnv *env, jobject self)
{
    TRY_NO_HANG;

    AwtObject::_Dispose(self);

    CATCH_BAD_ALLOC;
}

} /* extern "C" */

/************************************************************************
 * WCheckboxMenuItemPeer native methods
 */

extern "C" {

/*
 * Class:     sun_awt_windows_WCheckboxMenuItemPeer
 * Method:    setState
 * Signature: (Z)V
 */
JNIEXPORT void JNICALL
Java_sun_awt_windows_WCheckboxMenuItemPeer_setState(JNIEnv *env, jobject self,
                                                    jboolean on)
{
    TRY;

    SetStateStruct *sts = new SetStateStruct;
    sts->menuitem = env->NewGlobalRef(self);
    sts->isChecked = on;

    AwtToolkit::GetInstance().SyncCall(AwtMenuItem::_SetState, sts);
    // global refs and sts are deleted in _SetState

    CATCH_BAD_ALLOC;
}

} /* extern "C" */<|MERGE_RESOLUTION|>--- conflicted
+++ resolved
@@ -217,13 +217,10 @@
         if (env->EnsureLocalCapacity(1) < 0) {
             return NULL;
         }
-<<<<<<< HEAD
-=======
         if (!AwtToolkit::GetInstance().isFreeIDAvailable()) {
             return NULL;
         }
 
->>>>>>> ee994c40
         JNI_CHECK_NULL_RETURN_NULL(menuPeer, "peer");
 
         /* target is a java.awt.MenuItem  */
