# -*- mode: makefile -*-
# Copyright (C) 2009 The Android Open Source Project
#
# Licensed under the Apache License, Version 2.0 (the "License");
# you may not use this file except in compliance with the License.
# You may obtain a copy of the License at
#
#      http://www.apache.org/licenses/LICENSE-2.0
#
# Unless required by applicable law or agreed to in writing, software
# distributed under the License is distributed on an "AS IS" BASIS,
# WITHOUT WARRANTIES OR CONDITIONS OF ANY KIND, either express or implied.
# See the License for the specific language governing permissions and
# limitations under the License.

LOCAL_PATH := $(call my-dir)

#
# Subprojects with separate makefiles
#

subdirs := benchmarks tzdata
subdir_makefiles := $(call all-named-subdir-makefiles,$(subdirs))

#
# Include the definitions to build the Java code.
#

include $(LOCAL_PATH)/JavaLibrary.mk

#
# Include the definitions to build the native code.
#

include $(LOCAL_PATH)/NativeCode.mk

#
<<<<<<< HEAD
=======
# Include the definitions for the Certificate Authority (CA) certificates
#

include $(LOCAL_PATH)/CaCerts.mk

#
# Copy OpenJDK prebuilt data files
#
include $(CLEAR_VARS)
LOCAL_MODULE := currency.data-target
LOCAL_MODULE_STEM := currency.data
LOCAL_SRC_FILES := ojluni/currency.data
LOCAL_MODULE_CLASS := ETC
LOCAL_MODULE_TAGS := optional
LOCAL_MODULE_PATH := $(TARGET_OUT)/usr/share
include $(BUILD_PREBUILT)

include $(CLEAR_VARS)
LOCAL_MODULE := currency.data-host
LOCAL_MODULE_STEM := currency.data
LOCAL_SRC_FILES := ojluni/currency.data
LOCAL_MODULE_CLASS := ETC
LOCAL_MODULE_TAGS := optional
LOCAL_MODULE_PATH := $(HOST_OUT)/usr/share
include $(BUILD_PREBUILT)

#
>>>>>>> 87b3dba3
# Disable test modules if LIBCORE_SKIP_TESTS environment variable is set.
#

ifneq ($(LIBCORE_SKIP_TESTS),)
$(info ********************************************************************************)
$(info * libcore tests are skipped because environment variable LIBCORE_SKIP_TESTS=$(LIBCORE_SKIP_TESTS))
$(info ********************************************************************************)
endif

include $(subdir_makefiles)<|MERGE_RESOLUTION|>--- conflicted
+++ resolved
@@ -35,14 +35,6 @@
 include $(LOCAL_PATH)/NativeCode.mk
 
 #
-<<<<<<< HEAD
-=======
-# Include the definitions for the Certificate Authority (CA) certificates
-#
-
-include $(LOCAL_PATH)/CaCerts.mk
-
-#
 # Copy OpenJDK prebuilt data files
 #
 include $(CLEAR_VARS)
@@ -64,7 +56,6 @@
 include $(BUILD_PREBUILT)
 
 #
->>>>>>> 87b3dba3
 # Disable test modules if LIBCORE_SKIP_TESTS environment variable is set.
 #
 
